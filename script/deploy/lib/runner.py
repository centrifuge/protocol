--- conflicted
+++ resolved
@@ -96,13 +96,8 @@
             if not self._run_command(base_cmd):
                 return False
             print_success("Forge contracts deployed successfully")
-<<<<<<< HEAD
             # 2. Verify (only for protocol and adapter scripts)
             if not self.env_loader.network_name.startswith("anvil") and script_name not in ["TestData"]:
-=======
-            # 2. Verify (only for protocol and adapter scripts, skip for anvil environments)
-            if not  "localhost" in self.env_loader.rpc_url and script_name not in ["TestData"]:
->>>>>>> 4735070b
                 cmd = base_cmd.copy()
                 cmd.append("--verify")
                 if "--resume" not in cmd:
@@ -130,45 +125,12 @@
         elif (is_testnet and not self.args.ledger) or "tenderly" in self.env_loader.rpc_url:
             # Only access private_key when actually needed (not using ledger)
             private_key = self.env_loader.private_key
-<<<<<<< HEAD
             if self.args.catapulta:
                 public_key = subprocess.run(["cast", "wallet", "address", "--private-key", private_key],
                 capture_output=True, text=True, check=True)
                 #--sender Optional, specify the sender address (required when using --private-key)
                 return ["--private-key", private_key, "--sender", public_key.stdout.strip()]
             else:
-=======
-            # On local anvil, skip address derivation via cast (not reliable in some environments)
-            if "localhost" in (self.env_loader.rpc_url or ""):
-                print_info("Anvil detected (localhost RPC). Using known Anvil sender address.")
-                # Map well-known Anvil test private keys to their corresponding addresses
-                known_senders = {
-                    # 1st Anvil account
-                    "0xac0974bec39a17e36ba4a6b4d238ff944bacb478cbed5efcae784d7bf4f2ff80": "0xf39fd6e51aad88f6f4ce6ab8827279cfffb92266",
-                    # 2nd Anvil account
-                    "0x59c6995e998f97a5a0044966f0945389dc9e86dae88c7a8412f4603b6b78690d": "0x70997970C51812dc3A010C7d01b50e0d17dc79C8",
-                }
-                sender = known_senders.get(private_key)
-                if sender:
-                    print_info(f"Deploying address (Anvil known): {format_account(sender)}")
-                    return ["--private-key", private_key, "--sender", sender]
-                # Fallback if unknown key: proceed without deriving the sender
-                print_warning("Unknown Anvil private key; proceeding without explicit --sender.")
-                return ["--private-key", private_key]
-            # Otherwise derive the public address from the private key using 'cast'
-            try:
-                result = subprocess.run(["cast", "wallet", "address", "--private-key", private_key],
-                    capture_output=True, text=True, check=True)
-                derived_address = result.stdout.strip()
-                print_info(f"Deploying address (Testnet shared account): {format_account(derived_address)}")
-                if self.args.catapulta:
-                    #--sender Optional, specify the sender address (required when using --private-key)
-                    return ["--private-key", private_key, "--sender", derived_address]
-                else:
-                    return ["--private-key", private_key]
-            except subprocess.CalledProcessError:
-                print_warning("Failed to derive deployer address with 'cast'. Proceeding without address printout.")
->>>>>>> 4735070b
                 return ["--private-key", private_key]
             
         elif not is_testnet and not self.args.ledger:
