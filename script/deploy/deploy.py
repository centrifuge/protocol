#!/usr/bin/env python3
"""
Centrifuge Protocol Deployment Tool

A Python replacement for deploy.sh that handles:
- Network configuration loading
- Environment variable management  
- Contract deployment via Forge/Catapulta
- Contract verification on Etherscan
- Ledger hardware wallet support
"""

import argparse
import pathlib
import sys
import os
import traceback
import time
from lib.formatter import *
from lib.load_config import EnvironmentLoader
from lib.runner import DeploymentRunner
from lib.verifier import ContractVerifier
from lib.anvil import AnvilManager


def create_parser() -> argparse.ArgumentParser:
    parser = argparse.ArgumentParser(
        description="Centrifuge Protocol Deployment Tool",
        formatter_class=argparse.RawDescriptionHelpFormatter,
        epilog="""
IMPORTANT: 
  - This script is designed to be run from the root directory of the project.
  - The network name must match the name of the network in the env/<network>.json file.
  - Run with VERSION=XYZ preceeding the python3 command to avoid create3 collisions.

Examples:
  VERSION=XYZ python3 deploy.py sepolia deploy:protocol
  python3 deploy.py base-sepolia deploy:full --catapulta --priority-gas-price 2
  python3 deploy.py sepolia deploy:test --resume
  python3 deploy.py sepolia verify:protocol
  python3 deploy.py arbitrum-sepolia verify:protocol
        """
    )
    
    parser.add_argument("network", nargs="?", help="Network name (must match env/<network>.json)")
    parser.add_argument("step", nargs="?", help="Deployment step", choices=[
<<<<<<< HEAD
        "deploy:protocol", "deploy:full", "wire:adapters", 
        "deploy:test", "verify:protocol", "dump:config"
=======
        "deploy:protocol", "deploy:adapters", "wire:adapters", 
        "deploy:test", "verify:protocol", "verify:adapters", "dump:config"
>>>>>>> 1e94b6b9
    ])
    parser.add_argument("--catapulta", action="store_true", help="Use Catapulta for deployment")
    parser.add_argument("--ledger", action="store_true", help="Force use of Ledger hardware wallet")

    parser.add_argument("--dry-run", action="store_true", help="Show what this script would do without running a deployment")
    
    return parser


def validate_arguments(args, root_dir: pathlib.Path):
    """Validate command line arguments and provide helpful error messages"""
    print_section("Validating arguments")
    
    # Print detected arguments for debugging
    if args.dry_run:
        print_step("Detected Arguments")
        print_info(f"Network: {args.network}")
        print_info(f"Step: {args.step}")
        print_info(f"Catapulta: {args.catapulta}")
        print_info(f"Ledger: {args.ledger}")
        if args.forge_args:
            print_info(f"Forge args: {' '.join(args.forge_args)}")
        print_info(f"VERSION env: {os.environ.get('VERSION', 'Not set')}")
    
    # Check for required arguments
    if not args.network:
        print_error("Network name is required")
        print_info("Available networks:")
        env_dir = root_dir / "env"
        if env_dir.exists():
            for config_file in env_dir.glob("*.json"):
                if config_file.name != "latest":
                    print_info(f"  - {config_file.stem}")
        raise SystemExit(1)
    
    if not args.step:
        print_error("Deployment step is required.")
        print_info("Run python3 deploy.py --help for available steps")
        raise SystemExit(1)        
    network_config = root_dir / "env" / f"{args.network}.json"
    if not network_config.exists():
        print_error(f"Network config file not found: {network_config}")
        print_info("Available networks:")
        env_dir = root_dir / "env"
        if env_dir.exists():
            available_networks = [f.stem for f in env_dir.glob("*.json") if f.name != "latest"]
            available_networks.append("anvil")  # Add anvil as special case
            if available_networks:
                for network in sorted(available_networks):
                    print_info(f"  - {network}")
            else:
                print_info("  - anvil (local)")
        raise SystemExit(1)

    # Check if VERSION environment variable is set for deployment steps
    if args.step.startswith("deploy:") and not os.environ.get("VERSION") and not args.dry_run:
        print_warning("VERSION environment variable not set. Create3 address collisions may occur.")
        print_info("Consider running: VERSION=XYZ python3 deploy.py ...")

    # Validate forge arguments don't conflict with script defaults
    if args.forge_args:
        conflicting_args = ["--verify", "--broadcast", "--chain-id", "--tc", "--optimize"]
        for arg in args.forge_args:
            if any(arg.startswith(conflict) for conflict in conflicting_args):
                print_warning(f"Forge argument '{arg}' may conflict with script defaults")
                raise SystemExit(1)
    print_success("Arguments validated")
    return True


def main():
    parser = create_parser()
    args, unknown_args = parser.parse_known_args()
    
    # Add unknown arguments as forge_args
    args.forge_args = unknown_args
    
    # Get root directory early for validation
    script_dir = pathlib.Path(__file__).parent
    root_dir = script_dir.parent.parent
    
    # Validate arguments
    if args.network != "anvil":
        validate_arguments(args, root_dir)

    try:
        # Handle Anvil deployment specially - it's completely self-contained
        if args.network == "anvil":
            anvil_manager = AnvilManager(root_dir)
            success = anvil_manager.deploy_full_protocol()
            sys.exit(0 if success else 1)
        
        # Create environment loader
        env_loader = EnvironmentLoader(
            network_name=args.network,
            root_dir=root_dir,
            args=args
        )
        
        print_step(f"Network: {args.network}")
        print_info(f"Chain ID: {env_loader.chain_id}")
        print_info(f"Deployment mode: {'Catapulta' if args.catapulta else 'Forge'}")
        
        # Set up deployment runner and verifier
        runner = DeploymentRunner(env_loader, args)
        verifier = ContractVerifier(env_loader, args)
        
        # Execute the requested step
        verify_success = True
        deploy_success = True

        if args.step == "deploy:full":
            print_section("Running Full Deployment")
            runner.build_contracts()
            print_subsection(f"Deploying core protocol contracts for {args.network}")
            retries = 3
            # Deploy protocol Core contracts
            while not runner.run_deploy("FullDeployer"):
                retries -= 1
                # Add --resume to continue from where we left off after first try
                if "--resume" not in args.forge_args:
                    args.forge_args.append("--resume")
                if retries ==0:
                    print_error("Full deployment failed")
                    sys.exit(1)
                else:
                    print_error("Full deployment failed, retrying {retries}/3")
                    time.sleep(10)
            print_section(f"Verifying deployment for {args.network}")
            if not verifier.verify_contracts("FullDeployer"):
                print_error("Full deployment verification failed. Check logs for details.")
                sys.exit(1)
            print_success("Full deployment completed successfully")
            
            # Deploy Test Data on testnets
            if env_loader.is_testnet:
                print_info("Running test data deployment")
                if not runner.run_deploy("TestData"):
                    print_error("Test data deployment failed")
                    sys.exit(1)
            print_success("Test data deployment completed successfully")
            sys.exit(0)
            
        elif args.step == "deploy:protocol":
            print_section("Running Protocol Deployment")
            runner.build_contracts()
            print_subsection(f"Deploying core protocol contracts for {args.network}")
            deploy_success = runner.run_deploy("FullDeployer")
            print_section(f"Verifying deployment for {args.network}")
            if args.catapulta:
                print_info("Waiting for catapulta verification to complete...")
                # Retry verification up to 3 times for catapulta since verification happens on their servers
                retries = 3
                verify_success = False
                while not verify_success and retries > 0:
                    print_info(f"Verification attempt {4-retries}/3 for catapulta...")
                    time.sleep(120)  # Wait 2 minutes between attempts
                    verify_success = verifier.verify_contracts("FullDeployer")
                    if not verify_success and retries > 1:
                        print_warning("Verification failed, retrying...")
                    retries -= 1
                    print_error("Verification failed after 3 attempts")
            else:
                # Forge would only get there if the --verify has completed
                verify_success = verifier.verify_contracts("FullDeployer")
            
        elif args.step == "wire:adapters":
            print_step(f"Wiring adapters for {args.network}")
            deploy_success = runner.run_deploy("WireAdapters")
            
        elif args.step == "deploy:test":
            print_section(f"Deploying test data for {args.network}")
            deploy_success = runner.run_deploy("TestData")
            
        elif args.step == "verify:protocol":
            print_section(f"Verifying core protocol contracts for {args.network}")
            verify_success = verifier.verify_contracts("FullDeployer")
        
        elif args.step == "dump:config":
            print_section(f"Dumping config for {args.network}")
            env_loader.dump_config()
        
        # Handle errors 
        if not verify_success:
            if args.catapulta:
<<<<<<< HEAD
                print_info("Wait for catapulta verification and run python3 deploy.py --catapulta --network <network> verify:protocol again")
=======
                print_info(f"Wait for catapulta verification and run python3 deploy.py --catapulta --network {args.network} {args.step} again")
>>>>>>> 1e94b6b9
            print_error("Some contracts are not deployed or not verified")
            sys.exit(1)
        
        if not deploy_success and verify_success:
            print_error("Forge failed but all contracts seem deployed and verified")
            log_file = env_loader.root_dir / "deploy" / "logs" / f"forge-validate-{args.network}.log"
            if os.path.exists(log_file):
                print_error("This is most likely due to the batcher contract not being verified")
                print_error(f"See {log_file} for details.")
    
    except Exception as e:
        print_error(f"Deployment failed: {str(e)}")
        print_error("Full traceback:")
        traceback.print_exc()
        sys.exit(1)


if __name__ == "__main__":
    main() <|MERGE_RESOLUTION|>--- conflicted
+++ resolved
@@ -4,7 +4,7 @@
 
 A Python replacement for deploy.sh that handles:
 - Network configuration loading
-- Environment variable management  
+- Environment variable management
 - Contract deployment via Forge/Catapulta
 - Contract verification on Etherscan
 - Ledger hardware wallet support
@@ -28,7 +28,7 @@
         description="Centrifuge Protocol Deployment Tool",
         formatter_class=argparse.RawDescriptionHelpFormatter,
         epilog="""
-IMPORTANT: 
+IMPORTANT:
   - This script is designed to be run from the root directory of the project.
   - The network name must match the name of the network in the env/<network>.json file.
   - Run with VERSION=XYZ preceeding the python3 command to avoid create3 collisions.
@@ -41,29 +41,24 @@
   python3 deploy.py arbitrum-sepolia verify:protocol
         """
     )
-    
+
     parser.add_argument("network", nargs="?", help="Network name (must match env/<network>.json)")
     parser.add_argument("step", nargs="?", help="Deployment step", choices=[
-<<<<<<< HEAD
-        "deploy:protocol", "deploy:full", "wire:adapters", 
+        "deploy:protocol", "deploy:full", "wire:adapters",
         "deploy:test", "verify:protocol", "dump:config"
-=======
-        "deploy:protocol", "deploy:adapters", "wire:adapters", 
-        "deploy:test", "verify:protocol", "verify:adapters", "dump:config"
->>>>>>> 1e94b6b9
     ])
     parser.add_argument("--catapulta", action="store_true", help="Use Catapulta for deployment")
     parser.add_argument("--ledger", action="store_true", help="Force use of Ledger hardware wallet")
 
     parser.add_argument("--dry-run", action="store_true", help="Show what this script would do without running a deployment")
-    
+
     return parser
 
 
 def validate_arguments(args, root_dir: pathlib.Path):
     """Validate command line arguments and provide helpful error messages"""
     print_section("Validating arguments")
-    
+
     # Print detected arguments for debugging
     if args.dry_run:
         print_step("Detected Arguments")
@@ -74,7 +69,7 @@
         if args.forge_args:
             print_info(f"Forge args: {' '.join(args.forge_args)}")
         print_info(f"VERSION env: {os.environ.get('VERSION', 'Not set')}")
-    
+
     # Check for required arguments
     if not args.network:
         print_error("Network name is required")
@@ -85,11 +80,11 @@
                 if config_file.name != "latest":
                     print_info(f"  - {config_file.stem}")
         raise SystemExit(1)
-    
+
     if not args.step:
         print_error("Deployment step is required.")
         print_info("Run python3 deploy.py --help for available steps")
-        raise SystemExit(1)        
+        raise SystemExit(1)
     network_config = root_dir / "env" / f"{args.network}.json"
     if not network_config.exists():
         print_error(f"Network config file not found: {network_config}")
@@ -124,14 +119,14 @@
 def main():
     parser = create_parser()
     args, unknown_args = parser.parse_known_args()
-    
+
     # Add unknown arguments as forge_args
     args.forge_args = unknown_args
-    
+
     # Get root directory early for validation
     script_dir = pathlib.Path(__file__).parent
     root_dir = script_dir.parent.parent
-    
+
     # Validate arguments
     if args.network != "anvil":
         validate_arguments(args, root_dir)
@@ -142,22 +137,22 @@
             anvil_manager = AnvilManager(root_dir)
             success = anvil_manager.deploy_full_protocol()
             sys.exit(0 if success else 1)
-        
+
         # Create environment loader
         env_loader = EnvironmentLoader(
             network_name=args.network,
             root_dir=root_dir,
             args=args
         )
-        
+
         print_step(f"Network: {args.network}")
         print_info(f"Chain ID: {env_loader.chain_id}")
         print_info(f"Deployment mode: {'Catapulta' if args.catapulta else 'Forge'}")
-        
+
         # Set up deployment runner and verifier
         runner = DeploymentRunner(env_loader, args)
         verifier = ContractVerifier(env_loader, args)
-        
+
         # Execute the requested step
         verify_success = True
         deploy_success = True
@@ -184,7 +179,7 @@
                 print_error("Full deployment verification failed. Check logs for details.")
                 sys.exit(1)
             print_success("Full deployment completed successfully")
-            
+
             # Deploy Test Data on testnets
             if env_loader.is_testnet:
                 print_info("Running test data deployment")
@@ -193,7 +188,7 @@
                     sys.exit(1)
             print_success("Test data deployment completed successfully")
             sys.exit(0)
-            
+
         elif args.step == "deploy:protocol":
             print_section("Running Protocol Deployment")
             runner.build_contracts()
@@ -216,41 +211,37 @@
             else:
                 # Forge would only get there if the --verify has completed
                 verify_success = verifier.verify_contracts("FullDeployer")
-            
+
         elif args.step == "wire:adapters":
             print_step(f"Wiring adapters for {args.network}")
             deploy_success = runner.run_deploy("WireAdapters")
-            
+
         elif args.step == "deploy:test":
             print_section(f"Deploying test data for {args.network}")
             deploy_success = runner.run_deploy("TestData")
-            
+
         elif args.step == "verify:protocol":
             print_section(f"Verifying core protocol contracts for {args.network}")
             verify_success = verifier.verify_contracts("FullDeployer")
-        
+
         elif args.step == "dump:config":
             print_section(f"Dumping config for {args.network}")
             env_loader.dump_config()
-        
-        # Handle errors 
+
+        # Handle errors
         if not verify_success:
             if args.catapulta:
-<<<<<<< HEAD
-                print_info("Wait for catapulta verification and run python3 deploy.py --catapulta --network <network> verify:protocol again")
-=======
                 print_info(f"Wait for catapulta verification and run python3 deploy.py --catapulta --network {args.network} {args.step} again")
->>>>>>> 1e94b6b9
             print_error("Some contracts are not deployed or not verified")
             sys.exit(1)
-        
+
         if not deploy_success and verify_success:
             print_error("Forge failed but all contracts seem deployed and verified")
             log_file = env_loader.root_dir / "deploy" / "logs" / f"forge-validate-{args.network}.log"
             if os.path.exists(log_file):
                 print_error("This is most likely due to the batcher contract not being verified")
                 print_error(f"See {log_file} for details.")
-    
+
     except Exception as e:
         print_error(f"Deployment failed: {str(e)}")
         print_error("Full traceback:")
@@ -259,4 +250,4 @@
 
 
 if __name__ == "__main__":
-    main() +    main()