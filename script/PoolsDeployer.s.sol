// SPDX-License-Identifier: BUSL-1.1
pragma solidity 0.8.28;

import {IAuth} from "src/misc/interfaces/IAuth.sol";
import {TransientValuation} from "src/misc/TransientValuation.sol";
import {IdentityValuation} from "src/misc/IdentityValuation.sol";

import {ISafe} from "src/common/Guardian.sol";
import {Gateway} from "src/common/Gateway.sol";
import {Root} from "src/common/Root.sol";
import {GasService} from "src/common/GasService.sol";
import {IAdapter} from "src/common/interfaces/IAdapter.sol";

import {AssetId, newAssetId} from "src/common/types/AssetId.sol";
import {PoolRegistry} from "src/pools/PoolRegistry.sol";
import {MultiShareClass} from "src/pools/MultiShareClass.sol";
import {Holdings} from "src/pools/Holdings.sol";
import {Accounting} from "src/pools/Accounting.sol";
import {Hub, IHub} from "src/pools/Hub.sol";
import {Hub} from "src/pools/Hub.sol";

import "forge-std/Script.sol";
import {CommonDeployer} from "script/CommonDeployer.s.sol";

contract PoolsDeployer is CommonDeployer {
    // Main contracts
    PoolRegistry public poolRegistry;
    Accounting public accounting;
    Holdings public holdings;
    MultiShareClass public multiShareClass;
    Hub public hub;

    // Utilities
    TransientValuation public transientValuation;
    IdentityValuation public identityValuation;

    // Data
    AssetId public immutable USD = newAssetId(840);

    function deployPools(uint16 chainId, ISafe adminSafe_, address deployer) public {
        deployCommon(chainId, adminSafe_, deployer);

        poolRegistry = new PoolRegistry(deployer);
        transientValuation = new TransientValuation(poolRegistry, deployer);
        identityValuation = new IdentityValuation(poolRegistry, deployer);
        accounting = new Accounting(deployer);
        holdings = new Holdings(poolRegistry, deployer);
        multiShareClass = new MultiShareClass(poolRegistry, deployer);
<<<<<<< HEAD
        poolRouter = new PoolRouter(poolRegistry, accounting, holdings, gateway, transientValuation, deployer);
=======
        hub = new Hub(poolRegistry, assetRegistry, accounting, holdings, gateway, transientValuation, deployer);
>>>>>>> ac9b0dda

        _poolsRegister();
        _poolsRely();
        _poolsFile();
        _poolsInitialConfig();
    }

    function _poolsRegister() private {
        register("poolRegistry", address(poolRegistry));
        register("accounting", address(accounting));
        register("holdings", address(holdings));
        register("multiShareClass", address(multiShareClass));
        register("hub", address(hub));
        register("transientValuation", address(transientValuation));
        register("identityValuation", address(identityValuation));
    }

    function _poolsRely() private {
<<<<<<< HEAD
        poolRegistry.rely(address(poolRouter));
        holdings.rely(address(poolRouter));
        accounting.rely(address(poolRouter));
        multiShareClass.rely(address(poolRouter));
        gateway.rely(address(poolRouter));
        poolRouter.rely(address(messageProcessor));
        poolRouter.rely(address(messageDispatcher));
        poolRouter.rely(address(guardian));
        messageDispatcher.rely(address(poolRouter));
=======
        poolRegistry.rely(address(hub));
        assetRegistry.rely(address(hub));
        holdings.rely(address(hub));
        accounting.rely(address(hub));
        multiShareClass.rely(address(hub));
        gateway.rely(address(hub));
        hub.rely(address(messageProcessor));
        hub.rely(address(messageDispatcher));
        hub.rely(address(guardian));
        messageDispatcher.rely(address(hub));
>>>>>>> ac9b0dda
    }

    function _poolsFile() private {
        messageProcessor.file("hub", address(hub));
        messageDispatcher.file("hub", address(hub));

        hub.file("sender", address(messageDispatcher));

<<<<<<< HEAD
        guardian.file("poolRouter", address(poolRouter));
=======
        guardian.file("hub", address(hub));
        guardian.file("assetRegistry", address(assetRegistry));
>>>>>>> ac9b0dda
    }

    function _poolsInitialConfig() private {
        poolRegistry.registerAsset(USD, 18);
    }

    function removePoolsDeployerAccess(address deployer) public {
        removeCommonDeployerAccess(deployer);

        poolRegistry.deny(deployer);
        accounting.deny(deployer);
        holdings.deny(deployer);
        multiShareClass.deny(deployer);
        hub.deny(deployer);

        transientValuation.deny(deployer);
        identityValuation.deny(deployer);
    }
}<|MERGE_RESOLUTION|>--- conflicted
+++ resolved
@@ -46,11 +46,7 @@
         accounting = new Accounting(deployer);
         holdings = new Holdings(poolRegistry, deployer);
         multiShareClass = new MultiShareClass(poolRegistry, deployer);
-<<<<<<< HEAD
-        poolRouter = new PoolRouter(poolRegistry, accounting, holdings, gateway, transientValuation, deployer);
-=======
-        hub = new Hub(poolRegistry, assetRegistry, accounting, holdings, gateway, transientValuation, deployer);
->>>>>>> ac9b0dda
+        hub = new Hub(poolRegistry, accounting, holdings, gateway, transientValuation, deployer);
 
         _poolsRegister();
         _poolsRely();
@@ -69,19 +65,7 @@
     }
 
     function _poolsRely() private {
-<<<<<<< HEAD
-        poolRegistry.rely(address(poolRouter));
-        holdings.rely(address(poolRouter));
-        accounting.rely(address(poolRouter));
-        multiShareClass.rely(address(poolRouter));
-        gateway.rely(address(poolRouter));
-        poolRouter.rely(address(messageProcessor));
-        poolRouter.rely(address(messageDispatcher));
-        poolRouter.rely(address(guardian));
-        messageDispatcher.rely(address(poolRouter));
-=======
         poolRegistry.rely(address(hub));
-        assetRegistry.rely(address(hub));
         holdings.rely(address(hub));
         accounting.rely(address(hub));
         multiShareClass.rely(address(hub));
@@ -90,7 +74,6 @@
         hub.rely(address(messageDispatcher));
         hub.rely(address(guardian));
         messageDispatcher.rely(address(hub));
->>>>>>> ac9b0dda
     }
 
     function _poolsFile() private {
@@ -99,12 +82,7 @@
 
         hub.file("sender", address(messageDispatcher));
 
-<<<<<<< HEAD
-        guardian.file("poolRouter", address(poolRouter));
-=======
         guardian.file("hub", address(hub));
-        guardian.file("assetRegistry", address(assetRegistry));
->>>>>>> ac9b0dda
     }
 
     function _poolsInitialConfig() private {
