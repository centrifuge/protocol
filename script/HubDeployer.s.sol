// SPDX-License-Identifier: BUSL-1.1
pragma solidity 0.8.28;

import {IdentityValuation} from "src/misc/IdentityValuation.sol";

import {ISafe} from "src/common/Guardian.sol";
import {Gateway} from "src/common/Gateway.sol";
import {Root} from "src/common/Root.sol";
import {Create3Factory} from "src/common/Create3Factory.sol";

import {AssetId, newAssetId} from "src/common/types/AssetId.sol";
import {HubRegistry} from "src/hub/HubRegistry.sol";
import {ShareClassManager} from "src/hub/ShareClassManager.sol";
import {Holdings} from "src/hub/Holdings.sol";
import {Accounting} from "src/hub/Accounting.sol";
import {Hub} from "src/hub/Hub.sol";
import {HubHelpers} from "src/hub/HubHelpers.sol";

import "forge-std/Script.sol";
import {CommonDeployer} from "script/CommonDeployer.s.sol";

contract HubDeployer is CommonDeployer {
    // Main contracts
    HubRegistry public hubRegistry;
    Accounting public accounting;
    Holdings public holdings;
    ShareClassManager public shareClassManager;
    HubHelpers public hubHelpers;
    Hub public hub;

    // Utilities
    IdentityValuation public identityValuation;

    // Data
    AssetId public immutable USD = newAssetId(840);

    function deployHub(
        uint16 centrifugeId,
        ISafe adminSafe_,
        address deployer,
        bool isTests
    ) public {
        deployCommon(centrifugeId, adminSafe_, deployer, isTests);
        _deployHubRegistry(deployer);
        _deployAccounting(deployer);
        _deployHub(centrifugeId, adminSafe_, deployer, isTests);
    }

    function _deployHubRegistry(address deployer) internal {
        Create3Factory create3Factory = Create3Factory(
            0x9fBB3DF7C40Da2e5A0dE984fFE2CCB7C47cd0ABf
        );

        hubRegistry = HubRegistry(
            payable(
                create3Factory.deploy(
                    keccak256(abi.encodePacked("hub-registry")),
                    abi.encodePacked(
                        type(HubRegistry).creationCode,
                        abi.encode(deployer)
                    )
                )
            )
        );

        identityValuation = IdentityValuation(
            payable(
                create3Factory.deploy(
                    keccak256(abi.encodePacked("identity-valuation")),
                    abi.encodePacked(
                        type(IdentityValuation).creationCode,
                        abi.encode(hubRegistry, deployer)
                    )
                )
            )
        );
    }

    function _deployAccounting(address deployer) internal {
        Create3Factory create3Factory = Create3Factory(
            0x9fBB3DF7C40Da2e5A0dE984fFE2CCB7C47cd0ABf
        );

        accounting = Accounting(
            payable(
                create3Factory.deploy(
                    keccak256(abi.encodePacked("accounting")),
                    abi.encodePacked(
                        type(Accounting).creationCode,
                        abi.encode(deployer)
                    )
                )
            )
        );

        holdings = Holdings(
            payable(
                create3Factory.deploy(
                    keccak256(abi.encodePacked("holdings")),
                    abi.encodePacked(
                        type(Holdings).creationCode,
                        abi.encode(hubRegistry, deployer)
                    )
                )
            )
        );

        shareClassManager = ShareClassManager(
            payable(
                create3Factory.deploy(
                    keccak256(abi.encodePacked("share-class-manager")),
                    abi.encodePacked(
                        type(ShareClassManager).creationCode,
                        abi.encode(hubRegistry, deployer)
                    )
                )
            )
        );
    }

<<<<<<< HEAD
    function _deployHub(
        uint16 centrifugeId,
        ISafe adminSafe_,
        address deployer,
        bool isTests
    ) internal {
        Create3Factory create3Factory = Create3Factory(
            0x9fBB3DF7C40Da2e5A0dE984fFE2CCB7C47cd0ABf
        );

        hub = Hub(
            payable(
                create3Factory.deploy(
                    keccak256(abi.encodePacked("hub")),
                    abi.encodePacked(
                        type(Hub).creationCode,
                        abi.encode(
                            shareClassManager,
                            hubRegistry,
                            accounting,
                            holdings,
                            gateway,
                            deployer
                        )
                    )
                )
            )
        );
=======
        hubRegistry = new HubRegistry(deployer);
        identityValuation = new IdentityValuation(hubRegistry, deployer);
        accounting = new Accounting(deployer);
        holdings = new Holdings(hubRegistry, deployer);
        shareClassManager = new ShareClassManager(hubRegistry, deployer);
        hubHelpers = new HubHelpers(holdings, accounting, hubRegistry, shareClassManager, deployer);
        hub = new Hub(gateway, holdings, hubHelpers, accounting, hubRegistry, shareClassManager, deployer);
>>>>>>> 4dd193b9

        _poolsRegister();
        _poolsRely();
        _poolsFile();
        _poolsInitialConfig();
    }

    function _poolsRegister() private {
        register("hubRegistry", address(hubRegistry));
        register("accounting", address(accounting));
        register("holdings", address(holdings));
        register("shareClassManager", address(shareClassManager));
        register("hub", address(hub));
        register("identityValuation", address(identityValuation));
    }

    function _poolsRely() private {
        // Rely hub
        hubRegistry.rely(address(hub));
        holdings.rely(address(hub));
        accounting.rely(address(hub));
        shareClassManager.rely(address(hub));
        gateway.rely(address(hub));
        messageDispatcher.rely(address(hub));
        hubHelpers.rely(address(hub));

        // Rely hub helpers
        accounting.rely(address(hubHelpers));
        shareClassManager.rely(address(hubHelpers));

        // Rely others on hub
        hub.rely(address(messageProcessor));
        hub.rely(address(messageDispatcher));
        hub.rely(address(guardian));

        // Rely root
        hubRegistry.rely(address(root));
        accounting.rely(address(root));
        holdings.rely(address(root));
        shareClassManager.rely(address(root));
        hub.rely(address(root));
        identityValuation.rely(address(root));
    }

    function _poolsFile() private {
        messageProcessor.file("hub", address(hub));
        messageDispatcher.file("hub", address(hub));

        hub.file("sender", address(messageDispatcher));

        guardian.file("hub", address(hub));

        hubHelpers.file("hub", address(hub));
    }

    function _poolsInitialConfig() private {
        hubRegistry.registerAsset(USD, 18);
    }

    function removeHubDeployerAccess(address deployer) public {
        removeCommonDeployerAccess(deployer);

        hubRegistry.deny(deployer);
        accounting.deny(deployer);
        holdings.deny(deployer);
        shareClassManager.deny(deployer);
        hub.deny(deployer);

        identityValuation.deny(deployer);
    }
}<|MERGE_RESOLUTION|>--- conflicted
+++ resolved
@@ -41,11 +41,28 @@
         bool isTests
     ) public {
         deployCommon(centrifugeId, adminSafe_, deployer, isTests);
-        _deployHubRegistry(deployer);
-        _deployAccounting(deployer);
+        _deployHubRegistry(deployer); // && identityValuation
+        _deployAccounting(deployer); // && holdings && shareClassManager
         _deployHub(centrifugeId, adminSafe_, deployer, isTests);
-    }
-
+        _deployHubHelpers(holdings, accounting, hubRegistry, shareClassManager, deployer);
+        // hubRegistry = new HubRegistry(deployer);
+        // identityValuation = new IdentityValuation(hubRegistry, deployer);
+        // accounting = new Accounting(deployer);
+        // holdings = new Holdings(hubRegistry, deployer);
+        // shareClassManager = new ShareClassManager(hubRegistry, deployer);
+        hubHelpers = new HubHelpers(holdings, accounting, hubRegistry, shareClassManager, deployer);
+        // hub = new Hub(gateway, holdings, hubHelpers, accounting, hubRegistry, shareClassManager, deployer);
+    }
+    function _deployHubHelpers(Holdings holdings, Accounting accounting, HubRegistry hubRegistry, ShareClassManager shareClassManager, address deployer) internal {
+        hubHelpers = HubHelpers(
+            payable(
+                create3Factory.deploy(
+                    keccak256(abi.encodePacked("hub-helpers")),
+                    abi.encodePacked(type(HubHelpers).creationCode, abi.encode(holdings, accounting, hubRegistry, shareClassManager, deployer))
+                )
+            )
+        );
+        
     function _deployHubRegistry(address deployer) internal {
         Create3Factory create3Factory = Create3Factory(
             0x9fBB3DF7C40Da2e5A0dE984fFE2CCB7C47cd0ABf
@@ -118,7 +135,6 @@
         );
     }
 
-<<<<<<< HEAD
     function _deployHub(
         uint16 centrifugeId,
         ISafe adminSafe_,
@@ -147,15 +163,6 @@
                 )
             )
         );
-=======
-        hubRegistry = new HubRegistry(deployer);
-        identityValuation = new IdentityValuation(hubRegistry, deployer);
-        accounting = new Accounting(deployer);
-        holdings = new Holdings(hubRegistry, deployer);
-        shareClassManager = new ShareClassManager(hubRegistry, deployer);
-        hubHelpers = new HubHelpers(holdings, accounting, hubRegistry, shareClassManager, deployer);
-        hub = new Hub(gateway, holdings, hubHelpers, accounting, hubRegistry, shareClassManager, deployer);
->>>>>>> 4dd193b9
 
         _poolsRegister();
         _poolsRely();
