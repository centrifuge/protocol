--- conflicted
+++ resolved
@@ -42,16 +42,6 @@
     PoolEscrowFactory public poolEscrowFactory;
 
     bool transient newRoot;
-<<<<<<< HEAD
-=======
-
-    constructor() {
-        // If no salt is provided, a pseudo-random salt is generated,
-        // thus effectively making the deployment non-deterministic
-        SALT = vm.envOr("DEPLOYMENT_SALT", keccak256(abi.encodePacked(string(abi.encodePacked(block.timestamp)))));
-        version = vm.envOr("VERSION", string(""));
-    }
->>>>>>> 41ddd4a5
 
     /**
      * @dev Generates a salt for contract deployment
@@ -74,10 +64,7 @@
         startDeploymentOutput();
 
         adminSafe = input.adminSafe;
-<<<<<<< HEAD
         version = input.version;
-=======
->>>>>>> 41ddd4a5
 
         if (address(input.root) == address(0)) {
             newRoot = true;
@@ -151,17 +138,13 @@
             )
         );
 
-        _commonRegister(address(input.root));
+        _commonRegister();
         _commonRely();
         _commonFile();
     }
 
-    function _commonRegister(address inputRoot) private {
-<<<<<<< HEAD
+    function _commonRegister() private {
         if (newRoot) {
-=======
-        if (inputRoot == address(0)) {
->>>>>>> 41ddd4a5
             register("root", address(root));
             // Otherwise already present in load_vars.sh and not needed to be registered
         }
