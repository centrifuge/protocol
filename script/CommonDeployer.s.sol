// SPDX-License-Identifier: BUSL-1.1
pragma solidity 0.8.28;

import {IAuth} from "src/misc/interfaces/IAuth.sol";

import {Root} from "src/common/Root.sol";
import {GasService} from "src/common/GasService.sol";
import {Gateway} from "src/common/Gateway.sol";
import {Guardian, ISafe} from "src/common/Guardian.sol";
import {IAdapter} from "src/common/interfaces/IAdapter.sol";
import {MessageProcessor} from "src/common/MessageProcessor.sol";
import {MessageDispatcher} from "src/common/MessageDispatcher.sol";

import {JsonRegistry} from "script/utils/JsonRegistry.s.sol";

import "forge-std/Script.sol";

abstract contract CommonDeployer is Script, JsonRegistry {
    uint256 constant DELAY = 48 hours;
    bytes32 immutable SALT;
    uint256 constant BASE_MSG_COST = 20000000000000000; // in Weight

    IAdapter[] adapters;

    Root public root;
    ISafe public adminSafe;
    Guardian public guardian;
    GasService public gasService;
    Gateway public gateway;
    MessageProcessor public messageProcessor;
    MessageDispatcher public messageDispatcher;

    constructor() {
        // If no salt is provided, a pseudo-random salt is generated,
        // thus effectively making the deployment non-deterministic
        SALT = vm.envOr(
            "DEPLOYMENT_SALT", keccak256(abi.encodePacked(string(abi.encodePacked(blockhash(block.number - 1)))))
        );
    }

    function deployCommon(uint16 chainId, ISafe adminSafe_, address deployer) public {
        if (address(root) != address(0)) {
            return; // Already deployed. Make this method idempotent.
        }

        root = new Root(DELAY, deployer);

        uint64 messageGasLimit = uint64(vm.envOr("MESSAGE_COST", BASE_MSG_COST));
        uint64 proofGasLimit = uint64(vm.envOr("PROOF_COST", BASE_MSG_COST));

        gasService = new GasService(messageGasLimit, proofGasLimit);
        gateway = new Gateway(root, gasService);

        messageProcessor = new MessageProcessor(root, gasService, deployer);
        messageDispatcher = new MessageDispatcher(chainId, gateway, deployer);

        adminSafe = adminSafe_;
        guardian = new Guardian(adminSafe, root, messageDispatcher);

        _commonRegister();
        _commonRely();
        _commonFile();
    }

    function _commonRegister() private {
        startDeploymentOutput();

        register("root", address(root));
        register("adminSafe", address(adminSafe));
        register("guardian", address(guardian));
        register("gasService", address(gasService));
        register("gateway", address(gateway));
        register("messageProcessor", address(messageProcessor));
        register("messageDispatcher", address(messageDispatcher));
    }

    function _commonRely() private {
        gasService.rely(address(root));
        root.rely(address(guardian));
        root.rely(address(messageProcessor));
        root.rely(address(messageDispatcher));
        gateway.rely(address(root));
        gateway.rely(address(guardian));
        gateway.rely(address(messageDispatcher));
        messageProcessor.rely(address(gateway));
    }

    function _commonFile() private {
        gateway.file("handler", address(messageProcessor));
    }

<<<<<<< HEAD
    function wire(uint16 chainId, IAdapter adapter) public {
=======
    function wire(IAdapter adapter, address deployer) public {
>>>>>>> 5b329c6d
        adapters.push(adapter);
        gateway.file("adapters", chainId, adapters);
        IAuth(address(adapter)).rely(address(root));
        IAuth(address(adapter)).deny(deployer);
    }

    function removeCommonDeployerAccess(address deployer) public {
        if (root.wards(deployer) == 0) {
            return; // Already removed. Make this method idempotent.
        }

        root.deny(deployer);
        gasService.deny(deployer);
        gateway.deny(deployer);
        messageProcessor.deny(deployer);
        messageDispatcher.deny(deployer);
    }
}<|MERGE_RESOLUTION|>--- conflicted
+++ resolved
@@ -89,11 +89,7 @@
         gateway.file("handler", address(messageProcessor));
     }
 
-<<<<<<< HEAD
-    function wire(uint16 chainId, IAdapter adapter) public {
-=======
-    function wire(IAdapter adapter, address deployer) public {
->>>>>>> 5b329c6d
+    function wire(uint16 chainId, IAdapter adapter, address deployer) public {
         adapters.push(adapter);
         gateway.file("adapters", chainId, adapters);
         IAuth(address(adapter)).rely(address(root));
