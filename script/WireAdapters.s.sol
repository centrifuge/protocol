--- conflicted
+++ resolved
@@ -1,24 +1,12 @@
 // SPDX-License-Identifier: BUSL-1.1
 pragma solidity 0.8.28;
 
-<<<<<<< HEAD
 import {IAdapter} from "../src/core/interfaces/IAdapter.sol";
 
-import {IGuardian} from "../src/admin/interfaces/IGuardian.sol";
+import {IOpsGuardian} from "../src/admin/interfaces/IOpsGuardian.sol";
 
 import "forge-std/Script.sol";
 
-import {IAxelarAdapter} from "../src/adapters/interfaces/IAxelarAdapter.sol";
-import {IWormholeAdapter} from "../src/adapters/interfaces/IWormholeAdapter.sol";
-import {ILayerZeroAdapter} from "../src/adapters/interfaces/ILayerZeroAdapter.sol";
-
-=======
-import {IAdapter} from "../src/common/interfaces/IAdapter.sol";
-import {IOpsGuardian} from "../src/common/interfaces/IOpsGuardian.sol";
-
-import "forge-std/Script.sol";
-
->>>>>>> 9cb70eeb
 /// @dev Configures the local network's adapters to communicate with remote networks.
 ///      This script only sets up one-directional communication (local → remote).
 ///      For bidirectional communication, the script must be run on each network separately.
@@ -105,11 +93,12 @@
 
             // Wire LayerZeroAdapter
             if (localLayerZeroAddr != address(0)) {
-                ILayerZeroAdapter(localLayerZeroAddr).wire(
+                bytes memory layerZeroData = abi.encode(
                     remoteCentrifugeId,
                     uint32(vm.parseJsonUint(remoteConfig, "$.adapters.layerZero.layerZeroEid")),
                     vm.parseJsonAddress(remoteConfig, "$.contracts.layerZeroAdapter")
                 );
+                opsGuardian.wire(localLayerZeroAddr, layerZeroData);
 
                 console.log("Wired LayerZeroAdapter from", localNetwork, "to", remoteNetwork);
             }
