--- conflicted
+++ resolved
@@ -20,7 +20,6 @@
 ///
 ///      Intended for testnet use only.
 contract WireAdapters is Script {
-<<<<<<< HEAD
     IAdapter[] adapters; // Storage array for adapter instances (populated during local adapter detection)
     address private localWormholeAddr;  // Local Wormhole adapter address (if deployed)
     address private localLayerZeroAddr; // Local LayerZero adapter address (if deployed)
@@ -228,10 +227,8 @@
         protocolGuardian.wire(localAxelarAddr, remoteCentrifugeId, data);
         console.log("Wired AxelarAdapter from", vm.envString("NETWORK"), "to", remoteNetwork);
     }
-=======
     uint8 constant GAS_MULTIPLIER = 10; // 10%
     IAdapter[] adapters; // Storage array for adapter instances
->>>>>>> b9fb34da
 
     function fetchConfig(string memory network) internal view returns (string memory) {
         string memory configFile = string.concat("env/", network, ".json");
@@ -277,7 +274,6 @@
 
             // Check Wormhole: only add if BOTH chains have it deployed and configured
             if (localWormholeAddr != address(0)) {
-<<<<<<< HEAD
                 bool wormholeDeploy = false;
                 address remoteWormholeAddr = address(0);
                 try vm.parseJsonBool(remoteConfig, "$.adapters.wormhole.deploy") returns (bool value) {
@@ -297,7 +293,6 @@
                         console.log("Skipping Wormhole for", remoteNetwork);
                     }
                 }
-=======
                 bytes memory wormholeData = abi.encode(
                     GAS_MULTIPLIER,
                     uint16(vm.parseJsonUint(remoteConfig, "$.adapters.wormhole.wormholeId")),
@@ -306,12 +301,10 @@
                 opsGuardian.wire(localWormholeAddr, remoteCentrifugeId, wormholeData);
 
                 console.log("Wired WormholeAdapter from", localNetwork, "to", remoteNetwork);
->>>>>>> b9fb34da
             }
 
             // Check LayerZero: only add if BOTH chains have it deployed and configured
             if (localLayerZeroAddr != address(0)) {
-<<<<<<< HEAD
                 bool layerZeroDeploy = false;
                 address remoteLayerZeroAddr = address(0);
                 try vm.parseJsonBool(remoteConfig, "$.adapters.layerZero.deploy") returns (bool value) {
@@ -331,7 +324,6 @@
                         console.log("Skipping LayerZero for", remoteNetwork);
                     }
                 }
-=======
                 bytes memory layerZeroData = abi.encode(
                     GAS_MULTIPLIER,
                     uint32(vm.parseJsonUint(remoteConfig, "$.adapters.layerZero.layerZeroEid")),
@@ -340,12 +332,10 @@
                 opsGuardian.wire(localLayerZeroAddr, remoteCentrifugeId, layerZeroData);
 
                 console.log("Wired LayerZeroAdapter from", localNetwork, "to", remoteNetwork);
->>>>>>> b9fb34da
             }
 
             // Check Axelar: only add if BOTH chains have it deployed and configured
             if (localAxelarAddr != address(0)) {
-<<<<<<< HEAD
                 bool axelarDeploy = false;
                 address remoteAxelarAddr = address(0);
                 try vm.parseJsonBool(remoteConfig, "$.adapters.axelar.deploy") returns (bool value) {
@@ -366,14 +356,12 @@
                     }
                 }
             }
-=======
                 bytes memory axelarData = abi.encode(
                     GAS_MULTIPLIER,
                     vm.parseJsonString(remoteConfig, "$.adapters.axelar.axelarId"),
                     vm.toString(vm.parseJsonAddress(remoteConfig, "$.contracts.axelarAdapter"))
                 );
                 opsGuardian.wire(localAxelarAddr, remoteCentrifugeId, axelarData);
->>>>>>> b9fb34da
 
             // STEP 2B: Register adapters for THIS remote network in MultiAdapter
             // This tells MultiAdapter which adapters to use when sending to this remote network
