// SPDX-License-Identifier: BUSL-1.1
pragma solidity 0.8.28;

import {FullDeployer} from "./FullDeployer.s.sol";

import {ERC20} from "../src/misc/ERC20.sol";
import {D18, d18} from "../src/misc/types/D18.sol";
import {CastLib} from "../src/misc/libraries/CastLib.sol";

import {Guardian} from "../src/common/Guardian.sol";
import {PoolId} from "../src/common/types/PoolId.sol";
import {AccountId} from "../src/common/types/AccountId.sol";
import {ShareClassId} from "../src/common/types/ShareClassId.sol";
import {AssetId, newAssetId} from "../src/common/types/AssetId.sol";
import {VaultUpdateKind} from "../src/common/libraries/MessageLib.sol";

import {Hub} from "../src/hub/Hub.sol";
import {HubRegistry} from "../src/hub/HubRegistry.sol";
import {ShareClassManager} from "../src/hub/ShareClassManager.sol";
import {IHubRequestManager} from "../src/hub/interfaces/IHubRequestManager.sol";

import {Spoke} from "../src/spoke/Spoke.sol";
import {BalanceSheet} from "../src/spoke/BalanceSheet.sol";
import {IShareToken} from "../src/spoke/interfaces/IShareToken.sol";
import {UpdateContractMessageLib} from "../src/spoke/libraries/UpdateContractMessageLib.sol";

import {SyncManager} from "../src/vaults/SyncManager.sol";
import {SyncDepositVault} from "../src/vaults/SyncDepositVault.sol";
import {IAsyncVault} from "../src/vaults/interfaces/IAsyncVault.sol";
import {AsyncRequestManager} from "../src/vaults/AsyncRequestManager.sol";
import {AsyncVaultFactory} from "../src/vaults/factories/AsyncVaultFactory.sol";
import {SyncDepositVaultFactory} from "../src/vaults/factories/SyncDepositVaultFactory.sol";

import {RedemptionRestrictions} from "../src/hooks/RedemptionRestrictions.sol";
import {UpdateRestrictionMessageLib} from "../src/hooks/libraries/UpdateRestrictionMessageLib.sol";

import {IdentityValuation} from "../src/valuations/IdentityValuation.sol";

import "forge-std/Script.sol";

// Script to deploy Hub and Vaults with a Localhost Adapter.
contract TestData is FullDeployer {
    using CastLib for *;
    using UpdateRestrictionMessageLib for *;
    using UpdateContractMessageLib for *;

    uint128 constant DEFAULT_EXTRA_GAS = uint128(2_000_000);

    address public admin;

    function run() public override {
        string memory network = vm.envString("NETWORK");
        string memory configFile = string.concat("env/", network, ".json");
        string memory config = vm.readFile(configFile);

        uint16 centrifugeId = uint16(vm.parseJsonUint(config, "$.network.centrifugeId"));

        admin = vm.envAddress("ADMIN");
        spoke = Spoke(vm.parseJsonAddress(config, "$.contracts.spoke"));
        hub = Hub(vm.parseJsonAddress(config, "$.contracts.hub"));
        shareClassManager = ShareClassManager(vm.parseJsonAddress(config, "$.contracts.shareClassManager"));
        redemptionRestrictionsHook =
            RedemptionRestrictions(vm.parseJsonAddress(config, "$.contracts.redemptionRestrictionsHook"));
        identityValuation = IdentityValuation(vm.parseJsonAddress(config, "$.contracts.identityValuation"));
        asyncVaultFactory = AsyncVaultFactory(vm.parseJsonAddress(config, "$.contracts.asyncVaultFactory"));
        syncDepositVaultFactory =
            SyncDepositVaultFactory(vm.parseJsonAddress(config, "$.contracts.syncDepositVaultFactory"));
        balanceSheet = BalanceSheet(vm.parseJsonAddress(config, "$.contracts.balanceSheet"));
        hubRegistry = HubRegistry(vm.parseJsonAddress(config, "$.contracts.hubRegistry"));
        asyncRequestManager = AsyncRequestManager(vm.parseJsonAddress(config, "$.contracts.asyncRequestManager"));
        syncManager = SyncManager(vm.parseJsonAddress(config, "$.contracts.syncManager"));
        guardian = Guardian(vm.parseJsonAddress(config, "$.contracts.guardian"));

        vm.startBroadcast();
        _configureTestData(centrifugeId);
        vm.stopBroadcast();
    }

    function _configureTestData(uint16 centrifugeId) internal {
        // Deploy and register test USDC
        ERC20 token = new ERC20(6);
        token.file("name", "USD Coin");
        token.file("symbol", "USDC");
        token.mint(msg.sender, 10_000_000e6);
        spoke.registerAsset(centrifugeId, address(token), 0);
        AssetId assetId = newAssetId(centrifugeId, 1);

        _deployAsyncVault(centrifugeId, token, assetId);
        _deploySyncDepositVault(centrifugeId, token, assetId);
    }

    function _deployAsyncVault(uint16 centrifugeId, ERC20 token, AssetId assetId) internal {
        PoolId poolId = hubRegistry.poolId(centrifugeId, 1);
        guardian.createPool(poolId, msg.sender, USD_ID);
        hub.updateHubManager(poolId, admin, true);
        ShareClassId scId = shareClassManager.previewNextShareClassId(poolId);

        D18 navPerShare = d18(1, 1);

        hub.setPoolMetadata(poolId, bytes("Testing pool"));
        hub.addShareClass(poolId, "Tokenized MMF", "MMF", bytes32(bytes("1")));
        hub.notifyPool(poolId, centrifugeId);
        hub.notifyShareClass(poolId, scId, centrifugeId, address(redemptionRestrictionsHook).toBytes32());

<<<<<<< HEAD
        hub.setRequestManager(
            poolId, scId, assetId, address(hubRequestManager).toBytes32(), address(asyncRequestManager).toBytes32()
        );
=======
        hub.setRequestManager(poolId, centrifugeId, address(asyncRequestManager).toBytes32());
>>>>>>> b4047cf7
        hub.updateBalanceSheetManager(centrifugeId, poolId, address(asyncRequestManager).toBytes32(), true);
        // Add ADMIN as balance sheet manager to call submitQueuedAssets without going through the asyncRequestManager
        hub.updateBalanceSheetManager(centrifugeId, poolId, address(admin).toBytes32(), true);

        hub.createAccount(poolId, AccountId.wrap(0x01), true);
        hub.createAccount(poolId, AccountId.wrap(0x02), false);
        hub.createAccount(poolId, AccountId.wrap(0x03), false);
        hub.createAccount(poolId, AccountId.wrap(0x04), false);
        hub.initializeHolding(
            poolId,
            scId,
            assetId,
            identityValuation,
            AccountId.wrap(0x01),
            AccountId.wrap(0x02),
            AccountId.wrap(0x03),
            AccountId.wrap(0x04)
        );

        hub.updateVault(poolId, scId, assetId, address(asyncVaultFactory).toBytes32(), VaultUpdateKind.DeployAndLink, 0);

        hub.updateSharePrice(poolId, scId, navPerShare);
        hub.notifySharePrice(poolId, scId, centrifugeId);
        hub.notifyAssetPrice(poolId, scId, assetId);

        // Submit deposit request
        IShareToken shareToken = IShareToken(spoke.shareToken(poolId, scId));
        IAsyncVault vault = IAsyncVault(shareToken.vault(address(token)));

        token.approve(address(vault), 1_000_000e6);
        vault.requestDeposit(1_000_000e6, msg.sender, msg.sender);

        // Fulfill deposit request
        hub.approveDeposits(poolId, scId, assetId, hubRequestManager.nowDepositEpoch(scId, assetId), 1_000_000e6);
        balanceSheet.submitQueuedAssets(poolId, scId, assetId, DEFAULT_EXTRA_GAS);

        // Withdraw principal
        balanceSheet.withdraw(poolId, scId, address(token), 0, msg.sender, 1_000_000e6);
        balanceSheet.submitQueuedAssets(poolId, scId, assetId, DEFAULT_EXTRA_GAS);

        // Issue and claim
        hub.issueShares(poolId, scId, assetId, hubRequestManager.nowIssueEpoch(scId, assetId), d18(1, 1), 0);
        balanceSheet.submitQueuedShares(poolId, scId, DEFAULT_EXTRA_GAS);
        uint32 maxClaims = hubRequestManager.maxDepositClaims(scId, msg.sender.toBytes32(), assetId);
        hub.notifyDeposit(poolId, scId, assetId, msg.sender.toBytes32(), maxClaims);
        vault.mint(1_000_000e18, msg.sender);

        // Update price, deposit principal + yield
        hub.updateSharePrice(poolId, scId, d18(11, 10));
        hub.notifySharePrice(poolId, scId, centrifugeId);
        hub.notifyAssetPrice(poolId, scId, assetId);

        // Make sender a member to submit redeem request
        hub.updateRestriction(
            poolId,
            scId,
            centrifugeId,
            UpdateRestrictionMessageLib.UpdateRestrictionMember({
                user: bytes32(bytes20(msg.sender)),
                validUntil: type(uint64).max
            }).serialize(),
            0
        );

        // Submit redeem request
        vault.requestRedeem(1_000_000e18, msg.sender, msg.sender);

        // Fulfill redeem request
        hub.approveRedeems(poolId, scId, assetId, hubRequestManager.nowRedeemEpoch(scId, assetId), 1_000_000e18);
        hub.revokeShares(poolId, scId, assetId, hubRequestManager.nowRevokeEpoch(scId, assetId), d18(11, 10), 0);
        balanceSheet.submitQueuedShares(poolId, scId, DEFAULT_EXTRA_GAS);
        hub.notifyRedeem(poolId, scId, assetId, bytes32(bytes20(msg.sender)), 1);

        // Deposit for withdraw
        token.approve(address(balanceSheet), 1_100_000e18);
        balanceSheet.deposit(poolId, scId, address(token), 0, 1_100_000e6);

        // Claim redeem request
        vault.withdraw(1_100_000e6, msg.sender, msg.sender);
        balanceSheet.submitQueuedAssets(poolId, scId, assetId, DEFAULT_EXTRA_GAS);

        // Deposit asset and init later
        ERC20 wBtc = new ERC20(18);
        wBtc.file("name", "Wrapped Bitcoin");
        wBtc.file("symbol", "wBTC");
        wBtc.mint(msg.sender, 10_000_000e18);
        spoke.registerAsset(centrifugeId, address(wBtc), 0);
        AssetId wBtcId = newAssetId(centrifugeId, 2);

        wBtc.approve(address(balanceSheet), 10e18);

        bytes[] memory calls = new bytes[](3);
        calls[0] = abi.encodeWithSelector(
            balanceSheet.overridePricePoolPerAsset.selector, poolId, scId, wBtcId, d18(100_000, 1)
        );
        calls[1] = abi.encodeWithSelector(balanceSheet.deposit.selector, poolId, scId, address(wBtc), 0, 10e18);
        calls[2] =
            abi.encodeWithSelector(balanceSheet.submitQueuedAssets.selector, poolId, scId, wBtcId, DEFAULT_EXTRA_GAS);
        balanceSheet.multicall(calls);

        hub.createAccount(poolId, AccountId.wrap(0x05), true);
        hub.initializeHolding(
            poolId,
            scId,
            wBtcId,
            identityValuation,
            AccountId.wrap(0x05),
            AccountId.wrap(0x02),
            AccountId.wrap(0x03),
            AccountId.wrap(0x04)
        );
        hub.updateHoldingValue(poolId, scId, wBtcId);
    }

    function _deploySyncDepositVault(uint16 centrifugeId, ERC20 token, AssetId assetId) internal {
        PoolId poolId = hubRegistry.poolId(centrifugeId, 2);
        guardian.createPool(poolId, msg.sender, USD_ID);
        hub.updateHubManager(poolId, admin, true);
        ShareClassId scId = shareClassManager.previewNextShareClassId(poolId);

        D18 navPerShare = d18(1, 1);

        hub.setPoolMetadata(poolId, bytes("Testing pool"));
        hub.addShareClass(poolId, "RWA Portfolio", "RWA", bytes32(bytes("2")));
        hub.notifyPool(poolId, centrifugeId);
        hub.notifyShareClass(poolId, scId, centrifugeId, address(redemptionRestrictionsHook).toBytes32());

<<<<<<< HEAD
        hub.setRequestManager(
            poolId, scId, assetId, address(hubRequestManager).toBytes32(), address(asyncRequestManager).toBytes32()
        );
=======
        hub.setRequestManager(poolId, centrifugeId, address(asyncRequestManager).toBytes32());
>>>>>>> b4047cf7
        hub.updateBalanceSheetManager(centrifugeId, poolId, address(asyncRequestManager).toBytes32(), true);
        hub.updateBalanceSheetManager(centrifugeId, poolId, address(syncManager).toBytes32(), true);

        hub.createAccount(poolId, AccountId.wrap(0x01), true);
        hub.createAccount(poolId, AccountId.wrap(0x02), false);
        hub.createAccount(poolId, AccountId.wrap(0x03), false);
        hub.createAccount(poolId, AccountId.wrap(0x04), false);
        hub.initializeHolding(
            poolId,
            scId,
            assetId,
            identityValuation,
            AccountId.wrap(0x01),
            AccountId.wrap(0x02),
            AccountId.wrap(0x03),
            AccountId.wrap(0x04)
        );

        hub.updateVault(
            poolId, scId, assetId, address(syncDepositVaultFactory).toBytes32(), VaultUpdateKind.DeployAndLink, 0
        );

        hub.updateSharePrice(poolId, scId, navPerShare);
        hub.notifySharePrice(poolId, scId, centrifugeId);
        hub.notifyAssetPrice(poolId, scId, assetId);

        hub.updateContract(
            poolId,
            scId,
            centrifugeId,
            address(syncManager).toBytes32(),
            UpdateContractMessageLib.UpdateContractSyncDepositMaxReserve({
                assetId: assetId.raw(),
                maxReserve: type(uint128).max
            }).serialize(),
            0
        );

        // Deposit
        IShareToken shareToken = IShareToken(spoke.shareToken(poolId, scId));
        SyncDepositVault vault = SyncDepositVault(shareToken.vault(address(token)));

        uint128 investAmount = 1_000_000e6;
        token.approve(address(vault), investAmount);
        vault.deposit(investAmount, msg.sender);
    }
}<|MERGE_RESOLUTION|>--- conflicted
+++ resolved
@@ -102,13 +102,7 @@
         hub.notifyPool(poolId, centrifugeId);
         hub.notifyShareClass(poolId, scId, centrifugeId, address(redemptionRestrictionsHook).toBytes32());
 
-<<<<<<< HEAD
-        hub.setRequestManager(
-            poolId, scId, assetId, address(hubRequestManager).toBytes32(), address(asyncRequestManager).toBytes32()
-        );
-=======
         hub.setRequestManager(poolId, centrifugeId, address(asyncRequestManager).toBytes32());
->>>>>>> b4047cf7
         hub.updateBalanceSheetManager(centrifugeId, poolId, address(asyncRequestManager).toBytes32(), true);
         // Add ADMIN as balance sheet manager to call submitQueuedAssets without going through the asyncRequestManager
         hub.updateBalanceSheetManager(centrifugeId, poolId, address(admin).toBytes32(), true);
@@ -236,13 +230,7 @@
         hub.notifyPool(poolId, centrifugeId);
         hub.notifyShareClass(poolId, scId, centrifugeId, address(redemptionRestrictionsHook).toBytes32());
 
-<<<<<<< HEAD
-        hub.setRequestManager(
-            poolId, scId, assetId, address(hubRequestManager).toBytes32(), address(asyncRequestManager).toBytes32()
-        );
-=======
         hub.setRequestManager(poolId, centrifugeId, address(asyncRequestManager).toBytes32());
->>>>>>> b4047cf7
         hub.updateBalanceSheetManager(centrifugeId, poolId, address(asyncRequestManager).toBytes32(), true);
         hub.updateBalanceSheetManager(centrifugeId, poolId, address(syncManager).toBytes32(), true);
 
