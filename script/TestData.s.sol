// SPDX-License-Identifier: BUSL-1.1
pragma solidity 0.8.28;

import {FullDeployer} from "./FullDeployer.s.sol";

import {ERC20} from "../src/misc/ERC20.sol";
import {D18, d18} from "../src/misc/types/D18.sol";
import {CastLib} from "../src/misc/libraries/CastLib.sol";

import {Guardian} from "../src/common/Guardian.sol";
import {PoolId} from "../src/common/types/PoolId.sol";
import {AccountId} from "../src/common/types/AccountId.sol";
import {ShareClassId} from "../src/common/types/ShareClassId.sol";
import {AssetId, newAssetId} from "../src/common/types/AssetId.sol";
import {VaultUpdateKind} from "../src/common/libraries/MessageLib.sol";

import {Hub} from "../src/hub/Hub.sol";
import {HubRegistry} from "../src/hub/HubRegistry.sol";
import {ShareClassManager} from "../src/hub/ShareClassManager.sol";
import {IHubRequestManager} from "../src/hub/interfaces/IHubRequestManager.sol";

import {Spoke} from "../src/spoke/Spoke.sol";
import {BalanceSheet} from "../src/spoke/BalanceSheet.sol";
import {IShareToken} from "../src/spoke/interfaces/IShareToken.sol";
import {UpdateContractMessageLib} from "../src/spoke/libraries/UpdateContractMessageLib.sol";

import {SyncManager} from "../src/vaults/SyncManager.sol";
import {SyncDepositVault} from "../src/vaults/SyncDepositVault.sol";
import {IAsyncVault} from "../src/vaults/interfaces/IAsyncVault.sol";
import {AsyncRequestManager} from "../src/vaults/AsyncRequestManager.sol";
import {BatchRequestManager} from "../src/vaults/BatchRequestManager.sol";
import {AsyncVaultFactory} from "../src/vaults/factories/AsyncVaultFactory.sol";
import {SyncDepositVaultFactory} from "../src/vaults/factories/SyncDepositVaultFactory.sol";

import {RedemptionRestrictions} from "../src/hooks/RedemptionRestrictions.sol";
import {UpdateRestrictionMessageLib} from "../src/hooks/libraries/UpdateRestrictionMessageLib.sol";

import {IdentityValuation} from "../src/valuations/IdentityValuation.sol";

import "forge-std/Script.sol";

// Script to deploy Hub and Vaults with a Localhost Adapter.
contract TestData is FullDeployer {
    using CastLib for *;
    using UpdateRestrictionMessageLib for *;
    using UpdateContractMessageLib for *;

    uint128 constant DEFAULT_EXTRA_GAS = uint128(2_000_000);

    address public admin;

    function run() public override {
        string memory network = vm.envString("NETWORK");
        string memory configFile = string.concat("env/", network, ".json");
        string memory config = vm.readFile(configFile);

        uint16 centrifugeId = uint16(vm.parseJsonUint(config, "$.network.centrifugeId"));

        admin = vm.envAddress("ADMIN");
        spoke = Spoke(vm.parseJsonAddress(config, "$.contracts.spoke"));
        hub = Hub(vm.parseJsonAddress(config, "$.contracts.hub"));
        shareClassManager = ShareClassManager(vm.parseJsonAddress(config, "$.contracts.shareClassManager"));
        redemptionRestrictionsHook =
            RedemptionRestrictions(vm.parseJsonAddress(config, "$.contracts.redemptionRestrictionsHook"));
        identityValuation = IdentityValuation(vm.parseJsonAddress(config, "$.contracts.identityValuation"));
        asyncVaultFactory = AsyncVaultFactory(vm.parseJsonAddress(config, "$.contracts.asyncVaultFactory"));
        syncDepositVaultFactory =
            SyncDepositVaultFactory(vm.parseJsonAddress(config, "$.contracts.syncDepositVaultFactory"));
        balanceSheet = BalanceSheet(vm.parseJsonAddress(config, "$.contracts.balanceSheet"));
        hubRegistry = HubRegistry(vm.parseJsonAddress(config, "$.contracts.hubRegistry"));
        asyncRequestManager =
            AsyncRequestManager(payable(vm.parseJsonAddress(config, "$.contracts.asyncRequestManager")));
        batchRequestManager = BatchRequestManager(vm.parseJsonAddress(config, "$.contracts.batchRequestManager"));
        syncManager = SyncManager(vm.parseJsonAddress(config, "$.contracts.syncManager"));
        guardian = Guardian(vm.parseJsonAddress(config, "$.contracts.guardian"));

        vm.startBroadcast();
        _configureTestData(centrifugeId);
        vm.stopBroadcast();
    }

    function _configureTestData(uint16 centrifugeId) internal {
        // Deploy and register test USDC
        ERC20 token = new ERC20(6);
        token.file("name", "USD Coin");
        token.file("symbol", "USDC");
        token.mint(msg.sender, 10_000_000e6);
        spoke.registerAsset(centrifugeId, address(token), 0, msg.sender);
        AssetId assetId = newAssetId(centrifugeId, 1);

        _deployAsyncVault(centrifugeId, token, assetId);
        _deploySyncDepositVault(centrifugeId, token, assetId);
    }

    struct VaultState {
        PoolId poolId;
        ShareClassId scId;
        IAsyncVault vault;
        uint32 nowDepositEpoch;
        uint32 nowIssueEpoch;
        uint32 nowRedeemEpoch;
        uint32 nowRevokeEpoch;
    }

    function _deployAsyncVault(uint16 centrifugeId, ERC20 token, AssetId assetId) internal {
        VaultState memory state;
        state.poolId = hubRegistry.poolId(centrifugeId, 1);
        asyncRequestManager.depositSubsidy{value: 0.5 ether}(state.poolId);

        guardian.createPool(state.poolId, msg.sender, USD_ID);
        hub.updateHubManager(state.poolId, admin, true);
        state.scId = shareClassManager.previewNextShareClassId(state.poolId);

        D18 navPerShare = d18(1, 1);

        hub.setPoolMetadata(state.poolId, bytes("Testing pool"));
        hub.addShareClass(state.poolId, "Tokenized MMF", "MMF", bytes32(bytes("1")));
        hub.notifyPool(state.poolId, centrifugeId, msg.sender);
        hub.notifyShareClass(
            state.poolId, state.scId, centrifugeId, address(redemptionRestrictionsHook).toBytes32(), msg.sender
        );

        hub.setRequestManager(
            state.poolId,
            centrifugeId,
            IHubRequestManager(batchRequestManager),
            address(asyncRequestManager).toBytes32(),
            msg.sender
        );
        hub.updateBalanceSheetManager(
            centrifugeId, state.poolId, address(asyncRequestManager).toBytes32(), true, msg.sender
        );
        // Add ADMIN as balance sheet manager to call submitQueuedAssets without going through the asyncRequestManager
        hub.updateBalanceSheetManager(centrifugeId, state.poolId, address(admin).toBytes32(), true, msg.sender);

        hub.createAccount(state.poolId, AccountId.wrap(0x01), true);
        hub.createAccount(state.poolId, AccountId.wrap(0x02), false);
        hub.createAccount(state.poolId, AccountId.wrap(0x03), false);
        hub.createAccount(state.poolId, AccountId.wrap(0x04), false);
        hub.initializeHolding(
            state.poolId,
            state.scId,
            assetId,
            identityValuation,
            AccountId.wrap(0x01),
            AccountId.wrap(0x02),
            AccountId.wrap(0x03),
            AccountId.wrap(0x04)
        );

        hub.updateVault(
            state.poolId,
            state.scId,
            assetId,
            address(asyncVaultFactory).toBytes32(),
            VaultUpdateKind.DeployAndLink,
            0,
            msg.sender
        );

        hub.updateSharePrice(state.poolId, state.scId, navPerShare);
        hub.notifySharePrice(state.poolId, state.scId, centrifugeId, msg.sender);
        hub.notifyAssetPrice(state.poolId, state.scId, assetId, msg.sender);

        // Submit deposit request
        IShareToken shareToken = IShareToken(spoke.shareToken(state.poolId, state.scId));
        state.vault = IAsyncVault(shareToken.vault(address(token)));

        token.approve(address(state.vault), 1_000_000e6);
        state.vault.requestDeposit(1_000_000e6, msg.sender, msg.sender);

        // Fulfill deposit request
        state.nowDepositEpoch = batchRequestManager.nowDepositEpoch(state.scId, assetId);
        batchRequestManager.approveDeposits(
            state.poolId, state.scId, assetId, state.nowDepositEpoch, 1_000_000e6, d18(1, 1), msg.sender
        );
        balanceSheet.submitQueuedAssets(state.poolId, state.scId, assetId, DEFAULT_EXTRA_GAS, msg.sender);

        // Withdraw principal
        balanceSheet.withdraw(state.poolId, state.scId, address(token), 0, msg.sender, 1_000_000e6);
        balanceSheet.submitQueuedAssets(state.poolId, state.scId, assetId, DEFAULT_EXTRA_GAS, msg.sender);

        // Issue and claim
        state.nowIssueEpoch = batchRequestManager.nowIssueEpoch(state.scId, assetId);
        batchRequestManager.issueShares(
            state.poolId, state.scId, assetId, state.nowIssueEpoch, d18(1, 1), 0, msg.sender
        );
        balanceSheet.submitQueuedShares(state.poolId, state.scId, DEFAULT_EXTRA_GAS, msg.sender);
        uint32 maxClaims = batchRequestManager.maxDepositClaims(state.scId, msg.sender.toBytes32(), assetId);
        batchRequestManager.notifyDeposit(
            state.poolId, state.scId, assetId, msg.sender.toBytes32(), maxClaims, msg.sender
        );
        state.vault.mint(1_000_000e18, msg.sender);

        // Update price, deposit principal + yield
        hub.updateSharePrice(state.poolId, state.scId, d18(11, 10));
        hub.notifySharePrice(state.poolId, state.scId, centrifugeId, msg.sender);
        hub.notifyAssetPrice(state.poolId, state.scId, assetId, msg.sender);

        // Make sender a member to submit redeem request
        hub.updateRestriction(
            state.poolId,
            state.scId,
            centrifugeId,
            UpdateRestrictionMessageLib.UpdateRestrictionMember({
<<<<<<< HEAD
                user: bytes32(bytes20(msg.sender)),
                validUntil: type(uint64).max
            }).serialize(),
            0
=======
                    user: bytes32(bytes20(msg.sender)), validUntil: type(uint64).max
                }).serialize(),
            0,
            msg.sender
>>>>>>> 8fd280af
        );

        // Submit redeem request
        state.vault.requestRedeem(1_000_000e18, msg.sender, msg.sender);

        // Fulfill redeem request
        state.nowRedeemEpoch = batchRequestManager.nowRedeemEpoch(state.scId, assetId);
        state.nowRevokeEpoch = batchRequestManager.nowRevokeEpoch(state.scId, assetId);

        batchRequestManager.approveRedeems(
            state.poolId, state.scId, assetId, state.nowRedeemEpoch, 1_000_000e18, d18(1, 1)
        );
        batchRequestManager.revokeShares(
            state.poolId, state.scId, assetId, state.nowRevokeEpoch, d18(11, 10), 0, msg.sender
        );
        balanceSheet.submitQueuedShares(state.poolId, state.scId, DEFAULT_EXTRA_GAS, msg.sender);
        batchRequestManager.notifyRedeem(state.poolId, state.scId, assetId, bytes32(bytes20(msg.sender)), 1, msg.sender);

        // Deposit for withdraw
        token.approve(address(balanceSheet), 1_100_000e18);
        balanceSheet.deposit(state.poolId, state.scId, address(token), 0, 1_100_000e6);

        // Claim redeem request
        state.vault.withdraw(1_100_000e6, msg.sender, msg.sender);
        balanceSheet.submitQueuedAssets(state.poolId, state.scId, assetId, DEFAULT_EXTRA_GAS, msg.sender);

        // Deposit asset and init later
        ERC20 wBtc = new ERC20(18);
        wBtc.file("name", "Wrapped Bitcoin");
        wBtc.file("symbol", "wBTC");
        wBtc.mint(msg.sender, 10_000_000e18);
        spoke.registerAsset(centrifugeId, address(wBtc), 0, msg.sender);
        AssetId wBtcId = newAssetId(centrifugeId, 2);

        wBtc.approve(address(balanceSheet), 10e18);

        bytes[] memory calls = new bytes[](3);
        calls[0] = abi.encodeWithSelector(
            balanceSheet.overridePricePoolPerAsset.selector, state.poolId, state.scId, wBtcId, d18(100_000, 1)
        );
        calls[1] =
            abi.encodeWithSelector(balanceSheet.deposit.selector, state.poolId, state.scId, address(wBtc), 0, 10e18);
        calls[2] = abi.encodeWithSelector(
            balanceSheet.submitQueuedAssets.selector, state.poolId, state.scId, wBtcId, DEFAULT_EXTRA_GAS, msg.sender
        );
        balanceSheet.multicall(calls);

        hub.createAccount(state.poolId, AccountId.wrap(0x05), true);
        hub.initializeHolding(
            state.poolId,
            state.scId,
            wBtcId,
            identityValuation,
            AccountId.wrap(0x05),
            AccountId.wrap(0x02),
            AccountId.wrap(0x03),
            AccountId.wrap(0x04)
        );
        hub.updateHoldingValue(state.poolId, state.scId, wBtcId);
    }

    function _deploySyncDepositVault(uint16 centrifugeId, ERC20 token, AssetId assetId) internal {
        PoolId poolId = hubRegistry.poolId(centrifugeId, 2);
        asyncRequestManager.depositSubsidy(poolId);

        guardian.createPool(poolId, msg.sender, USD_ID);
        hub.updateHubManager(poolId, admin, true);
        ShareClassId scId = shareClassManager.previewNextShareClassId(poolId);

        D18 navPerShare = d18(1, 1);

        hub.setPoolMetadata(poolId, bytes("Testing pool"));
        hub.addShareClass(poolId, "RWA Portfolio", "RWA", bytes32(bytes("2")));
        hub.notifyPool(poolId, centrifugeId, msg.sender);
        hub.notifyShareClass(poolId, scId, centrifugeId, address(redemptionRestrictionsHook).toBytes32(), msg.sender);

        hub.setRequestManager(
            poolId,
            centrifugeId,
            IHubRequestManager(batchRequestManager),
            address(asyncRequestManager).toBytes32(),
            msg.sender
        );
        hub.updateBalanceSheetManager(centrifugeId, poolId, address(asyncRequestManager).toBytes32(), true, msg.sender);
        hub.updateBalanceSheetManager(centrifugeId, poolId, address(syncManager).toBytes32(), true, msg.sender);

        hub.createAccount(poolId, AccountId.wrap(0x01), true);
        hub.createAccount(poolId, AccountId.wrap(0x02), false);
        hub.createAccount(poolId, AccountId.wrap(0x03), false);
        hub.createAccount(poolId, AccountId.wrap(0x04), false);
        hub.initializeHolding(
            poolId,
            scId,
            assetId,
            identityValuation,
            AccountId.wrap(0x01),
            AccountId.wrap(0x02),
            AccountId.wrap(0x03),
            AccountId.wrap(0x04)
        );

        hub.updateVault(
            poolId,
            scId,
            assetId,
            address(syncDepositVaultFactory).toBytes32(),
            VaultUpdateKind.DeployAndLink,
            0,
            msg.sender
        );

        hub.updateSharePrice(poolId, scId, navPerShare);
        hub.notifySharePrice(poolId, scId, centrifugeId, msg.sender);
        hub.notifyAssetPrice(poolId, scId, assetId, msg.sender);

        hub.updateContract(
            poolId,
            scId,
            centrifugeId,
            address(syncManager).toBytes32(),
            UpdateContractMessageLib.UpdateContractSyncDepositMaxReserve({
<<<<<<< HEAD
                assetId: assetId.raw(),
                maxReserve: type(uint128).max
            }).serialize(),
            0
=======
                    assetId: assetId.raw(), maxReserve: type(uint128).max
                }).serialize(),
            0,
            msg.sender
>>>>>>> 8fd280af
        );

        // Deposit
        IShareToken shareToken = IShareToken(spoke.shareToken(poolId, scId));
        SyncDepositVault vault = SyncDepositVault(shareToken.vault(address(token)));

        uint128 investAmount = 1_000_000e6;
        token.approve(address(vault), investAmount);
        vault.deposit(investAmount, msg.sender);
    }
}<|MERGE_RESOLUTION|>--- conflicted
+++ resolved
@@ -203,17 +203,10 @@
             state.scId,
             centrifugeId,
             UpdateRestrictionMessageLib.UpdateRestrictionMember({
-<<<<<<< HEAD
-                user: bytes32(bytes20(msg.sender)),
-                validUntil: type(uint64).max
-            }).serialize(),
-            0
-=======
                     user: bytes32(bytes20(msg.sender)), validUntil: type(uint64).max
                 }).serialize(),
             0,
             msg.sender
->>>>>>> 8fd280af
         );
 
         // Submit redeem request
@@ -335,17 +328,10 @@
             centrifugeId,
             address(syncManager).toBytes32(),
             UpdateContractMessageLib.UpdateContractSyncDepositMaxReserve({
-<<<<<<< HEAD
-                assetId: assetId.raw(),
-                maxReserve: type(uint128).max
-            }).serialize(),
-            0
-=======
                     assetId: assetId.raw(), maxReserve: type(uint128).max
                 }).serialize(),
             0,
             msg.sender
->>>>>>> 8fd280af
         );
 
         // Deposit
