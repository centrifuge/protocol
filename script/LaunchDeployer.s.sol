// SPDX-License-Identifier: BUSL-1.1
pragma solidity 0.8.28;

import {CoreInput} from "./CoreDeployer.s.sol";
import { FullInput, FullActionBatcher, FullDeployer, AdaptersInput, WormholeInput, AxelarInput, LayerZeroInput } from "./FullDeployer.s.sol";

import {CastLib} from "../src/misc/libraries/CastLib.sol";

import {ISafe} from "../src/admin/interfaces/ISafe.sol";

import "forge-std/Script.sol";

contract LaunchDeployer is FullDeployer {
    using CastLib for *;

    function run() public virtual {
        vm.startBroadcast();

        string memory network;
        string memory config;
        try vm.envString("NETWORK") returns (string memory _network) {
            network = _network;
            string memory configFile = string.concat("env/", network, ".json");
            config = vm.readFile(configFile);
        } catch {
            console.log("NETWORK environment variable is not set, this must be a mocked test");
            revert("NETWORK environment variable is required");
        }

        uint16 centrifugeId = uint16(vm.parseJsonUint(config, "$.network.centrifugeId"));
        string memory environment = vm.parseJsonString(config, "$.network.environment");

        console.log("Network:", network);
        console.log("Environment:", environment);

        bytes32 version = vm.envOr("VERSION", string("")).toBytes32();
        console.log("Version:", version.toString());
        console.log("\n\n---------\n\nStarting deployment for chain ID: %s\n\n", vm.toString(block.chainid));

        startDeploymentOutput();

        FullInput memory input = FullInput({
            adminSafe: ISafe(vm.envAddress("PROTOCOL_ADMIN")),
            opsSafe: ISafe(vm.envAddress("OPS_ADMIN")),
            core: CoreInput({centrifugeId: centrifugeId, version: version, root: address(0)}),
            adapters: AdaptersInput({
                wormhole: WormholeInput({
                    shouldDeploy: _parseJsonBoolOrDefault(config, "$.adapters.wormhole.deploy"),
                    relayer: _parseJsonAddressOrDefault(config, "$.adapters.wormhole.relayer")
                }),
                axelar: AxelarInput({
                    shouldDeploy: _parseJsonBoolOrDefault(config, "$.adapters.axelar.deploy"),
                    gateway: _parseJsonAddressOrDefault(config, "$.adapters.axelar.gateway"),
                    gasService: _parseJsonAddressOrDefault(config, "$.adapters.axelar.gasService")
                }),
                layerZero: LayerZeroInput({
                    shouldDeploy: _parseJsonBoolOrDefault(config, "$.adapters.layerZero.deploy"),
                    endpoint: _parseJsonAddressOrDefault(config, "$.adapters.layerZero.endpoint"),
                    delegate: vm.envAddress("PROTOCOL_ADMIN")
                })
            })
        });

        FullActionBatcher batcher = new FullActionBatcher();

        // Cache version hash to avoid redundant hash recalculation
        if (input.core.version == "3.1") _verifyAdmin(input.adminSafe);

<<<<<<< HEAD
        // Pre-flight: if LayerZero should deploy, ensure PROTOCOL_ADMIN is set
        if (input.adapters.layerZero.shouldDeploy) {
            address protocolAdminEnv = vm.envAddress("PROTOCOL_ADMIN");
            require(protocolAdminEnv != address(0), "PROTOCOL_ADMIN not set for LayerZero deployment");
            console.log("LayerZero delegate (PROTOCOL_ADMIN):", vm.toString(protocolAdminEnv));
        }
=======
        address protocolAdminEnv = vm.envAddress("PROTOCOL_ADMIN");
        require(protocolAdminEnv != address(0), "PROTOCOL_ADMIN not set");
>>>>>>> d29261a4

        deployFull(input, batcher);

        removeFullDeployerAccess(batcher);

        batcher.lock();

        if (input.core.version == "3.1") _verifyMainnetAddresses();

        saveDeploymentOutput();

        vm.stopBroadcast();
    }

    function _parseJsonBoolOrDefault(string memory config, string memory path) private pure returns (bool) {
        try vm.parseJsonBool(config, path) returns (bool value) {
            return value;
        } catch {
            return false;
        }
    }

    function _parseJsonAddressOrDefault(string memory config, string memory path) private pure returns (address) {
        try vm.parseJsonAddress(config, path) returns (address value) {
            return value;
        } catch {
            return address(0);
        }
    }

    function _isSafeOwner(ISafe safe, address addr) internal view returns (bool) {
        try safe.isOwner(addr) returns (bool isOwner) {
            return isOwner;
        } catch {
            return false;
        }
    }

    function _verifyAdmin(ISafe adminSafe) internal view {
        require(
            _isSafeOwner(adminSafe, 0x4d47a7a89478745200Bd51c26bA87664538Df541), "Admin 0x4d47...f541 not a safe owner"
        );
        require(
            _isSafeOwner(adminSafe, 0xc599bb54E3BFb6393c7feAf0EC97a947753aC0c8), "Admin 0xc599...c0c8 not a safe owner"
        );
        require(
            _isSafeOwner(adminSafe, 0xE9441B34f71659cCA2bfE90d98ee0e57D9CAD28F), "Admin 0xE944...d28F not a safe owner"
        );
        require(
            _isSafeOwner(adminSafe, 0x5e7A86178252Aeae9cBDa30f9C342c71799A3EE1), "Admin 0x5e7A...3EE1 not a safe owner"
        );
        require(
            _isSafeOwner(adminSafe, 0x9eDec77dd2651Ce062ab17e941347018AD4eAEA9), "Admin 0x9eDe...eAA9 not a safe owner"
        );
        require(
            _isSafeOwner(adminSafe, 0xd55114BfE98a2ca16202Aa741BeE571765292616), "Admin 0xd551...2616 not a safe owner"
        );
        require(
            _isSafeOwner(adminSafe, 0x790c2c860DDC993f3da92B19cB440cF8338C59a6), "Admin 0x790c...59a6 not a safe owner"
        );
        require(
            _isSafeOwner(adminSafe, 0xc4576CE4603552c5BeAa056c449b0795D48fcf92), "Admin 0xc457...cf92 not a safe owner"
        );
    }

    /**
     * @dev Verifies that deployed contract addresses match the documented mainnet addresses
     * These addresses must align with official documentation and deployment records
     */
    function _verifyMainnetAddresses() internal view {
        require(address(root) == 0x7Ed48C31f2fdC40d37407cBaBf0870B2b688368f, "Root address mismatch with mainnet");
        require(
            address(protocolGuardian) == 0xFEE13c017693a4706391D516ACAbF6789D5c3157,
            "ProtocolGuardian address mismatch with mainnet"
        );
        require(
            address(opsGuardian) == 0xFEE13c017693a4706391D516ACAbF6789D5c3157,
            "OpsGuardian address mismatch with mainnet"
        );
        require(
            address(gasService) == 0x295262f96186505Ce67c67B9d29e36ad1f9EAe88,
            "GasService address mismatch with mainnet"
        );
        require(address(gateway) == 0x51eA340B3fe9059B48f935D5A80e127d587B6f89, "Gateway address mismatch with mainnet");
        require(
            address(multiAdapter) == 0x457C91384C984b1659157160e8543adb12BC5317,
            "MultiAdapter address mismatch with mainnet"
        );
        require(
            address(messageProcessor) == 0xE994149c6D00Fe8708f843dc73973D1E7205530d,
            "MessageProcessor address mismatch with mainnet"
        );
        require(
            address(messageDispatcher) == 0x21AF0C29611CFAaFf9271C8a3F84F2bC31d59132,
            "MessageDispatcher address mismatch with mainnet"
        );
        require(
            address(poolEscrowFactory) == 0xD166B3210edBeEdEa73c7b2e8aB64BDd30c980E9,
            "PoolEscrowFactory address mismatch with mainnet"
        );
        require(
            address(tokenRecoverer) == 0x94269dBaBA605b63321221679df1356be0c00E63,
            "TokenRecoverer address mismatch with mainnet"
        );
        require(
            address(hubRegistry) == 0x12044ef361Cc3446Cb7d36541C8411EE4e6f52cb,
            "HubRegistry address mismatch with mainnet"
        );
        require(
            address(accounting) == 0xE999a426D92c30fEE4f074B3a53071A6e935419F,
            "Accounting address mismatch with mainnet"
        );
        require(
            address(holdings) == 0x0261FA29b3F2784AF17874428b58d971b6652C47, "Holdings address mismatch with mainnet"
        );
        require(
            address(shareClassManager) == 0xe88e712d60bfd23048Dbc677FEb44E2145F2cDf4,
            "ShareClassManager address mismatch with mainnet"
        );
        require(
            address(hubHandler) == 0xA30D9E76a80675A719d835a74d09683AD2CB71EE,
            "HubHandler address mismatch with mainnet"
        );
        require(address(hub) == 0x9c8454A506263549f07c80698E276e3622077098, "Hub address mismatch with mainnet");
        require(
            address(tokenFactory) == 0xC8eDca090b772C48BcE5Ae14Eb7dd517cd70A32C,
            "TokenFactory address mismatch with mainnet"
        );
        require(address(spoke) == 0xd30Da1d7F964E5f6C2D9fE2AAA97517F6B23FA2B, "Spoke address mismatch with mainnet");
        require(
            address(balanceSheet) == 0xBcC8D02d409e439D98453C0b1ffa398dFFb31fda,
            "BalanceSheet address mismatch with mainnet"
        );
        require(
            address(contractUpdater) == 0x8dD5a3d4e9ec54388dAd23B8a1f3B2159B2f2D85,
            "ContractUpdater address mismatch with mainnet"
        );
        require(
            address(routerEscrow) == 0xB86B6AE94E6d05AAc086665534A73fee557EE9F6,
            "RouterEscrow address mismatch with mainnet"
        );
        require(
            address(globalEscrow) == 0x43d51be0B6dE2199A2396bA604114d24383F91E9,
            "GlobalEscrow address mismatch with mainnet"
        );
        require(
            address(asyncRequestManager) == 0xf06f89A1b6C601235729A689595571B7455Dd433,
            "AsyncRequestManager address mismatch with mainnet"
        );
        require(
            address(syncManager) == 0x0D82d9fa76CFCd6F4cc59F053b2458665C6CE773,
            "SyncManager address mismatch with mainnet"
        );
        require(
            address(asyncVaultFactory) == 0xb47E57b4D477FF80c42dB8B02CB5cb1a74b5D20a,
            "AsyncVaultFactory address mismatch with mainnet"
        );
        require(
            address(syncDepositVaultFactory) == 0x00E3c7EE9Bbc98B9Cb4Cc2c06fb211c1Bb199Ee5,
            "SyncDepositVaultFactory address mismatch with mainnet"
        );
        require(
            address(vaultRouter) == 0xdbCcee499563D4AC2D3788DeD3acb14FB92B175D,
            "VaultRouter address mismatch with mainnet"
        );
        require(
            address(freezeOnlyHook) == 0xBb7ABFB0E62dfb36e02CeeCDA59ADFD71f50c88e,
            "FreezeOnlyHook address mismatch with mainnet"
        );
        require(
            address(fullRestrictionsHook) == 0xa2C98F0F76Da0C97039688CA6280d082942d0b48,
            "FullRestrictionsHook address mismatch with mainnet"
        );
        require(
            address(freelyTransferableHook) == 0xbce8C1f411484C28a64f7A6e3fA63C56b6f3dDDE,
            "FreelyTransferableHook address mismatch with mainnet"
        );
        require(
            address(redemptionRestrictionsHook) == 0xf0C36EFD5F6465D18B9679ee1407a3FC9A2955dD,
            "RedemptionRestrictionsHook address mismatch with mainnet"
        );
        require(
            address(onOfframpManagerFactory) == 0xcb084F79e8AE54e1373130F4F7119214FCe972a9,
            "OnOfframpManagerFactory address mismatch with mainnet"
        );
        require(
            address(merkleProofManagerFactory) == 0xaBd3cDc17C15a9E7771876cE24aB10A8E722781d,
            "MerkleProofManagerFactory address mismatch with mainnet"
        );
        require(
            address(vaultDecoder) == 0x72B188c37bD8Eb002d0D9c63CCd77F2Ff71d272e,
            "VaultDecoder address mismatch with mainnet"
        );
        require(
            address(circleDecoder) == 0x6fce63E718fED6E20bAa8179e313C24cbF2EDa24,
            "CircleDecoder address mismatch with mainnet"
        );
        require(
            address(identityValuation) == 0x3b8FaE903a6511f9707A2f45747a0de3B747711f,
            "IdentityValuation address mismatch with mainnet"
        );
    }
}<|MERGE_RESOLUTION|>--- conflicted
+++ resolved
@@ -66,17 +66,8 @@
         // Cache version hash to avoid redundant hash recalculation
         if (input.core.version == "3.1") _verifyAdmin(input.adminSafe);
 
-<<<<<<< HEAD
-        // Pre-flight: if LayerZero should deploy, ensure PROTOCOL_ADMIN is set
-        if (input.adapters.layerZero.shouldDeploy) {
-            address protocolAdminEnv = vm.envAddress("PROTOCOL_ADMIN");
-            require(protocolAdminEnv != address(0), "PROTOCOL_ADMIN not set for LayerZero deployment");
-            console.log("LayerZero delegate (PROTOCOL_ADMIN):", vm.toString(protocolAdminEnv));
-        }
-=======
         address protocolAdminEnv = vm.envAddress("PROTOCOL_ADMIN");
         require(protocolAdminEnv != address(0), "PROTOCOL_ADMIN not set");
->>>>>>> d29261a4
 
         deployFull(input, batcher);
 
