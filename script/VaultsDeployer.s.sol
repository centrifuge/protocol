// SPDX-License-Identifier: BUSL-1.1
pragma solidity 0.8.28;

import {IAuth} from "src/misc/interfaces/IAuth.sol";

import {ISafe} from "src/common/Guardian.sol";
import {Gateway} from "src/common/Gateway.sol";

import {AsyncRequestManager} from "src/vaults/AsyncRequestManager.sol";
import {BalanceSheet} from "src/vaults/BalanceSheet.sol";
import {TokenFactory} from "src/vaults/factories/TokenFactory.sol";
import {AsyncVaultFactory} from "src/vaults/factories/AsyncVaultFactory.sol";
import {SyncDepositVaultFactory} from "src/vaults/factories/SyncDepositVaultFactory.sol";
import {FreezeOnly} from "src/hooks/FreezeOnly.sol";
import {RedemptionRestrictions} from "src/hooks/RedemptionRestrictions.sol";
import {FullRestrictions} from "src/hooks/FullRestrictions.sol";
import {SyncRequestManager} from "src/vaults/SyncRequestManager.sol";
import {PoolManager} from "src/vaults/PoolManager.sol";
import {VaultRouter} from "src/vaults/VaultRouter.sol";
import {Escrow} from "src/vaults/Escrow.sol";
import {IEscrow} from "src/vaults/interfaces/IEscrow.sol";
import {PoolEscrowFactory} from "src/vaults/factories/PoolEscrowFactory.sol";
import {IVaultFactory} from "src/vaults/interfaces/factories/IVaultFactory.sol";

import "forge-std/Script.sol";
import {CommonDeployer} from "script/CommonDeployer.s.sol";

contract VaultsDeployer is CommonDeployer {
    BalanceSheet public balanceSheet;
    AsyncRequestManager public asyncRequestManager;
    SyncRequestManager public syncRequestManager;
    PoolManager public poolManager;
    PoolEscrowFactory public poolEscrowFactory;
    Escrow public routerEscrow;
    Escrow public globalEscrow;
    VaultRouter public vaultRouter;
    AsyncVaultFactory public asyncVaultFactory;
    SyncDepositVaultFactory public syncDepositVaultFactory;
    TokenFactory public tokenFactory;

    // Hooks
    address public freezeOnlyHook;
    address public redemptionRestrictionsHook;
    address public fullRestrictionsHook;

    function deployVaults(uint16 centrifugeId, ISafe adminSafe_, address deployer, bool isTests) public {
        deployCommon(centrifugeId, adminSafe_, deployer, isTests);

        poolEscrowFactory = new PoolEscrowFactory{salt: SALT}(address(root), deployer);
        routerEscrow = new Escrow{salt: keccak256(abi.encodePacked(SALT, "escrow2"))}(deployer);
        globalEscrow = new Escrow{salt: keccak256(abi.encodePacked(SALT, "escrow3"))}(deployer);
        tokenFactory = new TokenFactory{salt: SALT}(address(root), deployer);

        asyncRequestManager = new AsyncRequestManager(IEscrow(globalEscrow), address(root), deployer);
        syncRequestManager = new SyncRequestManager(IEscrow(globalEscrow), address(root), deployer);
        asyncVaultFactory = new AsyncVaultFactory(address(root), asyncRequestManager, deployer);
        syncDepositVaultFactory =
            new SyncDepositVaultFactory(address(root), syncRequestManager, asyncRequestManager, deployer);

<<<<<<< HEAD
=======
        IVaultFactory[] memory vaultFactories = new IVaultFactory[](2);
        vaultFactories[0] = asyncVaultFactory;
        vaultFactories[1] = syncDepositVaultFactory;

>>>>>>> 7eae90a0
        poolManager = new PoolManager(tokenFactory, deployer);
        balanceSheet = new BalanceSheet(root, deployer);
        vaultRouter = new VaultRouter(address(routerEscrow), gateway, poolManager, messageDispatcher, deployer);

        // Hooks
        freezeOnlyHook = address(new FreezeOnly{salt: SALT}(address(root), deployer));
        fullRestrictionsHook = address(new FullRestrictions{salt: SALT}(address(root), deployer));
        redemptionRestrictionsHook = address(new RedemptionRestrictions{salt: SALT}(address(root), deployer));

        _vaultsRegister();
        _vaultsEndorse();
        _vaultsRely();
        _vaultsFile();
    }

    function _vaultsRegister() private {
        register("poolEscrowFactory", address(poolEscrowFactory));
        register("routerEscrow", address(routerEscrow));
        register("globalEscrow", address(globalEscrow));
        register("freezeOnlyHook", address(freezeOnlyHook));
        register("redemptionRestrictionsHook", address(redemptionRestrictionsHook));
        register("fullRestrictionsHook", address(fullRestrictionsHook));
        register("tokenFactory", address(tokenFactory));
        register("asyncRequestManager", address(asyncRequestManager));
        register("syncRequestManager", address(syncRequestManager));
        register("asyncVaultFactory", address(asyncVaultFactory));
        register("syncDepositVaultFactory", address(syncDepositVaultFactory));
        register("poolManager", address(poolManager));
        register("vaultRouter", address(vaultRouter));
        register("balanceSheet", address(balanceSheet));
    }

    function _vaultsEndorse() private {
        root.endorse(address(vaultRouter));
        root.endorse(address(globalEscrow));
        root.endorse(address(balanceSheet));
    }

    function _vaultsRely() private {
        // Rely PoolManager
        IAuth(asyncVaultFactory).rely(address(poolManager));
        IAuth(syncDepositVaultFactory).rely(address(poolManager));
        IAuth(tokenFactory).rely(address(poolManager));
        asyncRequestManager.rely(address(poolManager));
        syncRequestManager.rely(address(poolManager));
        IAuth(freezeOnlyHook).rely(address(poolManager));
        IAuth(fullRestrictionsHook).rely(address(poolManager));
        IAuth(redemptionRestrictionsHook).rely(address(poolManager));
        messageDispatcher.rely(address(poolManager));
        poolEscrowFactory.rely(address(poolManager));
        gateway.rely(address(poolManager));

        // Rely async requests manager
        balanceSheet.rely(address(asyncRequestManager));
        messageDispatcher.rely(address(asyncRequestManager));
        globalEscrow.rely(address(asyncRequestManager));

        // Rely sync requests manager
        balanceSheet.rely(address(syncRequestManager));
        asyncRequestManager.rely(address(syncRequestManager));
        globalEscrow.rely(address(syncRequestManager));

        // Rely BalanceSheet
        messageDispatcher.rely(address(balanceSheet));

        // Rely Root
        vaultRouter.rely(address(root));
        poolManager.rely(address(root));
        asyncRequestManager.rely(address(root));
        syncRequestManager.rely(address(root));
        balanceSheet.rely(address(root));
        poolEscrowFactory.rely(address(root));
        routerEscrow.rely(address(root));
        globalEscrow.rely(address(root));
        IAuth(asyncVaultFactory).rely(address(root));
        IAuth(syncDepositVaultFactory).rely(address(root));
        IAuth(tokenFactory).rely(address(root));
        IAuth(freezeOnlyHook).rely(address(root));
        IAuth(fullRestrictionsHook).rely(address(root));
        IAuth(redemptionRestrictionsHook).rely(address(root));

        // Rely gateway
        asyncRequestManager.rely(address(gateway));
        poolManager.rely(address(gateway));

        // Rely others
        routerEscrow.rely(address(vaultRouter));
        syncRequestManager.rely(address(syncDepositVaultFactory));

        // Rely messageProcessor
        poolManager.rely(address(messageProcessor));
        asyncRequestManager.rely(address(messageProcessor));
        balanceSheet.rely(address(messageProcessor));

        // Rely messageDispatcher
        poolManager.rely(address(messageDispatcher));
        asyncRequestManager.rely(address(messageDispatcher));
        balanceSheet.rely(address(messageDispatcher));

        // Rely VaultRouter
        gateway.rely(address(vaultRouter));
        poolManager.rely(address(vaultRouter));
    }

    function _vaultsFile() public {
        messageDispatcher.file("poolManager", address(poolManager));
        messageDispatcher.file("investmentManager", address(asyncRequestManager));
        messageDispatcher.file("balanceSheet", address(balanceSheet));

        messageProcessor.file("poolManager", address(poolManager));
        messageProcessor.file("investmentManager", address(asyncRequestManager));
        messageProcessor.file("balanceSheet", address(balanceSheet));

        poolManager.file("gateway", address(gateway));
        poolManager.file("balanceSheet", address(balanceSheet));
        poolManager.file("sender", address(messageDispatcher));
        poolManager.file("poolEscrowFactory", address(poolEscrowFactory));
        poolManager.file("asyncRequestManager", address(asyncRequestManager));
        poolManager.file("syncRequestManager", address(syncRequestManager));
        poolManager.file("vaultFactory", address(asyncVaultFactory), true);
        poolManager.file("vaultFactory", address(syncDepositVaultFactory), true);

        poolManager.file("vaultFactory", address(asyncVaultFactory), true);
        poolManager.file("vaultFactory", address(syncDepositVaultFactory), true);

        asyncRequestManager.file("sender", address(messageDispatcher));
        asyncRequestManager.file("poolManager", address(poolManager));
        asyncRequestManager.file("balanceSheet", address(balanceSheet));
        asyncRequestManager.file("poolEscrowProvider", address(poolEscrowFactory));

        syncRequestManager.file("poolManager", address(poolManager));
        syncRequestManager.file("balanceSheet", address(balanceSheet));
        syncRequestManager.file("poolEscrowProvider", address(poolEscrowFactory));

        balanceSheet.file("poolManager", address(poolManager));
        balanceSheet.file("sender", address(messageDispatcher));
        balanceSheet.file("poolEscrowProvider", address(poolEscrowFactory));

        poolEscrowFactory.file("poolManager", address(poolManager));
        poolEscrowFactory.file("gateway", address(gateway));
        poolEscrowFactory.file("balanceSheet", address(balanceSheet));
        poolEscrowFactory.file("asyncRequestManager", address(asyncRequestManager));
    }

    function removeVaultsDeployerAccess(address deployer) public {
        removeCommonDeployerAccess(deployer);

        IAuth(asyncVaultFactory).deny(deployer);
        IAuth(syncDepositVaultFactory).deny(deployer);
        IAuth(tokenFactory).deny(deployer);
        IAuth(freezeOnlyHook).deny(deployer);
        IAuth(fullRestrictionsHook).deny(deployer);
        IAuth(redemptionRestrictionsHook).deny(deployer);
        asyncRequestManager.deny(deployer);
        syncRequestManager.deny(deployer);
        poolManager.deny(deployer);
        balanceSheet.deny(deployer);
        poolEscrowFactory.deny(deployer);
        routerEscrow.deny(deployer);
        globalEscrow.deny(deployer);
        vaultRouter.deny(deployer);
    }
}<|MERGE_RESOLUTION|>--- conflicted
+++ resolved
@@ -57,13 +57,6 @@
         syncDepositVaultFactory =
             new SyncDepositVaultFactory(address(root), syncRequestManager, asyncRequestManager, deployer);
 
-<<<<<<< HEAD
-=======
-        IVaultFactory[] memory vaultFactories = new IVaultFactory[](2);
-        vaultFactories[0] = asyncVaultFactory;
-        vaultFactories[1] = syncDepositVaultFactory;
-
->>>>>>> 7eae90a0
         poolManager = new PoolManager(tokenFactory, deployer);
         balanceSheet = new BalanceSheet(root, deployer);
         vaultRouter = new VaultRouter(address(routerEscrow), gateway, poolManager, messageDispatcher, deployer);
