// SPDX-License-Identifier: BUSL-1.1
pragma solidity 0.8.28;

import {IAuth} from "src/misc/interfaces/IAuth.sol";

import {ISafe} from "src/common/Guardian.sol";
import {Gateway} from "src/common/Gateway.sol";

import {AsyncRequestManager} from "src/vaults/AsyncRequestManager.sol";
import {BalanceSheet} from "src/vaults/BalanceSheet.sol";
import {TokenFactory} from "src/vaults/factories/TokenFactory.sol";
import {AsyncVaultFactory} from "src/vaults/factories/AsyncVaultFactory.sol";
import {SyncDepositVaultFactory} from "src/vaults/factories/SyncDepositVaultFactory.sol";
import {FreezeOnly} from "src/hooks/FreezeOnly.sol";
import {RedemptionRestrictions} from "src/hooks/RedemptionRestrictions.sol";
import {FullRestrictions} from "src/hooks/FullRestrictions.sol";
import {SyncRequestManager} from "src/vaults/SyncRequestManager.sol";
import {PoolManager} from "src/vaults/PoolManager.sol";
import {VaultRouter} from "src/vaults/VaultRouter.sol";
import {Escrow} from "src/vaults/Escrow.sol";
import {IEscrow} from "src/vaults/interfaces/IEscrow.sol";
import {PoolEscrowFactory} from "src/vaults/factories/PoolEscrowFactory.sol";
import {IVaultFactory} from "src/vaults/interfaces/factories/IVaultFactory.sol";

import "forge-std/Script.sol";
import {CommonDeployer} from "script/CommonDeployer.s.sol";

contract VaultsDeployer is CommonDeployer {
    BalanceSheet public balanceSheet;
    AsyncRequestManager public asyncRequestManager;
    SyncRequestManager public syncRequestManager;
    PoolManager public poolManager;
    PoolEscrowFactory public poolEscrowFactory;
    Escrow public routerEscrow;
    Escrow public globalEscrow;
    VaultRouter public vaultRouter;
    AsyncVaultFactory public asyncVaultFactory;
    SyncDepositVaultFactory public syncDepositVaultFactory;
    TokenFactory public tokenFactory;

    // Hooks
    address public freezeOnlyHook;
    address public redemptionRestrictionsHook;
    address public fullRestrictionsHook;

    function deployVaults(uint16 centrifugeId, ISafe adminSafe_, address deployer, bool isTests) public {
        deployCommon(centrifugeId, adminSafe_, deployer, isTests);

        poolEscrowFactory = new PoolEscrowFactory{salt: SALT}(address(root), deployer);
        routerEscrow = new Escrow{salt: keccak256(abi.encodePacked(SALT, "escrow2"))}(deployer);
        globalEscrow = new Escrow{salt: keccak256(abi.encodePacked(SALT, "escrow3"))}(deployer);
        tokenFactory = new TokenFactory{salt: SALT}(address(root), deployer);

        asyncRequestManager = new AsyncRequestManager(IEscrow(globalEscrow), address(root), deployer);
        syncRequestManager = new SyncRequestManager(IEscrow(globalEscrow), address(root), deployer);
        asyncVaultFactory = new AsyncVaultFactory(address(root), asyncRequestManager, deployer);
        syncDepositVaultFactory =
            new SyncDepositVaultFactory(address(root), syncRequestManager, asyncRequestManager, deployer);

        IVaultFactory[] memory vaultFactories = new IVaultFactory[](2);
        vaultFactories[0] = asyncVaultFactory;
        vaultFactories[1] = syncDepositVaultFactory;

        poolManager = new PoolManager(tokenFactory, deployer);
        balanceSheet = new BalanceSheet(root, deployer);
        vaultRouter = new VaultRouter(address(routerEscrow), gateway, poolManager, messageDispatcher, deployer);

        // Hooks
        freezeOnlyHook = address(new FreezeOnly{salt: SALT}(address(root), deployer));
        fullRestrictionsHook = address(new FullRestrictions{salt: SALT}(address(root), deployer));
        redemptionRestrictionsHook = address(new RedemptionRestrictions{salt: SALT}(address(root), deployer));

        _vaultsRegister();
        _vaultsEndorse();
        _vaultsRely();
        _vaultsFile();
    }

    function _vaultsRegister() private {
        register("poolEscrowFactory", address(poolEscrowFactory));
        register("routerEscrow", address(routerEscrow));
        register("globalEscrow", address(globalEscrow));
        register("freezeOnlyHook", address(freezeOnlyHook));
        register("redemptionRestrictionsHook", address(redemptionRestrictionsHook));
        register("fullRestrictionsHook", address(fullRestrictionsHook));
        register("tokenFactory", address(tokenFactory));
        register("asyncRequestManager", address(asyncRequestManager));
        register("syncRequestManager", address(syncRequestManager));
        register("asyncVaultFactory", address(asyncVaultFactory));
        register("syncDepositVaultFactory", address(syncDepositVaultFactory));
        register("poolManager", address(poolManager));
        register("vaultRouter", address(vaultRouter));
        register("balanceSheet", address(balanceSheet));
    }

    function _vaultsEndorse() private {
        root.endorse(address(vaultRouter));
        root.endorse(address(globalEscrow));
        root.endorse(address(balanceSheet));
    }

    function _vaultsRely() private {
        // Rely PoolManager
        IAuth(asyncVaultFactory).rely(address(poolManager));
        IAuth(syncDepositVaultFactory).rely(address(poolManager));
        IAuth(tokenFactory).rely(address(poolManager));
        asyncRequestManager.rely(address(poolManager));
        syncRequestManager.rely(address(poolManager));
        IAuth(freezeOnlyHook).rely(address(poolManager));
        IAuth(fullRestrictionsHook).rely(address(poolManager));
        IAuth(redemptionRestrictionsHook).rely(address(poolManager));
        messageDispatcher.rely(address(poolManager));
        poolEscrowFactory.rely(address(poolManager));
        gateway.rely(address(poolManager));

        // Rely async requests manager
        balanceSheet.rely(address(asyncRequestManager));
        messageDispatcher.rely(address(asyncRequestManager));
        globalEscrow.rely(address(asyncRequestManager));

        // Rely sync requests manager
        balanceSheet.rely(address(syncRequestManager));
        asyncRequestManager.rely(address(syncRequestManager));
        globalEscrow.rely(address(syncRequestManager));

        // Rely BalanceSheet
        messageDispatcher.rely(address(balanceSheet));

        // Rely Root
        vaultRouter.rely(address(root));
        poolManager.rely(address(root));
        asyncRequestManager.rely(address(root));
        syncRequestManager.rely(address(root));
        balanceSheet.rely(address(root));
        poolEscrowFactory.rely(address(root));
        routerEscrow.rely(address(root));
        globalEscrow.rely(address(root));
        IAuth(asyncVaultFactory).rely(address(root));
        IAuth(syncDepositVaultFactory).rely(address(root));
        IAuth(tokenFactory).rely(address(root));
        IAuth(freezeOnlyHook).rely(address(root));
        IAuth(fullRestrictionsHook).rely(address(root));
        IAuth(redemptionRestrictionsHook).rely(address(root));

        // Rely gateway
        asyncRequestManager.rely(address(gateway));
        poolManager.rely(address(gateway));

        // Rely others
        routerEscrow.rely(address(vaultRouter));
        syncRequestManager.rely(address(syncDepositVaultFactory));

        // Rely messageProcessor
        poolManager.rely(address(messageProcessor));
        asyncRequestManager.rely(address(messageProcessor));
        balanceSheet.rely(address(messageProcessor));

        // Rely messageDispatcher
        poolManager.rely(address(messageDispatcher));
        asyncRequestManager.rely(address(messageDispatcher));
        balanceSheet.rely(address(messageDispatcher));

        // Rely VaultRouter
        gateway.rely(address(vaultRouter));
        poolManager.rely(address(vaultRouter));
    }

    function _vaultsFile() public {
        messageDispatcher.file("poolManager", address(poolManager));
        messageDispatcher.file("investmentManager", address(asyncRequestManager));
        messageDispatcher.file("balanceSheet", address(balanceSheet));

        messageProcessor.file("poolManager", address(poolManager));
        messageProcessor.file("investmentManager", address(asyncRequestManager));
        messageProcessor.file("balanceSheet", address(balanceSheet));

        poolManager.file("gateway", address(gateway));
        poolManager.file("balanceSheet", address(balanceSheet));
        poolManager.file("sender", address(messageDispatcher));
        poolManager.file("poolEscrowFactory", address(poolEscrowFactory));
<<<<<<< HEAD
        poolManager.file("asyncRequestManager", address(asyncRequestManager));
        poolManager.file("syncRequestManager", address(syncRequestManager));
=======
        poolManager.file("vaultFactory", address(asyncVaultFactory), true);
        poolManager.file("vaultFactory", address(syncDepositVaultFactory), true);
>>>>>>> 33d7ba7a

        asyncRequestManager.file("sender", address(messageDispatcher));
        asyncRequestManager.file("poolManager", address(poolManager));
        asyncRequestManager.file("balanceSheet", address(balanceSheet));
        asyncRequestManager.file("poolEscrowProvider", address(poolEscrowFactory));

        syncRequestManager.file("poolManager", address(poolManager));
        syncRequestManager.file("balanceSheet", address(balanceSheet));
        syncRequestManager.file("poolEscrowProvider", address(poolEscrowFactory));

        balanceSheet.file("poolManager", address(poolManager));
        balanceSheet.file("gateway", address(gateway));
        balanceSheet.file("sender", address(messageDispatcher));
        balanceSheet.file("poolEscrowProvider", address(poolEscrowFactory));

        poolEscrowFactory.file("poolManager", address(poolManager));
        poolEscrowFactory.file("gateway", address(gateway));
        poolEscrowFactory.file("balanceSheet", address(balanceSheet));
        poolEscrowFactory.file("asyncRequestManager", address(asyncRequestManager));
    }

    function removeVaultsDeployerAccess(address deployer) public {
        removeCommonDeployerAccess(deployer);

        IAuth(asyncVaultFactory).deny(deployer);
        IAuth(syncDepositVaultFactory).deny(deployer);
        IAuth(tokenFactory).deny(deployer);
        IAuth(freezeOnlyHook).deny(deployer);
        IAuth(fullRestrictionsHook).deny(deployer);
        IAuth(redemptionRestrictionsHook).deny(deployer);
        asyncRequestManager.deny(deployer);
        syncRequestManager.deny(deployer);
        poolManager.deny(deployer);
        balanceSheet.deny(deployer);
        poolEscrowFactory.deny(deployer);
        routerEscrow.deny(deployer);
        globalEscrow.deny(deployer);
        vaultRouter.deny(deployer);
    }
}<|MERGE_RESOLUTION|>--- conflicted
+++ resolved
@@ -178,13 +178,10 @@
         poolManager.file("balanceSheet", address(balanceSheet));
         poolManager.file("sender", address(messageDispatcher));
         poolManager.file("poolEscrowFactory", address(poolEscrowFactory));
-<<<<<<< HEAD
         poolManager.file("asyncRequestManager", address(asyncRequestManager));
         poolManager.file("syncRequestManager", address(syncRequestManager));
-=======
         poolManager.file("vaultFactory", address(asyncVaultFactory), true);
         poolManager.file("vaultFactory", address(syncDepositVaultFactory), true);
->>>>>>> 33d7ba7a
 
         asyncRequestManager.file("sender", address(messageDispatcher));
         asyncRequestManager.file("poolManager", address(poolManager));
