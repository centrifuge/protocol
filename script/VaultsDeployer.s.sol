--- conflicted
+++ resolved
@@ -143,21 +143,6 @@
         balanceSheetManager.file("sender", address(messageDispatcher));
     }
 
-<<<<<<< HEAD
-    function removeVaultsDeployerAccess() public {
-        removeCommonDeployerAccess();
-
-        IAuth(vaultFactory).deny(msg.sender);
-        IAuth(trancheFactory).deny(msg.sender);
-        IAuth(restrictionManager).deny(msg.sender);
-        IAuth(restrictedRedemptions).deny(msg.sender);
-        investmentManager.deny(msg.sender);
-        poolManager.deny(msg.sender);
-        balanceSheetManager.deny(msg.sender);
-        escrow.deny(msg.sender);
-        routerEscrow.deny(msg.sender);
-        vaultRouter.deny(msg.sender);
-=======
     function removeVaultsDeployerAccess(address deployer) public {
         removeCommonDeployerAccess(deployer);
 
@@ -167,9 +152,9 @@
         IAuth(restrictedRedemptions).deny(deployer);
         investmentManager.deny(deployer);
         poolManager.deny(deployer);
+        balanceSheetManager.deny(deployer);
         escrow.deny(deployer);
         routerEscrow.deny(deployer);
         vaultRouter.deny(deployer);
->>>>>>> 5b329c6d
     }
 }