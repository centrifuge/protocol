// SPDX-License-Identifier: BUSL-1.1
pragma solidity 0.8.28;

import {IAuth} from "src/misc/interfaces/IAuth.sol";

import {ISafe} from "src/common/Guardian.sol";
import {Gateway} from "src/common/Gateway.sol";

import {InvestmentManager} from "src/vaults/InvestmentManager.sol";
import {TrancheFactory} from "src/vaults/factories/TrancheFactory.sol";
import {ERC7540VaultFactory} from "src/vaults/factories/ERC7540VaultFactory.sol";
import {RestrictionManager} from "src/vaults/token/RestrictionManager.sol";
import {RestrictedRedemptions} from "src/vaults/token/RestrictedRedemptions.sol";
import {PoolManager} from "src/vaults/PoolManager.sol";
import {Escrow} from "src/vaults/Escrow.sol";
import {VaultRouter} from "src/vaults/VaultRouter.sol";

import "forge-std/Script.sol";
import {CommonDeployer} from "script/CommonDeployer.s.sol";

contract VaultsDeployer is CommonDeployer {
    InvestmentManager public investmentManager;
    PoolManager public poolManager;
    Escrow public escrow;
    Escrow public routerEscrow;
    VaultRouter public vaultRouter;
    address public vaultFactory;
    address public restrictionManager;
    address public restrictedRedemptions;
    address public trancheFactory;

<<<<<<< HEAD
    function deployVaults(ISafe adminSafe_) public {
        deployCommon(adminSafe_);

        escrow = new Escrow{salt: SALT}(address(this));
        routerEscrow = new Escrow{salt: keccak256(abi.encodePacked(SALT, "escrow2"))}(address(this));
        restrictionManager = address(new RestrictionManager{salt: SALT}(address(root), address(this)));
        restrictedRedemptions =
            address(new RestrictedRedemptions{salt: SALT}(address(root), address(escrow), address(this)));
        trancheFactory = address(new TrancheFactory{salt: SALT}(address(root), address(this)));
=======
    function deployVaults(uint16 centrifugeChainId, ISafe adminSafe_, address deployer) public {
        deployCommon(centrifugeChainId, adminSafe_, deployer);

        escrow = new Escrow{salt: SALT}(deployer);
        routerEscrow = new Escrow{salt: keccak256(abi.encodePacked(SALT, "escrow2"))}(deployer);
        restrictionManager = address(new RestrictionManager{salt: SALT}(address(root), deployer));
        restrictedRedemptions = address(new RestrictedRedemptions{salt: SALT}(address(root), address(escrow), deployer));
        trancheFactory = address(new TrancheFactory{salt: SALT}(address(root), deployer));
>>>>>>> e9fd79e5
        investmentManager = new InvestmentManager(address(root), address(escrow));
        vaultFactory = address(new ERC7540VaultFactory(address(root), address(investmentManager)));

        address[] memory vaultFactories = new address[](1);
        vaultFactories[0] = vaultFactory;

        poolManager = new PoolManager(address(escrow), trancheFactory, vaultFactories);
        vaultRouter = new VaultRouter(address(routerEscrow), address(gateway), address(poolManager));

        _vaultsRegister();
        _vaultsEndorse();
        _vaultsRely();
        _vaultsFile();
    }

    function _vaultsRegister() private {
        register("escrow", address(escrow));
        register("routerEscrow", address(routerEscrow));
        register("restrictionManager", address(restrictionManager));
        register("restrictedRedemptions", address(restrictedRedemptions));
        register("trancheFactory", address(trancheFactory));
        register("investmentManager", address(investmentManager));
        register("vaultFactory", address(vaultFactory));
        register("poolManager", address(poolManager));
        register("vaultRouter", address(vaultRouter));
    }

    function _vaultsEndorse() private {
        root.endorse(address(vaultRouter));
        root.endorse(address(escrow));
    }

    function _vaultsRely() private {
        // Rely on PoolManager
        escrow.rely(address(poolManager));
        IAuth(vaultFactory).rely(address(poolManager));
        IAuth(trancheFactory).rely(address(poolManager));
        IAuth(investmentManager).rely(address(poolManager));
        IAuth(restrictionManager).rely(address(poolManager));
        IAuth(restrictedRedemptions).rely(address(poolManager));
        messageProcessor.rely(address(poolManager));

        // Rely on InvestmentManager
        messageProcessor.rely(address(investmentManager));

        // Rely on Root
        vaultRouter.rely(address(root));
        poolManager.rely(address(root));
        investmentManager.rely(address(root));
        escrow.rely(address(root));
        routerEscrow.rely(address(root));
        IAuth(vaultFactory).rely(address(root));
        IAuth(trancheFactory).rely(address(root));
        IAuth(restrictionManager).rely(address(root));
        IAuth(restrictedRedemptions).rely(address(root));

        // Rely on vaultGateway
        investmentManager.rely(address(gateway));
        poolManager.rely(address(gateway));

        // Rely on others
        routerEscrow.rely(address(vaultRouter));

        // Rely on vaultMessageProcessor
        poolManager.rely(address(messageProcessor));
        investmentManager.rely(address(messageProcessor));

        // Rely on VaultRouter
        gateway.rely(address(vaultRouter));
        poolManager.rely(address(vaultRouter));
    }

    function _vaultsFile() public {
        messageProcessor.file("poolManager", address(poolManager));
        messageProcessor.file("investmentManager", address(investmentManager));

        poolManager.file("sender", address(messageProcessor));

        investmentManager.file("poolManager", address(poolManager));
        investmentManager.file("gateway", address(gateway));
        investmentManager.file("sender", address(messageProcessor));
    }

    function removeVaultsDeployerAccess() public {
        removeCommonDeployerAccess();

        IAuth(vaultFactory).deny(msg.sender);
        IAuth(trancheFactory).deny(msg.sender);
        IAuth(restrictionManager).deny(msg.sender);
        IAuth(restrictedRedemptions).deny(msg.sender);
        investmentManager.deny(msg.sender);
        poolManager.deny(msg.sender);
        escrow.deny(msg.sender);
        routerEscrow.deny(msg.sender);
        vaultRouter.deny(msg.sender);
    }
}<|MERGE_RESOLUTION|>--- conflicted
+++ resolved
@@ -29,9 +29,8 @@
     address public restrictedRedemptions;
     address public trancheFactory;
 
-<<<<<<< HEAD
-    function deployVaults(ISafe adminSafe_) public {
-        deployCommon(adminSafe_);
+    function deployVaults(uint16 chainId, ISafe adminSafe_) public {
+        deployCommon(chainId, adminSafe_);
 
         escrow = new Escrow{salt: SALT}(address(this));
         routerEscrow = new Escrow{salt: keccak256(abi.encodePacked(SALT, "escrow2"))}(address(this));
@@ -39,16 +38,6 @@
         restrictedRedemptions =
             address(new RestrictedRedemptions{salt: SALT}(address(root), address(escrow), address(this)));
         trancheFactory = address(new TrancheFactory{salt: SALT}(address(root), address(this)));
-=======
-    function deployVaults(uint16 centrifugeChainId, ISafe adminSafe_, address deployer) public {
-        deployCommon(centrifugeChainId, adminSafe_, deployer);
-
-        escrow = new Escrow{salt: SALT}(deployer);
-        routerEscrow = new Escrow{salt: keccak256(abi.encodePacked(SALT, "escrow2"))}(deployer);
-        restrictionManager = address(new RestrictionManager{salt: SALT}(address(root), deployer));
-        restrictedRedemptions = address(new RestrictedRedemptions{salt: SALT}(address(root), address(escrow), deployer));
-        trancheFactory = address(new TrancheFactory{salt: SALT}(address(root), deployer));
->>>>>>> e9fd79e5
         investmentManager = new InvestmentManager(address(root), address(escrow));
         vaultFactory = address(new ERC7540VaultFactory(address(root), address(investmentManager)));
 
