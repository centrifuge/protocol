// SPDX-License-Identifier: BUSL-1.1
pragma solidity 0.8.28;

import {IAuth} from "src/misc/interfaces/IAuth.sol";

import {ISafe} from "src/common/Guardian.sol";
import {Gateway} from "src/common/Gateway.sol";

import {AsyncRequests} from "src/vaults/AsyncRequests.sol";
import {BalanceSheet} from "src/vaults/BalanceSheet.sol";
import {TokenFactory} from "src/vaults/factories/TokenFactory.sol";
import {AsyncVaultFactory} from "src/vaults/factories/AsyncVaultFactory.sol";
import {SyncDepositVaultFactory} from "src/vaults/factories/SyncDepositVaultFactory.sol";
import {RestrictedTransfers} from "src/hooks/RestrictedTransfers.sol";
import {FreelyTransferable} from "src/hooks/FreelyTransferable.sol";
import {SyncRequests} from "src/vaults/SyncRequests.sol";
import {PoolManager} from "src/vaults/PoolManager.sol";
import {VaultRouter} from "src/vaults/VaultRouter.sol";
import {Escrow} from "src/vaults/Escrow.sol";
import {IBaseInvestmentManager} from "src/vaults/interfaces/investments/IBaseInvestmentManager.sol";
import {PoolEscrowFactory} from "src/vaults/factories/PoolEscrowFactory.sol";

import "forge-std/Script.sol";
import {CommonDeployer} from "script/CommonDeployer.s.sol";

contract VaultsDeployer is CommonDeployer {
    BalanceSheet public balanceSheet;
    AsyncRequests public asyncRequests;
    SyncRequests public syncRequests;
    PoolManager public poolManager;
    PoolEscrowFactory public poolEscrowFactory;
    Escrow public routerEscrow;
    VaultRouter public vaultRouter;
    address public asyncVaultFactory;
    address public syncDepositVaultFactory;
    address public tokenFactory;

    // Hooks
    address public restrictedTransfers;
    address public freelyTransferable;

    function deployVaults(uint16 centrifugeId, ISafe adminSafe_, address deployer, bool isTests) public {
        deployCommon(centrifugeId, adminSafe_, deployer, isTests);

        poolEscrowFactory = new PoolEscrowFactory{salt: SALT}(address(root), deployer);
        routerEscrow = new Escrow{salt: keccak256(abi.encodePacked(SALT, "escrow2"))}(deployer);
        tokenFactory = address(new TokenFactory{salt: SALT}(address(root), deployer));
<<<<<<< HEAD

        asyncRequests = new AsyncRequests(address(root));
        syncRequests = new SyncRequests(address(root));
        asyncVaultFactory = address(new AsyncVaultFactory(address(root), address(asyncRequests), poolEscrowFactory));
        syncDepositVaultFactory = address(
            new SyncDepositVaultFactory(address(root), address(syncRequests), address(asyncRequests), poolEscrowFactory)
        );
=======
        asyncRequests = new AsyncRequests(address(root), address(escrow), deployer);
        syncRequests = new SyncRequests(address(root), address(escrow), deployer);
        asyncVaultFactory = address(new AsyncVaultFactory(address(root), address(asyncRequests), deployer));
        syncDepositVaultFactory =
            address(new SyncDepositVaultFactory(address(root), address(syncRequests), address(asyncRequests), deployer));
>>>>>>> b3ebfede
        address[] memory vaultFactories = new address[](2);
        vaultFactories[0] = asyncVaultFactory;
        vaultFactories[1] = syncDepositVaultFactory;

<<<<<<< HEAD
        poolManager = new PoolManager(tokenFactory, vaultFactories);
        balanceSheet = new BalanceSheet();
        vaultRouter = new VaultRouter(address(routerEscrow), address(gateway), address(poolManager), messageDispatcher);
=======
        poolManager = new PoolManager(address(escrow), tokenFactory, vaultFactories, deployer);
        balanceSheet = new BalanceSheet(address(escrow), deployer);
        vaultRouter =
            new VaultRouter(address(routerEscrow), address(gateway), address(poolManager), messageDispatcher, deployer);
>>>>>>> b3ebfede

        // Hooks
        restrictedTransfers = address(new RestrictedTransfers{salt: SALT}(address(root), deployer));
        freelyTransferable = address(new FreelyTransferable{salt: SALT}(address(root), deployer));

        _vaultsRegister();
        _vaultsEndorse();
        _vaultsRely();
        _vaultsFile();
    }

    function _vaultsRegister() private {
        register("poolEscrowFactory", address(poolEscrowFactory));
        register("routerEscrow", address(routerEscrow));
        register("restrictedTransfers", address(restrictedTransfers));
        register("freelyTransferable", address(freelyTransferable));
        register("tokenFactory", address(tokenFactory));
        register("asyncRequests", address(asyncRequests));
        register("syncRequests", address(syncRequests));
        register("asyncVaultFactory", address(asyncVaultFactory));
        register("syncDepositVaultFactory", address(syncDepositVaultFactory));
        register("poolManager", address(poolManager));
        register("vaultRouter", address(vaultRouter));
    }

    function _vaultsEndorse() private {
        root.endorse(address(vaultRouter));
    }

    function _vaultsRely() private {
        // Rely PoolManager
        IAuth(asyncVaultFactory).rely(address(poolManager));
        IAuth(syncDepositVaultFactory).rely(address(poolManager));
        IAuth(tokenFactory).rely(address(poolManager));
        asyncRequests.rely(address(poolManager));
        syncRequests.rely(address(poolManager));
        IAuth(restrictedTransfers).rely(address(poolManager));
        IAuth(freelyTransferable).rely(address(poolManager));
        messageDispatcher.rely(address(poolManager));
        poolEscrowFactory.rely(address(poolManager));
        gateway.rely(address(poolManager));

        // Rely async investment manager
        balanceSheet.rely(address(asyncRequests));
        messageDispatcher.rely(address(asyncRequests));

        // Rely sync investment manager
        balanceSheet.rely(address(syncRequests));
        asyncRequests.rely(address(syncRequests));

        // Rely BalanceSheet
        messageDispatcher.rely(address(balanceSheet));

        // Rely Root
        vaultRouter.rely(address(root));
        poolManager.rely(address(root));
        asyncRequests.rely(address(root));
        syncRequests.rely(address(root));
        balanceSheet.rely(address(root));
        poolEscrowFactory.rely(address(root));
        routerEscrow.rely(address(root));
        IAuth(asyncVaultFactory).rely(address(root));
        IAuth(syncDepositVaultFactory).rely(address(root));
        IAuth(tokenFactory).rely(address(root));
        IAuth(restrictedTransfers).rely(address(root));
        IAuth(freelyTransferable).rely(address(root));

        // Rely gateway
        asyncRequests.rely(address(gateway));
        poolManager.rely(address(gateway));

        // Rely others
        routerEscrow.rely(address(vaultRouter));
        syncRequests.rely(address(syncDepositVaultFactory));

        // Rely messageProcessor
        poolManager.rely(address(messageProcessor));
        asyncRequests.rely(address(messageProcessor));
        balanceSheet.rely(address(messageProcessor));

        // Rely messageDispatcher
        poolManager.rely(address(messageDispatcher));
        asyncRequests.rely(address(messageDispatcher));
        balanceSheet.rely(address(messageDispatcher));

        // Rely VaultRouter
        gateway.rely(address(vaultRouter));
        poolManager.rely(address(vaultRouter));
    }

    function _vaultsFile() public {
        messageDispatcher.file("poolManager", address(poolManager));
        messageDispatcher.file("investmentManager", address(asyncRequests));
        messageDispatcher.file("balanceSheet", address(balanceSheet));

        messageProcessor.file("poolManager", address(poolManager));
        messageProcessor.file("investmentManager", address(asyncRequests));
        messageProcessor.file("balanceSheet", address(balanceSheet));

        poolManager.file("gateway", address(gateway));
        poolManager.file("balanceSheet", address(balanceSheet));
        poolManager.file("sender", address(messageDispatcher));
        poolManager.file("poolEscrowFactory", address(poolEscrowFactory));

        asyncRequests.file("sender", address(messageDispatcher));
        asyncRequests.file("poolManager", address(poolManager));
        asyncRequests.file("balanceSheet", address(balanceSheet));
        asyncRequests.file("sharePriceProvider", address(syncRequests));
        asyncRequests.file("poolEscrowProvider", address(poolEscrowFactory));

        syncRequests.file("poolManager", address(poolManager));
        syncRequests.file("balanceSheet", address(balanceSheet));
        syncRequests.file("poolEscrowProvider", address(poolEscrowFactory));

        balanceSheet.file("poolManager", address(poolManager));
        balanceSheet.file("gateway", address(gateway));
        balanceSheet.file("sender", address(messageDispatcher));
        balanceSheet.file("sharePriceProvider", address(syncRequests));
        balanceSheet.file("poolEscrowProvider", address(poolEscrowFactory));

        poolEscrowFactory.file("poolManager", address(poolManager));
        poolEscrowFactory.file("balanceSheet", address(balanceSheet));
        poolEscrowFactory.file("asyncRequests", address(asyncRequests));
    }

    function removeVaultsDeployerAccess(address deployer) public {
        removeCommonDeployerAccess(deployer);

        IAuth(asyncVaultFactory).deny(deployer);
        IAuth(syncDepositVaultFactory).deny(deployer);
        IAuth(tokenFactory).deny(deployer);
        IAuth(restrictedTransfers).deny(deployer);
        IAuth(freelyTransferable).deny(deployer);
        asyncRequests.deny(deployer);
        syncRequests.deny(deployer);
        poolManager.deny(deployer);
        balanceSheet.deny(deployer);
        poolEscrowFactory.deny(deployer);
        routerEscrow.deny(deployer);
        vaultRouter.deny(deployer);
    }
}<|MERGE_RESOLUTION|>--- conflicted
+++ resolved
@@ -45,35 +45,24 @@
         poolEscrowFactory = new PoolEscrowFactory{salt: SALT}(address(root), deployer);
         routerEscrow = new Escrow{salt: keccak256(abi.encodePacked(SALT, "escrow2"))}(deployer);
         tokenFactory = address(new TokenFactory{salt: SALT}(address(root), deployer));
-<<<<<<< HEAD
-
-        asyncRequests = new AsyncRequests(address(root));
-        syncRequests = new SyncRequests(address(root));
-        asyncVaultFactory = address(new AsyncVaultFactory(address(root), address(asyncRequests), poolEscrowFactory));
+
+        asyncRequests = new AsyncRequests(address(root), deployer);
+        syncRequests = new SyncRequests(address(root), deployer);
+        asyncVaultFactory =
+            address(new AsyncVaultFactory(address(root), address(asyncRequests), poolEscrowFactory, deployer));
         syncDepositVaultFactory = address(
-            new SyncDepositVaultFactory(address(root), address(syncRequests), address(asyncRequests), poolEscrowFactory)
+            new SyncDepositVaultFactory(
+                address(root), address(syncRequests), address(asyncRequests), poolEscrowFactory, deployer
+            )
         );
-=======
-        asyncRequests = new AsyncRequests(address(root), address(escrow), deployer);
-        syncRequests = new SyncRequests(address(root), address(escrow), deployer);
-        asyncVaultFactory = address(new AsyncVaultFactory(address(root), address(asyncRequests), deployer));
-        syncDepositVaultFactory =
-            address(new SyncDepositVaultFactory(address(root), address(syncRequests), address(asyncRequests), deployer));
->>>>>>> b3ebfede
         address[] memory vaultFactories = new address[](2);
         vaultFactories[0] = asyncVaultFactory;
         vaultFactories[1] = syncDepositVaultFactory;
 
-<<<<<<< HEAD
-        poolManager = new PoolManager(tokenFactory, vaultFactories);
-        balanceSheet = new BalanceSheet();
-        vaultRouter = new VaultRouter(address(routerEscrow), address(gateway), address(poolManager), messageDispatcher);
-=======
-        poolManager = new PoolManager(address(escrow), tokenFactory, vaultFactories, deployer);
-        balanceSheet = new BalanceSheet(address(escrow), deployer);
+        poolManager = new PoolManager(tokenFactory, vaultFactories, deployer);
+        balanceSheet = new BalanceSheet(deployer);
         vaultRouter =
             new VaultRouter(address(routerEscrow), address(gateway), address(poolManager), messageDispatcher, deployer);
->>>>>>> b3ebfede
 
         // Hooks
         restrictedTransfers = address(new RestrictedTransfers{salt: SALT}(address(root), deployer));
