--- conflicted
+++ resolved
@@ -6,11 +6,7 @@
 import {ISafe} from "src/common/Guardian.sol";
 import {Gateway} from "src/common/Gateway.sol";
 
-<<<<<<< HEAD
 import {AsyncInvestmentManager} from "src/vaults/AsyncInvestmentManager.sol";
-=======
-import {InvestmentManager} from "src/vaults/InvestmentManager.sol";
->>>>>>> e973da1c
 import {BalanceSheetManager} from "src/vaults/BalanceSheetManager.sol";
 import {TrancheFactory} from "src/vaults/factories/TrancheFactory.sol";
 import {ERC7540VaultFactory} from "src/vaults/factories/ERC7540VaultFactory.sol";
@@ -28,12 +24,8 @@
 
 contract VaultsDeployer is CommonDeployer {
     BalanceSheetManager public balanceSheetManager;
-<<<<<<< HEAD
     AsyncInvestmentManager public asyncInvestmentManager;
     SyncInvestmentManager public syncInvestmentManager;
-=======
-    InvestmentManager public investmentManager;
->>>>>>> e973da1c
     PoolManager public poolManager;
     Escrow public escrow;
     Escrow public routerEscrow;
@@ -47,31 +39,20 @@
     function deployVaults(uint16 chainId, ISafe adminSafe_) public {
         deployCommon(chainId, adminSafe_);
 
-<<<<<<< HEAD
-        escrow = new Escrow{salt: SALT}(deployer);
-        routerEscrow = new Escrow{salt: keccak256(abi.encodePacked(SALT, "escrow2"))}(deployer);
-        restrictionManager = address(new RestrictionManager{salt: SALT}(address(root), deployer));
-        restrictedRedemptions = address(new RestrictedRedemptions{salt: SALT}(address(root), address(escrow), deployer));
-        trancheFactory = address(new TrancheFactory{salt: SALT}(address(root), deployer));
+        escrow = new Escrow{salt: SALT}(address(this));
+        routerEscrow = new Escrow{salt: keccak256(abi.encodePacked(SALT, "escrow2"))}(address(this));
+        restrictionManager = address(new RestrictionManager{salt: SALT}(address(root), address(this)));
+        restrictedRedemptions =
+            address(new RestrictedRedemptions{salt: SALT}(address(root), address(escrow), address(this)));
+        trancheFactory = address(new TrancheFactory{salt: SALT}(address(root), address(this)));
         asyncInvestmentManager = new AsyncInvestmentManager(address(root), address(escrow));
         syncInvestmentManager = new SyncInvestmentManager(address(root), address(escrow));
-        IBaseInvestmentManager[] memory investmentManagers;
         asyncVaultFactory = address(new ERC7540VaultFactory(address(root), address(asyncInvestmentManager)));
         syncDepositAsyncRedeemVaultFactory = address(
             new SyncDepositAsyncRedeemVaultFactory(
                 address(root), address(syncInvestmentManager), address(asyncInvestmentManager)
             )
         );
-=======
-        escrow = new Escrow{salt: SALT}(address(this));
-        routerEscrow = new Escrow{salt: keccak256(abi.encodePacked(SALT, "escrow2"))}(address(this));
-        restrictionManager = address(new RestrictionManager{salt: SALT}(address(root), address(this)));
-        restrictedRedemptions =
-            address(new RestrictedRedemptions{salt: SALT}(address(root), address(escrow), address(this)));
-        trancheFactory = address(new TrancheFactory{salt: SALT}(address(root), address(this)));
-        investmentManager = new InvestmentManager(address(root), address(escrow));
-        vaultFactory = address(new ERC7540VaultFactory(address(root), address(investmentManager)));
->>>>>>> e973da1c
 
         address[] memory vaultFactories = new address[](1);
         vaultFactories[0] = asyncVaultFactory;
@@ -118,31 +99,21 @@
         IAuth(restrictedRedemptions).rely(address(poolManager));
         messageDispatcher.rely(address(poolManager));
 
-<<<<<<< HEAD
         // Rely on investment managers
-        messageProcessor.rely(address(asyncInvestmentManager));
-        messageProcessor.rely(address(syncInvestmentManager));
+        messageDispatcher.rely(address(asyncInvestmentManager));
+        messageDispatcher.rely(address(syncInvestmentManager));
 
-        // Rely on BalanceSheetManager
-        messageProcessor.rely(address(balanceSheetManager));
-=======
         // Rely on InvestmentManager
-        messageDispatcher.rely(address(investmentManager));
 
         // Rely on BalanceSheetManager
         messageDispatcher.rely(address(balanceSheetManager));
->>>>>>> e973da1c
         escrow.rely(address(balanceSheetManager));
 
         // Rely on Root
         vaultRouter.rely(address(root));
         poolManager.rely(address(root));
-<<<<<<< HEAD
         asyncInvestmentManager.rely(address(root));
         syncInvestmentManager.rely(address(root));
-=======
-        investmentManager.rely(address(root));
->>>>>>> e973da1c
         balanceSheetManager.rely(address(root));
         escrow.rely(address(root));
         routerEscrow.rely(address(root));
@@ -163,18 +134,14 @@
 
         // Rely on messageProcessor
         poolManager.rely(address(messageProcessor));
-<<<<<<< HEAD
         asyncInvestmentManager.rely(address(messageProcessor));
         syncInvestmentManager.rely(address(messageProcessor));
         balanceSheetManager.rely(address(messageProcessor));
-=======
-        investmentManager.rely(address(messageProcessor));
-        balanceSheetManager.rely(address(messageProcessor));
 
         poolManager.rely(address(messageDispatcher));
-        investmentManager.rely(address(messageDispatcher));
+        asyncInvestmentManager.rely(address(messageDispatcher));
+        asyncInvestmentManager.rely(address(messageDispatcher));
         balanceSheetManager.rely(address(messageDispatcher));
->>>>>>> e973da1c
 
         // Rely on VaultRouter
         gateway.rely(address(vaultRouter));
@@ -183,52 +150,22 @@
 
     function _vaultsFile() public {
         messageDispatcher.file("poolManager", address(poolManager));
-        messageDispatcher.file("investmentManager", address(investmentManager));
-        messageDispatcher.file("balanceSheetManager", address(investmentManager));
+        messageDispatcher.file("investmentManager", address(asyncInvestmentManager));
+        messageDispatcher.file("balanceSheetManager", address(asyncInvestmentManager));
 
         messageProcessor.file("poolManager", address(poolManager));
-<<<<<<< HEAD
-
-        poolManager.file("sender", address(messageProcessor));
-        poolManager.file("balanceSheetManager", address(balanceSheetManager));
-
-        asyncInvestmentManager.file("poolManager", address(poolManager));
-        asyncInvestmentManager.file("gateway", address(gateway));
-        asyncInvestmentManager.file("sender", address(messageProcessor));
-
-        syncInvestmentManager.file("poolManager", address(poolManager));
-        syncInvestmentManager.file("gateway", address(gateway));
-        syncInvestmentManager.file("sender", address(messageProcessor));
-
-        balanceSheetManager.file("poolManager", address(poolManager));
-        balanceSheetManager.file("gateway", address(gateway));
-        balanceSheetManager.file("sender", address(messageProcessor));
-    }
-
-    function removeVaultsDeployerAccess(address deployer) public {
-        removeCommonDeployerAccess(deployer);
-
-        IAuth(asyncVaultFactory).deny(deployer);
-        IAuth(syncDepositAsyncRedeemVaultFactory).deny(deployer);
-        IAuth(trancheFactory).deny(deployer);
-        IAuth(restrictionManager).deny(deployer);
-        IAuth(restrictedRedemptions).deny(deployer);
-        asyncInvestmentManager.deny(deployer);
-        syncInvestmentManager.deny(deployer);
-        poolManager.deny(deployer);
-        escrow.deny(deployer);
-        routerEscrow.deny(deployer);
-        vaultRouter.deny(deployer);
-=======
-        messageProcessor.file("investmentManager", address(investmentManager));
-        messageProcessor.file("balanceSheetManager", address(investmentManager));
+        messageProcessor.file("investmentManager", address(asyncInvestmentManager));
+        messageProcessor.file("balanceSheetManager", address(asyncInvestmentManager));
 
         poolManager.file("balanceSheetManager", address(balanceSheetManager));
         poolManager.file("sender", address(messageDispatcher));
 
-        investmentManager.file("poolManager", address(poolManager));
-        investmentManager.file("gateway", address(gateway));
-        investmentManager.file("sender", address(messageDispatcher));
+        asyncInvestmentManager.file("poolManager", address(poolManager));
+        asyncInvestmentManager.file("gateway", address(gateway));
+        asyncInvestmentManager.file("sender", address(messageDispatcher));
+        syncInvestmentManager.file("poolManager", address(poolManager));
+        syncInvestmentManager.file("gateway", address(gateway));
+        syncInvestmentManager.file("sender", address(messageDispatcher));
 
         balanceSheetManager.file("poolManager", address(poolManager));
         balanceSheetManager.file("gateway", address(gateway));
@@ -238,15 +175,16 @@
     function removeVaultsDeployerAccess() public {
         removeCommonDeployerAccess();
 
-        IAuth(vaultFactory).deny(msg.sender);
+        IAuth(asyncVaultFactory).deny(msg.sender);
+        IAuth(syncDepositAsyncRedeemVaultFactory).deny(msg.sender);
         IAuth(trancheFactory).deny(msg.sender);
         IAuth(restrictionManager).deny(msg.sender);
         IAuth(restrictedRedemptions).deny(msg.sender);
-        investmentManager.deny(msg.sender);
+        asyncInvestmentManager.deny(msg.sender);
+        syncInvestmentManager.deny(msg.sender);
         poolManager.deny(msg.sender);
         escrow.deny(msg.sender);
         routerEscrow.deny(msg.sender);
         vaultRouter.deny(msg.sender);
->>>>>>> e973da1c
     }
 }