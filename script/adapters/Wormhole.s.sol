// SPDX-License-Identifier: BUSL-1.1
pragma solidity 0.8.28;

import {WormholeAdapter} from "src/common/WormholeAdapter.sol";
import {ISafe} from "src/common/interfaces/IGuardian.sol";

import {FullDeployer, PoolsDeployer, VaultsDeployer} from "script/FullDeployer.s.sol";

// Script to deploy CP and CP with an Wormhole Adapter.
contract WormholeDeployer is FullDeployer {
    function run() public {
        uint16 centrifugeChainId = uint16(vm.envUint("CENTRIFUGE_CHAIN_ID"));
        address relayer = address(vm.envAddress("WORMHOLE_RELAYER"));
        uint16 localChainId = uint16(vm.envUint("WORMHOLE_LOCAL_CHAIN_ID"));

        vm.startBroadcast();

<<<<<<< HEAD
        deployFull(ISafe(vm.envAddress("ADMIN")));
=======
        deployFull(centrifugeChainId, ISafe(vm.envAddress("ADMIN")), msg.sender);
>>>>>>> e9fd79e5

        WormholeAdapter adapter = new WormholeAdapter(gateway, relayer, localChainId, address(this));
        wire(adapter);

        removeFullDeployerAccess();

        vm.stopBroadcast();
    }
}<|MERGE_RESOLUTION|>--- conflicted
+++ resolved
@@ -15,11 +15,7 @@
 
         vm.startBroadcast();
 
-<<<<<<< HEAD
-        deployFull(ISafe(vm.envAddress("ADMIN")));
-=======
-        deployFull(centrifugeChainId, ISafe(vm.envAddress("ADMIN")), msg.sender);
->>>>>>> e9fd79e5
+        deployFull(centrifugeChainId, ISafe(vm.envAddress("ADMIN")));
 
         WormholeAdapter adapter = new WormholeAdapter(gateway, relayer, localChainId, address(this));
         wire(adapter);
