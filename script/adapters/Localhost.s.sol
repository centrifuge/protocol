--- conflicted
+++ resolved
@@ -14,11 +14,7 @@
 
         vm.startBroadcast();
 
-<<<<<<< HEAD
-        deployFull(ISafe(vm.envAddress("ADMIN")));
-=======
-        deployFull(centrifugeChainId, ISafe(vm.envAddress("ADMIN")), msg.sender);
->>>>>>> e9fd79e5
+        deployFull(centrifugeChainId, ISafe(vm.envAddress("ADMIN")));
         saveDeploymentOutput();
 
         LocalhostAdapter adapter = new LocalhostAdapter(gateway, address(this));
