--- conflicted
+++ resolved
@@ -92,12 +92,7 @@
             }).serialize()
         );
 
-<<<<<<< HEAD
-        D18 navPerShare = d18(1, 1);
-        hub.updatePricePoolPerShare(poolId, scId, navPerShare, "");
-=======
-        hub.updatePricePerShare(poolId, scId, navPerShare);
->>>>>>> b9a5c8df
+        hub.updatePricePerShare(poolId, scId, d18(1, 1));
         hub.notifySharePrice(poolId, centrifugeId, scId);
         hub.notifyAssetPrice(poolId, scId, assetId);
 
@@ -111,7 +106,7 @@
 
         // Fulfill deposit request
         hub.approveDeposits(poolId, scId, assetId, shareClassManager.nowDepositEpoch(scId, assetId), investAmount);
-        hub.issueShares(poolId, scId, assetId, shareClassManager.nowIssueEpoch(scId, assetId), navPerShare);
+        hub.issueShares(poolId, scId, assetId, shareClassManager.nowIssueEpoch(scId, assetId), d18(1, 1));
 
         uint32 maxClaims = shareClassManager.maxDepositClaims(scId, msg.sender.toBytes32(), assetId);
         hub.claimDeposit(poolId, scId, assetId, msg.sender.toBytes32(), maxClaims);
@@ -120,17 +115,16 @@
         vault.mint(investAmount, msg.sender);
 
         // Withdraw principal
-        balanceSheet.withdraw(poolId, scId, address(token), 0, msg.sender, investAmount, navPerShare);
+        balanceSheet.withdraw(poolId, scId, address(token), 0, msg.sender, investAmount, d18(1, 1));
 
         // Update price, deposit principal + yield
-        navPerShare = d18(11, 10);
-        hub.updatePricePoolPerShare(poolId, scId, navPerShare, "");
+        hub.updatePricePerShare(poolId, scId, d18(11, 10));
         hub.notifySharePrice(poolId, centrifugeId, scId);
         hub.notifyAssetPrice(poolId, scId, assetId);
 
         uint256 redeemAmount = investAmount + 100_000e6;
         token.approve(address(balanceSheet), redeemAmount);
-        balanceSheet.deposit(poolId, scId, address(token), 0, msg.sender, uint128(redeemAmount), navPerShare);
+        balanceSheet.deposit(poolId, scId, address(token), 0, msg.sender, uint128(redeemAmount), d18(11, 10));
 
         // Make sender a member to submit redeem request
         hub.updateRestriction(
@@ -145,10 +139,12 @@
         vault.requestRedeem(investAmount, msg.sender, msg.sender);
 
         // Fulfill redeem request
-        hub.approveRedeems(poolId, scId, assetId, uint128(redeemAmount));
-        hub.revokeShares(poolId, scId, assetId, navPerShare, valuation);
-
-        hub.claimRedeem(poolId, scId, assetId, bytes32(bytes20(msg.sender)));
+        hub.approveRedeems(
+            poolId, scId, assetId, shareClassManager.nowRedeemEpoch(scId, assetId), uint128(redeemAmount)
+        );
+        hub.revokeShares(poolId, scId, assetId, shareClassManager.nowRedeemEpoch(scId, assetId), d18(11, 10));
+
+        hub.claimRedeem(poolId, scId, assetId, bytes32(bytes20(msg.sender)), 10);
 
         // Claim redeem request
         vault.withdraw(redeemAmount, msg.sender, msg.sender);
