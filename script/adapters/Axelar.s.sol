--- conflicted
+++ resolved
@@ -17,13 +17,8 @@
 
         deployFull(centrifugeChainId, ISafe(vm.envAddress("ADMIN")), msg.sender);
 
-<<<<<<< HEAD
-        AxelarAdapter adapter = new AxelarAdapter(gateway, axelarGateway, axelarGasService, address(this));
-        wire(centrifugeChainId, adapter);
-=======
         AxelarAdapter adapter = new AxelarAdapter(gateway, axelarGateway, axelarGasService, msg.sender);
-        wire(adapter, msg.sender);
->>>>>>> 5b329c6d
+        wire(centrifugeChainId, adapter, msg.sender);
 
         removeFullDeployerAccess(msg.sender);
 
