// SPDX-License-Identifier: BUSL-1.1
pragma solidity 0.8.28;

import {HubReport} from "./HubDeployer.s.sol";
import {CommonInput} from "./CommonDeployer.s.sol";
import {ExtendedHubDeployer, ExtendedHubActionBatcher} from "./ExtendedHubDeployer.s.sol";
import {ExtendedSpokeDeployer, ExtendedSpokeActionBatcher} from "./ExtendedSpokeDeployer.s.sol";
import {
    WormholeInput,
    AxelarInput,
    LayerZeroInput,
    AdaptersInput,
    AdaptersDeployer,
    AdaptersActionBatcher
} from "./AdaptersDeployer.s.sol";

import {ISafe} from "../src/admin/interfaces/ISafe.sol";

import {BatchRequestManager} from "../src/vaults/BatchRequestManager.sol";

import "forge-std/Script.sol";

struct FullReport {
    HubReport hub;
    BatchRequestManager batchRequestManager;
}

contract FullActionBatcher is ExtendedHubActionBatcher, ExtendedSpokeActionBatcher, AdaptersActionBatcher {
    function engageFull(FullReport memory report) public onlyDeployer {
        // TODO: should be re-organized

        // Rely Root
        report.batchRequestManager.rely(address(report.hub.common.root));

        // Rely others
        report.batchRequestManager.rely(address(report.hub.hub));
        report.batchRequestManager.rely(address(report.hub.hubHandler));

        // File methods
        report.batchRequestManager.file("hub", address(report.hub.hub));
    }

    function revokeFull(FullReport memory report) public onlyDeployer {
        // TODO: should be re-organized
        report.batchRequestManager.deny(address(this));
    }
}

/**
 * @title FullDeployer
 * @notice Deploys the complete Centrifuge protocol stack (hub + spoke + adapters + base integrations)
 */
contract FullDeployer is ExtendedHubDeployer, ExtendedSpokeDeployer, AdaptersDeployer {
    BatchRequestManager public batchRequestManager;

    function deployFull(CommonInput memory commonInput, AdaptersInput memory adaptersInput, FullActionBatcher batcher)
        public
    {
        _preDeployFull(commonInput, adaptersInput, batcher);
        _postDeployFull(batcher);
    }

    function _preDeployFull(
        CommonInput memory commonInput,
        AdaptersInput memory adaptersInput,
        FullActionBatcher batcher
    ) internal {
        _preDeployExtendedHub(commonInput, batcher);
        _preDeployExtendedSpoke(commonInput, batcher);
        _preDeployAdapters(commonInput, adaptersInput, batcher);

        batchRequestManager = BatchRequestManager(
            create3(
                generateSalt("batchRequestManager"),
                abi.encodePacked(type(BatchRequestManager).creationCode, abi.encode(hubRegistry, batcher))
            )
        );

        batcher.engageFull(_fullReport());

        register("batchRequestManager", address(batchRequestManager));
    }

    function _fullReport() internal view returns (FullReport memory) {
        return FullReport(_hubReport(), batchRequestManager);
    }

    function _postDeployFull(FullActionBatcher batcher) internal {
        _postDeployExtendedHub(batcher);
        _postDeployExtendedSpoke(batcher);
        _postDeployAdapters(batcher);
    }

    function removeFullDeployerAccess(FullActionBatcher batcher) public {
        removeExtendedHubDeployerAccess(batcher);
        removeExtendedSpokeDeployerAccess(batcher);
        removeAdaptersDeployerAccess(batcher);

        batcher.revokeFull(_fullReport());
    }

    function run() public virtual {
        vm.startBroadcast();

        string memory network;
        string memory config;
        try vm.envString("NETWORK") returns (string memory _network) {
            network = _network;
            string memory configFile = string.concat("env/", network, ".json");
            config = vm.readFile(configFile);
        } catch {
            console.log("NETWORK environment variable is not set, this must be a mocked test");
            revert("NETWORK environment variable is required");
        }

        uint16 centrifugeId = uint16(vm.parseJsonUint(config, "$.network.centrifugeId"));
        string memory environment = vm.parseJsonString(config, "$.network.environment");

        console.log("Network:", network);
        console.log("Environment:", environment);

        string memory versionString = vm.envOr("VERSION", string(""));
        console.log("Version:", versionString);
        console.log("\n\n---------\n\nStarting deployment for chain ID: %s\n\n", vm.toString(block.chainid));

        startDeploymentOutput();

        CommonInput memory commonInput = CommonInput({
            centrifugeId: centrifugeId,
            adminSafe: ISafe(vm.envAddress("ADMIN")),
<<<<<<< HEAD
            opsSafe: ISafe(vm.envAddress("ADMIN")),
            maxBatchGasLimit: uint128(maxBatchGasLimit),
=======
>>>>>>> 19252ad7
            // Default to bytes32(0) version to be consistent with CommonDeployer
            version: bytes(versionString).length > 0 ? keccak256(abi.encodePacked(versionString)) : bytes32(0)
        });

        AdaptersInput memory adaptersInput = AdaptersInput({
            wormhole: WormholeInput({
                shouldDeploy: _parseJsonBoolOrDefault(config, "$.adapters.wormhole.deploy"),
                relayer: _parseJsonAddressOrDefault(config, "$.adapters.wormhole.relayer")
            }),
            axelar: AxelarInput({
                shouldDeploy: _parseJsonBoolOrDefault(config, "$.adapters.axelar.deploy"),
                gateway: _parseJsonAddressOrDefault(config, "$.adapters.axelar.gateway"),
                gasService: _parseJsonAddressOrDefault(config, "$.adapters.axelar.gasService")
            }),
            layerZero: LayerZeroInput({
                shouldDeploy: _parseJsonBoolOrDefault(config, "$.adapters.layerZero.deploy"),
                endpoint: _parseJsonAddressOrDefault(config, "$.adapters.layerZero.endpoint"),
                delegate: _parseJsonAddressOrDefault(config, "$.adapters.layerZero.delegate")
            })
        });

        FullActionBatcher batcher = new FullActionBatcher();

        // Cache version hash to avoid redundant hash recalculation
        bytes32 version3Hash = keccak256(abi.encodePacked("3"));
        if (commonInput.version == version3Hash) _verifyAdmin(commonInput);

        deployFull(commonInput, adaptersInput, batcher);

        removeFullDeployerAccess(batcher);

        batcher.lock();

        if (commonInput.version == version3Hash) _verifyMainnetAddresses();

        saveDeploymentOutput();

        vm.stopBroadcast();
    }

    function _parseJsonBoolOrDefault(string memory config, string memory path) private pure returns (bool) {
        try vm.parseJsonBool(config, path) returns (bool value) {
            return value;
        } catch {
            return false;
        }
    }

    function _parseJsonAddressOrDefault(string memory config, string memory path) private pure returns (address) {
        try vm.parseJsonAddress(config, path) returns (address value) {
            return value;
        } catch {
            return address(0);
        }
    }

    function _isSafeOwner(ISafe safe, address addr) internal view returns (bool) {
        try safe.isOwner(addr) returns (bool isOwner) {
            return isOwner;
        } catch {
            return false;
        }
    }

    function _verifyAdmin(CommonInput memory commonInput) internal view {
        require(
            _isSafeOwner(commonInput.adminSafe, 0x4d47a7a89478745200Bd51c26bA87664538Df541),
            "Admin 0x4d47...f541 not a safe owner"
        );
        require(
            _isSafeOwner(commonInput.adminSafe, 0xc599bb54E3BFb6393c7feAf0EC97a947753aC0c8),
            "Admin 0xc599...c0c8 not a safe owner"
        );
        require(
            _isSafeOwner(commonInput.adminSafe, 0xE9441B34f71659cCA2bfE90d98ee0e57D9CAD28F),
            "Admin 0xE944...d28F not a safe owner"
        );
        require(
            _isSafeOwner(commonInput.adminSafe, 0x5e7A86178252Aeae9cBDa30f9C342c71799A3EE1),
            "Admin 0x5e7A...3EE1 not a safe owner"
        );
        require(
            _isSafeOwner(commonInput.adminSafe, 0x9eDec77dd2651Ce062ab17e941347018AD4eAEA9),
            "Admin 0x9eDe...eAA9 not a safe owner"
        );
        require(
            _isSafeOwner(commonInput.adminSafe, 0xd55114BfE98a2ca16202Aa741BeE571765292616),
            "Admin 0xd551...2616 not a safe owner"
        );
        require(
            _isSafeOwner(commonInput.adminSafe, 0x790c2c860DDC993f3da92B19cB440cF8338C59a6),
            "Admin 0x790c...59a6 not a safe owner"
        );
        require(
            _isSafeOwner(commonInput.adminSafe, 0xc4576CE4603552c5BeAa056c449b0795D48fcf92),
            "Admin 0xc457...cf92 not a safe owner"
        );
    }

    /**
     * @dev Verifies that deployed contract addresses match the documented mainnet addresses
     * These addresses must align with official documentation and deployment records
     */
    function _verifyMainnetAddresses() internal view {
        require(address(root) == 0x7Ed48C31f2fdC40d37407cBaBf0870B2b688368f, "Root address mismatch with mainnet");
        require(
            address(protocolGuardian) == 0xFEE13c017693a4706391D516ACAbF6789D5c3157,
            "ProtocolGuardian address mismatch with mainnet"
        );
        require(
            address(opsGuardian) == 0xFEE13c017693a4706391D516ACAbF6789D5c3157,
            "OpsGuardian address mismatch with mainnet"
        );
        require(
            address(gasService) == 0x295262f96186505Ce67c67B9d29e36ad1f9EAe88,
            "GasService address mismatch with mainnet"
        );
        require(address(gateway) == 0x51eA340B3fe9059B48f935D5A80e127d587B6f89, "Gateway address mismatch with mainnet");
        require(
            address(multiAdapter) == 0x457C91384C984b1659157160e8543adb12BC5317,
            "MultiAdapter address mismatch with mainnet"
        );
        require(
            address(messageProcessor) == 0xE994149c6D00Fe8708f843dc73973D1E7205530d,
            "MessageProcessor address mismatch with mainnet"
        );
        require(
            address(messageDispatcher) == 0x21AF0C29611CFAaFf9271C8a3F84F2bC31d59132,
            "MessageDispatcher address mismatch with mainnet"
        );
        require(
            address(poolEscrowFactory) == 0xD166B3210edBeEdEa73c7b2e8aB64BDd30c980E9,
            "PoolEscrowFactory address mismatch with mainnet"
        );
        require(
            address(tokenRecoverer) == 0x94269dBaBA605b63321221679df1356be0c00E63,
            "TokenRecoverer address mismatch with mainnet"
        );
        require(
            address(hubRegistry) == 0x12044ef361Cc3446Cb7d36541C8411EE4e6f52cb,
            "HubRegistry address mismatch with mainnet"
        );
        require(
            address(accounting) == 0xE999a426D92c30fEE4f074B3a53071A6e935419F,
            "Accounting address mismatch with mainnet"
        );
        require(
            address(holdings) == 0x0261FA29b3F2784AF17874428b58d971b6652C47, "Holdings address mismatch with mainnet"
        );
        require(
            address(shareClassManager) == 0xe88e712d60bfd23048Dbc677FEb44E2145F2cDf4,
            "ShareClassManager address mismatch with mainnet"
        );
        require(
            address(hubHandler) == 0xA30D9E76a80675A719d835a74d09683AD2CB71EE,
            "HubHandler address mismatch with mainnet"
        );
        require(address(hub) == 0x9c8454A506263549f07c80698E276e3622077098, "Hub address mismatch with mainnet");
        require(
            address(tokenFactory) == 0xC8eDca090b772C48BcE5Ae14Eb7dd517cd70A32C,
            "TokenFactory address mismatch with mainnet"
        );
        require(address(spoke) == 0xd30Da1d7F964E5f6C2D9fE2AAA97517F6B23FA2B, "Spoke address mismatch with mainnet");
        require(
            address(balanceSheet) == 0xBcC8D02d409e439D98453C0b1ffa398dFFb31fda,
            "BalanceSheet address mismatch with mainnet"
        );
        require(
            address(contractUpdater) == 0x8dD5a3d4e9ec54388dAd23B8a1f3B2159B2f2D85,
            "ContractUpdater address mismatch with mainnet"
        );
        require(
            address(routerEscrow) == 0xB86B6AE94E6d05AAc086665534A73fee557EE9F6,
            "RouterEscrow address mismatch with mainnet"
        );
        require(
            address(globalEscrow) == 0x43d51be0B6dE2199A2396bA604114d24383F91E9,
            "GlobalEscrow address mismatch with mainnet"
        );
        require(
            address(asyncRequestManager) == 0xf06f89A1b6C601235729A689595571B7455Dd433,
            "AsyncRequestManager address mismatch with mainnet"
        );
        require(
            address(syncManager) == 0x0D82d9fa76CFCd6F4cc59F053b2458665C6CE773,
            "SyncManager address mismatch with mainnet"
        );
        require(
            address(asyncVaultFactory) == 0xb47E57b4D477FF80c42dB8B02CB5cb1a74b5D20a,
            "AsyncVaultFactory address mismatch with mainnet"
        );
        require(
            address(syncDepositVaultFactory) == 0x00E3c7EE9Bbc98B9Cb4Cc2c06fb211c1Bb199Ee5,
            "SyncDepositVaultFactory address mismatch with mainnet"
        );
        require(
            address(vaultRouter) == 0xdbCcee499563D4AC2D3788DeD3acb14FB92B175D,
            "VaultRouter address mismatch with mainnet"
        );
        require(
            address(freezeOnlyHook) == 0xBb7ABFB0E62dfb36e02CeeCDA59ADFD71f50c88e,
            "FreezeOnlyHook address mismatch with mainnet"
        );
        require(
            address(fullRestrictionsHook) == 0xa2C98F0F76Da0C97039688CA6280d082942d0b48,
            "FullRestrictionsHook address mismatch with mainnet"
        );
        require(
            address(freelyTransferableHook) == 0xbce8C1f411484C28a64f7A6e3fA63C56b6f3dDDE,
            "FreelyTransferableHook address mismatch with mainnet"
        );
        require(
            address(redemptionRestrictionsHook) == 0xf0C36EFD5F6465D18B9679ee1407a3FC9A2955dD,
            "RedemptionRestrictionsHook address mismatch with mainnet"
        );
        require(
            address(onOfframpManagerFactory) == 0xcb084F79e8AE54e1373130F4F7119214FCe972a9,
            "OnOfframpManagerFactory address mismatch with mainnet"
        );
        require(
            address(merkleProofManagerFactory) == 0xaBd3cDc17C15a9E7771876cE24aB10A8E722781d,
            "MerkleProofManagerFactory address mismatch with mainnet"
        );
        require(
            address(vaultDecoder) == 0x72B188c37bD8Eb002d0D9c63CCd77F2Ff71d272e,
            "VaultDecoder address mismatch with mainnet"
        );
        require(
            address(circleDecoder) == 0x6fce63E718fED6E20bAa8179e313C24cbF2EDa24,
            "CircleDecoder address mismatch with mainnet"
        );
        require(
            address(identityValuation) == 0x3b8FaE903a6511f9707A2f45747a0de3B747711f,
            "IdentityValuation address mismatch with mainnet"
        );
    }
}<|MERGE_RESOLUTION|>--- conflicted
+++ resolved
@@ -128,11 +128,7 @@
         CommonInput memory commonInput = CommonInput({
             centrifugeId: centrifugeId,
             adminSafe: ISafe(vm.envAddress("ADMIN")),
-<<<<<<< HEAD
             opsSafe: ISafe(vm.envAddress("ADMIN")),
-            maxBatchGasLimit: uint128(maxBatchGasLimit),
-=======
->>>>>>> 19252ad7
             // Default to bytes32(0) version to be consistent with CommonDeployer
             version: bytes(versionString).length > 0 ? keccak256(abi.encodePacked(versionString)) : bytes32(0)
         });
