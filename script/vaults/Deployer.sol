--- conflicted
+++ resolved
@@ -114,11 +114,6 @@
     }
 
     function _file() public {
-<<<<<<< HEAD
-        poolManager.file("gasService", address(gasService));
-=======
-        poolManager.file("investmentManager", address(investmentManager));
->>>>>>> 0cf3971a
         poolManager.file("gateway", address(gateway));
 
         investmentManager.file("poolManager", address(poolManager));
