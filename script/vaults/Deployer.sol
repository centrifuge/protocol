// SPDX-License-Identifier: BUSL-1.1
pragma solidity 0.8.28;

import {IAuth} from "src/misc/interfaces/IAuth.sol";

import {Root} from "src/common/Root.sol";
import {GasService} from "src/common/GasService.sol";
import {Guardian, ISafe} from "src/common/Guardian.sol";
import {IAdapter} from "src/common/interfaces/IAdapter.sol";
import {Gateway} from "src/common/Gateway.sol";

import {InvestmentManager} from "src/vaults/InvestmentManager.sol";
import {TrancheFactory} from "src/vaults/factories/TrancheFactory.sol";
import {ERC7540VaultFactory} from "src/vaults/factories/ERC7540VaultFactory.sol";
import {RestrictionManager} from "src/vaults/token/RestrictionManager.sol";
import {RestrictedRedemptions} from "src/vaults/token/RestrictedRedemptions.sol";
import {PoolManager} from "src/vaults/PoolManager.sol";
import {Escrow} from "src/vaults/Escrow.sol";
import {CentrifugeRouter} from "src/vaults/CentrifugeRouter.sol";
import {MessageProcessor} from "src/vaults/MessageProcessor.sol";
import "forge-std/Script.sol";

contract Deployer is Script {
    uint256 internal constant delay = 48 hours;
    ISafe adminSafe;
    IAdapter[] adapters;

    Root public root;
    InvestmentManager public investmentManager;
    PoolManager public poolManager;
    Escrow public escrow;
    Escrow public routerEscrow;
    Guardian public guardian;
    Gateway public gateway;
    MessageProcessor public messageProcessor;
    GasService public gasService;
    CentrifugeRouter public router;
    address public vaultFactory;
    address public restrictionManager;
    address public restrictedRedemptions;
    address public trancheFactory;

    function deploy(address deployer) public {
        // If no salt is provided, a pseudo-random salt is generated,
        // thus effectively making the deployment non-deterministic
        bytes32 salt = vm.envOr(
            "DEPLOYMENT_SALT", keccak256(abi.encodePacked(string(abi.encodePacked(blockhash(block.number - 1)))))
        );

        uint64 messageCost = uint64(vm.envOr("MESSAGE_COST", uint256(20000000000000000))); // in Weight
        uint64 proofCost = uint64(vm.envOr("PROOF_COST", uint256(20000000000000000))); // in Weigth
        uint128 gasPrice = uint128(vm.envOr("GAS_PRICE", uint256(2500000000000000000))); // Centrifuge Chain
        uint256 tokenPrice = vm.envOr("TOKEN_PRICE", uint256(178947400000000)); // CFG/ETH

        escrow = new Escrow{salt: salt}(deployer);
        routerEscrow = new Escrow{salt: keccak256(abi.encodePacked(salt, "escrow2"))}(deployer);
<<<<<<< HEAD
        root = new Root{salt: salt}(delay, deployer);
        vaultFactory = address(new ERC7540VaultFactory(address(root)));
=======
        root = new Root{salt: salt}(address(escrow), delay, deployer);
>>>>>>> 3564af66
        restrictionManager = address(new RestrictionManager{salt: salt}(address(root), deployer));
        restrictedRedemptions = address(new RestrictedRedemptions{salt: salt}(address(root), address(escrow), deployer));
        trancheFactory = address(new TrancheFactory{salt: salt}(address(root), deployer));
        investmentManager = new InvestmentManager(address(root), address(escrow));
        vaultFactory = address(new ERC7540VaultFactory(address(root), address(investmentManager)));

        address[] memory vaultFactories = new address[](1);
        vaultFactories[0] = vaultFactory;

        poolManager = new PoolManager(address(escrow), trancheFactory, vaultFactories);
        gasService = new GasService(messageCost, proofCost, gasPrice, tokenPrice);
        gateway = new Gateway(root, gasService);
        messageProcessor = new MessageProcessor(gateway, poolManager, investmentManager, root, gasService, deployer);
        router = new CentrifugeRouter(address(routerEscrow), address(gateway), address(poolManager));
        guardian = new Guardian(adminSafe, root, gateway);

        _endorse();
        _rely();
        _file();
    }

    function _endorse() internal {
        root.endorse(address(router));
        root.endorse(address(escrow));
    }

    function _rely() internal {
        // Rely on PoolManager
        escrow.rely(address(poolManager));
        IAuth(vaultFactory).rely(address(poolManager));
        IAuth(trancheFactory).rely(address(poolManager));
        IAuth(investmentManager).rely(address(poolManager));
        IAuth(restrictionManager).rely(address(poolManager));
        IAuth(restrictedRedemptions).rely(address(poolManager));
        messageProcessor.rely(address(poolManager));

        // Rely on InvestmentManager
        messageProcessor.rely(address(investmentManager));

        // Rely on Root
        router.rely(address(root));
        poolManager.rely(address(root));
        investmentManager.rely(address(root));
        gateway.rely(address(root));
        gasService.rely(address(root));
        escrow.rely(address(root));
        routerEscrow.rely(address(root));
        IAuth(vaultFactory).rely(address(root));
        IAuth(trancheFactory).rely(address(root));
        IAuth(restrictionManager).rely(address(root));
        IAuth(restrictedRedemptions).rely(address(root));

        // Rely on guardian
        root.rely(address(guardian));
        gateway.rely(address(guardian));

        // Rely on gateway
        messageProcessor.rely(address(gateway));
        investmentManager.rely(address(gateway));
        poolManager.rely(address(gateway));
        gasService.rely(address(gateway));

        // Rely on others
        routerEscrow.rely(address(router));
<<<<<<< HEAD
        investmentManager.rely(address(vaultFactory));

        // Rely on messageProcessor
        gateway.rely(address(messageProcessor));
        poolManager.rely(address(messageProcessor));
        investmentManager.rely(address(messageProcessor));
        root.rely(address(messageProcessor));
        gasService.rely(address(messageProcessor));
=======
>>>>>>> 3564af66
    }

    function _file() public {
        poolManager.file("gateway", address(gateway));
        poolManager.file("sender", address(messageProcessor));

        investmentManager.file("poolManager", address(poolManager));
        investmentManager.file("gateway", address(gateway));
        investmentManager.file("sender", address(messageProcessor));

        gateway.file("payers", address(router), true);
        gateway.file("handler", address(messageProcessor));
    }

    function wire(IAdapter adapter) public {
        adapters.push(adapter);
        gateway.file("adapters", adapters);
        IAuth(address(adapter)).rely(address(root));
    }

    function removeDeployerAccess(address adapter, address deployer) public {
        IAuth(adapter).deny(deployer);
        IAuth(vaultFactory).deny(deployer);
        IAuth(trancheFactory).deny(deployer);
        IAuth(restrictionManager).deny(deployer);
        IAuth(restrictedRedemptions).deny(deployer);
        root.deny(deployer);
        investmentManager.deny(deployer);
        poolManager.deny(deployer);
        escrow.deny(deployer);
        routerEscrow.deny(deployer);
        gateway.deny(deployer);
        router.deny(deployer);
        gasService.deny(deployer);
    }
}<|MERGE_RESOLUTION|>--- conflicted
+++ resolved
@@ -54,12 +54,7 @@
 
         escrow = new Escrow{salt: salt}(deployer);
         routerEscrow = new Escrow{salt: keccak256(abi.encodePacked(salt, "escrow2"))}(deployer);
-<<<<<<< HEAD
         root = new Root{salt: salt}(delay, deployer);
-        vaultFactory = address(new ERC7540VaultFactory(address(root)));
-=======
-        root = new Root{salt: salt}(address(escrow), delay, deployer);
->>>>>>> 3564af66
         restrictionManager = address(new RestrictionManager{salt: salt}(address(root), deployer));
         restrictedRedemptions = address(new RestrictedRedemptions{salt: salt}(address(root), address(escrow), deployer));
         trancheFactory = address(new TrancheFactory{salt: salt}(address(root), deployer));
@@ -124,8 +119,6 @@
 
         // Rely on others
         routerEscrow.rely(address(router));
-<<<<<<< HEAD
-        investmentManager.rely(address(vaultFactory));
 
         // Rely on messageProcessor
         gateway.rely(address(messageProcessor));
@@ -133,8 +126,6 @@
         investmentManager.rely(address(messageProcessor));
         root.rely(address(messageProcessor));
         gasService.rely(address(messageProcessor));
-=======
->>>>>>> 3564af66
     }
 
     function _file() public {
