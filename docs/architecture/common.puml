--- conflicted
+++ resolved
@@ -58,12 +58,8 @@
 Gateway -up--> GasService
 Gateway -up--|> Recoverable
 Gateway -right-> Root
-<<<<<<< HEAD
-Gateway -down-->"n" IAdapter
-=======
 Gateway -down--> MultiAdapter
 MultiAdapter -down-->"n" IAdapter
->>>>>>> 30ad1eb4
 Gateway -up->PoolEscrow
 
 PoolEscrow -up-|> Escrow
