--- conflicted
+++ resolved
@@ -81,18 +81,12 @@
 
     function setUp() public virtual {
         // deploy core contracts
-<<<<<<< HEAD
         CommonInput memory input = CommonInput({
             centrifugeId: THIS_CHAIN_ID,
             adminSafe: ISafe(ADMIN),
             opsSafe: ISafe(ADMIN),
-            maxBatchGasLimit: uint128(GAS_COST_LIMIT) * 100,
             version: bytes32(0)
         });
-=======
-        CommonInput memory input =
-            CommonInput({centrifugeId: THIS_CHAIN_ID, adminSafe: ISafe(ADMIN), version: bytes32(0)});
->>>>>>> 19252ad7
 
         setDeployer(address(this));
         labelAddresses("");
