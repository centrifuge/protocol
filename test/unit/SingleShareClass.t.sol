--- conflicted
+++ resolved
@@ -22,7 +22,9 @@
 ShareClassId constant SHARE_CLASS_ID = ShareClassId.wrap(uint128(POOL_ID));
 address constant POOL_CURRENCY = address(840);
 AssetId constant USDC = AssetId.wrap(69);
+address constant USDC_ADDR = address(uint160(AssetId.unwrap(USDC)));
 AssetId constant OTHER_STABLE = AssetId.wrap(1337);
+address constant OTHER_STABLE_ADDR = address(uint160(AssetId.unwrap(OTHER_STABLE)));
 uint128 constant DENO_USDC = 10 ** 6;
 uint128 constant DENO_OTHER_STABLE = 10 ** 12;
 uint128 constant DENO_POOL = 10 ** 4;
@@ -40,7 +42,6 @@
     using MathLib for uint256;
 
     function getQuote(uint256 baseAmount, address base, address quote) external pure returns (uint256 quoteAmount) {
-<<<<<<< HEAD
         if (base == USDC.addr() && quote == OTHER_STABLE.addr()) {
             return baseAmount.mulDiv(DENO_OTHER_STABLE, DENO_USDC);
         } else if (base == USDC.addr() && quote == POOL_CURRENCY) {
@@ -54,21 +55,6 @@
         } else if (base == POOL_CURRENCY && quote == OTHER_STABLE.addr()) {
             return baseAmount.mulDiv(DENO_OTHER_STABLE, DENO_POOL);
         } else if (base == POOL_CURRENCY && quote == address(uint160(ShareClassId.unwrap(SHARE_CLASS_ID)))) {
-=======
-        if (base == USDC && quote == OTHER_STABLE) {
-            return baseAmount.mulDiv(DENO_OTHER_STABLE, DENO_USDC);
-        } else if (base == USDC && quote == POOL_CURRENCY) {
-            return baseAmount.mulDiv(DENO_POOL, DENO_USDC);
-        } else if (base == OTHER_STABLE && quote == USDC) {
-            return baseAmount.mulDiv(DENO_USDC, DENO_OTHER_STABLE);
-        } else if (base == OTHER_STABLE && quote == POOL_CURRENCY) {
-            return baseAmount.mulDiv(DENO_POOL, DENO_OTHER_STABLE);
-        } else if (base == POOL_CURRENCY && quote == USDC) {
-            return baseAmount.mulDiv(DENO_USDC, DENO_POOL);
-        } else if (base == POOL_CURRENCY && quote == OTHER_STABLE) {
-            return baseAmount.mulDiv(DENO_OTHER_STABLE, DENO_POOL);
-        } else if (base == POOL_CURRENCY && quote == address(bytes20(SHARE_CLASS_ID))) {
->>>>>>> 22891bde
             return baseAmount;
         } else {
             revert("Unsupported factor pair");
@@ -132,19 +118,12 @@
         assertEq(lastUpdate, expected.lastUpdate, "lastUpdate mismatch");
     }
 
-<<<<<<< HEAD
     function _assertEpochAmountsEq(
         ShareClassId shareClassId_,
         AssetId assetId,
         uint32 epochId,
         EpochAmounts memory expected
     ) internal view {
-=======
-    function _assertEpochAmountsEq(bytes16 shareClassId_, address assetId, uint32 epochId, EpochAmounts memory expected)
-        internal
-        view
-    {
->>>>>>> 22891bde
         (
             D18 depositApprovalRate,
             D18 redeemApprovalRate,
@@ -164,11 +143,7 @@
         assertEq(redeemSharesRevoked, expected.redeemSharesRevoked, "redeemSharesRevoked mismatch");
     }
 
-<<<<<<< HEAD
     function _assertEpochPointersEq(ShareClassId shareClassId_, AssetId assetId, EpochPointers memory expected)
-=======
-    function _assertEpochPointersEq(bytes16 shareClassId_, address assetId, EpochPointers memory expected)
->>>>>>> 22891bde
         internal
         view
     {
@@ -201,19 +176,11 @@
     }
 
     function usdcToPool(uint128 usdcAmount) internal view returns (uint128 poolAmount) {
-<<<<<<< HEAD
         return oracleMock.getQuote(uint256(usdcAmount), USDC.addr(), POOL_CURRENCY).toUint128();
     }
 
     function poolToUsdc(uint128 poolAmount) internal view returns (uint128 usdcAmount) {
         return oracleMock.getQuote(uint256(poolAmount), POOL_CURRENCY, USDC.addr()).toUint128();
-=======
-        return oracleMock.getQuote(uint256(usdcAmount), USDC, POOL_CURRENCY).toUint128();
-    }
-
-    function poolToUsdc(uint128 poolAmount) internal view returns (uint128 usdcAmount) {
-        return oracleMock.getQuote(uint256(poolAmount), POOL_CURRENCY, USDC).toUint128();
->>>>>>> 22891bde
     }
 }
 
@@ -517,13 +484,8 @@
         D18 approvalRatioUsdc = d18(uint128(bound(approvalRatio, 1e14, 1e18)));
         D18 approvalRatioOther = d18(uint128(bound(approvalRatio, 1e14, 1e18)));
 
-<<<<<<< HEAD
         bytes32 investorUsdc = bytes32(uint256(uint160(makeAddr("investorUsdc"))));
         bytes32 investorOther = bytes32(uint256(uint160(makeAddr("investorOther"))));
-=======
-        address investorUsdc = makeAddr("investorUsdc");
-        address investorOther = makeAddr("investorOther");
->>>>>>> 22891bde
         uint128 approvedSharesUsdc = approvalRatioUsdc.mulUint128(redeemAmountUsdc);
         uint128 approvedSharesOther = approvalRatioOther.mulUint128(redeemAmountOther);
         uint128 pendingUsdc = redeemAmountUsdc - approvedSharesUsdc;
