--- conflicted
+++ resolved
@@ -655,19 +655,11 @@
         gateway.startBatching();
 
         gateway.setExtraGasLimit(EXTRA_GAS_LIMIT);
-<<<<<<< HEAD
         gateway.send(REMOTE_CENT_ID, message);
 
         gateway.setExtraGasLimit(EXTRA_GAS_LIMIT);
         gateway.send(REMOTE_CENT_ID, message);
 
-=======
-        gateway.send(REMOTE_CENT_ID, message);
-
-        gateway.setExtraGasLimit(EXTRA_GAS_LIMIT);
-        gateway.send(REMOTE_CENT_ID, message);
-
->>>>>>> f5047247
         assertEq(gateway.batchGasLimit(REMOTE_CENT_ID, POOL_A), (MESSAGE_GAS_LIMIT + EXTRA_GAS_LIMIT) * 2);
         assertEq(gateway.extraGasLimit(), 0);
     }
