// SPDX-License-Identifier: BUSL-1.1
pragma solidity 0.8.28;

import "forge-std/Test.sol";

import {IAuth} from "src/misc/interfaces/IAuth.sol";

import {Gateway, IRoot, IGasService, IGateway, MessageProofLib} from "src/common/Gateway.sol";
import {IAdapter} from "src/common/interfaces/IAdapter.sol";
import {PoolId} from "src/common/types/PoolId.sol";

import {BytesLib} from "src/misc/libraries/BytesLib.sol";

import {IMessageProperties} from "src/common/interfaces/IMessageProperties.sol";
import {IMessageProcessor} from "src/common/interfaces/IMessageProcessor.sol";
import {IMessageHandler} from "src/common/interfaces/IMessageHandler.sol";

// -----------------------------------------
//     MESSAGE MOCKING
// -----------------------------------------

PoolId constant POOL_A = PoolId.wrap(23);
PoolId constant POOL_0 = PoolId.wrap(0);

enum MessageKind {
    _Invalid,
    _MessageProof,
    Recovery,
    WithPool0,
    WithPoolA1,
    WithPoolA2Fail,
    WithPoolA3
}

function length(MessageKind kind) pure returns (uint16) {
    if (kind == MessageKind.WithPool0) return 5;
    if (kind == MessageKind.WithPoolA1) return 10;
    if (kind == MessageKind.WithPoolA2Fail) return 10;
    if (kind == MessageKind.WithPoolA3) return 15;
    return 2;
}

function asBytes(MessageKind kind) pure returns (bytes memory) {
    bytes memory encoded = new bytes(length(kind));
    encoded[0] = bytes1(uint8(kind));
    return encoded;
}

using {asBytes, length} for MessageKind;

// A MessageLib agnostic processor
contract MockProcessor is IMessageProperties {
    using BytesLib for bytes;

    error HandleError();

    mapping(uint16 => bytes[]) public processed;
    bool shouldNotFail;

    function disableFailure() public {
        shouldNotFail = true;
    }

    function handle(uint16 centrifugeId, bytes memory payload) external {
        if (payload.toUint8(0) == uint8(MessageKind.WithPoolA2Fail) && !shouldNotFail) {
            revert HandleError();
        }
        processed[centrifugeId].push(payload);
    }

    function count(uint16 centrifugeId) external view returns (uint256) {
        return processed[centrifugeId].length;
    }

    function isMessageRecovery(bytes calldata message) external pure returns (bool) {
        return message.toUint8(0) == uint8(MessageKind.Recovery);
    }

    function messageLength(bytes calldata message) external pure returns (uint16) {
        return MessageKind(message.toUint8(0)).length();
    }

    function messagePoolId(bytes calldata message) external pure returns (PoolId) {
        if (message.toUint8(0) == uint8(MessageKind.WithPool0)) return POOL_0;
        if (message.toUint8(0) == uint8(MessageKind.WithPoolA1)) return POOL_A;
        if (message.toUint8(0) == uint8(MessageKind.WithPoolA3)) return POOL_A;
        revert("Unreachable: message never asked for pool");
    }
}

// -----------------------------------------
//     GATEWAY EXTENSION
// -----------------------------------------

contract GatewayExt is Gateway {
    constructor(uint16 localCentrifugeId_, IRoot root_, IGasService gasService_)
        Gateway(localCentrifugeId_, root_, gasService_)
    {}

    function activeAdapters(uint16 centrifugeId, IAdapter adapter) public view returns (IGateway.Adapter memory) {
        return _activeAdapters[centrifugeId][adapter];
    }

    function batchLocatorsLength() public view returns (uint256) {
        return batchLocators.length;
    }
}

// -----------------------------------------
//     GATEWAY TESTS
// -----------------------------------------

contract GatewayTest is Test {
    uint16 constant LOCAL_CENTRIFUGE_ID = 23;
    uint16 constant REMOTE_CENTRIFUGE_ID = 24;

    uint256 constant FIRST_ADAPTER_ESTIMATE = 1.5 gwei;
    uint256 constant SECOND_ADAPTER_ESTIMATE = 1 gwei;
    uint256 constant THIRD_ADAPTER_ESTIMATE = 0.5 gwei;
    uint256 constant MESSAGE_GAS_LIMIT = 10.0 gwei;
    uint256 constant MAX_BATCH_SIZE = 50.0 gwei;

    IGasService gasService = IGasService(makeAddr("GasService"));
    IRoot root = IRoot(makeAddr("Root"));
    IAdapter batchAdapter = IAdapter(makeAddr("BatchAdapter"));
    IAdapter proofAdapter1 = IAdapter(makeAddr("ProofAdapter1"));
    IAdapter proofAdapter2 = IAdapter(makeAddr("ProofAdapter2"));
    IAdapter[] oneAdapter;
    IAdapter[] threeAdapters;

    address immutable ANY = makeAddr("ANY");
    address immutable PAYER = makeAddr("PAYER");

    MockProcessor processor = new MockProcessor();
    GatewayExt gateway = new GatewayExt(LOCAL_CENTRIFUGE_ID, IRoot(address(root)), IGasService(address(gasService)));

    function _mockGasService() internal {
        vm.mockCall(
            address(gasService), abi.encodeWithSelector(IGasService.gasLimit.selector), abi.encode(MESSAGE_GAS_LIMIT)
        );
        vm.mockCall(
            address(gasService), abi.encodeWithSelector(IGasService.maxBatchSize.selector), abi.encode(MAX_BATCH_SIZE)
        );
    }

    function _mockPause(bool isPaused) internal {
        vm.mockCall(address(root), abi.encodeWithSelector(IRoot.paused.selector), abi.encode(isPaused));
    }

    function assertVotes(bytes memory message, uint16 r1, uint16 r2, uint16 r3) internal view {
        uint16[8] memory votes = gateway.votes(REMOTE_CENTRIFUGE_ID, keccak256(message));
        assertEq(votes[0], r1);
        assertEq(votes[1], r2);
        assertEq(votes[2], r3);
    }

    function setUp() public {
<<<<<<< HEAD
        oneAdapter.push(batchAdapter);
        threeAdapters.push(batchAdapter);
        threeAdapters.push(proofAdapter1);
        threeAdapters.push(proofAdapter2);
        gateway.file("processor", address(processor));

        _mockPause(false);
        _mockGasService();
    }
=======
        self = address(this);
        root = new MockRoot();
        handler = new MockProcessor();
        gasService = new MockGasService();
        gateway =
            new Gateway(LOCAL_CENTRIFUGE_ID, IRoot(address(root)), IGasService(address(gasService)), address(this));
        gateway.file("processor", address(handler));

        adapter1 = new MockAdapter(REMOTE_CENTRIFUGE_ID, gateway);
        vm.label(address(adapter1), "MockAdapter1");
        adapter2 = new MockAdapter(REMOTE_CENTRIFUGE_ID, gateway);
        vm.label(address(adapter2), "MockAdapter2");
        adapter3 = new MockAdapter(REMOTE_CENTRIFUGE_ID, gateway);
        vm.label(address(adapter3), "MockAdapter3");
        adapter4 = new MockAdapter(REMOTE_CENTRIFUGE_ID, gateway);
        vm.label(address(adapter4), "MockAdapter4");

        adapter1.setReturn("estimate", FIRST_ADAPTER_ESTIMATE);
        adapter2.setReturn("estimate", SECOND_ADAPTER_ESTIMATE);
        adapter3.setReturn("estimate", THIRD_ADAPTER_ESTIMATE);

        gasService.setReturn("gasLimit", BASE_MESSAGE_ESTIMATE);

        oneMockAdapter.push(adapter1);

        threeMockAdapters.push(adapter1);
        threeMockAdapters.push(adapter2);
        threeMockAdapters.push(adapter3);

        twoDuplicateMockAdapters.push(adapter1);
        twoDuplicateMockAdapters.push(adapter1);

        fourMockAdapters.push(adapter1);
        fourMockAdapters.push(adapter2);
        fourMockAdapters.push(adapter3);
        fourMockAdapters.push(adapter4);

        nineMockAdapters.push(adapter1);
        nineMockAdapters.push(adapter1);
        nineMockAdapters.push(adapter1);
        nineMockAdapters.push(adapter1);
        nineMockAdapters.push(adapter1);
        nineMockAdapters.push(adapter1);
        nineMockAdapters.push(adapter1);
        nineMockAdapters.push(adapter1);
        nineMockAdapters.push(adapter1);
    }

    // --- Administration ---
    function testFile() public {
        // fail: unrecognized param
        vm.expectRevert(IGateway.FileUnrecognizedParam.selector);
        gateway.file("random", self);
>>>>>>> b3ebfede

    function testConstructor() public view {
        assertEq(gateway.localCentrifugeId(), LOCAL_CENTRIFUGE_ID);
        assertEq(address(gateway.root()), address(root));
        assertEq(address(gateway.gasService()), address(gasService));

        (, address refund) = gateway.subsidy(POOL_0);
        assertEq(refund, address(gateway));

        assertEq(gateway.wards(address(this)), 1);
    }

    function testMessageProofLib(bytes32 hash_) public pure {
        assertEq(hash_, MessageProofLib.deserializeMessageProof(MessageProofLib.serializeMessageProof(hash_)));
    }
}

contract GatewayTestFile is GatewayTest {
    function testErrNotAuthorized() public {
        vm.prank(ANY);
        vm.expectRevert(IAuth.NotAuthorized.selector);
        gateway.file("unknown", address(1));
    }

    function testErrFileUnrecognizedParam() public {
        vm.expectRevert(IGateway.FileUnrecognizedParam.selector);
        gateway.file("unknown", address(1));
    }

    function testGatewayFile() public {
        vm.expectEmit();
        emit IGateway.File("processor", address(23));
        gateway.file("processor", address(23));
        assertEq(address(gateway.processor()), address(23));

        gateway.file("gasService", address(42));
        assertEq(address(gateway.gasService()), address(42));
    }
}

contract GatewayTestFileAdapters is GatewayTest {
    function testErrNotAuthorized() public {
        vm.prank(ANY);
        vm.expectRevert(IAuth.NotAuthorized.selector);
        gateway.file("unknown", REMOTE_CENTRIFUGE_ID, new IAdapter[](0));
    }

    function testErrFileUnrecognizedParam() public {
        vm.expectRevert(IGateway.FileUnrecognizedParam.selector);
        gateway.file("unknown", REMOTE_CENTRIFUGE_ID, new IAdapter[](0));
    }

    function testErrEmptyAdapterFile() public {
        vm.expectRevert(IGateway.EmptyAdapterSet.selector);
        gateway.file("adapters", REMOTE_CENTRIFUGE_ID, new IAdapter[](0));
    }

    function testErrExceedsMax() public {
        IAdapter[] memory tooMuchAdapters = new IAdapter[](gateway.MAX_ADAPTER_COUNT() + 1);
        vm.expectRevert(IGateway.ExceedsMax.selector);
        gateway.file("adapters", REMOTE_CENTRIFUGE_ID, tooMuchAdapters);
    }

    function testErrNoDuplicatedAllowed() public {
        IAdapter[] memory duplicatedAdapters = new IAdapter[](2);
        duplicatedAdapters[0] = IAdapter(address(10));
        duplicatedAdapters[1] = IAdapter(address(10));

        vm.expectRevert(IGateway.NoDuplicatesAllowed.selector);
        gateway.file("adapters", REMOTE_CENTRIFUGE_ID, duplicatedAdapters);
    }

    function testGatewayFileAdapters() public {
        vm.expectEmit();
        emit IGateway.File("adapters", REMOTE_CENTRIFUGE_ID, threeAdapters);
        gateway.file("adapters", REMOTE_CENTRIFUGE_ID, threeAdapters);

        assertEq(gateway.activeSessionId(REMOTE_CENTRIFUGE_ID), 0);
        assertEq(gateway.quorum(REMOTE_CENTRIFUGE_ID), threeAdapters.length);

        for (uint256 i; i < threeAdapters.length; i++) {
            IGateway.Adapter memory adapter = gateway.activeAdapters(REMOTE_CENTRIFUGE_ID, threeAdapters[i]);

            assertEq(adapter.id, i + 1);
            assertEq(adapter.quorum, threeAdapters.length);
            assertEq(adapter.activeSessionId, 0);
            assertEq(address(gateway.adapters(REMOTE_CENTRIFUGE_ID, i)), address(threeAdapters[i]));
        }
    }

    function testGatewayFileAdaptersAdvanceSession() public {
        gateway.file("adapters", REMOTE_CENTRIFUGE_ID, threeAdapters);
        assertEq(gateway.activeSessionId(REMOTE_CENTRIFUGE_ID), 0);

        // Using another chain uses a different active session counter
        gateway.file("adapters", LOCAL_CENTRIFUGE_ID, threeAdapters);
        assertEq(gateway.activeSessionId(LOCAL_CENTRIFUGE_ID), 0);

        gateway.file("adapters", REMOTE_CENTRIFUGE_ID, threeAdapters);
        assertEq(gateway.activeSessionId(REMOTE_CENTRIFUGE_ID), 1);
    }
}

contract GatewayTestReceive is GatewayTest {
    function testGatewayReceive() public {
        (bool success,) = address(gateway).call{value: 100}(new bytes(0));

        assertEq(success, true);

        (uint96 value,) = gateway.subsidy(POOL_0);
        assertEq(value, 100);

        assertEq(address(gateway).balance, 100);
    }
}

contract GatewayTestHandle is GatewayTest {
    function testErrPaused() public {
        _mockPause(true);
        vm.expectRevert(IGateway.Paused.selector);
        gateway.handle(REMOTE_CENTRIFUGE_ID, new bytes(0));
    }

    function testErrInvalidAdapter() public {
        vm.expectRevert(IGateway.InvalidAdapter.selector);
        gateway.handle(REMOTE_CENTRIFUGE_ID, new bytes(0));
    }

    function testErrNonProofAdapter() public {
        gateway.file("adapters", REMOTE_CENTRIFUGE_ID, threeAdapters);

        vm.prank(address(batchAdapter));
        vm.expectRevert(IGateway.NonProofAdapter.selector);
        gateway.handle(REMOTE_CENTRIFUGE_ID, MessageProofLib.serializeMessageProof(bytes32("1")));
    }

    function testErrNonProofAdapterWithOneAdapter() public {
        gateway.file("adapters", REMOTE_CENTRIFUGE_ID, oneAdapter);

        vm.prank(address(batchAdapter));
        vm.expectRevert(IGateway.NonProofAdapter.selector);
        gateway.handle(REMOTE_CENTRIFUGE_ID, MessageProofLib.serializeMessageProof(bytes32("1")));
    }

    function testErrNonBatchAdapter() public {
        gateway.file("adapters", REMOTE_CENTRIFUGE_ID, threeAdapters);

        vm.prank(address(proofAdapter1));
        vm.expectRevert(IGateway.NonBatchAdapter.selector);
        gateway.handle(REMOTE_CENTRIFUGE_ID, MessageKind.WithPool0.asBytes());
    }

    function testErrEmptyMessage() public {
        gateway.file("adapters", REMOTE_CENTRIFUGE_ID, threeAdapters);

        vm.prank(address(batchAdapter));
        vm.expectRevert("toUint8_outOfBounds");
        gateway.handle(REMOTE_CENTRIFUGE_ID, new bytes(0));
    }

    function testMessage() public {
        gateway.file("adapters", REMOTE_CENTRIFUGE_ID, oneAdapter);

        bytes memory batch = MessageKind.WithPool0.asBytes();

        vm.prank(address(batchAdapter));
        vm.expectEmit();
        emit IGateway.ExecuteMessage(REMOTE_CENTRIFUGE_ID, batch);
        gateway.handle(REMOTE_CENTRIFUGE_ID, batch);

        assertEq(processor.processed(REMOTE_CENTRIFUGE_ID, 0), batch);
    }

    function testMessageFailed() public {
        gateway.file("adapters", REMOTE_CENTRIFUGE_ID, oneAdapter);

        bytes memory batch = MessageKind.WithPoolA2Fail.asBytes();

        vm.prank(address(batchAdapter));
        vm.expectEmit();
        emit IGateway.FailMessage(REMOTE_CENTRIFUGE_ID, batch, abi.encodeWithSignature("HandleError()"));
        gateway.handle(REMOTE_CENTRIFUGE_ID, batch);

        assertEq(processor.count(REMOTE_CENTRIFUGE_ID), 0);
        assertEq(gateway.failedMessages(REMOTE_CENTRIFUGE_ID, keccak256(batch)), 1);
    }

    function testMessageAndProofs() public {
        gateway.file("adapters", REMOTE_CENTRIFUGE_ID, threeAdapters);

        bytes memory batch = MessageKind.WithPool0.asBytes();
        bytes32 batchHash = keccak256(batch);
        bytes memory proof = MessageProofLib.serializeMessageProof(batchHash);
        bytes32 batchId = keccak256(abi.encodePacked(REMOTE_CENTRIFUGE_ID, LOCAL_CENTRIFUGE_ID, batchHash));
        bytes32 proofId = keccak256(abi.encodePacked(REMOTE_CENTRIFUGE_ID, LOCAL_CENTRIFUGE_ID, batchHash));

        vm.prank(address(batchAdapter));
        vm.expectEmit();
        emit IGateway.ProcessBatch(REMOTE_CENTRIFUGE_ID, batchId, batch, batchAdapter);
        gateway.handle(REMOTE_CENTRIFUGE_ID, batch);
        assertEq(processor.count(REMOTE_CENTRIFUGE_ID), 0);
        assertVotes(batch, 1, 0, 0);

        vm.prank(address(proofAdapter1));
        vm.expectEmit();
        emit IGateway.ProcessProof(REMOTE_CENTRIFUGE_ID, proofId, batchHash, proofAdapter1);
        gateway.handle(REMOTE_CENTRIFUGE_ID, proof);
        assertEq(processor.count(REMOTE_CENTRIFUGE_ID), 0);
        assertVotes(batch, 1, 1, 0);

        vm.prank(address(proofAdapter2));
        vm.expectEmit();
        emit IGateway.ProcessProof(REMOTE_CENTRIFUGE_ID, proofId, batchHash, proofAdapter2);
        gateway.handle(REMOTE_CENTRIFUGE_ID, proof);
        assertEq(processor.count(REMOTE_CENTRIFUGE_ID), 1);
        assertEq(processor.processed(REMOTE_CENTRIFUGE_ID, 0), batch);
        assertVotes(batch, 0, 0, 0);
    }

    function testSameMessageAndProofs() public {
        gateway.file("adapters", REMOTE_CENTRIFUGE_ID, threeAdapters);

        bytes memory batch = MessageKind.WithPool0.asBytes();
        bytes memory proof = MessageProofLib.serializeMessageProof(keccak256(batch));

        vm.prank(address(batchAdapter));
        gateway.handle(REMOTE_CENTRIFUGE_ID, batch);
        vm.prank(address(proofAdapter1));
        gateway.handle(REMOTE_CENTRIFUGE_ID, proof);
        vm.prank(address(proofAdapter2));
        gateway.handle(REMOTE_CENTRIFUGE_ID, proof);

        vm.prank(address(batchAdapter));
        gateway.handle(REMOTE_CENTRIFUGE_ID, batch);
        assertEq(processor.count(REMOTE_CENTRIFUGE_ID), 1);
        assertVotes(batch, 1, 0, 0);

        vm.prank(address(proofAdapter1));
        gateway.handle(REMOTE_CENTRIFUGE_ID, proof);
        assertEq(processor.count(REMOTE_CENTRIFUGE_ID), 1);
        assertVotes(batch, 1, 1, 0);

        vm.prank(address(proofAdapter2));
        gateway.handle(REMOTE_CENTRIFUGE_ID, proof);
        assertEq(processor.count(REMOTE_CENTRIFUGE_ID), 2);
        assertEq(processor.processed(REMOTE_CENTRIFUGE_ID, 1), batch);
        assertVotes(batch, 0, 0, 0);
    }

    function testOtherMessageAndProofs() public {
        gateway.file("adapters", REMOTE_CENTRIFUGE_ID, threeAdapters);

        bytes memory batch = MessageKind.WithPool0.asBytes();
        bytes memory proof = MessageProofLib.serializeMessageProof(keccak256(batch));

        vm.prank(address(batchAdapter));
        gateway.handle(REMOTE_CENTRIFUGE_ID, batch);
        vm.prank(address(proofAdapter1));
        gateway.handle(REMOTE_CENTRIFUGE_ID, proof);
        vm.prank(address(proofAdapter2));
        gateway.handle(REMOTE_CENTRIFUGE_ID, proof);

        bytes memory batch2 = MessageKind.WithPoolA1.asBytes();
        bytes memory proof2 = MessageProofLib.serializeMessageProof(keccak256(batch2));

        vm.prank(address(batchAdapter));
        gateway.handle(REMOTE_CENTRIFUGE_ID, batch2);
        assertEq(processor.count(REMOTE_CENTRIFUGE_ID), 1);
        assertVotes(batch2, 1, 0, 0);

        vm.prank(address(proofAdapter1));
        gateway.handle(REMOTE_CENTRIFUGE_ID, proof2);
        assertEq(processor.count(REMOTE_CENTRIFUGE_ID), 1);
        assertVotes(batch2, 1, 1, 0);

        vm.prank(address(proofAdapter2));
        gateway.handle(REMOTE_CENTRIFUGE_ID, proof2);
        assertEq(processor.count(REMOTE_CENTRIFUGE_ID), 2);
        assertEq(processor.processed(REMOTE_CENTRIFUGE_ID, 1), batch2);
        assertVotes(batch2, 0, 0, 0);
    }

    function testMessageAfterProofs() public {
        gateway.file("adapters", REMOTE_CENTRIFUGE_ID, threeAdapters);

        bytes memory batch = MessageKind.WithPool0.asBytes();
        bytes memory proof = MessageProofLib.serializeMessageProof(keccak256(batch));

        vm.prank(address(proofAdapter1));
        gateway.handle(REMOTE_CENTRIFUGE_ID, proof);
        assertEq(processor.count(REMOTE_CENTRIFUGE_ID), 0);
        assertVotes(batch, 0, 1, 0);

        vm.prank(address(proofAdapter2));
        gateway.handle(REMOTE_CENTRIFUGE_ID, proof);
        assertEq(processor.count(REMOTE_CENTRIFUGE_ID), 0);
        assertVotes(batch, 0, 1, 1);

        vm.prank(address(batchAdapter));
        gateway.handle(REMOTE_CENTRIFUGE_ID, batch);
        assertEq(processor.count(REMOTE_CENTRIFUGE_ID), 1);
        assertVotes(batch, 0, 0, 0);
    }

    function testOneFasterAdapter() public {
        gateway.file("adapters", REMOTE_CENTRIFUGE_ID, threeAdapters);

        bytes memory batch = MessageKind.WithPool0.asBytes();
        bytes memory proof = MessageProofLib.serializeMessageProof(keccak256(batch));

        vm.prank(address(batchAdapter));
        gateway.handle(REMOTE_CENTRIFUGE_ID, batch);
        vm.prank(address(batchAdapter));
        gateway.handle(REMOTE_CENTRIFUGE_ID, batch);
        assertEq(processor.count(REMOTE_CENTRIFUGE_ID), 0);
        assertVotes(batch, 2, 0, 0);

        vm.prank(address(proofAdapter1));
        gateway.handle(REMOTE_CENTRIFUGE_ID, proof);
        assertEq(processor.count(REMOTE_CENTRIFUGE_ID), 0);
        assertVotes(batch, 2, 1, 0);

        vm.prank(address(proofAdapter2));
        gateway.handle(REMOTE_CENTRIFUGE_ID, proof);
        assertEq(processor.count(REMOTE_CENTRIFUGE_ID), 1);
        assertVotes(batch, 1, 0, 0);

        vm.prank(address(proofAdapter1));
        gateway.handle(REMOTE_CENTRIFUGE_ID, proof);
        assertEq(processor.count(REMOTE_CENTRIFUGE_ID), 1);
        assertVotes(batch, 1, 1, 0);

        vm.prank(address(proofAdapter2));
        gateway.handle(REMOTE_CENTRIFUGE_ID, proof);
        assertEq(processor.count(REMOTE_CENTRIFUGE_ID), 2);
        assertVotes(batch, 0, 0, 0);
    }

    function testVotesAfterNewSession() public {
        gateway.file("adapters", REMOTE_CENTRIFUGE_ID, threeAdapters);

        bytes memory batch = MessageKind.WithPool0.asBytes();
        bytes memory proof = MessageProofLib.serializeMessageProof(keccak256(batch));

        vm.prank(address(batchAdapter));
        gateway.handle(REMOTE_CENTRIFUGE_ID, batch);
        vm.prank(address(proofAdapter1));
        gateway.handle(REMOTE_CENTRIFUGE_ID, proof);

        gateway.file("adapters", REMOTE_CENTRIFUGE_ID, threeAdapters);

        vm.prank(address(proofAdapter2));
        gateway.handle(REMOTE_CENTRIFUGE_ID, proof);
        assertEq(processor.count(REMOTE_CENTRIFUGE_ID), 0);
        assertVotes(batch, 0, 0, 1);
    }

    function testBatchProcessing() public {
        gateway.file("adapters", REMOTE_CENTRIFUGE_ID, oneAdapter);

        bytes memory message1 = MessageKind.WithPoolA1.asBytes();
        bytes memory message2 = MessageKind.WithPoolA3.asBytes();
        bytes memory batch = abi.encodePacked(message1, message2);

        vm.prank(address(batchAdapter));
        gateway.handle(REMOTE_CENTRIFUGE_ID, batch);

        assertEq(processor.count(REMOTE_CENTRIFUGE_ID), 2);
        assertEq(processor.processed(REMOTE_CENTRIFUGE_ID, 0), message1);
        assertEq(processor.processed(REMOTE_CENTRIFUGE_ID, 1), message2);
    }

    function testBatchWithFailingMessages() public {
        gateway.file("adapters", REMOTE_CENTRIFUGE_ID, oneAdapter);

        bytes memory message1 = MessageKind.WithPoolA1.asBytes();
        bytes memory message2 = MessageKind.WithPoolA2Fail.asBytes();
        bytes memory message3 = MessageKind.WithPoolA3.asBytes();
        bytes memory batch = abi.encodePacked(message1, message2, message3);

        vm.prank(address(batchAdapter));
        gateway.handle(REMOTE_CENTRIFUGE_ID, batch);

        assertEq(processor.count(REMOTE_CENTRIFUGE_ID), 2);
        assertEq(processor.processed(REMOTE_CENTRIFUGE_ID, 0), message1);
        assertEq(processor.processed(REMOTE_CENTRIFUGE_ID, 1), message3);

        assertEq(gateway.failedMessages(REMOTE_CENTRIFUGE_ID, keccak256(message2)), 1);
    }

    function testMultipleSameFailingMessages() public {
        gateway.file("adapters", REMOTE_CENTRIFUGE_ID, oneAdapter);

        bytes memory batch = MessageKind.WithPoolA2Fail.asBytes();

        vm.prank(address(batchAdapter));
        gateway.handle(REMOTE_CENTRIFUGE_ID, batch);
        vm.prank(address(batchAdapter));
        gateway.handle(REMOTE_CENTRIFUGE_ID, batch);

        assertEq(gateway.failedMessages(REMOTE_CENTRIFUGE_ID, keccak256(batch)), 2);
    }

    function testBatchWithMultipleSameFailingMessages() public {
        gateway.file("adapters", REMOTE_CENTRIFUGE_ID, oneAdapter);

        bytes memory message = MessageKind.WithPoolA2Fail.asBytes();
        bytes memory batch = abi.encodePacked(message, message);

        vm.prank(address(batchAdapter));
        gateway.handle(REMOTE_CENTRIFUGE_ID, batch);

        assertEq(gateway.failedMessages(REMOTE_CENTRIFUGE_ID, keccak256(message)), 2);
    }
}

contract GatewayTestRetry is GatewayTest {
    function testErrPaused() public {
        _mockPause(true);
        vm.expectRevert(IGateway.Paused.selector);
        gateway.retry(REMOTE_CENTRIFUGE_ID, bytes(""));
    }

    function testErrNotFailedMessage() public {
        vm.expectRevert(IGateway.NotFailedMessage.selector);
        gateway.retry(REMOTE_CENTRIFUGE_ID, bytes("noMessage"));
    }

    function testRecoverFailingMessage() public {
        gateway.file("adapters", REMOTE_CENTRIFUGE_ID, oneAdapter);

        bytes memory batch = MessageKind.WithPoolA2Fail.asBytes();

        vm.prank(address(batchAdapter));
        gateway.handle(REMOTE_CENTRIFUGE_ID, batch);

        processor.disableFailure();

        vm.prank(ANY);
        emit IGateway.ExecuteMessage(REMOTE_CENTRIFUGE_ID, batch);
        gateway.retry(REMOTE_CENTRIFUGE_ID, batch);

        assertEq(gateway.failedMessages(REMOTE_CENTRIFUGE_ID, keccak256(batch)), 0);
        assertEq(processor.processed(REMOTE_CENTRIFUGE_ID, 0), batch);
    }

    function testRecoverMultipleFailingMessage() public {
        gateway.file("adapters", REMOTE_CENTRIFUGE_ID, oneAdapter);

        bytes memory batch = MessageKind.WithPoolA2Fail.asBytes();

        vm.prank(address(batchAdapter));
        gateway.handle(REMOTE_CENTRIFUGE_ID, batch);
        vm.prank(address(batchAdapter));
        gateway.handle(REMOTE_CENTRIFUGE_ID, batch);

        processor.disableFailure();

        vm.prank(ANY);
        gateway.retry(REMOTE_CENTRIFUGE_ID, batch);
        vm.prank(ANY);
        gateway.retry(REMOTE_CENTRIFUGE_ID, batch);

        assertEq(processor.count(REMOTE_CENTRIFUGE_ID), 2);
        assertEq(processor.processed(REMOTE_CENTRIFUGE_ID, 0), batch);
        assertEq(processor.processed(REMOTE_CENTRIFUGE_ID, 1), batch);
        assertEq(gateway.failedMessages(REMOTE_CENTRIFUGE_ID, keccak256(batch)), 0);
    }
}

contract GatewayTestInitiateRecovery is GatewayTest {
    bytes32 constant BATCH_HASH = bytes32("1");

    function testErrInvalidAdapter() public {
        vm.expectRevert(IGateway.InvalidAdapter.selector);
        gateway.initiateMessageRecovery(REMOTE_CENTRIFUGE_ID, batchAdapter, BATCH_HASH);
    }

    function testErrNotAuthorized() public {
        vm.prank(ANY);
        vm.expectRevert(IAuth.NotAuthorized.selector);
        gateway.initiateMessageRecovery(REMOTE_CENTRIFUGE_ID, batchAdapter, BATCH_HASH);
    }

    function testInitiateRecovery() public {
        gateway.file("adapters", REMOTE_CENTRIFUGE_ID, oneAdapter);

        vm.expectEmit();
        emit IGateway.InitiateMessageRecovery(REMOTE_CENTRIFUGE_ID, BATCH_HASH, batchAdapter);
        gateway.initiateMessageRecovery(REMOTE_CENTRIFUGE_ID, batchAdapter, BATCH_HASH);

        assertEq(
            gateway.recoveries(REMOTE_CENTRIFUGE_ID, batchAdapter, BATCH_HASH),
            block.timestamp + gateway.RECOVERY_CHALLENGE_PERIOD()
        );
    }
}

contract GatewayTestDisputeRecovery is GatewayTest {
    bytes32 constant BATCH_HASH = bytes32("1");

    function testErrNotAuthorized() public {
        vm.prank(ANY);
        vm.expectRevert(IAuth.NotAuthorized.selector);
        gateway.initiateMessageRecovery(REMOTE_CENTRIFUGE_ID, batchAdapter, BATCH_HASH);
    }

    function testDisputeRecovery() public {
        gateway.file("adapters", REMOTE_CENTRIFUGE_ID, oneAdapter);

        vm.expectEmit();
        emit IGateway.DisputeMessageRecovery(REMOTE_CENTRIFUGE_ID, BATCH_HASH, batchAdapter);
        gateway.disputeMessageRecovery(REMOTE_CENTRIFUGE_ID, batchAdapter, BATCH_HASH);

        assertEq(gateway.recoveries(REMOTE_CENTRIFUGE_ID, batchAdapter, BATCH_HASH), 0);
    }
}

contract GatewayTestExecuteRecovery is GatewayTest {
    function testErrMessageRecoveryNotInitiated() public {
        vm.expectRevert(IGateway.MessageRecoveryNotInitiated.selector);
        gateway.executeMessageRecovery(REMOTE_CENTRIFUGE_ID, batchAdapter, bytes(""));
    }

    function testErrMessageRecoveryChallengePeriodNotEnded() public {
        gateway.file("adapters", REMOTE_CENTRIFUGE_ID, oneAdapter);

        bytes memory batch = MessageKind.WithPoolA1.asBytes();
        bytes32 batchHash = keccak256(batch);

        gateway.initiateMessageRecovery(REMOTE_CENTRIFUGE_ID, batchAdapter, batchHash);

        vm.prank(ANY);
        vm.expectRevert(IGateway.MessageRecoveryChallengePeriodNotEnded.selector);
        gateway.executeMessageRecovery(REMOTE_CENTRIFUGE_ID, batchAdapter, batch);
    }

    function testErrRecoveryMessageRecovered() public {
        gateway.file("adapters", REMOTE_CENTRIFUGE_ID, oneAdapter);

        bytes memory batch = MessageKind.Recovery.asBytes();
        bytes32 batchHash = keccak256(batch);

        gateway.initiateMessageRecovery(REMOTE_CENTRIFUGE_ID, batchAdapter, batchHash);

        vm.warp(gateway.RECOVERY_CHALLENGE_PERIOD() + 1);

        vm.prank(ANY);
        vm.expectRevert(IGateway.RecoveryMessageRecovered.selector);
        gateway.executeMessageRecovery(REMOTE_CENTRIFUGE_ID, batchAdapter, batch);
    }

    function testExecuteRecovery() public {
        gateway.file("adapters", REMOTE_CENTRIFUGE_ID, oneAdapter);

        bytes memory batch = MessageKind.WithPoolA1.asBytes();
        bytes32 batchHash = keccak256(batch);

        gateway.initiateMessageRecovery(REMOTE_CENTRIFUGE_ID, batchAdapter, batchHash);

        vm.warp(gateway.RECOVERY_CHALLENGE_PERIOD() + 1);

        vm.prank(ANY);
        emit IGateway.ExecuteMessageRecovery(REMOTE_CENTRIFUGE_ID, batch, batchAdapter);
        gateway.executeMessageRecovery(REMOTE_CENTRIFUGE_ID, batchAdapter, batch);

        assertEq(processor.processed(REMOTE_CENTRIFUGE_ID, 0), batch);
    }
}

contract GatewayTestSetRefundAddress is GatewayTest {
    function testErrNotAuthorized() public {
        vm.prank(ANY);
        vm.expectRevert(IAuth.NotAuthorized.selector);
        gateway.setRefundAddress(POOL_A, address(1));
    }

    function testSetRefundAddress() public {
        vm.expectEmit();
        emit IGateway.SetRefundAddress(POOL_A, address(1));
        gateway.setRefundAddress(POOL_A, address(1));

        (, address refund) = gateway.subsidy(POOL_A);
        assertEq(refund, address(1));
    }
}

contract GatewayTestSetSubsidizePool is GatewayTest {
    function testErrRefundAddressNotSet() public {
        vm.deal(ANY, 100);
        vm.prank(ANY);
        vm.expectRevert(IGateway.RefundAddressNotSet.selector);
        gateway.subsidizePool{value: 100}(POOL_A);
    }

    function testSetSubsidizePool() public {
        gateway.setRefundAddress(POOL_A, address(1));

        vm.deal(ANY, 100);
        vm.prank(ANY);
        vm.expectEmit();
        emit IGateway.SubsidizePool(POOL_A, ANY, 100);
        gateway.subsidizePool{value: 100}(POOL_A);

        (uint96 value,) = gateway.subsidy(POOL_A);
        assertEq(value, 100);
    }
}

contract GatewayTestPayTransaction is GatewayTest {
    function testErrNotAuthorized() public {
        vm.deal(ANY, 100);
        vm.prank(ANY);
        vm.expectRevert(IAuth.NotAuthorized.selector);
        gateway.payTransaction{value: 100}(PAYER);
    }

    function testPayTransaction() public {
        gateway.payTransaction{value: 100}(PAYER);

        assertEq(gateway.transactionPayer(), PAYER);
        assertEq(gateway.fuel(), 100);
    }

    /// forge-config: default.isolate = true
    function testPayTransactionIsTransactional() public {
        gateway.payTransaction{value: 100}(PAYER);

        assertEq(gateway.transactionPayer(), address(0));
        assertEq(gateway.fuel(), 0);
    }
}

contract GatewayTestStartBatching is GatewayTest {
    function testStartBatching() public {
        gateway.startBatching();

        assertEq(gateway.isBatching(), true);
    }

    /// forge-config: default.isolate = true
    function testStartBatchingIsTransactional() public {
        gateway.startBatching();

        assertEq(gateway.isBatching(), false);
    }
}

contract GatewayTestSend is GatewayTest {
    function testErrNotAuthorized() public {
        vm.prank(ANY);
        vm.expectRevert(IAuth.NotAuthorized.selector);
        gateway.send(REMOTE_CENTRIFUGE_ID, new bytes(0));
    }

    function testErrPaused() public {
        _mockPause(true);
        vm.expectRevert(IGateway.Paused.selector);
        gateway.send(REMOTE_CENTRIFUGE_ID, new bytes(0));
    }

    function testErrEmptyMessage() public {
        vm.expectRevert(IGateway.EmptyMessage.selector);
        gateway.send(REMOTE_CENTRIFUGE_ID, new bytes(0));
    }

    function testErrExceedsMaxBatching() public {
        gateway.startBatching();
        uint256 maxMessages = MAX_BATCH_SIZE / MESSAGE_GAS_LIMIT;

        for (uint256 i; i < maxMessages; i++) {
            gateway.send(REMOTE_CENTRIFUGE_ID, MessageKind.WithPoolA1.asBytes());
        }

        vm.expectRevert(IGateway.ExceedsMaxBatchSize.selector);
        gateway.send(REMOTE_CENTRIFUGE_ID, MessageKind.WithPoolA1.asBytes());
    }

    function testMessageWasBatched() public {
        bytes memory message = MessageKind.WithPoolA1.asBytes();

        gateway.startBatching();
        gateway.send(REMOTE_CENTRIFUGE_ID, message);

        assertEq(gateway.batchGasLimit(REMOTE_CENTRIFUGE_ID, POOL_A), MESSAGE_GAS_LIMIT);
        assertEq(gateway.outboundBatch(REMOTE_CENTRIFUGE_ID, POOL_A), message);
        assertEq(gateway.batchLocatorsLength(), 1);

        (uint16 centrifugeId, PoolId poolId) = gateway.batchLocators(0);
        assertEq(centrifugeId, REMOTE_CENTRIFUGE_ID);
        assertEq(poolId.raw(), POOL_A.raw());
    }

    function testSecondMessageWasBatchedSamePoolSameChain() public {
        bytes memory message1 = MessageKind.WithPoolA1.asBytes();
        bytes memory message2 = MessageKind.WithPoolA3.asBytes();

        gateway.startBatching();
        gateway.send(REMOTE_CENTRIFUGE_ID, message1);
        gateway.send(REMOTE_CENTRIFUGE_ID, message2);

        assertEq(gateway.batchGasLimit(REMOTE_CENTRIFUGE_ID, POOL_A), MESSAGE_GAS_LIMIT * 2);
        assertEq(gateway.outboundBatch(REMOTE_CENTRIFUGE_ID, POOL_A), abi.encodePacked(message1, message2));
        assertEq(gateway.batchLocatorsLength(), 1);
    }

    function testSecondMessageWasBatchedSamePoolDifferentChain() public {
        bytes memory message1 = MessageKind.WithPoolA1.asBytes();
        bytes memory message2 = MessageKind.WithPoolA3.asBytes();

        gateway.startBatching();
        gateway.send(REMOTE_CENTRIFUGE_ID, message1);
        gateway.send(REMOTE_CENTRIFUGE_ID + 1, message2);

        assertEq(gateway.batchGasLimit(REMOTE_CENTRIFUGE_ID, POOL_A), MESSAGE_GAS_LIMIT);
        assertEq(gateway.batchGasLimit(REMOTE_CENTRIFUGE_ID + 1, POOL_A), MESSAGE_GAS_LIMIT);
        assertEq(gateway.outboundBatch(REMOTE_CENTRIFUGE_ID, POOL_A), message1);
        assertEq(gateway.outboundBatch(REMOTE_CENTRIFUGE_ID + 1, POOL_A), message2);
        assertEq(gateway.batchLocatorsLength(), 2);
    }

    function testSecondMessageWasBatchedDifferentPoolSameChain() public {
        bytes memory message1 = MessageKind.WithPoolA1.asBytes();
        bytes memory message2 = MessageKind.WithPool0.asBytes();

        gateway.startBatching();
        gateway.send(REMOTE_CENTRIFUGE_ID, message1);
        gateway.send(REMOTE_CENTRIFUGE_ID, message2);

        assertEq(gateway.batchGasLimit(REMOTE_CENTRIFUGE_ID, POOL_A), MESSAGE_GAS_LIMIT);
        assertEq(gateway.batchGasLimit(REMOTE_CENTRIFUGE_ID, POOL_0), MESSAGE_GAS_LIMIT);
        assertEq(gateway.outboundBatch(REMOTE_CENTRIFUGE_ID, POOL_A), message1);
        assertEq(gateway.outboundBatch(REMOTE_CENTRIFUGE_ID, POOL_0), message2);
        assertEq(gateway.batchLocatorsLength(), 2);
    }
}<|MERGE_RESOLUTION|>--- conflicted
+++ resolved
@@ -93,8 +93,8 @@
 // -----------------------------------------
 
 contract GatewayExt is Gateway {
-    constructor(uint16 localCentrifugeId_, IRoot root_, IGasService gasService_)
-        Gateway(localCentrifugeId_, root_, gasService_)
+    constructor(uint16 localCentrifugeId_, IRoot root_, IGasService gasService_, address deployer)
+        Gateway(localCentrifugeId_, root_, gasService_, deployer)
     {}
 
     function activeAdapters(uint16 centrifugeId, IAdapter adapter) public view returns (IGateway.Adapter memory) {
@@ -132,7 +132,8 @@
     address immutable PAYER = makeAddr("PAYER");
 
     MockProcessor processor = new MockProcessor();
-    GatewayExt gateway = new GatewayExt(LOCAL_CENTRIFUGE_ID, IRoot(address(root)), IGasService(address(gasService)));
+    GatewayExt gateway =
+        new GatewayExt(LOCAL_CENTRIFUGE_ID, IRoot(address(root)), IGasService(address(gasService)), address(this));
 
     function _mockGasService() internal {
         vm.mockCall(
@@ -155,7 +156,6 @@
     }
 
     function setUp() public {
-<<<<<<< HEAD
         oneAdapter.push(batchAdapter);
         threeAdapters.push(batchAdapter);
         threeAdapters.push(proofAdapter1);
@@ -165,61 +165,6 @@
         _mockPause(false);
         _mockGasService();
     }
-=======
-        self = address(this);
-        root = new MockRoot();
-        handler = new MockProcessor();
-        gasService = new MockGasService();
-        gateway =
-            new Gateway(LOCAL_CENTRIFUGE_ID, IRoot(address(root)), IGasService(address(gasService)), address(this));
-        gateway.file("processor", address(handler));
-
-        adapter1 = new MockAdapter(REMOTE_CENTRIFUGE_ID, gateway);
-        vm.label(address(adapter1), "MockAdapter1");
-        adapter2 = new MockAdapter(REMOTE_CENTRIFUGE_ID, gateway);
-        vm.label(address(adapter2), "MockAdapter2");
-        adapter3 = new MockAdapter(REMOTE_CENTRIFUGE_ID, gateway);
-        vm.label(address(adapter3), "MockAdapter3");
-        adapter4 = new MockAdapter(REMOTE_CENTRIFUGE_ID, gateway);
-        vm.label(address(adapter4), "MockAdapter4");
-
-        adapter1.setReturn("estimate", FIRST_ADAPTER_ESTIMATE);
-        adapter2.setReturn("estimate", SECOND_ADAPTER_ESTIMATE);
-        adapter3.setReturn("estimate", THIRD_ADAPTER_ESTIMATE);
-
-        gasService.setReturn("gasLimit", BASE_MESSAGE_ESTIMATE);
-
-        oneMockAdapter.push(adapter1);
-
-        threeMockAdapters.push(adapter1);
-        threeMockAdapters.push(adapter2);
-        threeMockAdapters.push(adapter3);
-
-        twoDuplicateMockAdapters.push(adapter1);
-        twoDuplicateMockAdapters.push(adapter1);
-
-        fourMockAdapters.push(adapter1);
-        fourMockAdapters.push(adapter2);
-        fourMockAdapters.push(adapter3);
-        fourMockAdapters.push(adapter4);
-
-        nineMockAdapters.push(adapter1);
-        nineMockAdapters.push(adapter1);
-        nineMockAdapters.push(adapter1);
-        nineMockAdapters.push(adapter1);
-        nineMockAdapters.push(adapter1);
-        nineMockAdapters.push(adapter1);
-        nineMockAdapters.push(adapter1);
-        nineMockAdapters.push(adapter1);
-        nineMockAdapters.push(adapter1);
-    }
-
-    // --- Administration ---
-    function testFile() public {
-        // fail: unrecognized param
-        vm.expectRevert(IGateway.FileUnrecognizedParam.selector);
-        gateway.file("random", self);
->>>>>>> b3ebfede
 
     function testConstructor() public view {
         assertEq(gateway.localCentrifugeId(), LOCAL_CENTRIFUGE_ID);
