// SPDX-License-Identifier: BUSL-1.1
pragma solidity 0.8.28;

import {MessageType, MessageLib} from "src/common/libraries/MessageLib.sol";
import {AccountId} from "src/common/types/AccountId.sol";
import {AssetId} from "src/common/types/AssetId.sol";
import {PoolId} from "src/common/types/PoolId.sol";
import {MessageProofLib} from "src/common/libraries/MessageProofLib.sol";

import "forge-std/Test.sol";

contract TestMessageProofCompatibility is Test {
    function testMessageProofCompatibility() public pure {
        assertNotEq(uint8(type(MessageType).max), MessageProofLib.MESSAGE_PROOF_ID);
    }
}

// The following tests check that the function composition of deserializing and serializing equals to the identity:
//       I = deserialize º serialize
// NOTE. To fully ensure a good testing, use different values for each field.
contract TestMessageLibIdentities is Test {
    using MessageLib for *;

    function testScheduleUpgrade(bytes32 target) public pure {
        MessageLib.ScheduleUpgrade memory a = MessageLib.ScheduleUpgrade({target: target});
        MessageLib.ScheduleUpgrade memory b = MessageLib.deserializeScheduleUpgrade(a.serialize());

        assertEq(a.target, b.target);

        assertEq(a.serialize().messageLength(), a.serialize().length);
        assertEq(a.serialize().messageSourceCentrifugeId(), 0);
    }

    function testCancelUpgrade(bytes32 target) public pure {
        MessageLib.CancelUpgrade memory a = MessageLib.CancelUpgrade({target: target});
        MessageLib.CancelUpgrade memory b = MessageLib.deserializeCancelUpgrade(a.serialize());

        assertEq(a.target, b.target);

        assertEq(a.serialize().messageLength(), a.serialize().length);
        assertEq(a.serialize().messageSourceCentrifugeId(), 0);
    }

    function testRecoverTokens(bytes32 target, bytes32 token, uint256 tokenId, bytes32 to, uint256 amount)
        public
        pure
    {
        MessageLib.RecoverTokens memory a =
            MessageLib.RecoverTokens({target: target, token: token, tokenId: tokenId, to: to, amount: amount});
        MessageLib.RecoverTokens memory b = MessageLib.deserializeRecoverTokens(a.serialize());

        assertEq(a.target, b.target);
        assertEq(a.token, b.token);
        assertEq(a.tokenId, b.tokenId);
        assertEq(a.to, b.to);
        assertEq(a.amount, b.amount);

        assertEq(a.serialize().messageLength(), a.serialize().length, "XXX");
        assertEq(a.serialize().messageSourceCentrifugeId(), 0);
    }

    function testRegisterAsset(uint128 assetId, uint8 decimals) public pure {
        MessageLib.RegisterAsset memory a = MessageLib.RegisterAsset({assetId: assetId, decimals: decimals});
        MessageLib.RegisterAsset memory b = MessageLib.deserializeRegisterAsset(a.serialize());

        assertEq(a.assetId, b.assetId);
        assertEq(a.decimals, b.decimals);

        assertEq(bytes(a.serialize()).length, a.serialize().messageLength());
        assertEq(a.serialize().messageSourceCentrifugeId(), AssetId.wrap(assetId).centrifugeId());
    }

    function testNotifyPool(uint64 poolId) public pure {
        MessageLib.NotifyPool memory a = MessageLib.NotifyPool({poolId: poolId});
        MessageLib.NotifyPool memory b = MessageLib.deserializeNotifyPool(a.serialize());

        assertEq(a.poolId, b.poolId);

        assertEq(a.serialize().messageLength(), a.serialize().length);
        assertEq(a.serialize().messagePoolId().raw(), a.poolId);
        assertEq(a.serialize().messageSourceCentrifugeId(), PoolId.wrap(poolId).centrifugeId());
    }

    function testNotifyShareClass(
        uint64 poolId,
        bytes16 scId,
        string calldata name,
        bytes32 symbol,
        uint8 decimals,
        bytes32 salt,
        bytes32 hook
    ) public pure {
        MessageLib.NotifyShareClass memory a = MessageLib.NotifyShareClass({
            poolId: poolId,
            scId: scId,
            name: name,
            symbol: symbol,
            decimals: decimals,
            salt: salt,
            hook: hook
        });
        MessageLib.NotifyShareClass memory b = MessageLib.deserializeNotifyShareClass(a.serialize());

        string calldata slicedName = bytes(name).length > 128 ? name[0:128] : name;

        assertEq(a.poolId, b.poolId);
        assertEq(a.scId, b.scId);
        assertEq(slicedName, b.name);
        assertEq(a.symbol, b.symbol);
        assertEq(a.decimals, b.decimals);
        assertEq(a.salt, b.salt);
        assertEq(a.hook, b.hook);

        assertEq(a.serialize().messageLength(), a.serialize().length);
        assertEq(a.serialize().messagePoolId().raw(), a.poolId);
        assertEq(a.serialize().messageSourceCentrifugeId(), PoolId.wrap(poolId).centrifugeId());
    }

    function testNotifyPricePoolPerShare(uint64 poolId, bytes16 scId, uint128 price, uint64 timestamp) public pure {
        MessageLib.NotifyPricePoolPerShare memory a =
            MessageLib.NotifyPricePoolPerShare({poolId: poolId, scId: scId, price: price, timestamp: timestamp});
        MessageLib.NotifyPricePoolPerShare memory b = MessageLib.deserializeNotifyPricePoolPerShare(a.serialize());

        assertEq(a.poolId, b.poolId);
        assertEq(a.scId, b.scId);
        assertEq(a.price, b.price);
        assertEq(a.timestamp, b.timestamp);

        assertEq(a.serialize().messageLength(), a.serialize().length);
        assertEq(a.serialize().messageSourceCentrifugeId(), PoolId.wrap(poolId).centrifugeId());
    }

    function testNotifyPricePoolPerAsset(uint64 poolId, bytes16 scId, uint128 assetId, uint128 price, uint64 timestamp)
        public
        pure
    {
        MessageLib.NotifyPricePoolPerAsset memory a = MessageLib.NotifyPricePoolPerAsset({
            poolId: poolId,
            scId: scId,
            assetId: assetId,
            price: price,
            timestamp: timestamp
        });
        MessageLib.NotifyPricePoolPerAsset memory b = MessageLib.deserializeNotifyPricePoolPerAsset(a.serialize());

        assertEq(a.poolId, b.poolId);
        assertEq(a.scId, b.scId);
        assertEq(a.assetId, b.assetId);
        assertEq(a.price, b.price);
        assertEq(a.timestamp, b.timestamp);

        assertEq(a.serialize().messageLength(), a.serialize().length);
        assertEq(a.serialize().messagePoolId().raw(), a.poolId);
        assertEq(a.serialize().messageSourceCentrifugeId(), PoolId.wrap(poolId).centrifugeId());
    }

    function testNotifyShareMetadata(uint64 poolId, bytes16 scId, string calldata name, bytes32 symbol) public pure {
        MessageLib.NotifyShareMetadata memory a =
            MessageLib.NotifyShareMetadata({poolId: poolId, scId: scId, name: name, symbol: symbol});
        MessageLib.NotifyShareMetadata memory b = MessageLib.deserializeNotifyShareMetadata(a.serialize());

        string calldata slicedName = bytes(name).length > 128 ? name[0:128] : name;

        assertEq(a.poolId, b.poolId);
        assertEq(a.scId, b.scId);
        assertEq(slicedName, b.name);
        assertEq(a.symbol, b.symbol);

        assertEq(a.serialize().messageLength(), a.serialize().length);
        assertEq(a.serialize().messagePoolId().raw(), a.poolId);
        assertEq(a.serialize().messageSourceCentrifugeId(), PoolId.wrap(poolId).centrifugeId());
    }

    function testUpdateShareHook(uint64 poolId, bytes16 scId, bytes32 hook) public pure {
        MessageLib.UpdateShareHook memory a = MessageLib.UpdateShareHook({poolId: poolId, scId: scId, hook: hook});
        MessageLib.UpdateShareHook memory b = MessageLib.deserializeUpdateShareHook(a.serialize());

        assertEq(a.poolId, b.poolId);
        assertEq(a.scId, b.scId);
        assertEq(a.hook, b.hook);

        assertEq(a.serialize().messageLength(), a.serialize().length);
        assertEq(a.serialize().messagePoolId().raw(), a.poolId);
        assertEq(a.serialize().messageSourceCentrifugeId(), PoolId.wrap(poolId).centrifugeId());
    }

    function testInitiateTransferShares(
        uint64 poolId,
        bytes16 scId,
        uint16 centrifugeId,
        bytes32 receiver,
        uint128 amount
    ) public pure {
        MessageLib.InitiateTransferShares memory a = MessageLib.InitiateTransferShares({
            poolId: poolId,
            scId: scId,
            centrifugeId: centrifugeId,
            receiver: receiver,
            amount: amount
        });
        MessageLib.InitiateTransferShares memory b = MessageLib.deserializeInitiateTransferShares(a.serialize());

        assertEq(a.poolId, b.poolId);
        assertEq(a.scId, b.scId);
        assertEq(a.centrifugeId, b.centrifugeId);
        assertEq(a.receiver, b.receiver);
        assertEq(a.amount, b.amount);

        assertEq(a.serialize().messageLength(), a.serialize().length);
        assertEq(a.serialize().messagePoolId().raw(), a.poolId);
        assertEq(a.serialize().messageSourceCentrifugeId(), 0);
    }

    function testExecuteTransferShares(uint64 poolId, bytes16 scId, bytes32 receiver, uint128 amount) public pure {
        MessageLib.ExecuteTransferShares memory a =
            MessageLib.ExecuteTransferShares({poolId: poolId, scId: scId, receiver: receiver, amount: amount});
        MessageLib.ExecuteTransferShares memory b = MessageLib.deserializeExecuteTransferShares(a.serialize());

        assertEq(a.poolId, b.poolId);
        assertEq(a.scId, b.scId);
        assertEq(a.receiver, b.receiver);
        assertEq(a.amount, b.amount);

        assertEq(a.serialize().messageLength(), a.serialize().length);
        assertEq(a.serialize().messagePoolId().raw(), a.poolId);
        assertEq(a.serialize().messageSourceCentrifugeId(), PoolId.wrap(poolId).centrifugeId());
    }

    function testUpdateRestriction(uint64 poolId, bytes16 scId, bytes memory payload) public pure {
        MessageLib.UpdateRestriction memory a =
            MessageLib.UpdateRestriction({poolId: poolId, scId: scId, payload: payload});
        MessageLib.UpdateRestriction memory b = MessageLib.deserializeUpdateRestriction(a.serialize());

        assertEq(a.poolId, b.poolId);
        assertEq(a.scId, b.scId);
        assertEq(a.payload, b.payload);

        assertEq(a.serialize().messageLength(), a.serialize().length);
        assertEq(a.serialize().messagePoolId().raw(), a.poolId);
        assertEq(a.serialize().messageSourceCentrifugeId(), PoolId.wrap(poolId).centrifugeId());

        // Check the payload length is correctly encoded as little endian
        assertEq(a.payload.length, uint8(a.serialize()[a.serialize().messageLength() - a.payload.length - 1]));
    }

    function testUpdateRestrictionMember(bytes32 user, uint64 validUntil) public pure {
        MessageLib.UpdateRestrictionMember memory aa =
            MessageLib.UpdateRestrictionMember({user: user, validUntil: validUntil});
        MessageLib.UpdateRestrictionMember memory bb = MessageLib.deserializeUpdateRestrictionMember(aa.serialize());

        assertEq(aa.user, bb.user);
        assertEq(aa.validUntil, bb.validUntil);

        // This message is a submessage and has not static message length defined
    }

    function testUpdateRestrictionFreeze(bytes32 user) public pure {
        MessageLib.UpdateRestrictionFreeze memory aa = MessageLib.UpdateRestrictionFreeze({user: user});
        MessageLib.UpdateRestrictionFreeze memory bb = MessageLib.deserializeUpdateRestrictionFreeze(aa.serialize());

        assertEq(aa.user, bb.user);

        // This message is a submessage and has not static message length defined
    }

    function testUpdateRestrictionUnfreeze(bytes32 user) public pure {
        MessageLib.UpdateRestrictionUnfreeze memory aa = MessageLib.UpdateRestrictionUnfreeze({user: user});
        MessageLib.UpdateRestrictionUnfreeze memory bb = MessageLib.deserializeUpdateRestrictionUnfreeze(aa.serialize());

        assertEq(aa.user, bb.user);

        // This message is a submessage and has not static message length defined
    }

    function testUpdateContract(uint64 poolId, bytes16 scId, bytes32 target, bytes memory payload) public pure {
        MessageLib.UpdateContract memory a =
            MessageLib.UpdateContract({poolId: poolId, scId: scId, target: target, payload: payload});
        MessageLib.UpdateContract memory b = MessageLib.deserializeUpdateContract(a.serialize());

        assertEq(a.poolId, b.poolId);
        assertEq(a.scId, b.scId);
        assertEq(a.target, b.target);
        assertEq(a.payload, b.payload);

        assertEq(a.serialize().messageLength(), a.serialize().length);
        assertEq(a.serialize().messagePoolId().raw(), a.poolId);
        assertEq(a.serialize().messageSourceCentrifugeId(), PoolId.wrap(poolId).centrifugeId());

        // Check the payload length is correctly encoded as little endian
        assertEq(a.payload.length, uint8(a.serialize()[a.serialize().messageLength() - a.payload.length - 1]));
    }

    function testUpdateContractMaxAssetPriceAge(uint128 assetId, uint64 maxPriceAge) public pure {
        MessageLib.UpdateContractMaxAssetPriceAge memory a =
            MessageLib.UpdateContractMaxAssetPriceAge({assetId: assetId, maxPriceAge: maxPriceAge});
        MessageLib.UpdateContractMaxAssetPriceAge memory b =
            MessageLib.deserializeUpdateContractMaxAssetPriceAge(a.serialize());

        assertEq(a.assetId, b.assetId);
        assertEq(a.maxPriceAge, b.maxPriceAge);
        // This message is a submessage and has not static message length defined
    }

    function testUpdateContractMaxSharePriceAge(uint64 maxPriceAge) public pure {
        MessageLib.UpdateContractMaxSharePriceAge memory a =
            MessageLib.UpdateContractMaxSharePriceAge({maxPriceAge: maxPriceAge});
        MessageLib.UpdateContractMaxSharePriceAge memory b =
            MessageLib.deserializeUpdateContractMaxSharePriceAge(a.serialize());

        assertEq(a.maxPriceAge, b.maxPriceAge);
        // This message is a submessage and has not static message length defined
    }

    function testUpdateContractValuation(bytes32 valuation) public pure {
        MessageLib.UpdateContractValuation memory a = MessageLib.UpdateContractValuation({valuation: valuation});
        MessageLib.UpdateContractValuation memory b = MessageLib.deserializeUpdateContractValuation(a.serialize());

        assertEq(a.valuation, b.valuation);
        // This message is a submessage and has not static message length defined
    }

    function testUpdateContractSyncDepositMaxReserve(uint128 assetId, uint128 maxReserve) public pure {
        MessageLib.UpdateContractSyncDepositMaxReserve memory a =
            MessageLib.UpdateContractSyncDepositMaxReserve({assetId: assetId, maxReserve: maxReserve});
        MessageLib.UpdateContractSyncDepositMaxReserve memory b =
            MessageLib.deserializeUpdateContractSyncDepositMaxReserve(a.serialize());

        assertEq(a.assetId, b.assetId);
        assertEq(a.maxReserve, b.maxReserve);
        // This message is a submessage and has not static message length defined
    }

<<<<<<< HEAD
    function testUpdateContractUpdateAddress(bytes32 what, bytes32 who, bool isEnabled) public pure {
        MessageLib.UpdateContractUpdateAddress memory a =
            MessageLib.UpdateContractUpdateAddress({what: what, who: who, isEnabled: isEnabled});
        MessageLib.UpdateContractUpdateAddress memory b =
            MessageLib.deserializeUpdateContractUpdateAddress(a.serialize());

        assertEq(a.what, b.what);
        assertEq(a.who, b.who);
        assertEq(a.isEnabled, b.isEnabled);
        // This message is a submessage and has not static message length defined
=======
    function testUpdateVault(uint64 poolId, bytes16 scId, bytes32 vaultOrFactory, uint128 assetId, uint8 kind)
        public
        pure
    {
        MessageLib.UpdateVault memory a = MessageLib.UpdateVault({
            poolId: poolId,
            scId: scId,
            assetId: assetId,
            vaultOrFactory: vaultOrFactory,
            kind: kind
        });
        MessageLib.UpdateVault memory b = MessageLib.deserializeUpdateVault(a.serialize());

        assertEq(a.poolId, b.poolId);
        assertEq(a.scId, b.scId);
        assertEq(a.assetId, b.assetId);
        assertEq(a.vaultOrFactory, b.vaultOrFactory);
        assertEq(a.kind, b.kind);

        assertEq(a.serialize().messageLength(), a.serialize().length);
        assertEq(a.serialize().messagePoolId().raw(), a.poolId);
        assertEq(a.serialize().messageSourceCentrifugeId(), PoolId.wrap(poolId).centrifugeId());
    }

    function testUpdateBalanceSheetManager(uint64 poolId, bytes32 who, bool canManage) public pure {
        MessageLib.UpdateBalanceSheetManager memory a =
            MessageLib.UpdateBalanceSheetManager({poolId: poolId, who: who, canManage: canManage});
        MessageLib.UpdateBalanceSheetManager memory b = MessageLib.deserializeUpdateBalanceSheetManager(a.serialize());

        assertEq(a.poolId, b.poolId);
        assertEq(a.who, b.who);
        assertEq(a.canManage, b.canManage);

        assertEq(a.serialize().messageLength(), a.serialize().length);
        assertEq(a.serialize().messagePoolId().raw(), a.poolId);
        assertEq(a.serialize().messageSourceCentrifugeId(), PoolId.wrap(poolId).centrifugeId());
>>>>>>> 8e64f714
    }

    function testDepositRequest(uint64 poolId, bytes16 scId, bytes32 investor, uint128 assetId, uint128 amount)
        public
        pure
    {
        MessageLib.DepositRequest memory a = MessageLib.DepositRequest({
            poolId: poolId,
            scId: scId,
            investor: investor,
            assetId: assetId,
            amount: amount
        });
        MessageLib.DepositRequest memory b = MessageLib.deserializeDepositRequest(a.serialize());

        assertEq(a.poolId, b.poolId);
        assertEq(a.scId, b.scId);
        assertEq(a.investor, b.investor);
        assertEq(a.assetId, b.assetId);
        assertEq(a.amount, b.amount);

        assertEq(a.serialize().messageLength(), a.serialize().length);
        assertEq(a.serialize().messagePoolId().raw(), a.poolId);
        assertEq(a.serialize().messageSourceCentrifugeId(), AssetId.wrap(assetId).centrifugeId());
    }

    function testRedeemRequest(uint64 poolId, bytes16 scId, bytes32 investor, uint128 assetId, uint128 amount)
        public
        pure
    {
        MessageLib.RedeemRequest memory a =
            MessageLib.RedeemRequest({poolId: poolId, scId: scId, investor: investor, assetId: assetId, amount: amount});
        MessageLib.RedeemRequest memory b = MessageLib.deserializeRedeemRequest(a.serialize());

        assertEq(a.poolId, b.poolId);
        assertEq(a.scId, b.scId);
        assertEq(a.investor, b.investor);
        assertEq(a.assetId, b.assetId);
        assertEq(a.amount, b.amount);

        assertEq(a.serialize().messageLength(), a.serialize().length);
        assertEq(a.serialize().messagePoolId().raw(), a.poolId);
        assertEq(a.serialize().messageSourceCentrifugeId(), AssetId.wrap(assetId).centrifugeId());
    }

    function testCancelDepositRequest(uint64 poolId, bytes16 scId, bytes32 investor, uint128 assetId) public pure {
        MessageLib.CancelDepositRequest memory a =
            MessageLib.CancelDepositRequest({poolId: poolId, scId: scId, investor: investor, assetId: assetId});
        MessageLib.CancelDepositRequest memory b = MessageLib.deserializeCancelDepositRequest(a.serialize());

        assertEq(a.poolId, b.poolId);
        assertEq(a.scId, b.scId);
        assertEq(a.investor, b.investor);
        assertEq(a.assetId, b.assetId);

        assertEq(a.serialize().messageLength(), a.serialize().length);
        assertEq(a.serialize().messagePoolId().raw(), a.poolId);
        assertEq(a.serialize().messageSourceCentrifugeId(), AssetId.wrap(assetId).centrifugeId());
    }

    function testCancelRedeemRequest(uint64 poolId, bytes16 scId, bytes32 investor, uint128 assetId) public pure {
        MessageLib.CancelRedeemRequest memory a =
            MessageLib.CancelRedeemRequest({poolId: poolId, scId: scId, investor: investor, assetId: assetId});
        MessageLib.CancelRedeemRequest memory b = MessageLib.deserializeCancelRedeemRequest(a.serialize());

        assertEq(a.poolId, b.poolId);
        assertEq(a.scId, b.scId);
        assertEq(a.investor, b.investor);
        assertEq(a.assetId, b.assetId);

        assertEq(a.serialize().messageLength(), a.serialize().length);
        assertEq(a.serialize().messagePoolId().raw(), a.poolId);
        assertEq(a.serialize().messageSourceCentrifugeId(), AssetId.wrap(assetId).centrifugeId());
    }

    function testFulfilledDepositRequest(
        uint64 poolId,
        bytes16 scId,
        bytes32 investor,
        uint128 assetId,
        uint128 fulfilledAssetAmount,
        uint128 fulfilledShareAmount,
        uint128 cancelledAssetAmount
    ) public pure {
        MessageLib.FulfilledDepositRequest memory a = MessageLib.FulfilledDepositRequest({
            poolId: poolId,
            scId: scId,
            investor: investor,
            assetId: assetId,
            fulfilledAssetAmount: fulfilledAssetAmount,
            fulfilledShareAmount: fulfilledShareAmount,
            cancelledAssetAmount: cancelledAssetAmount
        });
        MessageLib.FulfilledDepositRequest memory b = MessageLib.deserializeFulfilledDepositRequest(a.serialize());

        assertEq(a.poolId, b.poolId);
        assertEq(a.scId, b.scId);
        assertEq(a.investor, b.investor);
        assertEq(a.assetId, b.assetId);
        assertEq(a.fulfilledAssetAmount, b.fulfilledAssetAmount);
        assertEq(a.fulfilledShareAmount, b.fulfilledShareAmount);
        assertEq(a.cancelledAssetAmount, b.cancelledAssetAmount);

        assertEq(a.serialize().messageLength(), a.serialize().length);
        assertEq(a.serialize().messagePoolId().raw(), a.poolId);
        assertEq(a.serialize().messageSourceCentrifugeId(), PoolId.wrap(poolId).centrifugeId());
    }

    function testFulfilledRedeemRequest(
        uint64 poolId,
        bytes16 scId,
        bytes32 investor,
        uint128 assetId,
        uint128 fulfilledAssetAmount,
        uint128 fulfilledShareAmount,
        uint128 cancelledShareAmount
    ) public pure {
        MessageLib.FulfilledRedeemRequest memory a = MessageLib.FulfilledRedeemRequest({
            poolId: poolId,
            scId: scId,
            investor: investor,
            assetId: assetId,
            fulfilledAssetAmount: fulfilledAssetAmount,
            fulfilledShareAmount: fulfilledShareAmount,
            cancelledShareAmount: cancelledShareAmount
        });
        MessageLib.FulfilledRedeemRequest memory b = MessageLib.deserializeFulfilledRedeemRequest(a.serialize());

        assertEq(a.poolId, b.poolId);
        assertEq(a.scId, b.scId);
        assertEq(a.investor, b.investor);
        assertEq(a.assetId, b.assetId);
        assertEq(a.fulfilledAssetAmount, b.fulfilledAssetAmount);
        assertEq(a.fulfilledShareAmount, b.fulfilledShareAmount);
        assertEq(a.cancelledShareAmount, b.cancelledShareAmount);

        assertEq(a.serialize().messageLength(), a.serialize().length);
        assertEq(a.serialize().messagePoolId().raw(), a.poolId);
        assertEq(a.serialize().messageSourceCentrifugeId(), PoolId.wrap(poolId).centrifugeId());
    }

    function testUpdateHoldingAmount(
        uint64 poolId,
        bytes16 scId,
        uint128 assetId,
        uint128 amount,
        uint128 pricePerUnit,
        uint64 timestamp,
        bool isIncrease
    ) public pure {
        MessageLib.UpdateHoldingAmount memory a = MessageLib.UpdateHoldingAmount({
            poolId: poolId,
            scId: scId,
            assetId: assetId,
            amount: amount,
            pricePerUnit: pricePerUnit,
            timestamp: timestamp,
            isIncrease: isIncrease
        });

        MessageLib.UpdateHoldingAmount memory b = MessageLib.deserializeUpdateHoldingAmount(a.serialize());

        assertEq(a.poolId, b.poolId);
        assertEq(a.scId, b.scId);
        assertEq(a.assetId, b.assetId);
        assertEq(a.amount, b.amount);
        assertEq(a.pricePerUnit, b.pricePerUnit);
        assertEq(a.timestamp, b.timestamp);
        assertEq(a.isIncrease, b.isIncrease);

        assertEq(a.serialize().messageLength(), a.serialize().length);
        assertEq(a.serialize().messagePoolId().raw(), a.poolId);
        assertEq(a.serialize().messageSourceCentrifugeId(), AssetId.wrap(assetId).centrifugeId());
    }

    function testUpdateShares(uint64 poolId, bytes16 scId, uint128 shares, uint64 timestamp, bool isIssuance)
        public
        pure
    {
        MessageLib.UpdateShares memory a = MessageLib.UpdateShares({
            poolId: poolId,
            scId: scId,
            shares: shares,
            timestamp: timestamp,
            isIssuance: isIssuance
        });

        MessageLib.UpdateShares memory b = MessageLib.deserializeUpdateShares(a.serialize());

        assertEq(a.poolId, b.poolId);
        assertEq(a.scId, b.scId);
        assertEq(a.shares, b.shares);
        assertEq(a.timestamp, b.timestamp);
        assertEq(a.isIssuance, b.isIssuance);

        assertEq(a.serialize().messageLength(), a.serialize().length);
        assertEq(a.serialize().messagePoolId().raw(), a.poolId);
        assertEq(a.serialize().messageSourceCentrifugeId(), 0);
    }

    function testApprovedDeposits(
        uint64 poolId,
        bytes16 scId,
        uint128 assetId,
        uint128 assetAmount,
        uint128 pricePoolPerAsset
    ) public pure {
        MessageLib.ApprovedDeposits memory a = MessageLib.ApprovedDeposits({
            poolId: poolId,
            scId: scId,
            assetId: assetId,
            assetAmount: assetAmount,
            pricePoolPerAsset: pricePoolPerAsset
        });

        MessageLib.ApprovedDeposits memory b = MessageLib.deserializeApprovedDeposits(a.serialize());

        assertEq(a.poolId, b.poolId);
        assertEq(a.scId, b.scId);
        assertEq(a.assetId, b.assetId);
        assertEq(a.assetAmount, b.assetAmount);
        assertEq(a.pricePoolPerAsset, b.pricePoolPerAsset);

        assertEq(a.serialize().messageLength(), a.serialize().length);
        assertEq(a.serialize().messagePoolId().raw(), a.poolId);
        assertEq(a.serialize().messageSourceCentrifugeId(), PoolId.wrap(poolId).centrifugeId());
    }

    function testRevokedShares(
        uint64 poolId,
        bytes16 scId,
        uint128 assetId,
        uint128 assetAmount,
        uint128 shareAmount,
        uint128 pricePoolPerShare
    ) public pure {
        MessageLib.RevokedShares memory a = MessageLib.RevokedShares({
            poolId: poolId,
            scId: scId,
            assetId: assetId,
            assetAmount: assetAmount,
            shareAmount: shareAmount,
            pricePoolPerShare: pricePoolPerShare
        });

        MessageLib.RevokedShares memory b = MessageLib.deserializeRevokedShares(a.serialize());

        assertEq(a.poolId, b.poolId);
        assertEq(a.scId, b.scId);
        assertEq(a.assetId, b.assetId);
        assertEq(a.assetAmount, b.assetAmount);
        assertEq(a.shareAmount, b.shareAmount);
        assertEq(a.pricePoolPerShare, b.pricePoolPerShare);

        assertEq(a.serialize().messageLength(), a.serialize().length);
        assertEq(a.serialize().messagePoolId().raw(), a.poolId);
        assertEq(a.serialize().messageSourceCentrifugeId(), PoolId.wrap(poolId).centrifugeId());
    }

    function testTriggerIssueShares(uint64 poolId, bytes16 scId, bytes32 who, uint128 shares) public pure {
        MessageLib.TriggerIssueShares memory a =
            MessageLib.TriggerIssueShares({poolId: poolId, scId: scId, who: who, shares: shares});

        MessageLib.TriggerIssueShares memory b = MessageLib.deserializeTriggerIssueShares(a.serialize());

        assertEq(a.poolId, b.poolId);
        assertEq(a.scId, b.scId);
        assertEq(a.who, b.who);
        assertEq(a.shares, b.shares);

        assertEq(a.serialize().messageLength(), a.serialize().length);
        assertEq(a.serialize().messagePoolId().raw(), a.poolId);
        assertEq(a.serialize().messageSourceCentrifugeId(), PoolId.wrap(poolId).centrifugeId());
    }

    function testTriggerSubmitQueuedShares(uint64 poolId, bytes16 scId) public pure {
        MessageLib.TriggerSubmitQueuedShares memory a =
            MessageLib.TriggerSubmitQueuedShares({poolId: poolId, scId: scId});
        MessageLib.TriggerSubmitQueuedShares memory b = MessageLib.deserializeTriggerSubmitQueuedShares(a.serialize());

        assertEq(a.poolId, b.poolId);
        assertEq(a.scId, b.scId);

        assertEq(a.serialize().messageLength(), a.serialize().length);
        assertEq(a.serialize().messagePoolId().raw(), a.poolId);
        assertEq(a.serialize().messageSourceCentrifugeId(), PoolId.wrap(poolId).centrifugeId());
    }

    function testTriggerSubmitQueuedAssets(uint64 poolId, bytes16 scId, uint128 assetId) public pure {
        MessageLib.TriggerSubmitQueuedAssets memory a =
            MessageLib.TriggerSubmitQueuedAssets({poolId: poolId, scId: scId, assetId: assetId});
        MessageLib.TriggerSubmitQueuedAssets memory b = MessageLib.deserializeTriggerSubmitQueuedAssets(a.serialize());

        assertEq(a.poolId, b.poolId);
        assertEq(a.scId, b.scId);
        assertEq(a.assetId, b.assetId);

        assertEq(a.serialize().messageLength(), a.serialize().length);
        assertEq(a.serialize().messagePoolId().raw(), a.poolId);
        assertEq(a.serialize().messageSourceCentrifugeId(), PoolId.wrap(poolId).centrifugeId());
    }

    function testSetQueue(uint64 poolId, bytes16 scId, bool enabled) public pure {
        MessageLib.SetQueue memory a = MessageLib.SetQueue({poolId: poolId, scId: scId, enabled: enabled});
        MessageLib.SetQueue memory b = MessageLib.deserializeSetQueue(a.serialize());

        assertEq(a.poolId, b.poolId);
        assertEq(a.scId, b.scId);
        assertEq(a.enabled, b.enabled);

        assertEq(a.serialize().messageLength(), a.serialize().length);
        assertEq(a.serialize().messagePoolId().raw(), a.poolId);
        assertEq(a.serialize().messageSourceCentrifugeId(), PoolId.wrap(poolId).centrifugeId());
    }
}<|MERGE_RESOLUTION|>--- conflicted
+++ resolved
@@ -330,7 +330,6 @@
         // This message is a submessage and has not static message length defined
     }
 
-<<<<<<< HEAD
     function testUpdateContractUpdateAddress(bytes32 what, bytes32 who, bool isEnabled) public pure {
         MessageLib.UpdateContractUpdateAddress memory a =
             MessageLib.UpdateContractUpdateAddress({what: what, who: who, isEnabled: isEnabled});
@@ -341,7 +340,8 @@
         assertEq(a.who, b.who);
         assertEq(a.isEnabled, b.isEnabled);
         // This message is a submessage and has not static message length defined
-=======
+    }
+
     function testUpdateVault(uint64 poolId, bytes16 scId, bytes32 vaultOrFactory, uint128 assetId, uint8 kind)
         public
         pure
@@ -378,7 +378,6 @@
         assertEq(a.serialize().messageLength(), a.serialize().length);
         assertEq(a.serialize().messagePoolId().raw(), a.poolId);
         assertEq(a.serialize().messageSourceCentrifugeId(), PoolId.wrap(poolId).centrifugeId());
->>>>>>> 8e64f714
     }
 
     function testDepositRequest(uint64 poolId, bytes16 scId, bytes32 investor, uint128 assetId, uint128 amount)
