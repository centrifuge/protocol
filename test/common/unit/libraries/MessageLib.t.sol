--- conflicted
+++ resolved
@@ -461,15 +461,6 @@
 
     function testUpdateHolding() public pure {
         JournalEntry[] memory debits = new JournalEntry[](3);
-<<<<<<< HEAD
-        debits[0] = JournalEntry({accountId: AccountId.wrap(9), amount: d18(1)});
-        debits[1] = JournalEntry({accountId: AccountId.wrap(8), amount: d18(2)});
-        debits[2] = JournalEntry({accountId: AccountId.wrap(7), amount: d18(3)});
-
-        JournalEntry[] memory credits = new JournalEntry[](2);
-        credits[0] = JournalEntry({accountId: AccountId.wrap(1), amount: d18(2)});
-        credits[1] = JournalEntry({accountId: AccountId.wrap(3), amount: d18(4)});
-=======
         debits[0] = JournalEntry({accountId: AccountId.wrap(9), amount: 1});
         debits[1] = JournalEntry({accountId: AccountId.wrap(8), amount: 2});
         debits[2] = JournalEntry({accountId: AccountId.wrap(7), amount: 3});
@@ -477,7 +468,6 @@
         JournalEntry[] memory credits = new JournalEntry[](2);
         credits[0] = JournalEntry({accountId: AccountId.wrap(1), amount: 2});
         credits[1] = JournalEntry({accountId: AccountId.wrap(3), amount: 4});
->>>>>>> e973da1c
 
         MessageLib.UpdateHolding memory a = MessageLib.UpdateHolding({
             poolId: 1,
@@ -507,20 +497,12 @@
 
         for (uint256 i = 0; i < a.credits.length; i++) {
             assertEq(a.credits[i].accountId.raw(), b.credits[i].accountId.raw());
-<<<<<<< HEAD
-            assertEq(a.credits[i].amount.raw(), b.credits[i].amount.raw());
-=======
             assertEq(a.credits[i].amount, b.credits[i].amount);
->>>>>>> e973da1c
         }
 
         for (uint256 i = 0; i < a.debits.length; i++) {
             assertEq(a.debits[i].accountId.raw(), b.debits[i].accountId.raw());
-<<<<<<< HEAD
-            assertEq(a.debits[i].amount.raw(), b.debits[i].amount.raw());
-=======
             assertEq(a.debits[i].amount, b.debits[i].amount);
->>>>>>> e973da1c
         }
 
         assertEq(a.serialize().messageLength(), a.serialize().length);
@@ -531,10 +513,7 @@
             poolId: 1,
             scId: bytes16("sc"),
             who: bytes32("alice"),
-<<<<<<< HEAD
-=======
             pricePerShare: d18(123456),
->>>>>>> e973da1c
             shares: 100,
             timestamp: 12345,
             isIssuance: true
@@ -546,10 +525,7 @@
         assertEq(a.scId, b.scId);
         assertEq(a.who, b.who);
         assertEq(a.shares, b.shares);
-<<<<<<< HEAD
-=======
         assert(a.pricePerShare.eq(b.pricePerShare));
->>>>>>> e973da1c
         assertEq(a.timestamp, b.timestamp);
         assertEq(a.isIssuance, b.isIssuance);
 
@@ -558,15 +534,6 @@
 
     function testUpdateJournal() public pure {
         JournalEntry[] memory debits = new JournalEntry[](3);
-<<<<<<< HEAD
-        debits[0] = JournalEntry({accountId: AccountId.wrap(9), amount: d18(1)});
-        debits[1] = JournalEntry({accountId: AccountId.wrap(8), amount: d18(2)});
-        debits[2] = JournalEntry({accountId: AccountId.wrap(7), amount: d18(3)});
-
-        JournalEntry[] memory credits = new JournalEntry[](2);
-        credits[0] = JournalEntry({accountId: AccountId.wrap(1), amount: d18(2)});
-        credits[1] = JournalEntry({accountId: AccountId.wrap(3), amount: d18(4)});
-=======
         debits[0] = JournalEntry({accountId: AccountId.wrap(9), amount: 1});
         debits[1] = JournalEntry({accountId: AccountId.wrap(8), amount: 2});
         debits[2] = JournalEntry({accountId: AccountId.wrap(7), amount: 3});
@@ -574,7 +541,6 @@
         JournalEntry[] memory credits = new JournalEntry[](2);
         credits[0] = JournalEntry({accountId: AccountId.wrap(1), amount: 2});
         credits[1] = JournalEntry({accountId: AccountId.wrap(3), amount: 4});
->>>>>>> e973da1c
 
         MessageLib.UpdateJournal memory a =
             MessageLib.UpdateJournal({poolId: 1, scId: bytes16("sc"), debits: debits, credits: credits});
@@ -586,20 +552,12 @@
 
         for (uint256 i = 0; i < a.credits.length; i++) {
             assertEq(a.credits[i].accountId.raw(), b.credits[i].accountId.raw());
-<<<<<<< HEAD
-            assertEq(a.credits[i].amount.raw(), b.credits[i].amount.raw());
-=======
             assertEq(a.credits[i].amount, b.credits[i].amount);
->>>>>>> e973da1c
         }
 
         for (uint256 i = 0; i < a.debits.length; i++) {
             assertEq(a.debits[i].accountId.raw(), b.debits[i].accountId.raw());
-<<<<<<< HEAD
-            assertEq(a.debits[i].amount.raw(), b.debits[i].amount.raw());
-=======
             assertEq(a.debits[i].amount, b.debits[i].amount);
->>>>>>> e973da1c
         }
 
         assertEq(a.serialize().messageLength(), a.serialize().length);
@@ -607,15 +565,6 @@
 
     function testTriggerUpdateHolding() public pure {
         JournalEntry[] memory debits = new JournalEntry[](3);
-<<<<<<< HEAD
-        debits[0] = JournalEntry({accountId: AccountId.wrap(9), amount: d18(1)});
-        debits[1] = JournalEntry({accountId: AccountId.wrap(8), amount: d18(2)});
-        debits[2] = JournalEntry({accountId: AccountId.wrap(7), amount: d18(3)});
-
-        JournalEntry[] memory credits = new JournalEntry[](2);
-        credits[0] = JournalEntry({accountId: AccountId.wrap(1), amount: d18(2)});
-        credits[1] = JournalEntry({accountId: AccountId.wrap(3), amount: d18(4)});
-=======
         debits[0] = JournalEntry({accountId: AccountId.wrap(9), amount: 1});
         debits[1] = JournalEntry({accountId: AccountId.wrap(8), amount: 2});
         debits[2] = JournalEntry({accountId: AccountId.wrap(7), amount: 3});
@@ -623,7 +572,6 @@
         JournalEntry[] memory credits = new JournalEntry[](2);
         credits[0] = JournalEntry({accountId: AccountId.wrap(1), amount: 2});
         credits[1] = JournalEntry({accountId: AccountId.wrap(3), amount: 4});
->>>>>>> e973da1c
 
         MessageLib.TriggerUpdateHolding memory a = MessageLib.TriggerUpdateHolding({
             poolId: 1,
@@ -653,20 +601,12 @@
 
         for (uint256 i = 0; i < a.credits.length; i++) {
             assertEq(a.credits[i].accountId.raw(), b.credits[i].accountId.raw());
-<<<<<<< HEAD
-            assertEq(a.credits[i].amount.raw(), b.credits[i].amount.raw());
-=======
             assertEq(a.credits[i].amount, b.credits[i].amount);
->>>>>>> e973da1c
         }
 
         for (uint256 i = 0; i < a.debits.length; i++) {
             assertEq(a.debits[i].accountId.raw(), b.debits[i].accountId.raw());
-<<<<<<< HEAD
-            assertEq(a.debits[i].amount.raw(), b.debits[i].amount.raw());
-=======
             assertEq(a.debits[i].amount, b.debits[i].amount);
->>>>>>> e973da1c
         }
 
         assertEq(a.serialize().messageLength(), a.serialize().length);
@@ -677,10 +617,7 @@
             poolId: 1,
             scId: bytes16("sc"),
             who: bytes32("alice"),
-<<<<<<< HEAD
-=======
             pricePerShare: d18(123456),
->>>>>>> e973da1c
             shares: 100,
             isIssuance: true,
             asAllowance: true
@@ -691,10 +628,7 @@
         assertEq(a.poolId, b.poolId);
         assertEq(a.scId, b.scId);
         assertEq(a.who, b.who);
-<<<<<<< HEAD
-=======
         assert(a.pricePerShare.eq(b.pricePerShare));
->>>>>>> e973da1c
         assertEq(a.shares, b.shares);
         assertEq(a.isIssuance, b.isIssuance);
         assertEq(a.asAllowance, b.asAllowance);
