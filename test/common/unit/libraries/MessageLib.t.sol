--- conflicted
+++ resolved
@@ -261,73 +261,6 @@
         assertEq(a.payload.length, uint8(a.serialize()[a.serialize().messageLength() - a.payload.length - 1]));
     }
 
-<<<<<<< HEAD
-    function testUpdateContractMaxAssetPriceAge(uint128 assetId, uint64 maxPriceAge) public pure {
-        MessageLib.UpdateContractMaxAssetPriceAge memory a =
-            MessageLib.UpdateContractMaxAssetPriceAge({assetId: assetId, maxPriceAge: maxPriceAge});
-        MessageLib.UpdateContractMaxAssetPriceAge memory b =
-            MessageLib.deserializeUpdateContractMaxAssetPriceAge(a.serialize());
-
-        assertEq(a.assetId, b.assetId);
-        assertEq(a.maxPriceAge, b.maxPriceAge);
-        // This message is a submessage and has not static message length defined
-    }
-
-    function testUpdateContractMaxSharePriceAge(uint64 maxPriceAge) public pure {
-        MessageLib.UpdateContractMaxSharePriceAge memory a =
-            MessageLib.UpdateContractMaxSharePriceAge({maxPriceAge: maxPriceAge});
-        MessageLib.UpdateContractMaxSharePriceAge memory b =
-            MessageLib.deserializeUpdateContractMaxSharePriceAge(a.serialize());
-
-        assertEq(a.maxPriceAge, b.maxPriceAge);
-        // This message is a submessage and has not static message length defined
-    }
-
-    function testUpdateContractValuation(bytes32 valuation) public pure {
-        MessageLib.UpdateContractValuation memory a = MessageLib.UpdateContractValuation({valuation: valuation});
-        MessageLib.UpdateContractValuation memory b = MessageLib.deserializeUpdateContractValuation(a.serialize());
-
-        assertEq(a.valuation, b.valuation);
-        // This message is a submessage and has not static message length defined
-    }
-
-    function testUpdateContractSyncDepositMaxReserve(uint128 assetId, uint128 maxReserve) public pure {
-        MessageLib.UpdateContractSyncDepositMaxReserve memory a =
-            MessageLib.UpdateContractSyncDepositMaxReserve({assetId: assetId, maxReserve: maxReserve});
-        MessageLib.UpdateContractSyncDepositMaxReserve memory b =
-            MessageLib.deserializeUpdateContractSyncDepositMaxReserve(a.serialize());
-
-        assertEq(a.assetId, b.assetId);
-        assertEq(a.maxReserve, b.maxReserve);
-        // This message is a submessage and has not static message length defined
-    }
-
-    function testUpdateContractToggle(bytes32 what, bool isEnabled) public pure {
-        MessageLib.UpdateContractToggle memory a =
-            MessageLib.UpdateContractToggle({what: what, isEnabled: isEnabled});
-        MessageLib.UpdateContractToggle memory b =
-            MessageLib.deserializeUpdateContractToggle(a.serialize());
-
-        assertEq(a.what, b.what);
-        assertEq(a.isEnabled, b.isEnabled);
-        // This message is a submessage and has not static message length defined
-    }
-
-    function testUpdateContractUpdateAddress(bytes32 kind, bytes32 what, bytes32 who, bool isEnabled) public pure {
-        MessageLib.UpdateContractUpdateAddress memory a =
-            MessageLib.UpdateContractUpdateAddress({kind: kind, what: what, who: who, isEnabled: isEnabled});
-        MessageLib.UpdateContractUpdateAddress memory b =
-            MessageLib.deserializeUpdateContractUpdateAddress(a.serialize());
-
-        assertEq(a.kind, b.kind);
-        assertEq(a.what, b.what);
-        assertEq(a.who, b.who);
-        assertEq(a.isEnabled, b.isEnabled);
-        // This message is a submessage and has not static message length defined
-    }
-
-=======
->>>>>>> 38eea155
     function testUpdateVault(uint64 poolId, bytes16 scId, bytes32 vaultOrFactory, uint128 assetId, uint8 kind)
         public
         pure
