--- conflicted
+++ resolved
@@ -7,43 +7,6 @@
 
 import "forge-std/Test.sol";
 
-<<<<<<< HEAD
-contract TestMessageLibCategories is Test {
-    using MessageLib for *;
-
-    function testCategories() public pure {
-        assert(MessageCategory.Invalid == uint8(MessageType.Invalid).category());
-        assert(MessageCategory.Gateway == uint8(MessageType.MessageProof).category());
-        assert(MessageCategory.Gateway == uint8(MessageType.InitiateMessageRecovery).category());
-        assert(MessageCategory.Gateway == uint8(MessageType.DisputeMessageRecovery).category());
-        assert(MessageCategory.Root == uint8(MessageType.ScheduleUpgrade).category());
-        assert(MessageCategory.Root == uint8(MessageType.CancelUpgrade).category());
-        assert(MessageCategory.Root == uint8(MessageType.RecoverTokens).category());
-        assert(MessageCategory.Pool == uint8(MessageType.RegisterAsset).category());
-        assert(MessageCategory.Pool == uint8(MessageType.NotifyPool).category());
-        assert(MessageCategory.Pool == uint8(MessageType.NotifyShareClass).category());
-        assert(MessageCategory.Pool == uint8(MessageType.NotifySharePrice).category());
-        assert(MessageCategory.Pool == uint8(MessageType.UpdateShareClassMetadata).category());
-        assert(MessageCategory.Pool == uint8(MessageType.UpdateShareClassHook).category());
-        assert(MessageCategory.Pool == uint8(MessageType.TransferShares).category());
-        assert(MessageCategory.Pool == uint8(MessageType.UpdateRestriction).category());
-        assert(MessageCategory.Pool == uint8(MessageType.UpdateContract).category());
-        assert(MessageCategory.Investment == uint8(MessageType.DepositRequest).category());
-        assert(MessageCategory.Investment == uint8(MessageType.RedeemRequest).category());
-        assert(MessageCategory.Investment == uint8(MessageType.FulfilledDepositRequest).category());
-        assert(MessageCategory.Investment == uint8(MessageType.FulfilledRedeemRequest).category());
-        assert(MessageCategory.Investment == uint8(MessageType.CancelDepositRequest).category());
-        assert(MessageCategory.Investment == uint8(MessageType.CancelRedeemRequest).category());
-        assert(MessageCategory.Investment == uint8(MessageType.FulfilledCancelDepositRequest).category());
-        assert(MessageCategory.Investment == uint8(MessageType.FulfilledCancelRedeemRequest).category());
-        assert(MessageCategory.BalanceSheet == uint8(MessageType.UpdateHolding).category());
-        assert(MessageCategory.BalanceSheet == uint8(MessageType.UpdateShares).category());
-        assert(MessageCategory.BalanceSheet == uint8(MessageType.UpdateJournal).category());
-    }
-}
-
-=======
->>>>>>> 3be5702c
 // The following tests check that the function composition of deserializing and serializing equals to the identity:
 //       I = deserialize º serialize
 // NOTE. To fully ensure a good testing, use different values for each field.
