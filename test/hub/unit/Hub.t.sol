// SPDX-License-Identifier: BUSL-1.1
pragma solidity ^0.8.28;

import "forge-std/Test.sol";

import {D18} from "src/misc/types/D18.sol";
import {IERC7726} from "src/misc/interfaces/IERC7726.sol";
import {IAuth} from "src/misc/interfaces/IAuth.sol";

import {IGateway} from "src/common/interfaces/IGateway.sol";
import {VaultUpdateKind} from "src/common/libraries/MessageLib.sol";

import {PoolId} from "src/common/types/PoolId.sol";
import {AssetId} from "src/common/types/AssetId.sol";
import {AccountId} from "src/common/types/AccountId.sol";
import {ShareClassId} from "src/common/types/ShareClassId.sol";
import {IHubRegistry} from "src/hub/interfaces/IHubRegistry.sol";
import {IHoldings} from "src/hub/interfaces/IHoldings.sol";
import {IAccounting, JournalEntry} from "src/hub/interfaces/IAccounting.sol";
import {IShareClassManager} from "src/hub/interfaces/IShareClassManager.sol";
import {IHub} from "src/hub/interfaces/IHub.sol";
import {ITransientValuation} from "src/misc/interfaces/ITransientValuation.sol";
import {Hub} from "src/hub/Hub.sol";

contract TestCommon is Test {
    uint16 constant CHAIN_A = 23;
    PoolId constant POOL_A = PoolId.wrap(1);
    ShareClassId constant SC_A = ShareClassId.wrap(bytes16(uint128(2)));
    AssetId constant ASSET_A = AssetId.wrap(3);
    address constant ADMIN = address(1);
    JournalEntry[] EMPTY;

    IHubRegistry immutable hubRegistry = IHubRegistry(makeAddr("HubRegistry"));
    IHoldings immutable holdings = IHoldings(makeAddr("Holdings"));
    IAccounting immutable accounting = IAccounting(makeAddr("Accounting"));
    IShareClassManager immutable scm = IShareClassManager(makeAddr("ShareClassManager"));
    IGateway immutable gateway = IGateway(makeAddr("Gateway"));
    ITransientValuation immutable transientValuation = ITransientValuation(makeAddr("TransientValuation"));

    Hub hub = new Hub(scm, hubRegistry, accounting, holdings, gateway, transientValuation, address(this));

    function setUp() public {
        vm.mockCall(
            address(hubRegistry), abi.encodeWithSelector(hubRegistry.manager.selector, POOL_A, ADMIN), abi.encode(true)
        );

        vm.mockCall(address(accounting), abi.encodeWithSelector(accounting.unlock.selector, POOL_A), abi.encode(true));

        vm.mockCall(address(gateway), abi.encodeWithSelector(gateway.startBatching.selector), abi.encode());
        vm.mockCall(address(gateway), abi.encodeWithSelector(gateway.endBatching.selector), abi.encode());
        vm.mockCall(address(gateway), abi.encodeWithSelector(gateway.isBatching.selector), abi.encode(true));
    }
}

contract TestMainMethodsChecks is TestCommon {
    function testErrNotAuthotized() public {
        vm.startPrank(makeAddr("noGateway"));

        vm.expectRevert(IAuth.NotAuthorized.selector);
        hub.registerAsset(AssetId.wrap(0), 0);

        vm.expectRevert(IAuth.NotAuthorized.selector);
        hub.depositRequest(PoolId.wrap(0), ShareClassId.wrap(0), bytes32(0), AssetId.wrap(0), 0);

        vm.expectRevert(IAuth.NotAuthorized.selector);
        hub.redeemRequest(PoolId.wrap(0), ShareClassId.wrap(0), bytes32(0), AssetId.wrap(0), 0);

        vm.expectRevert(IAuth.NotAuthorized.selector);
        hub.cancelDepositRequest(PoolId.wrap(0), ShareClassId.wrap(0), bytes32(0), AssetId.wrap(0));

        vm.expectRevert(IAuth.NotAuthorized.selector);
        hub.cancelRedeemRequest(PoolId.wrap(0), ShareClassId.wrap(0), bytes32(0), AssetId.wrap(0));

        vm.expectRevert(IAuth.NotAuthorized.selector);
        hub.updateHoldingAmount(PoolId.wrap(0), ShareClassId.wrap(0), AssetId.wrap(0), 0, D18.wrap(1), false);

        vm.expectRevert(IAuth.NotAuthorized.selector);
        hub.increaseShareIssuance(PoolId.wrap(0), ShareClassId.wrap(0), D18.wrap(0), 0);

        vm.expectRevert(IAuth.NotAuthorized.selector);
        hub.decreaseShareIssuance(PoolId.wrap(0), ShareClassId.wrap(0), D18.wrap(0), 0);

        vm.stopPrank();
    }

    function testErrNotManager() public {
        vm.startPrank(makeAddr("noPoolAdmin"));
        vm.mockCall(
            address(hubRegistry),
            abi.encodeWithSelector(hubRegistry.manager.selector, POOL_A, makeAddr("noPoolAdmin")),
            abi.encode(false)
        );

        vm.expectRevert(IHub.NotManager.selector);
        hub.notifyPool(POOL_A, 0);

        vm.expectRevert(IHub.NotManager.selector);
        hub.notifyShareClass(POOL_A, 0, ShareClassId.wrap(0), bytes32(""));

        vm.expectRevert(IHub.NotManager.selector);
        hub.notifySharePrice(POOL_A, 0, ShareClassId.wrap(0));

        vm.expectRevert(IHub.NotManager.selector);
        hub.notifyAssetPrice(POOL_A, ShareClassId.wrap(0), AssetId.wrap(0));

        vm.expectRevert(IHub.NotManager.selector);
        hub.setPoolMetadata(POOL_A, bytes(""));

        vm.expectRevert(IHub.NotManager.selector);
        hub.updateManager(POOL_A, address(0), false);

        vm.expectRevert(IHub.NotManager.selector);
        hub.addShareClass(POOL_A, "", "", bytes32(0), bytes(""));

<<<<<<< HEAD
        vm.expectRevert(IHub.NotAuthorizedAdmin.selector);
        hub.approveDeposits(POOL_A, ShareClassId.wrap(0), AssetId.wrap(0), 0, 0);

        vm.expectRevert(IHub.NotAuthorizedAdmin.selector);
        hub.approveRedeems(POOL_A, ShareClassId.wrap(0), AssetId.wrap(0), 0, 0);

        vm.expectRevert(IHub.NotAuthorizedAdmin.selector);
        hub.issueShares(POOL_A, ShareClassId.wrap(0), AssetId.wrap(0), 0, D18.wrap(0));

        vm.expectRevert(IHub.NotAuthorizedAdmin.selector);
        hub.revokeShares(POOL_A, ShareClassId.wrap(0), AssetId.wrap(0), 0, D18.wrap(0));
=======
        vm.expectRevert(IHub.NotManager.selector);
        hub.approveDeposits(POOL_A, ShareClassId.wrap(0), AssetId.wrap(0), 0, IERC7726(address(0)));

        vm.expectRevert(IHub.NotManager.selector);
        hub.approveRedeems(POOL_A, ShareClassId.wrap(0), AssetId.wrap(0), 0);

        vm.expectRevert(IHub.NotManager.selector);
        hub.issueShares(POOL_A, ShareClassId.wrap(0), AssetId.wrap(0), D18.wrap(0));

        vm.expectRevert(IHub.NotManager.selector);
        hub.revokeShares(POOL_A, ShareClassId.wrap(0), AssetId.wrap(0), D18.wrap(0), IERC7726(address(0)));
>>>>>>> bd8cf05b

        vm.expectRevert(IHub.NotManager.selector);
        hub.updateRestriction(POOL_A, 0, ShareClassId.wrap(0), bytes(""));

        vm.expectRevert(IHub.NotManager.selector);
        hub.updateContract(POOL_A, 0, ShareClassId.wrap(0), bytes32(0), bytes(""));

<<<<<<< HEAD
        vm.expectRevert(IHub.NotAuthorizedAdmin.selector);
        hub.updatePricePerShare(POOL_A, ShareClassId.wrap(0), D18.wrap(0));
=======
        vm.expectRevert(IHub.NotManager.selector);
        hub.updatePricePoolPerShare(POOL_A, ShareClassId.wrap(0), D18.wrap(0), bytes(""));
>>>>>>> bd8cf05b

        vm.expectRevert(IHub.NotManager.selector);
        hub.createHolding(
            POOL_A,
            ShareClassId.wrap(0),
            AssetId.wrap(0),
            IERC7726(address(0)),
            AccountId.wrap(0),
            AccountId.wrap(0),
            AccountId.wrap(0),
            AccountId.wrap(0)
        );

        vm.expectRevert(IHub.NotManager.selector);
        hub.createLiability(
            POOL_A, ShareClassId.wrap(0), AssetId.wrap(0), IERC7726(address(0)), AccountId.wrap(0), AccountId.wrap(0)
        );

        vm.expectRevert(IHub.NotManager.selector);
        hub.updateHoldingValue(POOL_A, ShareClassId.wrap(0), AssetId.wrap(0));

        vm.expectRevert(IHub.NotManager.selector);
        hub.updateHoldingValuation(POOL_A, ShareClassId.wrap(0), AssetId.wrap(0), IERC7726(address(0)));

        vm.expectRevert(IHub.NotManager.selector);
        hub.setHoldingAccountId(POOL_A, ShareClassId.wrap(0), AssetId.wrap(0), 0, AccountId.wrap(0));

        vm.expectRevert(IHub.NotManager.selector);
        hub.createAccount(POOL_A, AccountId.wrap(0), false);

        vm.expectRevert(IHub.NotManager.selector);
        hub.setAccountMetadata(POOL_A, AccountId.wrap(0), bytes(""));

        vm.expectRevert(IHub.NotManager.selector);
        hub.updateJournal(POOL_A, EMPTY, EMPTY);

        vm.stopPrank();
    }
}

contract TestNotifyShareClass is TestCommon {
    function testErrShareClassNotFound() public {
        vm.mockCall(address(scm), abi.encodeWithSelector(scm.exists.selector, POOL_A, SC_A), abi.encode(false));

        vm.prank(ADMIN);
        vm.expectRevert(IShareClassManager.ShareClassNotFound.selector);
        hub.notifyShareClass(POOL_A, 23, SC_A, bytes32(""));
    }
}

contract TestCreateHolding is TestCommon {
    function testErrAssetNotFound() public {
        vm.mockCall(
            address(hubRegistry), abi.encodeWithSelector(hubRegistry.isRegistered.selector, ASSET_A), abi.encode(false)
        );

        vm.prank(ADMIN);
        vm.expectRevert(IHubRegistry.AssetNotFound.selector);
        hub.createHolding(
            POOL_A,
            SC_A,
            ASSET_A,
            IERC7726(address(1)),
            AccountId.wrap(1),
            AccountId.wrap(1),
            AccountId.wrap(1),
            AccountId.wrap(1)
        );
    }
}

contract TestCreateLiability is TestCommon {
    function testErrAssetNotFound() public {
        vm.mockCall(
            address(hubRegistry), abi.encodeWithSelector(hubRegistry.isRegistered.selector, ASSET_A), abi.encode(false)
        );

        bytes[] memory cs = new bytes[](1);
        cs[0] = abi.encodeWithSelector(
            hub.createLiability.selector, SC_A, ASSET_A, IERC7726(address(1)), AccountId.wrap(1), AccountId.wrap(1)
        );

        vm.prank(ADMIN);
        vm.expectRevert(IHubRegistry.AssetNotFound.selector);
        hub.createLiability(POOL_A, SC_A, ASSET_A, IERC7726(address(1)), AccountId.wrap(1), AccountId.wrap(1));
    }
}<|MERGE_RESOLUTION|>--- conflicted
+++ resolved
@@ -112,31 +112,17 @@
         vm.expectRevert(IHub.NotManager.selector);
         hub.addShareClass(POOL_A, "", "", bytes32(0), bytes(""));
 
-<<<<<<< HEAD
-        vm.expectRevert(IHub.NotAuthorizedAdmin.selector);
+        vm.expectRevert(IHub.NotManager.selector);
         hub.approveDeposits(POOL_A, ShareClassId.wrap(0), AssetId.wrap(0), 0, 0);
 
-        vm.expectRevert(IHub.NotAuthorizedAdmin.selector);
+        vm.expectRevert(IHub.NotManager.selector);
         hub.approveRedeems(POOL_A, ShareClassId.wrap(0), AssetId.wrap(0), 0, 0);
 
-        vm.expectRevert(IHub.NotAuthorizedAdmin.selector);
+        vm.expectRevert(IHub.NotManager.selector);
         hub.issueShares(POOL_A, ShareClassId.wrap(0), AssetId.wrap(0), 0, D18.wrap(0));
 
-        vm.expectRevert(IHub.NotAuthorizedAdmin.selector);
+        vm.expectRevert(IHub.NotManager.selector);
         hub.revokeShares(POOL_A, ShareClassId.wrap(0), AssetId.wrap(0), 0, D18.wrap(0));
-=======
-        vm.expectRevert(IHub.NotManager.selector);
-        hub.approveDeposits(POOL_A, ShareClassId.wrap(0), AssetId.wrap(0), 0, IERC7726(address(0)));
-
-        vm.expectRevert(IHub.NotManager.selector);
-        hub.approveRedeems(POOL_A, ShareClassId.wrap(0), AssetId.wrap(0), 0);
-
-        vm.expectRevert(IHub.NotManager.selector);
-        hub.issueShares(POOL_A, ShareClassId.wrap(0), AssetId.wrap(0), D18.wrap(0));
-
-        vm.expectRevert(IHub.NotManager.selector);
-        hub.revokeShares(POOL_A, ShareClassId.wrap(0), AssetId.wrap(0), D18.wrap(0), IERC7726(address(0)));
->>>>>>> bd8cf05b
 
         vm.expectRevert(IHub.NotManager.selector);
         hub.updateRestriction(POOL_A, 0, ShareClassId.wrap(0), bytes(""));
@@ -144,13 +130,8 @@
         vm.expectRevert(IHub.NotManager.selector);
         hub.updateContract(POOL_A, 0, ShareClassId.wrap(0), bytes32(0), bytes(""));
 
-<<<<<<< HEAD
-        vm.expectRevert(IHub.NotAuthorizedAdmin.selector);
+        vm.expectRevert(IHub.NotManager.selector);
         hub.updatePricePerShare(POOL_A, ShareClassId.wrap(0), D18.wrap(0));
-=======
-        vm.expectRevert(IHub.NotManager.selector);
-        hub.updatePricePoolPerShare(POOL_A, ShareClassId.wrap(0), D18.wrap(0), bytes(""));
->>>>>>> bd8cf05b
 
         vm.expectRevert(IHub.NotManager.selector);
         hub.createHolding(
