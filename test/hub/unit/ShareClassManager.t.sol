// SPDX-License-Identifier: BUSL-1.1
pragma solidity ^0.8.28;

import "forge-std/Test.sol";

import {MathLib} from "src/misc/libraries/MathLib.sol";
import {CastLib} from "src/misc/libraries/CastLib.sol";
import {D18, d18} from "src/misc/types/D18.sol";
import {IAuth} from "src/misc/interfaces/IAuth.sol";

import {PricingLib} from "src/common/libraries/PricingLib.sol";
import {PoolId} from "src/common/types/PoolId.sol";
import {AssetId} from "src/common/types/AssetId.sol";
import {AssetId} from "src/common/types/AssetId.sol";
import {ShareClassId} from "src/common/types/ShareClassId.sol";

import {
    IShareClassManager,
    EpochInvestAmounts,
    EpochRedeemAmounts,
    UserOrder,
    ShareClassMetadata,
    ShareClassMetrics,
    QueuedOrder,
    RequestType
} from "src/hub/interfaces/IShareClassManager.sol";
import {IShareClassManager} from "src/hub/interfaces/IShareClassManager.sol";
import {IHubRegistry} from "src/hub/interfaces/IHubRegistry.sol";
import {ShareClassManager} from "src/hub/ShareClassManager.sol";

uint16 constant CHAIN_ID = 1;
uint64 constant POOL_ID = 42;
uint32 constant SC_ID_INDEX = 1;
ShareClassId constant SC_ID = ShareClassId.wrap(bytes16((uint128(POOL_ID) << 64) + SC_ID_INDEX));
AssetId constant USDC = AssetId.wrap(69);
AssetId constant OTHER_STABLE = AssetId.wrap(1337);
uint8 constant DECIMALS_USDC = 6;
uint8 constant DECIMALS_OTHER_STABLE = 12;
uint8 constant DECIMALS_POOL = 18;
uint128 constant DENO_USDC = uint128(10 ** DECIMALS_USDC);
uint128 constant DENO_OTHER_STABLE = uint128(10 ** DECIMALS_OTHER_STABLE);
uint128 constant DENO_POOL = uint128(10 ** DECIMALS_POOL);
uint128 constant OTHER_STABLE_PER_POOL = 100;
uint128 constant MIN_REQUEST_AMOUNT_USDC = DENO_USDC;
uint128 constant MAX_REQUEST_AMOUNT_USDC = 1e18;
uint128 constant MIN_REQUEST_AMOUNT_SHARES = DENO_POOL;
uint128 constant MAX_REQUEST_AMOUNT_SHARES = type(uint128).max / 1e10;
string constant SC_NAME = "ExampleName";
string constant SC_SYMBOL = "ExampleSymbol";
bytes32 constant SC_SALT = bytes32("ExampleSalt");
bytes32 constant SC_SECOND_SALT = bytes32("AnotherExampleSalt");

uint32 constant STORAGE_INDEX_METRICS = 3;

contract HubRegistryMock {
    function decimals(PoolId) external pure returns (uint8) {
        return DECIMALS_POOL;
    }

    function decimals(AssetId assetId) external pure returns (uint8) {
        if (assetId.eq(USDC)) {
            return DECIMALS_USDC;
        } else if (assetId.eq(OTHER_STABLE)) {
            return DECIMALS_OTHER_STABLE;
        } else {
            revert("IHubRegistry.decimals() - Unknown assetId");
        }
    }
}

abstract contract ShareClassManagerBaseTest is Test {
    using MathLib for uint128;
    using MathLib for uint256;
    using CastLib for string;
    using PricingLib for *;

    ShareClassManager public shareClass;

    address hubRegistryMock = address(new HubRegistryMock());

    uint16 centrifugeId = 1;
    PoolId poolId = PoolId.wrap(POOL_ID);
    ShareClassId scId = SC_ID;
    bytes32 investor = bytes32("investor");

    modifier notThisContract(address addr) {
        vm.assume(address(this) != addr);
        _;
    }

    function setUp() public virtual {
        shareClass = new ShareClassManager(IHubRegistry(hubRegistryMock), address(this));

        vm.expectEmit();
        emit IShareClassManager.AddShareClass(poolId, scId, SC_ID_INDEX, SC_NAME, SC_SYMBOL, SC_SALT);
        shareClass.addShareClass(poolId, SC_NAME, SC_SYMBOL, SC_SALT);

        assertEq(IHubRegistry(hubRegistryMock).decimals(poolId), DECIMALS_POOL);
        assertEq(IHubRegistry(hubRegistryMock).decimals(USDC), DECIMALS_USDC);
        assertEq(IHubRegistry(hubRegistryMock).decimals(OTHER_STABLE), DECIMALS_OTHER_STABLE);
    }

    function _intoPoolAmount(AssetId assetId, uint128 amount) internal view returns (uint128) {
        return PricingLib.convertWithPrice(
            amount,
            IHubRegistry(hubRegistryMock).decimals(assetId),
            IHubRegistry(hubRegistryMock).decimals(poolId),
            _pricePoolPerAsset(assetId)
        ).toUint128();
    }

    function _intoAssetAmount(AssetId assetId, uint128 amount) internal view returns (uint128) {
        return PricingLib.convertWithPrice(
            amount,
            IHubRegistry(hubRegistryMock).decimals(poolId),
            IHubRegistry(hubRegistryMock).decimals(assetId),
            _pricePoolPerAsset(assetId).reciprocal()
        ).toUint128();
    }

    function _calcSharesIssued(AssetId assetId, uint128 depositAmountAsset, D18 pricePoolPerShare)
        internal
        view
        returns (uint128)
    {
        return pricePoolPerShare.reciprocalMulUint256(
            PricingLib.convertWithPrice(
                depositAmountAsset,
                IHubRegistry(hubRegistryMock).decimals(assetId),
                IHubRegistry(hubRegistryMock).decimals(poolId),
                _pricePoolPerAsset(assetId)
            ),
            MathLib.Rounding.Down
        ).toUint128();
    }

    function _pricePoolPerAsset(AssetId assetId) internal pure returns (D18) {
        if (assetId.eq(USDC)) {
            return d18(1, 1);
        } else if (assetId.eq(OTHER_STABLE)) {
            return d18(1, OTHER_STABLE_PER_POOL);
        } else {
            revert("ShareClassManagerBaseTest._priceAssetPerPool() - Unknown assetId");
        }
    }

    function _assertDepositRequestEq(AssetId asset, bytes32 investor_, UserOrder memory expected) internal view {
        (uint128 pending, uint32 lastUpdate) = shareClass.depositRequest(scId, asset, investor_);

        assertEq(pending, expected.pending, "Mismatch: Deposit UserOrder.pending");
        assertEq(lastUpdate, expected.lastUpdate, "Mismatch: Deposit UserOrder.lastUpdate");
    }

    function _assertQueuedDepositRequestEq(AssetId asset, bytes32 investor_, QueuedOrder memory expected)
        internal
        view
    {
        (bool isCancelling, uint128 amount) = shareClass.queuedDepositRequest(scId, asset, investor_);

        assertEq(isCancelling, expected.isCancelling, "isCancelling deposit mismatch");
        assertEq(amount, expected.amount, "amount deposit mismatch");
    }

    function _assertRedeemRequestEq(AssetId asset, bytes32 investor_, UserOrder memory expected) internal view {
        (uint128 pending, uint32 lastUpdate) = shareClass.redeemRequest(scId, asset, investor_);

        assertEq(pending, expected.pending, "Mismatch: Redeem UserOrder.pending");
        assertEq(lastUpdate, expected.lastUpdate, "Mismatch: Redeem UserOrder.lastUpdate");
    }

    function _assertQueuedRedeemRequestEq(AssetId asset, bytes32 investor_, QueuedOrder memory expected)
        internal
        view
    {
        (bool isCancelling, uint128 amount) = shareClass.queuedRedeemRequest(scId, asset, investor_);

        assertEq(isCancelling, expected.isCancelling, "isCancelling deposit mismatch");
        assertEq(amount, expected.amount, "amount deposit mismatch");
    }

    function _assertEpochInvestAmountsEq(AssetId assetId, uint32 epochId, EpochInvestAmounts memory expected)
        internal
        view
    {
        (
            uint128 pendingAssetAmount,
            uint128 approvedAssetAmount,
            uint128 approvedPoolAmount,
            D18 pricePoolPerAsset,
            D18 navPoolPerShare,
            uint64 issuedAt
        ) = shareClass.epochInvestAmounts(scId, assetId, epochId);

        assertEq(pendingAssetAmount, expected.pendingAssetAmount, "Mismatch: EpochInvestAmount.pendingAssetAmount");
        assertEq(approvedAssetAmount, expected.approvedAssetAmount, "Mismatch: EpochInvestAmount.approvedAssetAmount");
        assertEq(approvedPoolAmount, expected.approvedPoolAmount, "Mismatch: EpochInvestAmount.approvedPoolAmount");
        assertEq(
            pricePoolPerAsset.raw(), expected.pricePoolPerAsset.raw(), "Mismatch: EpochInvestAmount.pricePoolPerAsset"
        );
        assertEq(navPoolPerShare.raw(), expected.navPoolPerShare.raw(), "Mismatch: EpochInvestAmount.navPoolPerShare");
        assertEq(issuedAt, expected.issuedAt, "Mismatch: EpochInvestAmount.issuedAt");
    }

    function _assertEpochRedeemAmountsEq(AssetId assetId, uint32 epochId, EpochRedeemAmounts memory expected)
        internal
        view
    {
        (
            uint128 pendingShareAmount,
            uint128 approvedShareAmount,
            uint128 payoutAssetAmount,
            D18 pricePoolPerAsset,
            D18 navPoolPerShare,
            uint64 revokedAt
        ) = shareClass.epochRedeemAmounts(scId, assetId, epochId);

        assertEq(pendingShareAmount, expected.pendingShareAmount, "Mismatch: EpochRedeemAmount.pendingShareAmount");
        assertEq(approvedShareAmount, expected.approvedShareAmount, "Mismatch: EpochRedeemAmount.approvedShareAmount");
        assertEq(payoutAssetAmount, expected.payoutAssetAmount, "Mismatch: EpochRedeemAmount.payoutAssetAmount");
        assertEq(
            pricePoolPerAsset.raw(), expected.pricePoolPerAsset.raw(), "Mismatch: EpochRedeemAmount.pricePoolPerAsset"
        );
        assertEq(navPoolPerShare.raw(), expected.navPoolPerShare.raw(), "Mismatch: EpochRedeemAmount.navPoolPerShare");
        assertEq(revokedAt, expected.revokedAt, "Mismatch: EpochRedeemAmount.issuedAt");
    }

    function _mockTotalIssuance(uint128 amount) internal {
        vm.store(
            address(shareClass), keccak256(abi.encode(scId, uint256(STORAGE_INDEX_METRICS))), bytes32(uint256(amount))
        );
    }

    function _nowDeposit(AssetId assetId) internal view returns (uint32) {
        return shareClass.nowDepositEpoch(scId, assetId);
    }

    function _nowIssue(AssetId assetId) internal view returns (uint32) {
        return shareClass.nowIssueEpoch(scId, assetId);
    }

    function _nowRedeem(AssetId assetId) internal view returns (uint32) {
        return shareClass.nowRedeemEpoch(scId, assetId);
    }

    function _nowRevoke(AssetId assetId) internal view returns (uint32) {
        return shareClass.nowRevokeEpoch(scId, assetId);
    }
}

///@dev Contains all simple tests which are expected to succeed
contract ShareClassManagerSimpleTest is ShareClassManagerBaseTest {
    using MathLib for uint128;
    using CastLib for string;

    function testDeployment(address nonWard) public view {
        vm.assume(nonWard != address(shareClass.hubRegistry()) && nonWard != address(this));

        assertEq(address(shareClass.hubRegistry()), hubRegistryMock);
        assertEq(shareClass.nowDepositEpoch(scId, USDC), 1);
        assertEq(shareClass.nowRedeemEpoch(scId, USDC), 1);
        assertEq(shareClass.shareClassCount(poolId), 1);
        assert(shareClass.shareClassIds(poolId, scId));

        assertEq(shareClass.wards(address(this)), 1);
        assertEq(shareClass.wards(address(shareClass.hubRegistry())), 0);

        assertEq(shareClass.wards(nonWard), 0);
    }

    function testDefaultGetShareClassNavPerShare() public view {
        (uint128 totalIssuance, D18 navPerShare) = shareClass.metrics(scId);
        assertEq(totalIssuance, 0);
        assertEq(navPerShare.inner(), 0);
    }

    function testExistence() public view {
        assert(shareClass.exists(poolId, scId));
        assert(!shareClass.exists(poolId, ShareClassId.wrap(bytes16(0))));
    }

    function testDefaultMetadata() public view {
        (string memory name, string memory symbol, bytes32 salt) = shareClass.metadata(scId);

        assertEq(name, SC_NAME);
        assertEq(symbol, SC_SYMBOL);
        assertEq(salt, SC_SALT);
    }

    function testUpdateMetadata(string memory name, string memory symbol) public {
        vm.assume(bytes(name).length > 0 && bytes(name).length <= 128);
        vm.assume(bytes(symbol).length > 0 && bytes(symbol).length <= 32);

        vm.expectEmit();
        emit IShareClassManager.UpdateMetadata(poolId, scId, name, symbol);
        shareClass.updateMetadata(poolId, scId, name, symbol);

        (string memory name_, string memory symbol_,) = shareClass.metadata(scId);

        assertEq(name, name_, "Metadata name mismatch");
        assertEq(symbol, symbol_, "Metadata symbol mismatch");
    }

    function testPreviewNextShareClassId() public view {
        ShareClassId preview = shareClass.previewNextShareClassId(poolId);
        ShareClassId calc = ShareClassId.wrap(bytes16((uint128(POOL_ID) << 64) + SC_ID_INDEX + 1));

        assertEq(ShareClassId.unwrap(preview), ShareClassId.unwrap(calc));
    }

    function testAddShareClass(string memory name, string memory symbol, bytes32 salt) public {
        vm.assume(bytes(name).length > 0 && bytes(name).length <= 128);
        vm.assume(bytes(symbol).length > 0 && bytes(symbol).length <= 32);
        vm.assume(salt != bytes32(0));
        vm.assume(salt != SC_SALT);

        ShareClassId nextScId = shareClass.previewNextShareClassId(poolId);

        emit IShareClassManager.AddShareClass(poolId, nextScId, 2, name, symbol, salt);
        shareClass.addShareClass(poolId, name, symbol, salt);

        assertEq(shareClass.shareClassCount(poolId), 2);
        assert(shareClass.shareClassIds(poolId, nextScId));
        assert(ShareClassId.unwrap(shareClass.previewNextShareClassId(poolId)) != ShareClassId.unwrap(nextScId));
    }

    function testPreviewShareClassId(uint32 index) public view {
        assertEq(shareClass.previewShareClassId(poolId, index).raw(), bytes16((uint128(poolId.raw()) << 64) + index));
    }

    function testUpdateSharePrice() public {
        vm.expectEmit();
        emit IShareClassManager.UpdateShareClass(poolId, scId, d18(2, 1));
        shareClass.updateSharePrice(poolId, scId, d18(2, 1));
    }

    function testIncreaseShareClassIssuance(uint128 amount) public {
        vm.expectEmit();
        emit IShareClassManager.RemoteIssueShares(centrifugeId, poolId, scId, amount);
        shareClass.updateShares(centrifugeId, poolId, scId, amount, true);

        (uint128 totalIssuance_, D18 navPerShareMetric) = shareClass.metrics(scId);
        assertEq(totalIssuance_, amount);
        assertEq(navPerShareMetric.inner(), 0, "navPerShare metric should not be updated");
    }

    function testDecreaseShareClassIssuance(uint128 amount) public {
        shareClass.updateShares(centrifugeId, poolId, scId, amount, true);
        vm.expectEmit();
        emit IShareClassManager.RemoteRevokeShares(centrifugeId, poolId, scId, amount);
        shareClass.updateShares(centrifugeId, poolId, scId, amount, false);

        (uint128 totalIssuance_, D18 navPerShareMetric) = shareClass.metrics(scId);
        assertEq(totalIssuance_, 0, "TotalIssuance should be reset");
        assertEq(navPerShareMetric.inner(), 0, "navPerShare metric should not be updated");
    }

    function testMaxDepositClaims() public {
        assertEq(shareClass.maxDepositClaims(scId, investor, USDC), 0);

        shareClass.requestDeposit(poolId, scId, 1, investor, USDC);
        assertEq(shareClass.maxDepositClaims(scId, investor, USDC), 0);
    }

    function testMaxRedeemClaims() public {
        assertEq(shareClass.maxRedeemClaims(scId, investor, USDC), 0);

        shareClass.requestRedeem(poolId, scId, 1, investor, USDC);
        assertEq(shareClass.maxRedeemClaims(scId, investor, USDC), 0);
    }
}

///@dev Contains all deposit related tests which are expected to succeed and don't make use of transient storage
contract ShareClassManagerDepositsNonTransientTest is ShareClassManagerBaseTest {
    using MathLib for *;

    function _deposit(uint128 depositAmountUsdc_, uint128 approvedAmountUsdc_)
        internal
        returns (uint128 depositAmountUsdc, uint128 approvedAmountUsdc, uint128 approvedPool)
    {
        depositAmountUsdc = uint128(bound(depositAmountUsdc_, MIN_REQUEST_AMOUNT_USDC, MAX_REQUEST_AMOUNT_USDC));
        approvedAmountUsdc = uint128(bound(approvedAmountUsdc_, MIN_REQUEST_AMOUNT_USDC - 1, depositAmountUsdc));
        approvedPool = _intoPoolAmount(USDC, approvedAmountUsdc);

        shareClass.requestDeposit(poolId, scId, depositAmountUsdc, investor, USDC);
        shareClass.approveDeposits(poolId, scId, USDC, _nowDeposit(USDC), approvedAmountUsdc, _pricePoolPerAsset(USDC));
    }

    function testRequestDeposit(uint128 amount) public {
        amount = uint128(bound(amount, MIN_REQUEST_AMOUNT_USDC, MAX_REQUEST_AMOUNT_USDC));

        assertEq(shareClass.pendingDeposit(scId, USDC), 0);
        _assertDepositRequestEq(USDC, investor, UserOrder(0, 0));

        vm.expectEmit();
        emit IShareClassManager.UpdateDepositRequest(
            poolId, scId, USDC, shareClass.nowDepositEpoch(scId, USDC), investor, amount, amount, 0, false
        );
        shareClass.requestDeposit(poolId, scId, amount, investor, USDC);

        assertEq(shareClass.pendingDeposit(scId, USDC), amount);
        _assertDepositRequestEq(USDC, investor, UserOrder(amount, 1));
    }

    function testCancelDepositRequest(uint128 amount) public {
        amount = uint128(bound(amount, MIN_REQUEST_AMOUNT_USDC, MAX_REQUEST_AMOUNT_USDC));
        shareClass.requestDeposit(poolId, scId, amount, investor, USDC);

        vm.expectEmit();
        emit IShareClassManager.UpdateDepositRequest(
            poolId, scId, USDC, shareClass.nowDepositEpoch(scId, USDC), investor, 0, 0, 0, false
        );
        (uint128 cancelledShares) = shareClass.cancelDepositRequest(poolId, scId, investor, USDC);

        assertEq(cancelledShares, amount);
        assertEq(shareClass.pendingDeposit(scId, USDC), 0);
        _assertDepositRequestEq(USDC, investor, UserOrder(0, 1));
    }

    function testApproveDepositsSingleAssetManyInvestors(
        uint8 numInvestors,
        uint128 depositAmount,
        uint128 approvedUsdc
    ) public {
        numInvestors = uint8(bound(numInvestors, 1, 100));
        depositAmount = uint128(bound(depositAmount, MIN_REQUEST_AMOUNT_USDC, MAX_REQUEST_AMOUNT_USDC));
        approvedUsdc = uint128(bound(approvedUsdc, 1, numInvestors * depositAmount));

        uint128 deposits = 0;
        for (uint16 i = 0; i < numInvestors; i++) {
            bytes32 investor = bytes32(uint256(keccak256(abi.encodePacked("investor_", i))));
            uint128 investorDeposit = depositAmount + i;
            deposits += investorDeposit;
            shareClass.requestDeposit(poolId, scId, investorDeposit, investor, USDC);

            assertEq(shareClass.pendingDeposit(scId, USDC), deposits);
        }

        assertEq(_nowDeposit(USDC), 1);

        vm.expectEmit();
        emit IShareClassManager.ApproveDeposits(
            poolId,
            scId,
            USDC,
            _nowDeposit(USDC),
            _intoPoolAmount(USDC, approvedUsdc),
            approvedUsdc,
            deposits - approvedUsdc
        );
        shareClass.approveDeposits(poolId, scId, USDC, _nowDeposit(USDC), approvedUsdc, _pricePoolPerAsset(USDC));

        assertEq(shareClass.pendingDeposit(scId, USDC), deposits - approvedUsdc);

        // Only one epoch should have passed
        assertEq(_nowDeposit(USDC), 2);

        _assertEpochInvestAmountsEq(
            USDC,
            1,
            EpochInvestAmounts(
                deposits,
                approvedUsdc,
                _intoPoolAmount(USDC, approvedUsdc),
                _pricePoolPerAsset(USDC),
                d18(0),
                0 /* Not yet issued */
            )
        );
    }

    function testApproveDepositsTwoAssetsSameEpoch(uint128 depositAmount, uint128 approvedUSDC) public {
        uint128 depositAmountUsdc = uint128(bound(depositAmount, MIN_REQUEST_AMOUNT_USDC, MAX_REQUEST_AMOUNT_USDC));
        uint128 depositAmountOther =
            uint128(bound(depositAmount, MIN_REQUEST_AMOUNT_USDC / 100, MAX_REQUEST_AMOUNT_USDC / 100));
        uint128 approvedUsdc = uint128(bound(approvedUSDC, MIN_REQUEST_AMOUNT_USDC - 1, depositAmountUsdc));
        uint128 approvedOtherStable =
            uint128(bound(approvedUSDC, MIN_REQUEST_AMOUNT_USDC / 100 - 1, depositAmountOther));

        bytes32 investorUsdc = bytes32("investorUsdc");
        bytes32 investorOther = bytes32("investorOther");

        shareClass.requestDeposit(poolId, scId, depositAmountUsdc, investorUsdc, USDC);
        shareClass.requestDeposit(poolId, scId, depositAmountOther, investorOther, OTHER_STABLE);

        assertEq(_nowDeposit(USDC), 1);
        assertEq(_nowDeposit(OTHER_STABLE), 1);

        shareClass.approveDeposits(poolId, scId, USDC, _nowDeposit(USDC), approvedUsdc, _pricePoolPerAsset(USDC));
        shareClass.approveDeposits(
            poolId, scId, OTHER_STABLE, _nowDeposit(OTHER_STABLE), approvedOtherStable, _pricePoolPerAsset(OTHER_STABLE)
        );

        assertEq(_nowDeposit(USDC), 2);
        assertEq(_nowDeposit(OTHER_STABLE), 2);

        _assertEpochInvestAmountsEq(
            USDC,
            1,
            EpochInvestAmounts(
                depositAmountUsdc,
                approvedUsdc,
                _intoPoolAmount(USDC, approvedUsdc),
                _pricePoolPerAsset(USDC),
                d18(0),
                0 /* Not yet issued */
            )
        );
        _assertEpochInvestAmountsEq(
            OTHER_STABLE,
            1,
            EpochInvestAmounts(
                depositAmountOther,
                approvedOtherStable,
                _intoPoolAmount(OTHER_STABLE, approvedOtherStable),
                _pricePoolPerAsset(OTHER_STABLE),
                d18(0),
                0 /* Not yet issued */
            )
        );
    }

    function testIssueSharesSingleEpoch(
        uint128 navPoolPerShare_,
        uint128 fuzzDepositAmountUsdc,
        uint128 fuzzApprovedAmountUsdc
    ) public {
        D18 navPoolPerShare = d18(uint128(bound(navPoolPerShare_, 1e14, type(uint128).max / 1e18)));
        (uint128 depositAmountUsdc, uint128 approvedAmountUsdc, uint128 approvedPool) =
            _deposit(fuzzDepositAmountUsdc, fuzzApprovedAmountUsdc);

        uint128 shares = _calcSharesIssued(USDC, approvedAmountUsdc, navPoolPerShare);

        (uint128 issuedShareAmount, uint128 depositAssetAmount, uint128 depositPoolAmount) =
            shareClass.issueShares(poolId, scId, USDC, _nowIssue(USDC), navPoolPerShare);
        assertEq(issuedShareAmount, shares, "Mismatch: return issuedShareAmount");
        assertEq(depositAssetAmount, approvedAmountUsdc, "Mismatch: return depositAssetAmount");
        assertEq(depositPoolAmount, approvedPool, "Mismatch: return depositPoolAmount");

        _assertEpochInvestAmountsEq(
            USDC,
            1,
            EpochInvestAmounts(
                depositAmountUsdc,
                approvedAmountUsdc,
                _intoPoolAmount(USDC, approvedAmountUsdc),
                _pricePoolPerAsset(USDC),
                navPoolPerShare,
                block.timestamp.toUint64() /* Not yet issued */
            )
        );
    }

    function testClaimDepositZeroApproved() public {
        shareClass.requestDeposit(poolId, scId, 1, investor, USDC);
        shareClass.requestDeposit(poolId, scId, 10, bytes32("investorOther"), USDC);
        shareClass.approveDeposits(poolId, scId, USDC, _nowDeposit(USDC), 1, d18(1));

        shareClass.issueShares(poolId, scId, USDC, _nowIssue(USDC), d18(1));

        vm.expectEmit();
        emit IShareClassManager.ClaimDeposit(poolId, scId, 1, investor, USDC, 0, 1, 0, block.timestamp.toUint64());
        shareClass.claimDeposit(poolId, scId, investor, USDC);
    }

    function testFullClaimDepositSingleEpoch() public {
        uint128 approvedAmountUsdc = 100 * DENO_USDC;
        uint128 depositAmountUsdc = approvedAmountUsdc;
        uint128 approvedPool = _intoPoolAmount(USDC, approvedAmountUsdc);
        assertEq(approvedPool, 100 * DENO_POOL);

        shareClass.requestDeposit(poolId, scId, depositAmountUsdc, investor, USDC);
        shareClass.approveDeposits(poolId, scId, USDC, _nowDeposit(USDC), approvedAmountUsdc, _pricePoolPerAsset(USDC));

        vm.expectRevert(IShareClassManager.IssuanceRequired.selector);
        shareClass.claimDeposit(poolId, scId, investor, USDC);

        D18 navPoolPerShare = d18(11, 10);
        (uint128 issuedShareAmount,,) = shareClass.issueShares(poolId, scId, USDC, _nowIssue(USDC), navPoolPerShare);

        vm.expectEmit();
        emit IShareClassManager.ClaimDeposit(
            poolId,
            scId,
            1,
            investor,
            USDC,
            approvedAmountUsdc,
            depositAmountUsdc - approvedAmountUsdc,
            issuedShareAmount,
            block.timestamp.toUint64()
        );
        (uint128 payoutShareAmount, uint128 depositAssetAmount, uint128 cancelledAssetAmount, bool canClaimAgain) =
            shareClass.claimDeposit(poolId, scId, investor, USDC);

        assertEq(issuedShareAmount, payoutShareAmount, "Mismatch: payoutShareAmount");
        assertEq(approvedAmountUsdc, depositAssetAmount, "Mismatch: depositAssetAmount");
        assertEq(0, cancelledAssetAmount, "Mismatch: cancelledAssetAmount");
        assertEq(false, canClaimAgain, "Mismatch: canClaimAgain");

        _assertDepositRequestEq(USDC, investor, UserOrder(depositAmountUsdc - approvedAmountUsdc, 2));
    }

    function testClaimDepositSingleEpoch(
        uint128 navPoolPerShare_,
        uint128 fuzzDepositAmountUsdc,
        uint128 fuzzApprovedAmountUsdc
    ) public {
        D18 navPoolPerShare = d18(uint128(bound(navPoolPerShare_, 1e14, type(uint128).max / 1e18)));
        (uint128 depositAmountUsdc, uint128 approvedAmountUsdc,) =
            _deposit(fuzzDepositAmountUsdc, fuzzApprovedAmountUsdc);

        vm.expectRevert(IShareClassManager.IssuanceRequired.selector);
        shareClass.claimDeposit(poolId, scId, investor, USDC);

        (uint128 issuedShareAmount,,) = shareClass.issueShares(poolId, scId, USDC, _nowIssue(USDC), navPoolPerShare);

        vm.expectEmit();
        emit IShareClassManager.ClaimDeposit(
            poolId,
            scId,
            1,
            investor,
            USDC,
            approvedAmountUsdc,
            depositAmountUsdc - approvedAmountUsdc,
            issuedShareAmount,
            block.timestamp.toUint64()
        );
        (uint128 payoutShareAmount, uint128 depositAssetAmount, uint128 cancelledAssetAmount, bool canClaimAgain) =
            shareClass.claimDeposit(poolId, scId, investor, USDC);

        assertEq(issuedShareAmount, payoutShareAmount, "Mismatch: payoutShareAmount");
        assertEq(approvedAmountUsdc, depositAssetAmount, "Mismatch: depositAssetAmount");
        assertEq(0, cancelledAssetAmount, "Mismatch: cancelledAssetAmount");
        assertEq(false, canClaimAgain, "Mismatch: canClaimAgain");

        _assertDepositRequestEq(USDC, investor, UserOrder(depositAmountUsdc - approvedAmountUsdc, 2));
    }

    function testClaimDepositSkippedEpochsNoPayout(uint8 skippedEpochs) public {
        vm.assume(skippedEpochs > 0);

        D18 navPoolPerShare = d18(1e18);
        uint128 approvedAmountUsdc = 1;
        uint32 lastUpdate = _nowDeposit(USDC);

        // Other investor should eat up the single approved asset amount
        shareClass.requestDeposit(poolId, scId, 1, investor, USDC);
        shareClass.requestDeposit(poolId, scId, MAX_REQUEST_AMOUNT_USDC, bytes32("bigPockets"), USDC);

        // Approve a few epochs without payout
        for (uint256 i = 0; i < skippedEpochs; i++) {
            shareClass.approveDeposits(
                poolId, scId, USDC, _nowDeposit(USDC), approvedAmountUsdc, _pricePoolPerAsset(USDC)
            );
            shareClass.issueShares(poolId, scId, USDC, _nowIssue(USDC), navPoolPerShare);
        }

        // Claim all epochs without expected payout due to low deposit amount
        for (uint256 i = 0; i < skippedEpochs; i++) {
            vm.expectEmit();
            emit IShareClassManager.ClaimDeposit(
                poolId, scId, lastUpdate, investor, USDC, 0, 1, 0, block.timestamp.toUint64()
            );
            (uint128 payout, uint128 payment, uint128 cancelled, bool canClaimAgain) =
                shareClass.claimDeposit(poolId, scId, investor, USDC);

            assertEq(payout, 0, "Mismatch: payout");
            assertEq(payment, 0, "Mismatch: payment");
            assertEq(cancelled, 0, "Mismatch: cancelled");
            assertEq(canClaimAgain, i < skippedEpochs - 1, "Mismatch: canClaimAgain");
            lastUpdate += 1;
            _assertDepositRequestEq(USDC, investor, UserOrder(1, lastUpdate));
        }
    }

    function testClaimDepositSkippedEpochsNothingRemaining(uint128 depositAmountUsdc_, uint8 skippedEpochs) public {
        vm.assume(skippedEpochs > 0);

        D18 nonZeroPrice = d18(1e18);
        uint128 depositAmountUsdc = uint128(bound(depositAmountUsdc_, MIN_REQUEST_AMOUNT_USDC, MAX_REQUEST_AMOUNT_USDC));

        // Approve one epoch with full payout and a few subsequent ones without payout
        shareClass.requestDeposit(poolId, scId, depositAmountUsdc, investor, USDC);
        shareClass.approveDeposits(poolId, scId, USDC, _nowDeposit(USDC), depositAmountUsdc, nonZeroPrice);
        shareClass.issueShares(poolId, scId, USDC, _nowIssue(USDC), nonZeroPrice);

        // Request deposit with another investors to enable approvals after first epoch
        shareClass.requestDeposit(poolId, scId, MAX_REQUEST_AMOUNT_USDC, bytes32("bigPockets"), USDC);

        // Approve more epochs which should all be skipped when investor claims first epoch
        for (uint256 i = 0; i < skippedEpochs; i++) {
            shareClass.approveDeposits(poolId, scId, USDC, _nowDeposit(USDC), 1, nonZeroPrice);
            shareClass.issueShares(poolId, scId, USDC, _nowIssue(USDC), nonZeroPrice);
        }

        // Expect only single claim to be required
        (uint128 payout, uint128 payment, uint128 cancelled, bool canClaimAgain) =
            shareClass.claimDeposit(poolId, scId, investor, USDC);

        assertNotEq(payout, 0, "Mismatch: payout");
        assertEq(payment, depositAmountUsdc, "Mismatch: payment");
        assertEq(cancelled, 0, "Mismatch: cancelled");
        assertEq(canClaimAgain, false, "Mismatch: canClaimAgain - all claimed");
        _assertDepositRequestEq(USDC, investor, UserOrder(0, 2 + uint32(skippedEpochs)));

        vm.expectRevert(IShareClassManager.NoOrderFound.selector);
        shareClass.claimDeposit(poolId, scId, investor, USDC);
    }

    function testClaimDepositManyEpochs(uint128 navPoolPerShare_, uint128 depositAmountUsdc_, uint8 epochs) public {
        D18 poolPerShare = d18(uint128(bound(navPoolPerShare_, 1e10, type(uint128).max / 1e18)));
        epochs = uint8(bound(epochs, 3, 50));
        uint128 depositAmountUsdc = uint128(bound(depositAmountUsdc_, MIN_REQUEST_AMOUNT_USDC, MAX_REQUEST_AMOUNT_USDC));
        vm.assume(depositAmountUsdc % epochs == 0);

        uint128 epochApprovedAmountUsdc = depositAmountUsdc / epochs;
        uint128 totalShares = 0;
        uint128 totalPayment = 0;
        uint128 totalPayout = 0;

        shareClass.requestDeposit(poolId, scId, depositAmountUsdc, investor, USDC);

        // Approve + issue shares for each epoch
        for (uint256 i = 0; i < epochs; i++) {
            shareClass.approveDeposits(
                poolId, scId, USDC, _nowDeposit(USDC), epochApprovedAmountUsdc, _pricePoolPerAsset(USDC)
            );

            (uint128 issuedShares, uint128 issuedDepositAmountUsdc,) =
                shareClass.issueShares(poolId, scId, USDC, _nowIssue(USDC), poolPerShare);
            totalShares += issuedShares;

            assertEq(issuedDepositAmountUsdc, epochApprovedAmountUsdc, "Mismatch: issued deposit amount");
        }

        assertEq(shareClass.maxDepositClaims(scId, investor, USDC), epochs);

        for (uint256 i = 0; i < epochs; i++) {
            (uint128 payout, uint128 payment, uint128 cancelled, bool canClaimAgain) =
                shareClass.claimDeposit(poolId, scId, investor, USDC);

            totalPayout += payout;
            totalPayment += payment;
            assertEq(cancelled, 0, "Mismatch: cancelled");
            assertEq(payment, epochApprovedAmountUsdc, "Mismatch: payment");
            assertEq(canClaimAgain, i < epochs - 1, "Mismatch: canClaimAgain - all claimed");
        }

        assertEq(totalPayment, depositAmountUsdc, "Mismatch: Total payment");
        assertEq(totalPayout, totalShares, "Mismatch: Total payout");

        _assertDepositRequestEq(USDC, investor, UserOrder(0, epochs + 1));
    }

    function testQueuedDepositWithoutCancellation(uint128 depositAmountUsdc) public {
        depositAmountUsdc = uint128(bound(depositAmountUsdc, MIN_REQUEST_AMOUNT_USDC, MAX_REQUEST_AMOUNT_USDC / 3));
        uint32 epochId = 1;
        D18 poolPerShare = d18(1, 1);
        uint128 claimedShares = _calcSharesIssued(USDC, depositAmountUsdc, poolPerShare);
        uint128 queuedAmount = 0;

        // Initial deposit request
        _assertQueuedDepositRequestEq(USDC, investor, QueuedOrder(false, queuedAmount));
        shareClass.requestDeposit(poolId, scId, depositAmountUsdc, investor, USDC);
        _assertDepositRequestEq(USDC, investor, UserOrder(depositAmountUsdc, epochId));
        assertEq(shareClass.pendingDeposit(scId, USDC), depositAmountUsdc);
        shareClass.approveDeposits(poolId, scId, USDC, _nowDeposit(USDC), depositAmountUsdc, _pricePoolPerAsset(USDC));
        epochId = 2;

        // Expect queued increment due to approval
        queuedAmount += depositAmountUsdc;
        vm.expectEmit();
        emit IShareClassManager.UpdateDepositRequest(
            poolId, scId, USDC, epochId, investor, depositAmountUsdc, 0, queuedAmount, false
        );
        shareClass.requestDeposit(poolId, scId, depositAmountUsdc, investor, USDC);
        _assertDepositRequestEq(USDC, investor, UserOrder(queuedAmount, epochId - 1));
        assertEq(shareClass.pendingDeposit(scId, USDC), 0);
        _assertQueuedDepositRequestEq(USDC, investor, QueuedOrder(false, queuedAmount));
        _assertQueuedRedeemRequestEq(USDC, investor, QueuedOrder(false, 0));

        // Expect queued increment due to approval
        queuedAmount += depositAmountUsdc;
        vm.expectEmit();
        emit IShareClassManager.UpdateDepositRequest(
            poolId, scId, USDC, epochId, investor, depositAmountUsdc, 0, queuedAmount, false
        );
        shareClass.requestDeposit(poolId, scId, depositAmountUsdc, investor, USDC);
        _assertQueuedDepositRequestEq(USDC, investor, QueuedOrder(false, queuedAmount));

        // Issue shares + claim -> expect queued to move to pending
        shareClass.issueShares(poolId, scId, USDC, _nowIssue(USDC), poolPerShare);
        vm.expectEmit();
        emit IShareClassManager.ClaimDeposit(
            poolId, scId, 1, investor, USDC, depositAmountUsdc, 0, claimedShares, block.timestamp.toUint64()
        );
        emit IShareClassManager.UpdateDepositRequest(
            poolId, scId, USDC, epochId, investor, queuedAmount, queuedAmount, 0, false
        );
        shareClass.claimDeposit(poolId, scId, investor, USDC);

        _assertDepositRequestEq(USDC, investor, UserOrder(queuedAmount, epochId));
        assertEq(shareClass.pendingDeposit(scId, USDC), queuedAmount);
        _assertQueuedDepositRequestEq(USDC, investor, QueuedOrder(false, 0));
        _assertQueuedRedeemRequestEq(USDC, investor, QueuedOrder(false, 0));
    }

    function testQueuedDepositWithNonEmptyQueuedCancellation(uint128 depositAmountUsdc) public {
        vm.assume(depositAmountUsdc % 2 == 0);
        depositAmountUsdc = uint128(bound(depositAmountUsdc, MIN_REQUEST_AMOUNT_USDC, MAX_REQUEST_AMOUNT_USDC));
        D18 poolPerShare = d18(1, 1);
        uint128 approvedAssetAmount = depositAmountUsdc / 4;
        uint128 pendingAssetAmount = depositAmountUsdc - approvedAssetAmount;
        uint128 issuedShares = _calcSharesIssued(USDC, approvedAssetAmount, poolPerShare);
        uint128 queuedAmount = 0;
        uint32 epochId = 1;

        // Initial deposit request
        shareClass.requestDeposit(poolId, scId, depositAmountUsdc, investor, USDC);
        shareClass.approveDeposits(poolId, scId, USDC, _nowDeposit(USDC), approvedAssetAmount, _pricePoolPerAsset(USDC));

        // Expect queued increment due to approval
        epochId = 2;
        queuedAmount += depositAmountUsdc;
        shareClass.requestDeposit(poolId, scId, depositAmountUsdc, investor, USDC);
        vm.expectEmit();
        emit IShareClassManager.UpdateDepositRequest(
            poolId, scId, USDC, epochId, investor, depositAmountUsdc, pendingAssetAmount, queuedAmount, true
        );
        (uint128 cancelledPending) = shareClass.cancelDepositRequest(poolId, scId, investor, USDC);
        assertEq(cancelledPending, 0, "Cancellation queued");

        // Expect revert due to queued cancellation
        vm.expectRevert(abi.encodeWithSelector(IShareClassManager.CancellationQueued.selector));
        shareClass.requestDeposit(poolId, scId, 1, investor, USDC);
        vm.expectRevert(abi.encodeWithSelector(IShareClassManager.CancellationQueued.selector));
        shareClass.cancelDepositRequest(poolId, scId, investor, USDC);

        // Issue shares + claim -> expect cancel fulfillment
        shareClass.issueShares(poolId, scId, USDC, _nowIssue(USDC), poolPerShare);
        vm.expectEmit();
        emit IShareClassManager.ClaimDeposit(
            poolId,
            scId,
            1,
            investor,
            USDC,
            approvedAssetAmount,
            pendingAssetAmount,
            issuedShares,
            block.timestamp.toUint64()
        );
        emit IShareClassManager.UpdateDepositRequest(poolId, scId, USDC, epochId, investor, 0, 0, 0, false);
        (uint128 claimedShareAmount, uint128 claimedAssetAmount, uint128 cancelledTotal, bool canClaimAgain) =
            shareClass.claimDeposit(poolId, scId, investor, USDC);
        assertEq(claimedShareAmount, issuedShares, "Claimed share amount mismatch");
        assertEq(claimedAssetAmount, approvedAssetAmount, "Claimed asset amount mismatch");
        assertEq(cancelledTotal, pendingAssetAmount + queuedAmount, "Cancelled amount mismatch");
        assertEq(canClaimAgain, false, "Can claim again mismatch");

        _assertDepositRequestEq(USDC, investor, UserOrder(0, epochId));
        assertEq(shareClass.pendingDeposit(scId, USDC), 0, "Pending deposit mismatch");
        _assertQueuedDepositRequestEq(USDC, investor, QueuedOrder(false, 0));
        _assertQueuedRedeemRequestEq(USDC, investor, QueuedOrder(false, 0));
    }

    function testQueuedDepositWithEmptyQueuedCancellation(uint128 depositAmountUsdc) public {
        vm.assume(depositAmountUsdc % 2 == 0);
        depositAmountUsdc = uint128(bound(depositAmountUsdc, MIN_REQUEST_AMOUNT_USDC, MAX_REQUEST_AMOUNT_USDC));
        D18 poolPerShare = d18(1, 1);
        uint128 approvedAssetAmount = depositAmountUsdc / 4;
        uint128 pendingAssetAmount = depositAmountUsdc - approvedAssetAmount;
        uint128 issuedShares = _calcSharesIssued(USDC, approvedAssetAmount, poolPerShare);
        uint32 epochId = 1;

        // Initial deposit request
        shareClass.requestDeposit(poolId, scId, depositAmountUsdc, investor, USDC);
        shareClass.approveDeposits(poolId, scId, USDC, _nowDeposit(USDC), approvedAssetAmount, _pricePoolPerAsset(USDC));
        epochId = 2;

        // Expect queued increment due to approval
        vm.expectEmit();
        emit IShareClassManager.UpdateDepositRequest(
            poolId, scId, USDC, epochId, investor, depositAmountUsdc, pendingAssetAmount, 0, true
        );
        (uint128 cancelledPending) = shareClass.cancelDepositRequest(poolId, scId, investor, USDC);
        assertEq(cancelledPending, 0, "Cancellation queued");

        // Issue shares + claim -> expect cancel fulfillment
        shareClass.issueShares(poolId, scId, USDC, _nowIssue(USDC), poolPerShare);
        vm.expectEmit();
        emit IShareClassManager.ClaimDeposit(
            poolId,
            scId,
            1,
            investor,
            USDC,
            approvedAssetAmount,
            pendingAssetAmount,
            issuedShares,
            block.timestamp.toUint64()
        );
        emit IShareClassManager.UpdateDepositRequest(poolId, scId, USDC, epochId, investor, 0, 0, 0, false);
        (uint128 claimedShareAmount, uint128 claimedAssetAmount, uint128 cancelledTotal, bool canClaimAgain) =
            shareClass.claimDeposit(poolId, scId, investor, USDC);
        assertEq(claimedShareAmount, issuedShares, "Claimed share amount mismatch");
        assertEq(claimedAssetAmount, approvedAssetAmount, "Claimed asset amount mismatch");
        assertEq(cancelledTotal, pendingAssetAmount, "Cancelled amount mismatch");
        assertEq(canClaimAgain, false, "Can claim again mismatch");

        _assertDepositRequestEq(USDC, investor, UserOrder(0, epochId));
        assertEq(shareClass.pendingDeposit(scId, USDC), 0, "Pending deposit mismatch");
        _assertQueuedDepositRequestEq(USDC, investor, QueuedOrder(false, 0));
        _assertQueuedRedeemRequestEq(USDC, investor, QueuedOrder(false, 0));
    }

    function testForceCancelDepositRequestZeroPending() public {
        shareClass.cancelDepositRequest(poolId, scId, investor, USDC);

        vm.expectEmit();
        emit IShareClassManager.ForceCancelDepositRequest(poolId, scId, USDC, investor, 0);
        uint128 cancelledAmount = shareClass.forceCancelDepositRequest(poolId, scId, investor, USDC);

        assertEq(cancelledAmount, 0, "Cancelled amount should be zero");
        assertEq(
            shareClass.cancelledDepositRequestFlag(scId, USDC, investor), false, "Cancellation flag should be reset"
        );

        // Verify the investor can make new requests after force cancellation
        shareClass.requestDeposit(poolId, scId, 1, investor, USDC);
        assertEq(shareClass.pendingDeposit(scId, USDC), 1, "Should be able to make new deposits after force cancel");
    }

    function testForceCancelDepositRequestNonZeroPending(uint128 depositAmount, uint128 approvedAmount) public {
        depositAmount = uint128(bound(depositAmount, MIN_REQUEST_AMOUNT_USDC + 1, MAX_REQUEST_AMOUNT_USDC));
        approvedAmount = uint128(bound(approvedAmount, MIN_REQUEST_AMOUNT_USDC, depositAmount - 1));
        uint128 forceCancelAmount = depositAmount - approvedAmount;

        // Set cancelledDepositRequestFlag to true
        shareClass.cancelDepositRequest(poolId, scId, investor, USDC);

        // Submit a deposit request, which will be applied since pending is zero
        shareClass.requestDeposit(poolId, scId, depositAmount, investor, USDC);
        shareClass.approveDeposits(poolId, scId, USDC, _nowDeposit(USDC), approvedAmount, _pricePoolPerAsset(USDC));
        shareClass.issueShares(poolId, scId, USDC, _nowIssue(USDC), d18(1, 1));

        // Claim deposit to enable force cancel
        shareClass.claimDeposit(poolId, scId, investor, USDC);
        _assertDepositRequestEq(USDC, investor, UserOrder(forceCancelAmount, _nowDeposit(USDC)));

        vm.expectEmit();
        emit IShareClassManager.ForceCancelDepositRequest(poolId, scId, USDC, investor, forceCancelAmount);
        uint128 cancelledAmount = shareClass.forceCancelDepositRequest(poolId, scId, investor, USDC);

        // Verify post force cancel cleanup
        assertEq(cancelledAmount, forceCancelAmount, "Force cancelled mismatch");
        assertEq(
            shareClass.cancelledDepositRequestFlag(scId, USDC, investor), false, "Cancellation flag should be reset"
        );
        assertEq(shareClass.pendingDeposit(scId, USDC), 0, "Pending deposit should be zero after force cancel");
        _assertDepositRequestEq(USDC, investor, UserOrder(0, 0));

        // Verify the investor can make new requests after force cancellation
        shareClass.requestDeposit(poolId, scId, depositAmount, investor, USDC);
        assertEq(
            shareClass.pendingDeposit(scId, USDC),
            depositAmount,
            "Should be able to make new deposits after force cancel"
        );
    }
}

///@dev Contains all redeem related tests which are expected to succeed and don't make use of transient storage
contract ShareClassManagerRedeemsNonTransientTest is ShareClassManagerBaseTest {
    using MathLib for *;

    function _redeem(uint128 redeemShares_, uint128 approvedShares_, uint128 navPerShare)
        internal
        returns (uint128 redeemShares, uint128 approvedShares, uint128 approvedPool, D18 poolPerShare)
    {
        redeemShares = uint128(bound(redeemShares_, MIN_REQUEST_AMOUNT_SHARES, MAX_REQUEST_AMOUNT_SHARES));
        approvedShares = uint128(bound(approvedShares_, MIN_REQUEST_AMOUNT_SHARES, redeemShares));
        poolPerShare = d18(uint128(bound(navPerShare, 1e15, type(uint128).max / 1e18)));
        approvedPool = poolPerShare.mulUint128(approvedShares, MathLib.Rounding.Down);

        shareClass.requestRedeem(poolId, scId, redeemShares, investor, USDC);
        shareClass.approveRedeems(poolId, scId, USDC, _nowRedeem(USDC), approvedShares, _pricePoolPerAsset(USDC));
    }

    function testRequestRedeem(uint128 amount) public {
        amount = uint128(bound(amount, MIN_REQUEST_AMOUNT_USDC, MAX_REQUEST_AMOUNT_USDC));

        assertEq(shareClass.pendingRedeem(scId, USDC), 0);
        _assertRedeemRequestEq(USDC, investor, UserOrder(0, 0));

        vm.expectEmit();
        emit IShareClassManager.UpdateRedeemRequest(poolId, scId, USDC, 1, investor, amount, amount, 0, false);
        shareClass.requestRedeem(poolId, scId, amount, investor, USDC);

        assertEq(shareClass.pendingRedeem(scId, USDC), amount);
        _assertRedeemRequestEq(USDC, investor, UserOrder(amount, 1));
    }

    function testCancelRedeemRequest(uint128 amount) public {
        amount = uint128(bound(amount, MIN_REQUEST_AMOUNT_USDC, MAX_REQUEST_AMOUNT_USDC));
        shareClass.requestRedeem(poolId, scId, amount, investor, USDC);

        vm.expectEmit();
        emit IShareClassManager.UpdateRedeemRequest(poolId, scId, USDC, 1, investor, 0, 0, 0, false);
        (uint128 cancelledShares) = shareClass.cancelRedeemRequest(poolId, scId, investor, USDC);

        assertEq(cancelledShares, amount);
        assertEq(shareClass.pendingRedeem(scId, USDC), 0);
        _assertRedeemRequestEq(USDC, investor, UserOrder(0, 1));
    }

    function testApproveRedeemsSingleAssetManyInvestors(
        uint8 numInvestors,
        uint128 redeemShares,
        uint128 approvedShares
    ) public {
        numInvestors = uint8(bound(numInvestors, 1, 100));
        redeemShares = uint128(bound(redeemShares, MIN_REQUEST_AMOUNT_SHARES, MAX_REQUEST_AMOUNT_SHARES));
        approvedShares = uint128(bound(approvedShares, MIN_REQUEST_AMOUNT_SHARES, redeemShares));

        uint128 totalRedeem = 0;
        for (uint16 i = 0; i < numInvestors; i++) {
            bytes32 investor = bytes32(uint256(keccak256(abi.encodePacked("investor_", i))));
            uint128 investorRedeem = redeemShares + i;
            totalRedeem += investorRedeem;
            shareClass.requestRedeem(poolId, scId, investorRedeem, investor, USDC);

            assertEq(shareClass.pendingRedeem(scId, USDC), totalRedeem);
        }
        assertEq(_nowRedeem(USDC), 1);

        uint128 pendingRedeem = totalRedeem - approvedShares;

        vm.expectEmit();
        emit IShareClassManager.ApproveRedeems(poolId, scId, USDC, 1, approvedShares, pendingRedeem);
        shareClass.approveRedeems(poolId, scId, USDC, _nowRedeem(USDC), approvedShares, _pricePoolPerAsset(USDC));

        assertEq(shareClass.pendingRedeem(scId, USDC), pendingRedeem);

        // Only one epoch should have passed
        assertEq(_nowRedeem(USDC), 2);

        _assertEpochRedeemAmountsEq(
            USDC, 1, EpochRedeemAmounts(totalRedeem, approvedShares, 0, _pricePoolPerAsset(USDC), d18(0), 0)
        );
    }

    function testApproveRedeemsTwoAssetsSameEpoch(uint128 redeemShares, uint128 approvedShares) public {
        uint128 redeemSharesUsdc = uint128(bound(redeemShares, MIN_REQUEST_AMOUNT_SHARES, MAX_REQUEST_AMOUNT_SHARES));
        uint128 redeemSharesOther =
            uint128(bound(redeemShares, MIN_REQUEST_AMOUNT_SHARES - 1, MAX_REQUEST_AMOUNT_SHARES - 1));
        uint128 approvedSharesUsdc = uint128(bound(approvedShares, MIN_REQUEST_AMOUNT_SHARES, redeemSharesUsdc));
        uint128 approvedSharesOther = uint128(bound(approvedShares, DENO_OTHER_STABLE, redeemSharesOther));
        bytes32 investorUsdc = bytes32("investorUsdc");
        bytes32 investorOther = bytes32("investorOther");
        uint128 pendingUsdc = redeemSharesUsdc - approvedSharesUsdc;
        uint128 pendingOther = redeemSharesOther - approvedSharesOther;

        shareClass.requestRedeem(poolId, scId, redeemSharesUsdc, investorUsdc, USDC);
        shareClass.requestRedeem(poolId, scId, redeemSharesOther, investorOther, OTHER_STABLE);

        assertEq(_nowRedeem(USDC), 1);
        assertEq(_nowRedeem(OTHER_STABLE), 1);

        uint128 pendingUsdc_ = shareClass.approveRedeems(
            poolId, scId, USDC, _nowRedeem(USDC), approvedSharesUsdc, _pricePoolPerAsset(USDC)
        );
        uint128 pendingOther_ = shareClass.approveRedeems(
            poolId, scId, OTHER_STABLE, _nowRedeem(OTHER_STABLE), approvedSharesOther, _pricePoolPerAsset(OTHER_STABLE)
        );

        assertEq(_nowRedeem(USDC), 2);
        assertEq(_nowRedeem(OTHER_STABLE), 2);

        assertEq(pendingUsdc_, pendingUsdc, "pending shares USDC mismatch");
        assertEq(pendingOther_, pendingOther, "pending shares OtherCurrency mismatch");

        _assertEpochRedeemAmountsEq(
            USDC, 1, EpochRedeemAmounts(redeemSharesUsdc, approvedSharesUsdc, 0, _pricePoolPerAsset(USDC), d18(0), 0)
        );
        _assertEpochRedeemAmountsEq(
            OTHER_STABLE,
            1,
            EpochRedeemAmounts(redeemSharesOther, approvedSharesOther, 0, _pricePoolPerAsset(OTHER_STABLE), d18(0), 0)
        );
    }

    function testRevokeSharesSingleEpoch(uint128 navPerShare, uint128 redeemShares, uint128 approvedShares) public {
        redeemShares = uint128(bound(redeemShares, MIN_REQUEST_AMOUNT_SHARES, MAX_REQUEST_AMOUNT_SHARES));
        approvedShares = uint128(bound(approvedShares, MIN_REQUEST_AMOUNT_SHARES, redeemShares));
        D18 poolPerShare = d18(uint128(bound(navPerShare, 1e15, type(uint128).max / 1e18)));
        uint128 poolAmount = poolPerShare.mulUint128(approvedShares, MathLib.Rounding.Down);
        uint128 assetAmount = _intoAssetAmount(USDC, poolAmount);

        shareClass.requestRedeem(poolId, scId, redeemShares, investor, USDC);
        shareClass.approveRedeems(poolId, scId, USDC, _nowRedeem(USDC), approvedShares, _pricePoolPerAsset(USDC));

        assertEq(_nowRevoke(USDC), 1);

        (uint128 revokedShares, uint128 revokedAssets, uint128 revokedPool) =
            shareClass.revokeShares(poolId, scId, USDC, _nowRevoke(USDC), poolPerShare);
        assertEq(approvedShares, revokedShares, "revoked share amount mismatch");
        assertEq(assetAmount, revokedAssets, "revoked asset amount mismatch");
        assertEq(poolAmount, revokedPool, "revoked pool amount mismatch");

        assertEq(_nowRevoke(USDC), 2);
    }

    function testClaimRedeemZeroApproved() public {
        shareClass.requestRedeem(poolId, scId, 1, investor, USDC);
        shareClass.requestRedeem(poolId, scId, 10, bytes32("investorOther"), USDC);
        shareClass.approveRedeems(poolId, scId, USDC, _nowRedeem(USDC), 1, _pricePoolPerAsset(USDC));
        shareClass.revokeShares(poolId, scId, USDC, _nowRevoke(USDC), d18(1));

        vm.expectEmit();
        emit IShareClassManager.ClaimRedeem(poolId, scId, 1, investor, USDC, 0, 1, 0, block.timestamp.toUint64());
        shareClass.claimRedeem(poolId, scId, investor, USDC);
    }

    function testClaimRedeemSingleEpoch(uint128 redeemShares_, uint128 approvedShares_, uint128 navPoolPerShare_)
        public
    {
        (uint128 redeemShares, uint128 approvedShares,, D18 poolPerShare) =
            _redeem(redeemShares_, approvedShares_, navPoolPerShare_);
        uint128 pendingShares = redeemShares - approvedShares;

        (, uint128 revokedAssets,) = shareClass.revokeShares(poolId, scId, USDC, _nowRevoke(USDC), poolPerShare);
        _assertRedeemRequestEq(USDC, investor, UserOrder(redeemShares, 1));

        vm.expectEmit();
        emit IShareClassManager.ClaimRedeem(
            poolId, scId, 1, investor, USDC, approvedShares, pendingShares, revokedAssets, block.timestamp.toUint64()
        );
        (uint128 claimedAssets, uint128 redeemedShares, uint128 cancelledShares, bool canClaimAgain) =
            shareClass.claimRedeem(poolId, scId, investor, USDC);

        assertEq(claimedAssets, revokedAssets, "payout asset amount mismatch");
        assertEq(redeemedShares, revokedAssets > 0 ? approvedShares : 0, "payment shares mismatch");
        pendingShares = revokedAssets > 0 ? redeemShares - approvedShares : redeemShares;
        _assertRedeemRequestEq(USDC, investor, UserOrder(pendingShares, 2));
        assertEq(cancelledShares, 0, "no queued cancellation");
        assertEq(canClaimAgain, false, "already claimed up to latest revoked epoch");
    }

    function testClaimRedeemSkippedEpochsNoPayout(uint8 skippedEpochs) public {
        vm.assume(skippedEpochs > 0);

        D18 navPoolPerShare = d18(1e18);
        uint128 approvedShares = 1;
        uint32 lastUpdate = _nowRedeem(USDC);

        // Other investor should eat up the single approved asset amount
        shareClass.requestRedeem(poolId, scId, 1, investor, USDC);
        shareClass.requestRedeem(poolId, scId, MAX_REQUEST_AMOUNT_SHARES, bytes32("bigPockets"), USDC);

        // Approve a few epochs without payout
        for (uint256 i = 0; i < skippedEpochs; i++) {
            shareClass.approveRedeems(poolId, scId, USDC, _nowRedeem(USDC), approvedShares, _pricePoolPerAsset(USDC));
            shareClass.revokeShares(poolId, scId, USDC, _nowRevoke(USDC), navPoolPerShare);
        }

        // Claim all epochs without expected payout due to low redeem amount
        for (uint256 i = 0; i < skippedEpochs; i++) {
            vm.expectEmit();
            emit IShareClassManager.ClaimRedeem(
                poolId, scId, lastUpdate, investor, USDC, 0, 1, 0, block.timestamp.toUint64()
            );
            (uint128 payout, uint128 payment, uint128 cancelled, bool canClaimAgain) =
                shareClass.claimRedeem(poolId, scId, investor, USDC);

            assertEq(payout, 0, "Mismatch: payout");
            assertEq(payment, 0, "Mismatch: payment");
            assertEq(cancelled, 0, "Mismatch: cancelled");
            assertEq(canClaimAgain, i < skippedEpochs - 1, "Mismatch: canClaimAgain");
            lastUpdate += 1;
            _assertRedeemRequestEq(USDC, investor, UserOrder(1, lastUpdate));
        }
    }

    function testClaimRedeemSkippedEpochsNothingRemaining(uint128 amount, uint8 skippedEpochs) public {
        vm.assume(skippedEpochs > 0);

        D18 nonZeroPrice = d18(1e18);
        uint128 redeemShares = uint128(bound(amount, MIN_REQUEST_AMOUNT_SHARES, MAX_REQUEST_AMOUNT_SHARES));

        // Other investor should eat up the single approved asset amount
        shareClass.requestRedeem(poolId, scId, redeemShares, investor, USDC);
        shareClass.approveRedeems(poolId, scId, USDC, _nowRedeem(USDC), redeemShares, nonZeroPrice);
        shareClass.revokeShares(poolId, scId, USDC, _nowRevoke(USDC), nonZeroPrice);

        // Request redeem with another investors to enable approvals after first epoch
        shareClass.requestRedeem(poolId, scId, MAX_REQUEST_AMOUNT_USDC, bytes32("bigPockets"), USDC);

        // Approve more epochs which should all be skipped when investor claims first epoch
        for (uint256 i = 0; i < skippedEpochs; i++) {
            shareClass.approveRedeems(poolId, scId, USDC, _nowRedeem(USDC), 1, nonZeroPrice);
            shareClass.revokeShares(poolId, scId, USDC, _nowRevoke(USDC), nonZeroPrice);
        }

        // Expect only single claim to be required
        (uint128 payout, uint128 payment, uint128 cancelled, bool canClaimAgain) =
            shareClass.claimRedeem(poolId, scId, investor, USDC);

        assertNotEq(payout, 0, "Mismatch: payout");
        assertEq(payment, redeemShares, "Mismatch: payment");
        assertEq(cancelled, 0, "Mismatch: cancelled");
        assertEq(canClaimAgain, false, "Mismatch: canClaimAgain");
        _assertRedeemRequestEq(USDC, investor, UserOrder(0, 2 + uint32(skippedEpochs)));
    }

    function testClaimRedeemManyEpochs(uint128 navPoolPerShare_, uint128 totalRedeemShares_, uint8 epochs) public {
        D18 poolPerShare = d18(uint128(bound(navPoolPerShare_, 1e15, type(uint128).max / 1e18)));
        epochs = uint8(bound(epochs, 3, 50));
        uint128 totalRedeemShares =
            uint128(bound(totalRedeemShares_, MIN_REQUEST_AMOUNT_SHARES, MAX_REQUEST_AMOUNT_SHARES));
        vm.assume(totalRedeemShares % epochs == 0);

        uint128 epochApprovedShares = totalRedeemShares / epochs;
        uint128 totalAssets = 0;
        uint128 totalPayment = 0;
        uint128 totalPayout = 0;

        shareClass.requestRedeem(poolId, scId, totalRedeemShares, investor, USDC);

        // Approve + revoke shares for each epoch
        for (uint256 i = 0; i < epochs; i++) {
            shareClass.approveRedeems(
                poolId, scId, USDC, _nowRedeem(USDC), epochApprovedShares, _pricePoolPerAsset(USDC)
            );

            (uint128 revokedShares, uint128 revokedAssetAmount,) =
                shareClass.revokeShares(poolId, scId, USDC, _nowRevoke(USDC), poolPerShare);
            totalAssets += revokedAssetAmount;
            assertEq(revokedShares, epochApprovedShares, "Mismatch: revoked shares");
        }

        assertEq(shareClass.maxRedeemClaims(scId, investor, USDC), epochs);

        for (uint256 i = 0; i < epochs; i++) {
            (uint128 payout, uint128 payment, uint128 cancelled, bool canClaimAgain) =
                shareClass.claimRedeem(poolId, scId, investor, USDC);

            totalPayout += payout;
            totalPayment += payment;
            assertEq(cancelled, 0, "Mismatch: cancelled");
            assertEq(payment, epochApprovedShares, "Mismatch: payment");
            assertEq(canClaimAgain, i < epochs - 1, "Mismatch: canClaimAgain - all claimed");
        }

        assertEq(totalPayment, totalRedeemShares, "Mismatch: Total payment");
        assertEq(totalPayout, totalAssets, "Mismatch: Total payout");

        _assertRedeemRequestEq(USDC, investor, UserOrder(0, epochs + 1));
    }

    function testQueuedRedeemWithoutCancellation(uint128 redeemShares) public {
        redeemShares = uint128(bound(redeemShares, MIN_REQUEST_AMOUNT_SHARES, MAX_REQUEST_AMOUNT_SHARES / 3));
        D18 poolPerShare = d18(1, 1);
        uint128 poolAmount = poolPerShare.mulUint128(redeemShares, MathLib.Rounding.Down);
        uint128 claimedAssetAmount = _intoAssetAmount(USDC, poolAmount);
        uint128 approvedShares = redeemShares;
        uint128 pendingShareAmount = 0;
        uint128 queuedAmount = 0;
        uint32 epochId = 1;

        // Initial deposit request
        _assertQueuedRedeemRequestEq(USDC, investor, QueuedOrder(false, queuedAmount));
        shareClass.requestRedeem(poolId, scId, redeemShares, investor, USDC);
        _assertRedeemRequestEq(USDC, investor, UserOrder(redeemShares, epochId));
        assertEq(shareClass.pendingRedeem(scId, USDC), redeemShares);
        shareClass.approveRedeems(poolId, scId, USDC, _nowRedeem(USDC), redeemShares, _pricePoolPerAsset(USDC));
        assertEq(shareClass.pendingRedeem(scId, USDC), 0);
        epochId = 2;

        // Expect queued increment due to approval
        queuedAmount += redeemShares;
        vm.expectEmit();
        emit IShareClassManager.UpdateRedeemRequest(
            poolId, scId, USDC, epochId, investor, approvedShares, pendingShareAmount, queuedAmount, false
        );
        shareClass.requestRedeem(poolId, scId, redeemShares, investor, USDC);
        _assertRedeemRequestEq(USDC, investor, UserOrder(queuedAmount, epochId - 1));
        assertEq(shareClass.pendingRedeem(scId, USDC), 0);
        _assertQueuedRedeemRequestEq(USDC, investor, QueuedOrder(false, queuedAmount));
        _assertQueuedDepositRequestEq(USDC, investor, QueuedOrder(false, 0));

        // Expect queued increment due to approval
        queuedAmount += redeemShares;
        vm.expectEmit();
        emit IShareClassManager.UpdateRedeemRequest(
            poolId, scId, USDC, epochId, investor, redeemShares, 0, queuedAmount, false
        );
        shareClass.requestRedeem(poolId, scId, redeemShares, investor, USDC);
        _assertQueuedRedeemRequestEq(USDC, investor, QueuedOrder(false, queuedAmount));

        // Issue shares + claim -> expect queued to move to pending
        shareClass.revokeShares(poolId, scId, USDC, _nowRevoke(USDC), poolPerShare);
        pendingShareAmount = queuedAmount;
        vm.expectEmit();
        emit IShareClassManager.ClaimRedeem(
            poolId, scId, 1, investor, USDC, redeemShares, 0, claimedAssetAmount, block.timestamp.toUint64()
        );
        emit IShareClassManager.UpdateRedeemRequest(
            poolId, scId, USDC, epochId, investor, pendingShareAmount, pendingShareAmount, 0, false
        );
        shareClass.claimRedeem(poolId, scId, investor, USDC);

        _assertRedeemRequestEq(USDC, investor, UserOrder(pendingShareAmount, epochId));
        assertEq(shareClass.pendingRedeem(scId, USDC), pendingShareAmount, "pending redeem mismatch");
        _assertQueuedRedeemRequestEq(USDC, investor, QueuedOrder(false, 0));
        _assertQueuedDepositRequestEq(USDC, investor, QueuedOrder(false, 0));
    }

    function testQueuedRedeemWithNonEmptyQueuedCancellation(uint128 redeemShares) public {
        vm.assume(redeemShares % 2 == 0);
        redeemShares = uint128(bound(redeemShares, MIN_REQUEST_AMOUNT_SHARES, MAX_REQUEST_AMOUNT_SHARES / 2));
        D18 poolPerShare = d18(1, 1);
        uint128 approvedShares = redeemShares / 4;
        uint128 pendingShareAmount = redeemShares - approvedShares;
        uint128 poolAmount = poolPerShare.mulUint128(approvedShares, MathLib.Rounding.Down);
        uint128 revokedAssetAmount = _intoAssetAmount(USDC, poolAmount);
        uint128 queuedAmount = 0;
        uint32 epochId = 1;

        // Initial deposit request
        shareClass.requestRedeem(poolId, scId, redeemShares, investor, USDC);
        shareClass.approveRedeems(poolId, scId, USDC, _nowRedeem(USDC), approvedShares, _pricePoolPerAsset(USDC));
        epochId = 2;

        // Expect queued increment due to approval
        queuedAmount += redeemShares;
        shareClass.requestRedeem(poolId, scId, redeemShares, investor, USDC);
        vm.expectEmit();
        emit IShareClassManager.UpdateRedeemRequest(
            poolId, scId, USDC, epochId, investor, redeemShares, pendingShareAmount, queuedAmount, true
        );
        (uint128 cancelledPending) = shareClass.cancelRedeemRequest(poolId, scId, investor, USDC);
        assertEq(cancelledPending, 0, "Cancellation queued");

        // Expect revert due to queued cancellation
        vm.expectRevert(abi.encodeWithSelector(IShareClassManager.CancellationQueued.selector));
        shareClass.requestRedeem(poolId, scId, 1, investor, USDC);
        vm.expectRevert(abi.encodeWithSelector(IShareClassManager.CancellationQueued.selector));
        shareClass.cancelRedeemRequest(poolId, scId, investor, USDC);

        // Issue shares + claim -> expect cancel fulfillment
        shareClass.revokeShares(poolId, scId, USDC, _nowRevoke(USDC), poolPerShare);
        vm.expectEmit();
        emit IShareClassManager.ClaimRedeem(
            poolId,
            scId,
            1,
            investor,
            USDC,
            approvedShares,
            pendingShareAmount,
            revokedAssetAmount,
            block.timestamp.toUint64()
        );
        emit IShareClassManager.UpdateRedeemRequest(poolId, scId, USDC, epochId, investor, 0, 0, 0, false);
        (uint128 claimedAssetAmount, uint128 claimedShareAmount, uint128 cancelledTotal, bool canClaimAgain) =
            shareClass.claimRedeem(poolId, scId, investor, USDC);
        assertEq(claimedAssetAmount, revokedAssetAmount, "Claimed asset amount mismatch");
        assertEq(claimedShareAmount, approvedShares, "Claimed share amount mismatch");
        assertEq(cancelledTotal, pendingShareAmount + queuedAmount, "Cancelled amount mismatch");
        assertEq(canClaimAgain, false, "Can claim again mismatch");

        _assertRedeemRequestEq(USDC, investor, UserOrder(0, epochId));
        assertEq(shareClass.pendingRedeem(scId, USDC), 0, "Pending deposit mismatch");
        _assertQueuedRedeemRequestEq(USDC, investor, QueuedOrder(false, 0));
    }

    function testQueuedRedeemWithEmptyQueuedCancellation(uint128 redeemShares) public {
        vm.assume(redeemShares % 2 == 0);
        redeemShares = uint128(bound(redeemShares, MIN_REQUEST_AMOUNT_SHARES, MAX_REQUEST_AMOUNT_SHARES / 2));
        D18 poolPerShare = d18(1, 1);
        uint128 approvedShares = redeemShares / 4;
        uint128 pendingShareAmount = redeemShares - approvedShares;
        uint128 poolAmount = poolPerShare.mulUint128(approvedShares, MathLib.Rounding.Down);
        uint128 revokedAssetAmount = _intoAssetAmount(USDC, poolAmount);
        uint32 epochId = 1;

        // Initial redeem request
        shareClass.requestRedeem(poolId, scId, redeemShares, investor, USDC);
        shareClass.approveRedeems(poolId, scId, USDC, _nowRedeem(USDC), approvedShares, _pricePoolPerAsset(USDC));
        epochId = 2;

        // Expect queued increment due to approval
        vm.expectEmit();
        emit IShareClassManager.UpdateRedeemRequest(
            poolId, scId, USDC, epochId, investor, redeemShares, pendingShareAmount, 0, true
        );
        (uint128 cancelledPending) = shareClass.cancelRedeemRequest(poolId, scId, investor, USDC);
        assertEq(cancelledPending, 0, "Cancellation queued");

        // Issue shares + claim -> expect cancel fulfillment
        shareClass.revokeShares(poolId, scId, USDC, _nowRevoke(USDC), poolPerShare);
        vm.expectEmit();
        emit IShareClassManager.ClaimRedeem(
            poolId,
            scId,
            1,
            investor,
            USDC,
            approvedShares,
            pendingShareAmount,
            revokedAssetAmount,
            block.timestamp.toUint64()
        );
        emit IShareClassManager.UpdateRedeemRequest(poolId, scId, USDC, epochId, investor, 0, 0, 0, false);
        (uint128 claimedAssetAmount, uint128 claimedShareAmount, uint128 cancelledTotal, bool canClaimAgain) =
            shareClass.claimRedeem(poolId, scId, investor, USDC);
        assertEq(claimedAssetAmount, revokedAssetAmount, "Claimed share amount mismatch");
        assertEq(claimedShareAmount, approvedShares, "Claimed asset amount mismatch");
        assertEq(cancelledTotal, pendingShareAmount, "Cancelled amount mismatch");
        assertEq(canClaimAgain, false, "Can claim again mismatch");

        _assertRedeemRequestEq(USDC, investor, UserOrder(0, epochId));
        assertEq(shareClass.pendingRedeem(scId, USDC), 0, "Pending redeem mismatch");
        _assertQueuedRedeemRequestEq(USDC, investor, QueuedOrder(false, 0));
    }

    function testForceCancelRedeemRequestZeroPending() public {
        shareClass.cancelRedeemRequest(poolId, scId, investor, USDC);

        vm.expectEmit();
        emit IShareClassManager.ForceCancelRedeemRequest(poolId, scId, USDC, investor, 0);
        uint128 cancelledAmount = shareClass.forceCancelRedeemRequest(poolId, scId, investor, USDC);

        assertEq(cancelledAmount, 0, "Cancelled amount should be zero");
        assertEq(
            shareClass.cancelledRedeemRequestFlag(scId, USDC, investor), false, "Cancellation flag should be reset"
        );

        // Verify the investor can make new requests after force cancellation
        shareClass.requestRedeem(poolId, scId, 1, investor, USDC);
        assertEq(shareClass.pendingRedeem(scId, USDC), 1, "Should be able to make new redeems after force cancel");
    }

    function testForceCancelRedeemRequestNonZeroPending(uint128 redeemAmount, uint128 approvedAmount) public {
        _mockTotalIssuance(MAX_REQUEST_AMOUNT_SHARES);
        redeemAmount = uint128(bound(redeemAmount, MIN_REQUEST_AMOUNT_SHARES + 1, MAX_REQUEST_AMOUNT_SHARES));
        approvedAmount = uint128(bound(approvedAmount, MIN_REQUEST_AMOUNT_SHARES, redeemAmount - 1));
        uint128 forceCancelAmount = redeemAmount - approvedAmount;

        // Set cancelledRedeemRequestFlag to true
        shareClass.cancelRedeemRequest(poolId, scId, investor, USDC);

        // Submit a redeem request, which will be applied since pending is zero
        shareClass.requestRedeem(poolId, scId, redeemAmount, investor, USDC);
        shareClass.approveRedeems(poolId, scId, USDC, _nowRedeem(USDC), approvedAmount, _pricePoolPerAsset(USDC));
        shareClass.revokeShares(poolId, scId, USDC, _nowRevoke(USDC), d18(1, 1));

        // Claim redeem to enable force cancel
        shareClass.claimRedeem(poolId, scId, investor, USDC);
        _assertRedeemRequestEq(USDC, investor, UserOrder(forceCancelAmount, _nowRedeem(USDC)));

        vm.expectEmit();
        emit IShareClassManager.ForceCancelRedeemRequest(poolId, scId, USDC, investor, forceCancelAmount);
        uint128 cancelledAmount = shareClass.forceCancelRedeemRequest(poolId, scId, investor, USDC);

        // Verify post force cancel cleanup
        assertEq(cancelledAmount, forceCancelAmount, "Force cancelled mismatch");
        assertEq(
            shareClass.cancelledRedeemRequestFlag(scId, USDC, investor), false, "Cancellation flag should be reset"
        );
        assertEq(shareClass.pendingRedeem(scId, USDC), 0, "Pending redeem should be zero after force cancel");
        _assertRedeemRequestEq(USDC, investor, UserOrder(0, 0));

        // Verify the investor can make new requests after force cancellation
        shareClass.requestRedeem(poolId, scId, redeemAmount, investor, USDC);
        assertEq(
            shareClass.pendingRedeem(scId, USDC), redeemAmount, "Should be able to make new redeems after force cancel"
        );
    }
}

///@dev Contains all tests which require transient storage to reset between calls
contract ShareClassManagerDepositRedeem is ShareClassManagerBaseTest {
    using MathLib for *;

    function testDepositsWithRedeemsFullFlow(
        uint128 navPerShare_,
        uint128 depositRequestUsdc,
        uint128 redeemRequestShares,
        uint128 depositApprovedUsdc,
        uint128 redeemApprovedShares
    ) public {
        D18 navPerShareDeposit = d18(uint128(bound(navPerShare_, 1e10, type(uint128).max / 1e18)));
        D18 navPerShareRedeem = d18(uint128(bound(navPerShare_, 1e10, navPerShareDeposit.inner())));
        uint128 shares = navPerShareDeposit.reciprocalMulUint128(
            _intoPoolAmount(USDC, MAX_REQUEST_AMOUNT_USDC), MathLib.Rounding.Down
        );
        depositRequestUsdc = uint128(bound(depositRequestUsdc, MIN_REQUEST_AMOUNT_USDC, MAX_REQUEST_AMOUNT_USDC));
        redeemRequestShares = uint128(bound(redeemRequestShares, MIN_REQUEST_AMOUNT_SHARES, shares));
        depositApprovedUsdc = uint128(bound(depositRequestUsdc, MIN_REQUEST_AMOUNT_USDC, depositRequestUsdc));
        redeemApprovedShares = uint128(bound(redeemRequestShares, MIN_REQUEST_AMOUNT_SHARES, redeemRequestShares));

        // Step 1: Do initial deposit flow with 100% deposit approval rate to add sufficient shares for later redemption
        uint32 epochId = 1;
        shareClass.requestDeposit(poolId, scId, MAX_REQUEST_AMOUNT_USDC, investor, USDC);
        shareClass.approveDeposits(poolId, scId, USDC, epochId, MAX_REQUEST_AMOUNT_USDC, _pricePoolPerAsset(USDC));
        shareClass.issueShares(poolId, scId, USDC, epochId, navPerShareDeposit);
        _assertEpochInvestAmountsEq(
            USDC,
            epochId,
            EpochInvestAmounts(
                MAX_REQUEST_AMOUNT_USDC,
                MAX_REQUEST_AMOUNT_USDC,
                _intoPoolAmount(USDC, MAX_REQUEST_AMOUNT_USDC),
                _pricePoolPerAsset(USDC),
                navPerShareDeposit,
                block.timestamp.toUint64()
            )
        );
        shareClass.claimDeposit(poolId, scId, investor, USDC);

        epochId += 1;
        _assertDepositRequestEq(USDC, investor, UserOrder(0, epochId));

        // Step 2a: Deposit + redeem at same
        shareClass.requestDeposit(poolId, scId, depositRequestUsdc, investor, USDC);
        shareClass.requestRedeem(poolId, scId, redeemRequestShares, investor, USDC);
        _assertDepositRequestEq(USDC, investor, UserOrder(depositRequestUsdc, epochId));
        _assertRedeemRequestEq(USDC, investor, UserOrder(redeemRequestShares, epochId - 1));

        // Step 2b: Approve deposits
        shareClass.approveDeposits(poolId, scId, USDC, epochId, depositApprovedUsdc, _pricePoolPerAsset(USDC));

        // Step 2c: Approve redeems
        shareClass.approveRedeems(poolId, scId, USDC, epochId - 1, redeemApprovedShares, _pricePoolPerAsset(USDC));
        _assertDepositRequestEq(USDC, investor, UserOrder(depositRequestUsdc, epochId));
        _assertRedeemRequestEq(USDC, investor, UserOrder(redeemRequestShares, epochId - 1));

        // Step 2d: Issue shares
        shareClass.issueShares(poolId, scId, USDC, epochId, navPerShareDeposit);
        uint128 depositIssuedShares =
            navPerShareDeposit.reciprocalMulUint128(_intoPoolAmount(USDC, depositRequestUsdc), MathLib.Rounding.Down);
        shares += depositIssuedShares;

        // Step 2e: Revoke shares
        shareClass.revokeShares(poolId, scId, USDC, epochId - 1, navPerShareRedeem);
        shares -= redeemApprovedShares;
        (, D18 navPerShare) = shareClass.metrics(scId);
        assertEq(navPerShare.inner(), 0, "Metrics nav should only be set in updateShareClass");

        // Step 2f: Claim deposit and redeem
        epochId += 1;
        (uint128 depositPayout, uint128 depositPayment,,) = shareClass.claimDeposit(poolId, scId, investor, USDC);
        (, uint128 redeemPayment,,) = shareClass.claimRedeem(poolId, scId, investor, USDC);

        uint128 pendingDeposit = depositRequestUsdc - depositApprovedUsdc;
        assertEq(depositPayment, depositApprovedUsdc, "Mismatch in deposit payment");
        assertEq(depositPayout, depositIssuedShares, "Mismatch in deposit payout");
        _assertDepositRequestEq(USDC, investor, UserOrder(pendingDeposit, epochId));

        uint128 pendingRedeem = redeemRequestShares - redeemApprovedShares;
        assertEq(redeemPayment, redeemApprovedShares, "Mismatch in redeem payment");
        _assertRedeemRequestEq(USDC, investor, UserOrder(pendingRedeem, epochId - 1));
    }
}

///@dev Contains all deposit tests which deal with rounding edge cases
contract ShareClassManagerRoundingEdgeCasesDeposit is ShareClassManagerBaseTest {
    using MathLib for *;

    uint128 constant MIN_REQUEST_AMOUNT_OTHER_STABLE = DENO_OTHER_STABLE;
    uint128 constant MAX_REQUEST_AMOUNT_OTHER_STABLE = 1e24;
    bytes32 constant INVESTOR_A = bytes32("investorA");
    bytes32 constant INVESTOR_B = bytes32("investorB");
    bytes32 constant INVESTOR_C = bytes32("investorC");

    function _approveAllDepositsAndIssue(uint128 approvedAssetAmount, D18 navPerShare) private {
        shareClass.approveDeposits(
            poolId, scId, OTHER_STABLE, _nowDeposit(OTHER_STABLE), approvedAssetAmount, _pricePoolPerAsset(OTHER_STABLE)
        );
        shareClass.issueShares(poolId, scId, OTHER_STABLE, _nowIssue(OTHER_STABLE), navPerShare);
    }

    /// @dev Investors cannot claim the single issued share atom (one of smallest denomination of share) but still pay
    function testClaimDepositSingleShareAtom() public {
        uint128 approvedAssetAmount = DENO_OTHER_STABLE;
        uint128 issuedShares = 1;
        uint128 depositAmountA = 1;
        uint128 depositAmountB = approvedAssetAmount - depositAmountA;
        D18 navPerShare = d18(_intoPoolAmount(OTHER_STABLE, approvedAssetAmount), issuedShares);

        shareClass.requestDeposit(poolId, scId, depositAmountA, INVESTOR_A, OTHER_STABLE);
        shareClass.requestDeposit(poolId, scId, depositAmountB, INVESTOR_B, OTHER_STABLE);
        _approveAllDepositsAndIssue(approvedAssetAmount, navPerShare);

        (uint128 claimedA, uint128 paymentA, uint128 cancelledA,) =
            shareClass.claimDeposit(poolId, scId, INVESTOR_A, OTHER_STABLE);
        (uint128 claimedB, uint128 paymentB, uint128 cancelledB,) =
            shareClass.claimDeposit(poolId, scId, INVESTOR_B, OTHER_STABLE);

        assertEq(claimedA, claimedB, "Claimed shares should be equal");
        assertEq(claimedA + claimedB + 1, issuedShares, "System should have 1 share class token atom surplus");
        assertEq(paymentA, depositAmountA, "Payment A should never be zero");
        assertEq(paymentB, depositAmountB, "Payment B should never be zero");
        assertEq(cancelledA + cancelledB, 0, "No queued cancellation");
        assertEq(shareClass.pendingDeposit(scId, OTHER_STABLE), 0, "Pending deposit should be zero");

        _assertDepositRequestEq(OTHER_STABLE, INVESTOR_A, UserOrder(0, 2));
        _assertDepositRequestEq(OTHER_STABLE, INVESTOR_B, UserOrder(0, 2));
    }

    /// @dev Investors can claim 50% rounded down of an uneven number of shares => 1 share atom surplus in system
    function testClaimDepositEvenInvestorsUnevenClaimable() public {
        uint128 approvedAssetAmount = 100 * DENO_OTHER_STABLE;
        uint128 issuedShares = 11;
        uint128 depositAmountA = 49 * approvedAssetAmount / 100;
        uint128 depositAmountB = 51 * approvedAssetAmount / 100;
        D18 navPerShare = d18(_intoPoolAmount(OTHER_STABLE, approvedAssetAmount), issuedShares);

        shareClass.requestDeposit(poolId, scId, depositAmountA, INVESTOR_A, OTHER_STABLE);
        shareClass.requestDeposit(poolId, scId, depositAmountB, INVESTOR_B, OTHER_STABLE);
        _approveAllDepositsAndIssue(approvedAssetAmount, navPerShare);

        (uint128 claimedA, uint128 paymentA, uint128 cancelledA,) =
            shareClass.claimDeposit(poolId, scId, INVESTOR_A, OTHER_STABLE);
        (uint128 claimedB, uint128 paymentB, uint128 cancelledB,) =
            shareClass.claimDeposit(poolId, scId, INVESTOR_B, OTHER_STABLE);

        assertEq(claimedA, claimedB, "Claimed shares should be equal");
        assertEq(claimedA + claimedB + 1, issuedShares, "System should have 1 share class token atom surplus");
        assertEq(paymentA, depositAmountA, "Payment A should never be zero");
        assertEq(paymentB, depositAmountB, "Payment B should never be zero");
        assertEq(cancelledA + cancelledB, 0, "No queued cancellation");
    }

    /// @dev Investors can claim 1/3 of an even number of shares => 1 share atom surplus in system
    function testClaimDepositUnevenInvestorsEvenClaimable() public {
        uint128 approvedAssetAmount = 100 * DENO_OTHER_STABLE;
        uint128 issuedShares = 10;
        uint128 depositAmountA = 30 * approvedAssetAmount / 100;
        uint128 depositAmountB = 31 * approvedAssetAmount / 100;
        uint128 depositAmountC = 39 * approvedAssetAmount / 100;
        D18 navPerShare = d18(_intoPoolAmount(OTHER_STABLE, approvedAssetAmount), issuedShares);

        shareClass.requestDeposit(poolId, scId, depositAmountA, INVESTOR_A, OTHER_STABLE);
        shareClass.requestDeposit(poolId, scId, depositAmountB, INVESTOR_B, OTHER_STABLE);
        shareClass.requestDeposit(poolId, scId, depositAmountC, INVESTOR_C, OTHER_STABLE);
        _approveAllDepositsAndIssue(approvedAssetAmount, navPerShare);

        (uint128 claimedA, uint128 paymentA, uint128 cancelledA,) =
            shareClass.claimDeposit(poolId, scId, INVESTOR_A, OTHER_STABLE);
        (uint128 claimedB, uint128 paymentB, uint128 cancelledB,) =
            shareClass.claimDeposit(poolId, scId, INVESTOR_B, OTHER_STABLE);
        (uint128 claimedC, uint128 paymentC, uint128 cancelledC,) =
            shareClass.claimDeposit(poolId, scId, INVESTOR_C, OTHER_STABLE);

        assertEq(claimedA, claimedB, "Claimed shares should be equal");
        assertEq(claimedB, claimedC, "Claimed shares should be equal");
        assertEq(
            claimedA + claimedB + claimedC + 1, issuedShares, "System should have 1 share class token atom surplus"
        );
        assertEq(paymentA, depositAmountA, "Payment A should never be zero");
        assertEq(paymentB, depositAmountB, "Payment B should never be zero");
        assertEq(paymentC, depositAmountC, "Payment C should never be zero");
        assertEq(cancelledA + cancelledB + cancelledC, 0, "No queued cancellation");
    }

    /// @dev Proves that for any deposit request, the difference between payment calculated with
    /// rounding down (actual) vs rounding up (theoretical) is at most 1 atom
    function testPaymentDiffRoundedDownVsUpAtMostOne(
        uint128 depositAmountA_,
        uint128 depositAmountB_,
        uint128 approvalRatio_
    ) public {
        // Bound deposit amounts to reasonable ranges
        depositAmountA_ =
            uint128(bound(depositAmountA_, MIN_REQUEST_AMOUNT_OTHER_STABLE, MAX_REQUEST_AMOUNT_OTHER_STABLE / 2));
        depositAmountB_ =
            uint128(bound(depositAmountB_, MIN_REQUEST_AMOUNT_OTHER_STABLE, MAX_REQUEST_AMOUNT_OTHER_STABLE / 2));
        approvalRatio_ = uint128(bound(approvalRatio_, 1, 100));
        uint128 depositAmountA = depositAmountA_;
        uint128 depositAmountB = depositAmountB_;
        uint128 totalDeposit = depositAmountA + depositAmountB;
        uint128 approvedAssetAmount =
            (totalDeposit * approvalRatio_ / 100).max(MIN_REQUEST_AMOUNT_OTHER_STABLE).toUint128();
        uint128 issuedShares = 100 * DENO_POOL;
        D18 navPerShare = d18(_intoPoolAmount(OTHER_STABLE, approvedAssetAmount), issuedShares);

        shareClass.requestDeposit(poolId, scId, depositAmountA, INVESTOR_A, OTHER_STABLE);
        shareClass.requestDeposit(poolId, scId, depositAmountB, INVESTOR_B, OTHER_STABLE);
        _approveAllDepositsAndIssue(approvedAssetAmount, issuedShares, navPerShare);

        (uint128 claimedSharesA, uint128 paymentAssetA,,) =
            shareClass.claimDeposit(poolId, scId, INVESTOR_A, OTHER_STABLE);
        (uint128 claimedSharesB, uint128 paymentAssetB,,) =
            shareClass.claimDeposit(poolId, scId, INVESTOR_B, OTHER_STABLE);

        // Calculate theoretical payments with rounding up
        uint128 paymentAssetARoundedUp =
            depositAmountA.mulDiv(approvedAssetAmount, totalDeposit, MathLib.Rounding.Up).toUint128();
        uint128 paymentAssetBRoundedUp =
            depositAmountB.mulDiv(approvedAssetAmount, totalDeposit, MathLib.Rounding.Up).toUint128();

        // Assert that the difference between rounded down and rounded up payment is at most 1
        assertApproxEqAbs(paymentAssetARoundedUp, paymentAssetA, 1, "Investor A payment diff should be at most 1");
        assertApproxEqAbs(paymentAssetBRoundedUp, paymentAssetB, 1, "Investor B payment diff should be at most 1");

        // Assert that the sum of payments equals the total approved amount (or is off by at most 1)
        assertApproxEqAbs(
            paymentAssetA + paymentAssetB,
            approvedAssetAmount,
            1,
            "Sum of actual payments should not exceed approvedAmount with at most 1 delta"
        );

        // The sum of rounded-up payments might exceed the approved amount by at most the number of investors
        assertApproxEqAbs(
            paymentAssetARoundedUp + paymentAssetBRoundedUp,
            approvedAssetAmount,
            2,
            "Sum of rounded-up payments should not exceed approvedAmount + 2"
        );

        // Verify that the total shares issued matches the sum of claimed shares (accounting for dust)
        uint128 totalClaimedShares = claimedSharesA + claimedSharesB;
        assertApproxEqAbs(issuedShares, totalClaimedShares, 1e8 + 1, "Share dust should be at most 1e8");
    }

    /// @dev One investor pays nothing despite having non-zero pending amount, while the other claims almost all shares.
    ///
    /// Proves that it is possible for a deposit > 1 to pay (and receive) nothing. Since
    /// `testPaymentDiffRoundedDownVsUpAtMostOne` proves that the difference between rounded up and rounded down payment
    /// is at most 1, this test also proves that even if we reduced deposits by the rounded up payment, they could get
    /// stuck for many epochs if the deposit amount is "dust" and there is at least one other large deposit processed
    /// in the same epoch(s)
    function testInvestorPaysNothingOtherClaimsAlmostAll() public {
        uint128 depositAmountA = 100;
        uint128 depositAmountB = 1000 * DENO_OTHER_STABLE;
        uint128 totalDeposit = depositAmountA + depositAmountB;

        // Approve slightly less than the total deposit (by exactly 1 unit)
        uint128 approvedAssetAmount = (totalDeposit - depositAmountA) / depositAmountA;
        uint128 issuedShares = 100 * DENO_POOL;
        D18 navPerShare = d18(_intoPoolAmount(OTHER_STABLE, approvedAssetAmount), issuedShares);
        assertEq(navPerShare.raw(), 1e15, "d18(1e18, 1e20) = 1e16");

        shareClass.requestDeposit(poolId, scId, depositAmountA, INVESTOR_A, OTHER_STABLE);
        shareClass.requestDeposit(poolId, scId, depositAmountB, INVESTOR_B, OTHER_STABLE);
        _approveAllDepositsAndIssue(approvedAssetAmount, issuedShares, navPerShare);

        (uint128 claimedSharesA, uint128 paymentAssetA,,) =
            shareClass.claimDeposit(poolId, scId, INVESTOR_A, OTHER_STABLE);
        (uint128 claimedSharesB, uint128 paymentAssetB,,) =
            shareClass.claimDeposit(poolId, scId, INVESTOR_B, OTHER_STABLE);

        // Investor A should pay nothing and get no shares
        assertEq(paymentAssetA, 0, "Investor A should pay nothing due to rounding");
        assertEq(claimedSharesA, 0, "Investor A should get no shares");
        uint128 paymentAssetARoundedUp =
            depositAmountA.mulDiv(approvedAssetAmount, totalDeposit, MathLib.Rounding.Up).toUint128();
        assertApproxEqAbs(
            paymentAssetARoundedUp, paymentAssetA, 1, "Diff between paymentA rounded up and down should be at most 1"
        );

        // Investor B should pay almost all and get almost all shares
        assertEq(
            paymentAssetB, approvedAssetAmount - 1, "Investor B should pay the entire approved amount minus 1 atom"
        );
        // NOTE: pool(payB) / navPerShare = ((1e19 - 1e4) * 1e18) / 1e15 = 1e20 - 1e7 = issuedShares - 1e7
        assertEq(claimedSharesB, issuedShares - 1e7, "Investor B should get all shares minus 1e5");

        // Check remaining state
        _assertDepositRequestEq(OTHER_STABLE, INVESTOR_A, UserOrder(depositAmountA, 2));
        _assertDepositRequestEq(OTHER_STABLE, INVESTOR_B, UserOrder(depositAmountB - paymentAssetB, 2));

        // 1e7 shares should remain unclaimed in the system
        assertEq(claimedSharesA + claimedSharesB + 1e7, issuedShares, "System should have 1 share atom surplus");
    }
}

///@dev Contains all deposit tests which deal with rounding edge cases
contract ShareClassManagerRoundingEdgeCasesRedeem is ShareClassManagerBaseTest {
    using MathLib for *;

    bytes32 constant INVESTOR_A = bytes32("investorA");
    bytes32 constant INVESTOR_B = bytes32("investorB");
    bytes32 constant INVESTOR_C = bytes32("investorC");

    uint128 constant TOTAL_ISSUANCE = 1000 * DENO_POOL;

    // 100 OTHER_STABLE = 1 POOL leads to max OTHER_STABLE precision of 100
    // NOTE: If 1 OTHER_STABLE equalled 100 POOL, max OTHER_STABLE precision would be 1
    // This originates from the price conversion which does base * exponentQuote / exponentBase
    uint128 constant MAX_OTHER_STABLE_PRECISION = OTHER_STABLE_PER_POOL;

    function setUp() public override {
        ShareClassManagerBaseTest.setUp();
    }

    function _approveAllRedeemsAndRevoke(uint128 approvedShares, uint128 expectedAssetPayout, D18 navPerShare)
        private
    {
        uint128 pendingRedeem = shareClass.pendingRedeem(scId, OTHER_STABLE);
        shareClass.approveRedeems(
            poolId, scId, OTHER_STABLE, _nowRedeem(OTHER_STABLE), approvedShares, _pricePoolPerAsset(OTHER_STABLE)
        );
        (, uint128 assetPayout,) =
            shareClass.revokeShares(poolId, scId, OTHER_STABLE, _nowRevoke(OTHER_STABLE), navPerShare);
<<<<<<< HEAD
        assertEq(_totalIssuance(), TOTAL_ISSUANCE - approvedShares, "Mismatch in expected shares");
        assertLt(shareClass.pendingRedeem(scId, OTHER_STABLE), pendingRedeem, "Pending redeem should have decreased");
=======
        assertEq(shareClass.pendingRedeem(scId, OTHER_STABLE), 0, "Pending redeem should have decreased");
>>>>>>> 1ee99a25
        assertEq(assetPayout, expectedAssetPayout, "Mismatch in expected asset payout");
    }

    /// @dev Investors cannot claim anything despite non-zero pending amounts
    function testClaimRedeemSingleAssetAtom() public {
        uint128 approvedShares = DENO_POOL / DENO_OTHER_STABLE; // 1e6
        uint128 assetPayout = 1;
        uint128 redeemAmountA = 1;
        uint128 redeemAmountB = approvedShares - redeemAmountA;
        uint128 poolPayout = _intoPoolAmount(OTHER_STABLE, assetPayout); // 1
        D18 navPerShare = d18(poolPayout, approvedShares); // = 1e18

        shareClass.requestRedeem(poolId, scId, redeemAmountA, INVESTOR_A, OTHER_STABLE);
        shareClass.requestRedeem(poolId, scId, redeemAmountB, INVESTOR_B, OTHER_STABLE);
        _approveAllRedeemsAndRevoke(approvedShares, assetPayout, navPerShare);

        (uint128 claimedA, uint128 paymentA,,) = shareClass.claimRedeem(poolId, scId, INVESTOR_A, OTHER_STABLE);
        (uint128 claimedB, uint128 paymentB,,) = shareClass.claimRedeem(poolId, scId, INVESTOR_B, OTHER_STABLE);

        assertEq(claimedA, claimedB, "Both investors should have claimed same amount");
        assertEq(claimedA + claimedB, 0, "Claimed amount should be zero for both investors");
        assertEq(paymentA, redeemAmountA, "Payment A should never be zero");
        assertEq(paymentB, redeemAmountB, "Payment B should never be zero");
        assertEq(shareClass.pendingRedeem(scId, OTHER_STABLE), 0, "Pending redeem should be zero");

        _assertRedeemRequestEq(OTHER_STABLE, INVESTOR_A, UserOrder(0, 2));
        _assertRedeemRequestEq(OTHER_STABLE, INVESTOR_B, UserOrder(0, 2));
    }

    /// @dev Investors can claim 50% rounded down of an uneven number of asset amount => asset amount surplus in
    /// system
    function testClaimRedeemEvenInvestorsUnevenClaimable() public {
        uint128 approvedShares = DENO_POOL / DENO_OTHER_STABLE;
        uint128 assetPayout = 11;
        uint128 redeemAmountA = 49 * approvedShares / 100;
        uint128 redeemAmountB = 51 * approvedShares / 100;
        uint128 poolPayout = _intoPoolAmount(OTHER_STABLE, assetPayout);
        D18 navPerShare = d18(poolPayout, approvedShares);

        shareClass.requestRedeem(poolId, scId, redeemAmountA, INVESTOR_A, OTHER_STABLE);
        shareClass.requestRedeem(poolId, scId, redeemAmountB, INVESTOR_B, OTHER_STABLE);
        _approveAllRedeemsAndRevoke(approvedShares, assetPayout, navPerShare);

        (uint128 claimedA, uint128 paymentA, uint128 cancelledA,) =
            shareClass.claimRedeem(poolId, scId, INVESTOR_A, OTHER_STABLE);
        (uint128 claimedB, uint128 paymentB, uint128 cancelledB,) =
            shareClass.claimRedeem(poolId, scId, INVESTOR_B, OTHER_STABLE);

        assertEq(claimedA, claimedB, "Claimed asset amount should be equal");
        assertEq(claimedA + claimedB + 1, assetPayout, "System should have 1 amount surplus");
        assertEq(paymentA, redeemAmountA, "Payment A should never be zero");
        assertEq(paymentB, redeemAmountB, "Payment B should never be zero");
        assertEq(shareClass.pendingRedeem(scId, OTHER_STABLE), 0, "Pending redeem should not have reset");
        assertEq(cancelledA + cancelledB, 0, "No queued cancellation");

        _assertRedeemRequestEq(OTHER_STABLE, INVESTOR_A, UserOrder(0, 2));
        _assertRedeemRequestEq(OTHER_STABLE, INVESTOR_B, UserOrder(0, 2));
    }

    /// @dev Investors can claim 50% rounded down of an uneven number of asset amount =>  asset amount surplus in
    /// system
    function testClaimRedeemUnevenInvestorsEvenClaimable() public {
        uint128 approvedShares = DENO_POOL / DENO_OTHER_STABLE;
        uint128 assetPayout = 10;
        uint128 redeemAmountA = 30 * approvedShares / 100;
        uint128 redeemAmountB = 31 * approvedShares / 100;
        uint128 redeemAmountC = 39 * approvedShares / 100;
        uint128 poolPayout = _intoPoolAmount(OTHER_STABLE, assetPayout); // 10
        D18 navPerShare = d18(poolPayout, approvedShares);

        shareClass.requestRedeem(poolId, scId, redeemAmountA, INVESTOR_A, OTHER_STABLE);
        shareClass.requestRedeem(poolId, scId, redeemAmountB, INVESTOR_B, OTHER_STABLE);
        shareClass.requestRedeem(poolId, scId, redeemAmountC, INVESTOR_C, OTHER_STABLE);
        _approveAllRedeemsAndRevoke(approvedShares, assetPayout, navPerShare);

        (uint128 claimedA, uint128 paymentA,,) = shareClass.claimRedeem(poolId, scId, INVESTOR_A, OTHER_STABLE);
        (uint128 claimedB, uint128 paymentB,,) = shareClass.claimRedeem(poolId, scId, INVESTOR_B, OTHER_STABLE);
        (uint128 claimedC, uint128 paymentC,,) = shareClass.claimRedeem(poolId, scId, INVESTOR_C, OTHER_STABLE);

        assertEq(claimedA, claimedB, "Claimed asset amount should be equal");
        assertEq(claimedB, claimedC, "Claimed asset amount should be equal");
        assertEq(claimedA + claimedB + claimedC + 1, assetPayout, "System should have 1 amount surplus");
        assertEq(paymentA, redeemAmountA, "Payment A should never be zero");
        assertEq(paymentB, redeemAmountB, "Payment B should never be zero");
        assertEq(paymentC, redeemAmountC, "Payment C should never be zero");
        assertEq(shareClass.pendingRedeem(scId, OTHER_STABLE), 0, "Pending redeem should not have reset");

        _assertRedeemRequestEq(OTHER_STABLE, INVESTOR_A, UserOrder(0, 2));
        _assertRedeemRequestEq(OTHER_STABLE, INVESTOR_B, UserOrder(0, 2));
        _assertRedeemRequestEq(OTHER_STABLE, INVESTOR_C, UserOrder(0, 2));
    }

    /// @dev Proves that for any redeem request, the difference between payment calculated with
    /// rounding down (actual) vs rounding up (theoretical) is at most 1 atom
    function testRedeemPaymentDiffRoundedDownVsUpAtMostOne(
        uint128 redeemSharesA_,
        uint128 redeemSharesB_,
        uint128 approvalRatio_,
        uint128 navPerShareValue_
    ) public {
        redeemSharesA_ = uint128(bound(redeemSharesA_, MIN_REQUEST_AMOUNT_SHARES, TOTAL_ISSUANCE / 4));
        redeemSharesB_ = uint128(bound(redeemSharesB_, MIN_REQUEST_AMOUNT_SHARES, TOTAL_ISSUANCE / 4));
        approvalRatio_ = uint128(bound(approvalRatio_, 1, 100));
        navPerShareValue_ = uint128(bound(navPerShareValue_, 1e15, 1e20));
        D18 navPerShare = d18(navPerShareValue_);
        uint128 redeemSharesA = redeemSharesA_;
        uint128 redeemSharesB = redeemSharesB_;
        uint128 totalRedeemShares = redeemSharesA + redeemSharesB;
        uint128 approvedShares = (totalRedeemShares * approvalRatio_ / 100).max(MIN_REQUEST_AMOUNT_SHARES).toUint128();
        uint128 poolPayout = navPerShare.mulUint128(approvedShares, MathLib.Rounding.Down);
        uint128 expectedAssetPayout = _intoAssetAmount(OTHER_STABLE, poolPayout);

        shareClass.requestRedeem(poolId, scId, redeemSharesA, INVESTOR_A, OTHER_STABLE);
        shareClass.requestRedeem(poolId, scId, redeemSharesB, INVESTOR_B, OTHER_STABLE);
        _approveAllRedeemsAndRevoke(approvedShares, expectedAssetPayout, navPerShare);
        (uint128 payoutAssetA, uint128 paymentSharesA,,) =
            shareClass.claimRedeem(poolId, scId, INVESTOR_A, OTHER_STABLE);
        (uint128 payoutAssetB, uint128 paymentSharesB,,) =
            shareClass.claimRedeem(poolId, scId, INVESTOR_B, OTHER_STABLE);

        // Calculate theoretical payments with rounding up
        uint128 paymentSharesARoundedUp =
            redeemSharesA.mulDiv(approvedShares, totalRedeemShares, MathLib.Rounding.Up).toUint128();
        uint128 paymentSharesBRoundedUp =
            redeemSharesB.mulDiv(approvedShares, totalRedeemShares, MathLib.Rounding.Up).toUint128();

        // Assert that the difference between rounded down and rounded up payment is at most 1
        assertApproxEqAbs(
            paymentSharesA, paymentSharesARoundedUp, 1, "Investor A share payment diff should be at most 1"
        );
        assertApproxEqAbs(
            paymentSharesB, paymentSharesBRoundedUp, 1, "Investor B share payment diff should be at most 1"
        );

        // Assert that the sum of share payments equals the total approved amount (or is off by at most 1)
        assertApproxEqAbs(
            paymentSharesA + paymentSharesB,
            approvedShares,
            1,
            "Sum of actual share payments should be approvedShares at most 1 delta"
        );

        // The sum of rounded-up payments might exceed the approved amount by at most the number of investors
        assertApproxEqAbs(
            paymentSharesARoundedUp + paymentSharesBRoundedUp,
            approvedShares,
            2,
            "Sum of rounded-up payments should not exceed approvedShares + 2"
        );

        // Verify that the total assets paid out match the sum of claimed assets (accounting for dust)
        uint128 totalPaidOutAssets = payoutAssetA + payoutAssetB;
        assertApproxEqAbs(
            totalPaidOutAssets,
            expectedAssetPayout,
            2, // Allow for precision loss due to asset conversion
            "Asset payout dust should be at most 2"
        );
    }
}

///@dev Contains all tests which are expected to revert
contract ShareClassManagerRevertsTest is ShareClassManagerBaseTest {
    using MathLib for uint128;

    ShareClassId wrongShareClassId = ShareClassId.wrap(bytes16((uint128(POOL_ID) << 64) + 42));
    address unauthorized = makeAddr("unauthorizedAddress");
    uint32 epochId = 1;

    function testRequestDepositWrongShareClassId() public {
        vm.expectRevert(abi.encodeWithSelector(IShareClassManager.ShareClassNotFound.selector));
        shareClass.requestDeposit(poolId, wrongShareClassId, 1, investor, USDC);

        vm.expectRevert(IAuth.NotAuthorized.selector);
        vm.prank(unauthorized);
        shareClass.requestDeposit(poolId, wrongShareClassId, 1, investor, USDC);
    }

    function testCancelRequestDepositWrongShareClassId() public {
        vm.expectRevert(abi.encodeWithSelector(IShareClassManager.ShareClassNotFound.selector));
        shareClass.cancelDepositRequest(poolId, wrongShareClassId, investor, USDC);

        vm.expectRevert(IAuth.NotAuthorized.selector);
        vm.prank(unauthorized);
        shareClass.cancelDepositRequest(poolId, wrongShareClassId, investor, USDC);
    }

    function testRequestRedeemWrongShareClassId() public {
        vm.expectRevert(abi.encodeWithSelector(IShareClassManager.ShareClassNotFound.selector));
        shareClass.requestRedeem(poolId, wrongShareClassId, 1, investor, USDC);

        vm.expectRevert(IAuth.NotAuthorized.selector);
        vm.prank(unauthorized);
        shareClass.requestRedeem(poolId, wrongShareClassId, 1, investor, USDC);
    }

    function testCancelRedeemRequestWrongShareClassId() public {
        vm.expectRevert(abi.encodeWithSelector(IShareClassManager.ShareClassNotFound.selector));
        shareClass.cancelRedeemRequest(poolId, wrongShareClassId, investor, USDC);

        vm.expectRevert(IAuth.NotAuthorized.selector);
        vm.prank(unauthorized);
        shareClass.cancelRedeemRequest(poolId, wrongShareClassId, investor, USDC);
    }

    function testApproveDepositsWrongShareClassId() public {
        vm.expectRevert(abi.encodeWithSelector(IShareClassManager.ShareClassNotFound.selector));
        shareClass.approveDeposits(poolId, wrongShareClassId, USDC, epochId, 1, d18(1, 1));

        vm.expectRevert(IAuth.NotAuthorized.selector);
        vm.prank(unauthorized);
        shareClass.approveDeposits(poolId, wrongShareClassId, USDC, epochId, 1, d18(1, 1));
    }

    function testApproveRedeemsWrongShareClassId() public {
        vm.expectRevert(abi.encodeWithSelector(IShareClassManager.ShareClassNotFound.selector));
        shareClass.approveRedeems(poolId, wrongShareClassId, USDC, epochId, 1, _pricePoolPerAsset(USDC));

        vm.expectRevert(IAuth.NotAuthorized.selector);
        vm.prank(unauthorized);
        shareClass.approveRedeems(poolId, wrongShareClassId, USDC, epochId, 1, _pricePoolPerAsset(USDC));
    }

    function testIssueSharesWrongShareClassId() public {
        vm.expectRevert(abi.encodeWithSelector(IShareClassManager.ShareClassNotFound.selector));
        shareClass.issueShares(poolId, wrongShareClassId, USDC, epochId, d18(1));

        vm.expectRevert(IAuth.NotAuthorized.selector);
        vm.prank(unauthorized);
        shareClass.issueShares(poolId, wrongShareClassId, USDC, epochId, d18(1));
    }

    function testRevokeSharesWrongShareClassId() public {
        vm.expectRevert(abi.encodeWithSelector(IShareClassManager.ShareClassNotFound.selector));
        shareClass.revokeShares(poolId, wrongShareClassId, USDC, epochId, d18(1));

        vm.expectRevert(IAuth.NotAuthorized.selector);
        vm.prank(unauthorized);
        shareClass.revokeShares(poolId, wrongShareClassId, USDC, epochId, d18(1));
    }

    function testClaimDepositWrongShareClassId() public {
        vm.expectRevert(abi.encodeWithSelector(IShareClassManager.ShareClassNotFound.selector));
        shareClass.claimDeposit(poolId, wrongShareClassId, investor, USDC);
    }

    function testClaimRedeemWrongShareClassId() public {
        vm.expectRevert(abi.encodeWithSelector(IShareClassManager.ShareClassNotFound.selector));
        shareClass.claimRedeem(poolId, wrongShareClassId, investor, USDC);
    }

    function testUpdateSharePriceWrongShareClassId() public {
        vm.expectRevert(abi.encodeWithSelector(IShareClassManager.ShareClassNotFound.selector));
        shareClass.updateSharePrice(poolId, wrongShareClassId, d18(1));
    }

    function testUpdateMetadataWrongShareClassId() public {
        vm.expectRevert(abi.encodeWithSelector(IShareClassManager.ShareClassNotFound.selector));
        shareClass.updateMetadata(poolId, wrongShareClassId, "", "");
    }

    function testUpdateShareseWrongShareClassId() public {
        vm.expectRevert(abi.encodeWithSelector(IShareClassManager.ShareClassNotFound.selector));
        shareClass.updateShares(CHAIN_ID, poolId, wrongShareClassId, 0, true);
    }

    function testDecreaseOverFlow() public {
        vm.expectRevert(abi.encodeWithSelector(IShareClassManager.DecreaseMoreThanIssued.selector));
        shareClass.updateShares(CHAIN_ID, poolId, scId, 1, false);
    }

    function testIssueSharesBeforeApproval() public {
        vm.expectRevert(abi.encodeWithSelector(IShareClassManager.EpochNotFound.selector));
        shareClass.issueShares(poolId, scId, USDC, epochId + 1, d18(1));
    }

    function testRevokeSharesBeforeApproval() public {
        vm.expectRevert(abi.encodeWithSelector(IShareClassManager.EpochNotFound.selector));
        shareClass.revokeShares(poolId, scId, USDC, epochId + 1, d18(1));
    }

    function testRequestDepositRequiresClaim() public {
        shareClass.requestDeposit(poolId, scId, 1, investor, USDC);
        shareClass.approveDeposits(poolId, scId, USDC, epochId, 1, d18(1, 1));
        shareClass.cancelDepositRequest(poolId, scId, investor, USDC);

        vm.expectRevert(abi.encodeWithSelector(IShareClassManager.CancellationQueued.selector));
        shareClass.requestDeposit(poolId, scId, 1, investor, USDC);
    }

    function testRequestRedeemCancellationQueued() public {
        shareClass.requestRedeem(poolId, scId, 1, investor, USDC);
        shareClass.approveRedeems(poolId, scId, USDC, epochId, 1, _pricePoolPerAsset(USDC));
        shareClass.cancelRedeemRequest(poolId, scId, investor, USDC);

        vm.expectRevert(abi.encodeWithSelector(IShareClassManager.CancellationQueued.selector));
        shareClass.requestRedeem(poolId, scId, 1, investor, USDC);
    }

    function testApproveDepositsZeroPending() public {
        vm.expectRevert(IShareClassManager.InsufficientPending.selector);
        shareClass.approveDeposits(poolId, scId, USDC, epochId, 1, d18(1, 1));
    }

    function testApproveDepositsZeroApproval() public {
        shareClass.requestDeposit(poolId, scId, 1, investor, USDC);

        vm.expectRevert(IShareClassManager.ZeroApprovalAmount.selector);
        shareClass.approveDeposits(poolId, scId, USDC, epochId, 0, d18(0));
    }

    function testApproveRedeemsZeroApproval() public {
        shareClass.requestRedeem(poolId, scId, 1, investor, USDC);

        vm.expectRevert(IShareClassManager.ZeroApprovalAmount.selector);
        shareClass.approveRedeems(poolId, scId, USDC, epochId, 0, _pricePoolPerAsset(USDC));
    }

    function testApproveRedeemsZeroPending() public {
        vm.expectRevert(IShareClassManager.InsufficientPending.selector);
        shareClass.approveRedeems(poolId, scId, USDC, epochId, 1, _pricePoolPerAsset(USDC));
    }

    function testAddShareClassInvalidNameEmpty() public {
        vm.expectRevert(IShareClassManager.InvalidMetadataName.selector);
        shareClass.addShareClass(PoolId.wrap(POOL_ID + 1), "", SC_SYMBOL, SC_SALT);
    }

    function testAddShareClassInvalidNameExcess() public {
        vm.expectRevert(IShareClassManager.InvalidMetadataName.selector);
        shareClass.addShareClass(PoolId.wrap(POOL_ID + 1), string(new bytes(129)), SC_SYMBOL, SC_SALT);
    }

    function testAddShareClassInvalidSymbolEmpty() public {
        vm.expectRevert(IShareClassManager.InvalidMetadataSymbol.selector);
        shareClass.addShareClass(PoolId.wrap(POOL_ID + 1), SC_NAME, "", SC_SALT);
    }

    function testAddShareClassInvalidSymbolExcess() public {
        vm.expectRevert(IShareClassManager.InvalidMetadataSymbol.selector);
        shareClass.addShareClass(PoolId.wrap(POOL_ID + 1), SC_NAME, string(new bytes(33)), SC_SALT);
    }

    function testAddShareClassEmptySalt() public {
        vm.expectRevert(IShareClassManager.InvalidSalt.selector);
        shareClass.addShareClass(PoolId.wrap(POOL_ID + 1), SC_NAME, SC_SYMBOL, bytes32(0));
    }

    function testAddShareClassSaltAlreadyUsed() public {
        vm.expectRevert(IShareClassManager.AlreadyUsedSalt.selector);
        shareClass.addShareClass(poolId, SC_NAME, SC_SYMBOL, SC_SALT);
    }

    function testUpdateMetadataClassInvalidNameEmpty() public {
        vm.expectRevert(IShareClassManager.InvalidMetadataName.selector);
        shareClass.updateMetadata(poolId, scId, "", SC_SYMBOL);
    }

    function testUpdateMetadataClassInvalidNameExcess() public {
        vm.expectRevert(IShareClassManager.InvalidMetadataName.selector);
        shareClass.updateMetadata(poolId, scId, string(new bytes(129)), SC_SYMBOL);
    }

    function testUpdateMetadataClassInvalidSymbolEmpty() public {
        vm.expectRevert(IShareClassManager.InvalidMetadataSymbol.selector);
        shareClass.updateMetadata(poolId, scId, SC_NAME, "");
    }

    function testUpdateMetadataClassInvalidSymbolExcess() public {
        vm.expectRevert(IShareClassManager.InvalidMetadataSymbol.selector);
        shareClass.updateMetadata(poolId, scId, SC_NAME, string(new bytes(33)));
    }

    function testApproveDepositEpochNotInSequence() public {
        vm.expectRevert(abi.encodeWithSelector(IShareClassManager.EpochNotInSequence.selector, 3, 1));
        shareClass.approveDeposits(poolId, scId, USDC, 3, 0, d18(0));
    }

    function testApproveRedeemEpochNotInSequence() public {
        vm.expectRevert(abi.encodeWithSelector(IShareClassManager.EpochNotInSequence.selector, 3, 1));
        shareClass.approveRedeems(poolId, scId, USDC, 3, 0, d18(0));
    }

    function testIssueSharesEpochNotInSequence() public {
        shareClass.requestDeposit(poolId, scId, 1000, investor, USDC);
        shareClass.approveDeposits(poolId, scId, USDC, 1, 500, d18(1e18));
        shareClass.approveDeposits(poolId, scId, USDC, 2, 500, d18(1e18));

        vm.expectRevert(abi.encodeWithSelector(IShareClassManager.EpochNotInSequence.selector, 2, 1));
        shareClass.issueShares(poolId, scId, USDC, 2, d18(0));
    }

    function testRevokeSharesEpochNotInSequence() public {
        _mockTotalIssuance(1000);
        shareClass.requestRedeem(poolId, scId, 1000, investor, USDC);
        shareClass.approveRedeems(poolId, scId, USDC, 1, 500, d18(1e18));
        shareClass.approveRedeems(poolId, scId, USDC, 2, 500, d18(1e18));

        vm.expectRevert(abi.encodeWithSelector(IShareClassManager.EpochNotInSequence.selector, 2, 1));
        shareClass.revokeShares(poolId, scId, USDC, 2, d18(0));
    }

    function testClaimDepositEpochNotFound() public {
        vm.expectRevert(IShareClassManager.NoOrderFound.selector);
        shareClass.claimDeposit(poolId, scId, investor, USDC);
    }

    function testClaimRedeemEpochNotFound() public {
        vm.expectRevert(IShareClassManager.NoOrderFound.selector);
        shareClass.claimRedeem(poolId, scId, investor, USDC);
    }

    function testClaimDepositIssuanceRequired() public {
        _mockTotalIssuance(1000);
        shareClass.requestDeposit(poolId, scId, 1000, investor, USDC);
        shareClass.approveDeposits(poolId, scId, USDC, 1, 500, d18(1e18));
        shareClass.issueShares(poolId, scId, USDC, 1, d18(1e18));

        bytes32 investor2 = bytes32("investor2");
        shareClass.requestDeposit(poolId, scId, 1000, investor2, USDC);

        vm.expectRevert(IShareClassManager.IssuanceRequired.selector);
        shareClass.claimDeposit(poolId, scId, investor2, USDC);
    }

    function testClaimRedeemRevocationRequired() public {
        _mockTotalIssuance(1000);
        shareClass.requestRedeem(poolId, scId, 1000, investor, USDC);
        shareClass.approveRedeems(poolId, scId, USDC, 1, 500, d18(1e18));
        shareClass.revokeShares(poolId, scId, USDC, 1, d18(1e18));

        bytes32 investor2 = bytes32("investor2");
        shareClass.requestRedeem(poolId, scId, 1000, investor2, USDC);

        vm.expectRevert(IShareClassManager.RevocationRequired.selector);
        shareClass.claimRedeem(poolId, scId, investor2, USDC);
    }

    function testForceCancelDepositRequestWrongShareClassId() public {
        vm.expectRevert(abi.encodeWithSelector(IShareClassManager.ShareClassNotFound.selector));
        shareClass.forceCancelDepositRequest(poolId, wrongShareClassId, investor, USDC);
    }

    function testForceCancelDepositRequestCancellationNotInitialized() public {
        vm.expectRevert(abi.encodeWithSelector(IShareClassManager.CancellationInitializationRequired.selector));
        shareClass.forceCancelDepositRequest(poolId, scId, investor, USDC);
    }

    function testForceCancelDepositRequestClaimingRequired() public {
        shareClass.requestDeposit(poolId, scId, 100, investor, USDC);
        shareClass.approveDeposits(poolId, scId, USDC, _nowDeposit(USDC), 50, _pricePoolPerAsset(USDC));

        // Initialize cancellation flag
        shareClass.cancelDepositRequest(poolId, scId, investor, USDC);

        vm.expectRevert(abi.encodeWithSelector(IShareClassManager.ClaimingRequired.selector));
        shareClass.forceCancelDepositRequest(poolId, scId, investor, USDC);

        // Issuing should still lead to revert
        shareClass.issueShares(poolId, scId, USDC, _nowIssue(USDC), d18(1));
        vm.expectRevert(abi.encodeWithSelector(IShareClassManager.ClaimingRequired.selector));
        shareClass.forceCancelDepositRequest(poolId, scId, investor, USDC);
    }

    function testForceCancelRedeemRequestWrongShareClassId() public {
        vm.expectRevert(abi.encodeWithSelector(IShareClassManager.ShareClassNotFound.selector));
        shareClass.forceCancelRedeemRequest(poolId, wrongShareClassId, investor, USDC);
    }

    function testForceCancelRedeemRequestCancellationNotInitialized() public {
        vm.expectRevert(abi.encodeWithSelector(IShareClassManager.CancellationInitializationRequired.selector));
        shareClass.forceCancelRedeemRequest(poolId, scId, investor, USDC);
    }

    function testForceCancelRedeemRequestClaimingRequired() public {
        _mockTotalIssuance(1000);

        // Request a redeem and approve it
        shareClass.requestRedeem(poolId, scId, 100, investor, USDC);
        shareClass.approveRedeems(poolId, scId, USDC, _nowRedeem(USDC), 50, _pricePoolPerAsset(USDC));

        // Initialize cancellation flag
        shareClass.cancelRedeemRequest(poolId, scId, investor, USDC);

        vm.expectRevert(abi.encodeWithSelector(IShareClassManager.ClaimingRequired.selector));
        shareClass.forceCancelRedeemRequest(poolId, scId, investor, USDC);

        // Revoking shares should still lead to revert
        shareClass.revokeShares(poolId, scId, USDC, _nowRevoke(USDC), d18(1));
        vm.expectRevert(abi.encodeWithSelector(IShareClassManager.ClaimingRequired.selector));
        shareClass.forceCancelRedeemRequest(poolId, scId, investor, USDC);
    }
}<|MERGE_RESOLUTION|>--- conflicted
+++ resolved
@@ -1690,7 +1690,7 @@
 
         shareClass.requestDeposit(poolId, scId, depositAmountA, INVESTOR_A, OTHER_STABLE);
         shareClass.requestDeposit(poolId, scId, depositAmountB, INVESTOR_B, OTHER_STABLE);
-        _approveAllDepositsAndIssue(approvedAssetAmount, issuedShares, navPerShare);
+        _approveAllDepositsAndIssue(approvedAssetAmount, navPerShare);
 
         (uint128 claimedSharesA, uint128 paymentAssetA,,) =
             shareClass.claimDeposit(poolId, scId, INVESTOR_A, OTHER_STABLE);
@@ -1748,7 +1748,7 @@
 
         shareClass.requestDeposit(poolId, scId, depositAmountA, INVESTOR_A, OTHER_STABLE);
         shareClass.requestDeposit(poolId, scId, depositAmountB, INVESTOR_B, OTHER_STABLE);
-        _approveAllDepositsAndIssue(approvedAssetAmount, issuedShares, navPerShare);
+        _approveAllDepositsAndIssue(approvedAssetAmount, navPerShare);
 
         (uint128 claimedSharesA, uint128 paymentAssetA,,) =
             shareClass.claimDeposit(poolId, scId, INVESTOR_A, OTHER_STABLE);
@@ -1802,18 +1802,11 @@
     function _approveAllRedeemsAndRevoke(uint128 approvedShares, uint128 expectedAssetPayout, D18 navPerShare)
         private
     {
-        uint128 pendingRedeem = shareClass.pendingRedeem(scId, OTHER_STABLE);
         shareClass.approveRedeems(
             poolId, scId, OTHER_STABLE, _nowRedeem(OTHER_STABLE), approvedShares, _pricePoolPerAsset(OTHER_STABLE)
         );
         (, uint128 assetPayout,) =
             shareClass.revokeShares(poolId, scId, OTHER_STABLE, _nowRevoke(OTHER_STABLE), navPerShare);
-<<<<<<< HEAD
-        assertEq(_totalIssuance(), TOTAL_ISSUANCE - approvedShares, "Mismatch in expected shares");
-        assertLt(shareClass.pendingRedeem(scId, OTHER_STABLE), pendingRedeem, "Pending redeem should have decreased");
-=======
-        assertEq(shareClass.pendingRedeem(scId, OTHER_STABLE), 0, "Pending redeem should have decreased");
->>>>>>> 1ee99a25
         assertEq(assetPayout, expectedAssetPayout, "Mismatch in expected asset payout");
     }
 
@@ -2075,7 +2068,7 @@
         shareClass.updateMetadata(poolId, wrongShareClassId, "", "");
     }
 
-    function testUpdateShareseWrongShareClassId() public {
+    function testUpdateSharesWrongShareClassId() public {
         vm.expectRevert(abi.encodeWithSelector(IShareClassManager.ShareClassNotFound.selector));
         shareClass.updateShares(CHAIN_ID, poolId, wrongShareClassId, 0, true);
     }
