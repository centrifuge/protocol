--- conflicted
+++ resolved
@@ -118,14 +118,8 @@
 
 contract TestIncrease is TestCommon {
     function testSuccess() public {
-<<<<<<< HEAD
-        holdings.create(POOL_A, SC_1, ASSET_A, itemValuation, false, new AccountId[](0));
-        holdings.increase(POOL_A, SC_1, ASSET_A, d18(200, 20), 20_000_000);
-=======
-        holdings.create(POOL_A, SC_1, ASSET_A, itemValuation, false, new HoldingAccount[](0));
-        mockGetQuote(customValuation, 20, 200);
-        holdings.increase(POOL_A, SC_1, ASSET_A, customValuation, 20);
->>>>>>> 3b7a4bc2
+        holdings.create(POOL_A, SC_1, ASSET_A, itemValuation, false, new HoldingAccount[](0));
+        holdings.increase(POOL_A, SC_1, ASSET_A, d18(200, 20), 20_000_000);
 
         vm.expectEmit();
         emit IHoldings.Increase(POOL_A, SC_1, ASSET_A, d18(50, 8), 8_000_000, 50_00);
@@ -143,18 +137,7 @@
 
         vm.prank(makeAddr("unauthorizedAddress"));
         vm.expectRevert(IAuth.NotAuthorized.selector);
-<<<<<<< HEAD
         holdings.increase(POOL_A, SC_1, ASSET_A, d18(1, 1), 0);
-=======
-        holdings.increase(POOL_A, SC_1, ASSET_A, itemValuation, 0);
-    }
-
-    function testErrWrongValuation() public {
-        holdings.create(POOL_A, SC_1, ASSET_A, itemValuation, false, new HoldingAccount[](0));
-
-        vm.expectRevert(IHoldings.WrongValuation.selector);
-        holdings.increase(POOL_A, SC_1, ASSET_A, IERC7726(address(0)), 0);
->>>>>>> 3b7a4bc2
     }
 
     function testErrHoldingNotFound() public {
@@ -165,14 +148,8 @@
 
 contract TestDecrease is TestCommon {
     function testSuccess() public {
-<<<<<<< HEAD
-        holdings.create(POOL_A, SC_1, ASSET_A, itemValuation, false, new AccountId[](0));
-        holdings.increase(POOL_A, SC_1, ASSET_A, d18(200, 20), 20_000_000);
-=======
-        holdings.create(POOL_A, SC_1, ASSET_A, itemValuation, false, new HoldingAccount[](0));
-        mockGetQuote(customValuation, 20, 200);
-        holdings.increase(POOL_A, SC_1, ASSET_A, customValuation, 20);
->>>>>>> 3b7a4bc2
+        holdings.create(POOL_A, SC_1, ASSET_A, itemValuation, false, new HoldingAccount[](0));
+        holdings.increase(POOL_A, SC_1, ASSET_A, d18(200, 20), 20_000_000);
 
         vm.expectEmit();
         emit IHoldings.Decrease(POOL_A, SC_1, ASSET_A, d18(50, 8), 8_000_000, 50_00);
@@ -191,18 +168,7 @@
 
         vm.prank(makeAddr("unauthorizedAddress"));
         vm.expectRevert(IAuth.NotAuthorized.selector);
-<<<<<<< HEAD
         holdings.decrease(POOL_A, SC_1, ASSET_A, d18(1, 1), 0);
-=======
-        holdings.decrease(POOL_A, SC_1, ASSET_A, itemValuation, 0);
-    }
-
-    function testErrWrongValuation() public {
-        holdings.create(POOL_A, SC_1, ASSET_A, itemValuation, false, new HoldingAccount[](0));
-
-        vm.expectRevert(IHoldings.WrongValuation.selector);
-        holdings.decrease(POOL_A, SC_1, ASSET_A, IERC7726(address(0)), 0);
->>>>>>> 3b7a4bc2
     }
 
     function testErrHoldingNotFound() public {
@@ -213,14 +179,8 @@
 
 contract TestUpdate is TestCommon {
     function testUpdateMore() public {
-<<<<<<< HEAD
-        holdings.create(POOL_A, SC_1, ASSET_A, itemValuation, false, new AccountId[](0));
-        holdings.increase(POOL_A, SC_1, ASSET_A, d18(200, 20), 20_000_000);
-=======
-        holdings.create(POOL_A, SC_1, ASSET_A, itemValuation, false, new HoldingAccount[](0));
-        mockGetQuote(customValuation, 20, 200);
-        holdings.increase(POOL_A, SC_1, ASSET_A, customValuation, 20);
->>>>>>> 3b7a4bc2
+        holdings.create(POOL_A, SC_1, ASSET_A, itemValuation, false, new HoldingAccount[](0));
+        holdings.increase(POOL_A, SC_1, ASSET_A, d18(200, 20), 20_000_000);
 
         vm.expectEmit();
         emit IHoldings.Update(POOL_A, SC_1, ASSET_A, 50_00);
@@ -234,14 +194,8 @@
     }
 
     function testUpdateLess() public {
-<<<<<<< HEAD
-        holdings.create(POOL_A, SC_1, ASSET_A, itemValuation, false, new AccountId[](0));
-        holdings.increase(POOL_A, SC_1, ASSET_A, d18(200, 20), 20_000_000);
-=======
-        holdings.create(POOL_A, SC_1, ASSET_A, itemValuation, false, new HoldingAccount[](0));
-        mockGetQuote(customValuation, 20, 200);
-        holdings.increase(POOL_A, SC_1, ASSET_A, customValuation, 20);
->>>>>>> 3b7a4bc2
+        holdings.create(POOL_A, SC_1, ASSET_A, itemValuation, false, new HoldingAccount[](0));
+        holdings.increase(POOL_A, SC_1, ASSET_A, d18(200, 20), 20_000_000);
 
         vm.expectEmit();
         emit IHoldings.Update(POOL_A, SC_1, ASSET_A, -50_00);
@@ -255,14 +209,8 @@
     }
 
     function testUpdateEquals() public {
-<<<<<<< HEAD
-        holdings.create(POOL_A, SC_1, ASSET_A, itemValuation, false, new AccountId[](0));
-        holdings.increase(POOL_A, SC_1, ASSET_A, d18(200, 20), 20_000_000);
-=======
-        holdings.create(POOL_A, SC_1, ASSET_A, itemValuation, false, new HoldingAccount[](0));
-        mockGetQuote(customValuation, 20, 200);
-        holdings.increase(POOL_A, SC_1, ASSET_A, customValuation, 20);
->>>>>>> 3b7a4bc2
+        holdings.create(POOL_A, SC_1, ASSET_A, itemValuation, false, new HoldingAccount[](0));
+        holdings.increase(POOL_A, SC_1, ASSET_A, d18(200, 20), 20_000_000);
 
         vm.expectEmit();
         emit IHoldings.Update(POOL_A, SC_1, ASSET_A, 0);
@@ -310,16 +258,6 @@
         holdings.updateValuation(POOL_A, SC_1, ASSET_A, newValuation);
     }
 
-<<<<<<< HEAD
-=======
-    function testErrWrongValuation() public {
-        holdings.create(POOL_A, SC_1, ASSET_A, itemValuation, false, new HoldingAccount[](0));
-
-        vm.expectRevert(IHoldings.WrongValuation.selector);
-        holdings.updateValuation(POOL_A, SC_1, ASSET_A, IERC7726(address(0)));
-    }
-
->>>>>>> 3b7a4bc2
     function testErrHoldingNotFound() public {
         vm.expectRevert(IHoldings.HoldingNotFound.selector);
         holdings.updateValuation(POOL_A, SC_1, ASSET_A, newValuation);
@@ -353,14 +291,8 @@
 
 contract TestValue is TestCommon {
     function testSuccess() public {
-<<<<<<< HEAD
-        holdings.create(POOL_A, SC_1, ASSET_A, itemValuation, false, new AccountId[](0));
-        holdings.increase(POOL_A, SC_1, ASSET_A, d18(200, 20), 20_000_000);
-=======
-        holdings.create(POOL_A, SC_1, ASSET_A, itemValuation, false, new HoldingAccount[](0));
-        mockGetQuote(itemValuation, 20, 200);
-        holdings.increase(POOL_A, SC_1, ASSET_A, itemValuation, 20);
->>>>>>> 3b7a4bc2
+        holdings.create(POOL_A, SC_1, ASSET_A, itemValuation, false, new HoldingAccount[](0));
+        holdings.increase(POOL_A, SC_1, ASSET_A, d18(200, 20), 20_000_000);
 
         uint128 value = holdings.value(POOL_A, SC_1, ASSET_A);
 
@@ -375,14 +307,8 @@
 
 contract TestAmount is TestCommon {
     function testSuccess() public {
-<<<<<<< HEAD
-        holdings.create(POOL_A, SC_1, ASSET_A, itemValuation, false, new AccountId[](0));
+        holdings.create(POOL_A, SC_1, ASSET_A, itemValuation, false, new HoldingAccount[](0));
         holdings.increase(POOL_A, SC_1, ASSET_A, d18(200, 20), 20);
-=======
-        holdings.create(POOL_A, SC_1, ASSET_A, itemValuation, false, new HoldingAccount[](0));
-        mockGetQuote(itemValuation, 20, 200);
-        holdings.increase(POOL_A, SC_1, ASSET_A, itemValuation, 20);
->>>>>>> 3b7a4bc2
 
         uint128 value = holdings.amount(POOL_A, SC_1, ASSET_A);
 
