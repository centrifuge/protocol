--- conflicted
+++ resolved
@@ -183,20 +183,12 @@
         holdings.increase(POOL_A, SC_1, ASSET_A, d18(200, 20), 20_000_000);
 
         vm.expectEmit();
-<<<<<<< HEAD
-        emit IHoldings.Update(POOL_A, SC_1, ASSET_A, 50_00);
-        mockGetQuote(itemValuation, 20_000_000, 250_00);
-        int128 diff = holdings.update(POOL_A, SC_1, ASSET_A);
-
-        assertEq(diff, 50_00);
-=======
         emit IHoldings.Update(POOL_A, SC_1, ASSET_A, true, 50);
         mockGetQuote(itemValuation, 20, 250);
         (bool isPositive, uint128 diff) = holdings.update(POOL_A, SC_1, ASSET_A);
 
         assertEq(diff, 50);
         assert(isPositive);
->>>>>>> bd8cf05b
 
         (, uint128 amountValue,,) = holdings.holding(POOL_A, SC_1, ASSET_A);
         assertEq(amountValue, 250_00);
@@ -207,13 +199,6 @@
         holdings.increase(POOL_A, SC_1, ASSET_A, d18(200, 20), 20_000_000);
 
         vm.expectEmit();
-<<<<<<< HEAD
-        emit IHoldings.Update(POOL_A, SC_1, ASSET_A, -50_00);
-        mockGetQuote(itemValuation, 20_000_000, 150_00);
-        int128 diff = holdings.update(POOL_A, SC_1, ASSET_A);
-
-        assertEq(diff, -50_00);
-=======
         emit IHoldings.Update(POOL_A, SC_1, ASSET_A, false, 50);
         mockGetQuote(itemValuation, 20, 150);
 
@@ -221,7 +206,6 @@
 
         assertEq(diff, 50);
         assert(!isPositive);
->>>>>>> bd8cf05b
 
         (, uint128 amountValue,,) = holdings.holding(POOL_A, SC_1, ASSET_A);
         assertEq(amountValue, 150_00);
@@ -232,15 +216,9 @@
         holdings.increase(POOL_A, SC_1, ASSET_A, d18(200, 20), 20_000_000);
 
         vm.expectEmit();
-<<<<<<< HEAD
-        emit IHoldings.Update(POOL_A, SC_1, ASSET_A, 0);
-        mockGetQuote(itemValuation, 20_000_000, 200_00);
-        int128 diff = holdings.update(POOL_A, SC_1, ASSET_A);
-=======
         emit IHoldings.Update(POOL_A, SC_1, ASSET_A, true, 0);
         mockGetQuote(itemValuation, 20, 200);
         (bool isPositive, uint128 diff) = holdings.update(POOL_A, SC_1, ASSET_A);
->>>>>>> bd8cf05b
 
         assertEq(diff, 0);
         assert(isPositive);
