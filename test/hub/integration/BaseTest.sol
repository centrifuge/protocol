// SPDX-License-Identifier: BUSL-1.1
pragma solidity ^0.8.28;

import {MockHubRequestManager} from "./mocks/MockHubRequestManager.sol";

import {D18, d18} from "../../../src/misc/types/D18.sol";

import {MockValuation} from "../../common/mocks/MockValuation.sol";

import {PoolId} from "../../../src/common/types/PoolId.sol";
import {AccountId} from "../../../src/common/types/AccountId.sol";
import {IAdapter} from "../../../src/common/interfaces/IAdapter.sol";
import {AssetId, newAssetId} from "../../../src/common/types/AssetId.sol";
import {MAX_MESSAGE_COST} from "../../../src/common/interfaces/IGasService.sol";

import {IHubRequestManager} from "../../../src/hub/interfaces/IHubRequestManager.sol";

import {HubActionBatcher, CommonInput} from "../../../script/HubDeployer.s.sol";
import {ExtendedHubDeployer, ExtendedHubActionBatcher} from "../../../script/ExtendedHubDeployer.s.sol";

import {MockVaults} from "../mocks/MockVaults.sol";

import "forge-std/Test.sol";

contract BaseTest is ExtendedHubDeployer, Test {
    uint16 constant CHAIN_CP = 5;
    uint16 constant CHAIN_CV = 6;

    string constant SC_NAME = "ExampleName";
    string constant SC_SYMBOL = "ExampleSymbol";
    bytes32 constant SC_SALT = bytes32("ExampleSalt");
    bytes32 constant SC_HOOK = bytes32("ExampleHookData");
    bool constant IS_SNAPSHOT = true;

    address immutable ADMIN = address(adminSafe);
    address immutable FM = makeAddr("FM");
    address immutable ANY = makeAddr("Anyone");
    bytes32 immutable INVESTOR = bytes32("Investor");
    address immutable ASYNC_REQUEST_MANAGER = makeAddr("AsyncRequestManager");
    address immutable SYNC_REQUEST_MANAGER = makeAddr("SyncManager");
    address immutable REFUND = makeAddr("Refund");

    AssetId immutable USDC_C2 = newAssetId(CHAIN_CV, 1);
    AssetId immutable EUR_STABLE_C2 = newAssetId(CHAIN_CV, 2);

    uint128 constant INVESTOR_AMOUNT = 100 * 1e6; // USDC_C2
    uint128 constant SHARE_AMOUNT = 10 * 1e18; // Share from USD
    uint128 constant APPROVED_INVESTOR_AMOUNT = INVESTOR_AMOUNT / 5;
    uint128 constant APPROVED_SHARE_AMOUNT = SHARE_AMOUNT / 5;
    D18 immutable NAV_PER_SHARE = d18(2, 1);

    AccountId constant ASSET_USDC_ACCOUNT = AccountId.wrap(0x01);
    AccountId constant EQUITY_ACCOUNT = AccountId.wrap(0x02);
    AccountId constant LOSS_ACCOUNT = AccountId.wrap(0x03);
    AccountId constant GAIN_ACCOUNT = AccountId.wrap(0x04);
    AccountId constant ASSET_EUR_STABLE_ACCOUNT = AccountId.wrap(0x05);

    uint128 constant GAS = MAX_MESSAGE_COST;
    uint128 constant DEFAULT_SUBSIDY = MAX_MESSAGE_COST * 1000;
    uint128 constant HOOK_GAS = 0 wei;

    MockVaults cv;
    MockValuation valuation;
    IHubRequestManager hubRequestManager;

    function _mockStuff(HubActionBatcher batcher) private {
        vm.startPrank(address(batcher));

        cv = new MockVaults(CHAIN_CV, multiAdapter);
        IAdapter[] memory adapters = new IAdapter[](1);
        adapters[0] = cv;
        multiAdapter.setAdapters(CHAIN_CV, PoolId.wrap(0), adapters, uint8(adapters.length), uint8(adapters.length));

        valuation = new MockValuation(hubRegistry);

        vm.stopPrank();
    }

    function setUp() public virtual {
        // Deployment
        CommonInput memory input = CommonInput({
            centrifugeId: CHAIN_CP,
            adminSafe: adminSafe,
            maxBatchGasLimit: uint128(GAS) * 100,
            version: bytes32(0)
        });

        ExtendedHubActionBatcher batcher = new ExtendedHubActionBatcher();
        labelAddresses("");
        deployExtendedHub(input, batcher);
        _mockStuff(batcher);
<<<<<<< HEAD
        hubRequestManager = IHubRequestManager(address(new MockHubRequestManager(address(hub))));
        removeExtendedHubDeployerAccess(batcher);
=======
        hubRequestManager = new MockHubRequestManager();
        removeHubDeployerAccess(batcher);
>>>>>>> bb2668a9

        // Initialize accounts
        vm.deal(FM, 1 ether);

        // We should not use the block ChainID
        vm.chainId(0xDEAD);
    }

    function _assertEqAccountValue(PoolId poolId, AccountId accountId, bool expectedIsPositive, uint128 expectedValue)
        internal
        view
    {
        (bool isPositive, uint128 value) = accounting.accountValue(poolId, accountId);
        assertEq(isPositive, expectedIsPositive, "Mismatch: Accounting.accountValue - isPositive");
        assertEq(value, expectedValue, "Mismatch: Accounting.accountValue - value");
    }
}<|MERGE_RESOLUTION|>--- conflicted
+++ resolved
@@ -89,13 +89,8 @@
         labelAddresses("");
         deployExtendedHub(input, batcher);
         _mockStuff(batcher);
-<<<<<<< HEAD
-        hubRequestManager = IHubRequestManager(address(new MockHubRequestManager(address(hub))));
         removeExtendedHubDeployerAccess(batcher);
-=======
         hubRequestManager = new MockHubRequestManager();
-        removeHubDeployerAccess(batcher);
->>>>>>> bb2668a9
 
         // Initialize accounts
         vm.deal(FM, 1 ether);
