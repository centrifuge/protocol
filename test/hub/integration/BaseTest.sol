// SPDX-License-Identifier: BUSL-1.1
pragma solidity ^0.8.28;

import {MockHubRequestManager} from "./mocks/MockHubRequestManager.sol";

import {D18, d18} from "../../../src/misc/types/D18.sol";

import {MockValuation} from "../../common/mocks/MockValuation.sol";

import {PoolId} from "../../../src/common/types/PoolId.sol";
import {AccountId} from "../../../src/common/types/AccountId.sol";
import {IAdapter} from "../../../src/common/interfaces/IAdapter.sol";
import {AssetId, newAssetId} from "../../../src/common/types/AssetId.sol";
import {MAX_MESSAGE_COST} from "../../../src/common/interfaces/IGasService.sol";

import {IHubRequestManager} from "../../../src/hub/interfaces/IHubRequestManager.sol";

import {HubDeployer, HubActionBatcher, CommonInput} from "../../../script/HubDeployer.s.sol";
import {ExtendedHubDeployer, ExtendedHubActionBatcher} from "../../../script/ExtendedHubDeployer.s.sol";

import {MockVaults} from "../mocks/MockVaults.sol";

import "forge-std/Test.sol";

contract BaseTest is ExtendedHubDeployer, Test {
    uint16 constant CHAIN_CP = 5;
    uint16 constant CHAIN_CV = 6;

    string constant SC_NAME = "ExampleName";
    string constant SC_SYMBOL = "ExampleSymbol";
    bytes32 constant SC_SALT = bytes32("ExampleSalt");
    bytes32 constant SC_HOOK = bytes32("ExampleHookData");
    bool constant IS_SNAPSHOT = true;

    address immutable ADMIN = address(adminSafe);
    address immutable FM = makeAddr("FM");
    address immutable ANY = makeAddr("Anyone");
    bytes32 immutable INVESTOR = bytes32("Investor");
    address immutable ASYNC_REQUEST_MANAGER = makeAddr("AsyncRequestManager");
    address immutable SYNC_REQUEST_MANAGER = makeAddr("SyncManager");

    AssetId immutable USDC_C2 = newAssetId(CHAIN_CV, 1);
    AssetId immutable EUR_STABLE_C2 = newAssetId(CHAIN_CV, 2);

    uint128 constant INVESTOR_AMOUNT = 100 * 1e6; // USDC_C2
    uint128 constant SHARE_AMOUNT = 10 * 1e18; // Share from USD
    uint128 constant APPROVED_INVESTOR_AMOUNT = INVESTOR_AMOUNT / 5;
    uint128 constant APPROVED_SHARE_AMOUNT = SHARE_AMOUNT / 5;
    D18 immutable NAV_PER_SHARE = d18(2, 1);

    AccountId constant ASSET_USDC_ACCOUNT = AccountId.wrap(0x01);
    AccountId constant EQUITY_ACCOUNT = AccountId.wrap(0x02);
    AccountId constant LOSS_ACCOUNT = AccountId.wrap(0x03);
    AccountId constant GAIN_ACCOUNT = AccountId.wrap(0x04);
    AccountId constant ASSET_EUR_STABLE_ACCOUNT = AccountId.wrap(0x05);

    uint128 constant GAS = MAX_MESSAGE_COST;
    uint128 constant DEFAULT_SUBSIDY = MAX_MESSAGE_COST * 1000;
    uint128 constant HOOK_GAS = 0 wei;

    MockVaults cv;
    MockValuation valuation;
    IHubRequestManager hubRequestManager;

    function _mockStuff(HubActionBatcher batcher) private {
        vm.startPrank(address(batcher));

        cv = new MockVaults(CHAIN_CV, multiAdapter);
        IAdapter[] memory adapters = new IAdapter[](1);
        adapters[0] = cv;
        multiAdapter.setAdapters(CHAIN_CV, PoolId.wrap(0), adapters, uint8(adapters.length), uint8(adapters.length));

        valuation = new MockValuation(hubRegistry);

        vm.stopPrank();
    }

    function setUp() public virtual {
        // Deployment
        CommonInput memory input = CommonInput({
            centrifugeId: CHAIN_CP,
            adminSafe: adminSafe,
            maxBatchGasLimit: uint128(GAS) * 100,
            version: bytes32(0)
        });

        ExtendedHubActionBatcher batcher = new ExtendedHubActionBatcher();
        labelAddresses("");
        deployExtendedHub(input, batcher);
        _mockStuff(batcher);
<<<<<<< HEAD
        removeExtendedHubDeployerAccess(batcher);
=======
        hubRequestManager = IHubRequestManager(address(new MockHubRequestManager(address(hub))));
        removeHubDeployerAccess(batcher);
>>>>>>> 2add7791

        // Initialize accounts
        vm.deal(FM, 1 ether);

        // We should not use the block ChainID
        vm.chainId(0xDEAD);

        gateway.depositSubsidy{value: DEFAULT_SUBSIDY}(PoolId.wrap(0));
    }

    function _assertEqAccountValue(PoolId poolId, AccountId accountId, bool expectedIsPositive, uint128 expectedValue)
        internal
        view
    {
        (bool isPositive, uint128 value) = accounting.accountValue(poolId, accountId);
        assertEq(isPositive, expectedIsPositive, "Mismatch: Accounting.accountValue - isPositive");
        assertEq(value, expectedValue, "Mismatch: Accounting.accountValue - value");
    }
}<|MERGE_RESOLUTION|>--- conflicted
+++ resolved
@@ -88,12 +88,9 @@
         labelAddresses("");
         deployExtendedHub(input, batcher);
         _mockStuff(batcher);
-<<<<<<< HEAD
         removeExtendedHubDeployerAccess(batcher);
-=======
         hubRequestManager = IHubRequestManager(address(new MockHubRequestManager(address(hub))));
         removeHubDeployerAccess(batcher);
->>>>>>> 2add7791
 
         // Initialize accounts
         vm.deal(FM, 1 ether);
