--- conflicted
+++ resolved
@@ -74,21 +74,10 @@
 
         IERC7726 valuation = holdings.valuation(poolId, scId, USDC_C2);
 
-<<<<<<< HEAD
         vm.startPrank(FM);
         hub.approveDeposits(poolId, scId, USDC_C2, APPROVED_INVESTOR_AMOUNT, valuation);
         hub.issueShares(poolId, scId, USDC_C2, NAV_PER_SHARE);
         vm.stopPrank();
-=======
-        (bytes[] memory cs, uint256 c) = (new bytes[](2), 0);
-        cs[c++] =
-            abi.encodeWithSelector(hub.approveDeposits.selector, scId, USDC_C2, APPROVED_INVESTOR_AMOUNT, valuation);
-        cs[c++] = abi.encodeWithSelector(hub.issueShares.selector, scId, USDC_C2, NAV_PER_SHARE);
-        assertEq(c, cs.length);
-
-        vm.prank(FM);
-        hub.execute{value: GAS}(poolId, cs);
->>>>>>> e625cb6e
 
         vm.prank(ANY);
         vm.deal(ANY, GAS);
@@ -123,20 +112,10 @@
         uint128 revokedAssetAmount =
             NAV_PER_SHARE.mulUint128(uint128(valuation.getQuote(APPROVED_SHARE_AMOUNT, USD.addr(), USDC_C2.addr())));
 
-<<<<<<< HEAD
         vm.startPrank(FM);
         hub.approveRedeems(poolId, scId, USDC_C2, APPROVED_SHARE_AMOUNT);
         hub.revokeShares(poolId, scId, USDC_C2, NAV_PER_SHARE, valuation);
         vm.stopPrank();
-=======
-        (bytes[] memory cs, uint256 c) = (new bytes[](2), 0);
-        cs[c++] = abi.encodeWithSelector(hub.approveRedeems.selector, scId, USDC_C2, APPROVED_SHARE_AMOUNT);
-        cs[c++] = abi.encodeWithSelector(hub.revokeShares.selector, scId, USDC_C2, NAV_PER_SHARE, valuation);
-        assertEq(c, cs.length);
-
-        vm.prank(FM);
-        hub.execute{value: GAS}(poolId, cs);
->>>>>>> e625cb6e
 
         vm.prank(ANY);
         vm.deal(ANY, GAS);
