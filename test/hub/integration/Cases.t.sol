--- conflicted
+++ resolved
@@ -109,28 +109,11 @@
         cv.requestDeposit(poolId, scId, USDC_C2, INVESTOR, INVESTOR_AMOUNT);
 
         vm.startPrank(FM);
-<<<<<<< HEAD
-        hub.approveDeposits{value: GAS}(
-            poolId,
-            scId,
-            USDC_C2,
-            IHubRequestManager(hubRegistry.dependency(poolId, "requestManager")).nowDepositEpoch(scId, USDC_C2),
-            APPROVED_INVESTOR_AMOUNT
-        );
-        hub.issueShares{value: GAS}(
-            poolId,
-            scId,
-            USDC_C2,
-            IHubRequestManager(hubRegistry.dependency(poolId, "requestManager")).nowIssueEpoch(scId, USDC_C2),
-            NAV_PER_SHARE,
-            SHARE_HOOK_GAS
-=======
         hub.approveDeposits(
             poolId, scId, USDC_C2, shareClassManager.nowDepositEpoch(scId, USDC_C2), APPROVED_INVESTOR_AMOUNT
         );
         hub.issueShares(
             poolId, scId, USDC_C2, shareClassManager.nowIssueEpoch(scId, USDC_C2), NAV_PER_SHARE, SHARE_HOOK_GAS
->>>>>>> cb528d95
         );
 
         // Queue cancellation request which is fulfilled when claiming
@@ -138,19 +121,7 @@
 
         vm.startPrank(ANY);
         vm.deal(ANY, GAS);
-<<<<<<< HEAD
-        hub.notifyDeposit{value: GAS}(
-            poolId,
-            scId,
-            USDC_C2,
-            INVESTOR,
-            IHubRequestManager(hubRegistry.dependency(poolId, "requestManager")).maxDepositClaims(
-                scId, INVESTOR, USDC_C2
-            )
-        );
-=======
         hub.notifyDeposit(poolId, scId, USDC_C2, INVESTOR, shareClassManager.maxDepositClaims(scId, INVESTOR, USDC_C2));
->>>>>>> cb528d95
 
         MessageLib.RequestCallback memory m0 = MessageLib.deserializeRequestCallback(cv.popMessage());
         assertEq(m0.poolId, poolId.raw());
@@ -206,21 +177,11 @@
             poolId,
             scId,
             USDC_C2,
-            IHubRequestManager(hubRegistry.dependency(poolId, "requestManager")).nowRedeemEpoch(scId, USDC_C2),
+            shareClassManager.nowRedeemEpoch(scId, USDC_C2),
             APPROVED_SHARE_AMOUNT
         );
-<<<<<<< HEAD
-        hub.revokeShares{value: GAS}(
-            poolId,
-            scId,
-            USDC_C2,
-            IHubRequestManager(hubRegistry.dependency(poolId, "requestManager")).nowRevokeEpoch(scId, USDC_C2),
-            NAV_PER_SHARE,
-            SHARE_HOOK_GAS
-=======
         hub.revokeShares(
             poolId, scId, USDC_C2, shareClassManager.nowRevokeEpoch(scId, USDC_C2), NAV_PER_SHARE, SHARE_HOOK_GAS
->>>>>>> cb528d95
         );
 
         // Queue cancellation request which is fulfilled when claiming
@@ -228,19 +189,7 @@
 
         vm.startPrank(ANY);
         vm.deal(ANY, GAS);
-<<<<<<< HEAD
-        hub.notifyRedeem{value: GAS}(
-            poolId,
-            scId,
-            USDC_C2,
-            INVESTOR,
-            IHubRequestManager(hubRegistry.dependency(poolId, "requestManager")).maxRedeemClaims(
-                scId, INVESTOR, USDC_C2
-            )
-        );
-=======
         hub.notifyRedeem(poolId, scId, USDC_C2, INVESTOR, shareClassManager.maxRedeemClaims(scId, INVESTOR, USDC_C2));
->>>>>>> cb528d95
 
         MessageLib.RequestCallback memory m0 = MessageLib.deserializeRequestCallback(cv.popMessage());
         assertEq(m0.poolId, poolId.raw());
