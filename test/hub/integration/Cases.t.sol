// SPDX-License-Identifier: BUSL-1.1
pragma solidity ^0.8.28;

import "test/hub/integration/BaseTest.sol";

contract TestCases is BaseTest {
    using CastLib for string;
    using CastLib for bytes32;
    using MathLib for *;
    using MessageLib for *;
    using PricingLib for *;

    /// forge-config: default.isolate = true
    function testPoolCreation() public returns (PoolId poolId, ShareClassId scId) {
        cv.registerAsset(USDC_C2, 6);
        cv.registerAsset(EUR_STABLE_C2, 12);

        poolId = hubRegistry.poolId(CHAIN_CP, 1);
        vm.prank(ADMIN);
        guardian.createPool(poolId, FM, USD);

        scId = shareClassManager.previewNextShareClassId(poolId);

        vm.startPrank(FM);
        hub.setPoolMetadata(poolId, bytes("Testing pool"));
        hub.addShareClass(poolId, SC_NAME, SC_SYMBOL, SC_SALT);
        hub.notifyPool{value: GAS}(poolId, CHAIN_CV);
        hub.notifyShareClass{value: GAS}(poolId, scId, CHAIN_CV, SC_HOOK);

        hub.createAccount(poolId, ASSET_USDC_ACCOUNT, true);
        hub.createAccount(poolId, EQUITY_ACCOUNT, false);
        hub.createAccount(poolId, LOSS_ACCOUNT, false);
        hub.createAccount(poolId, GAIN_ACCOUNT, false);
        hub.createAccount(poolId, ASSET_EUR_STABLE_ACCOUNT, true);
        hub.createHolding(
            poolId, scId, USDC_C2, identityValuation, ASSET_USDC_ACCOUNT, EQUITY_ACCOUNT, GAIN_ACCOUNT, LOSS_ACCOUNT
        );
        hub.createHolding(
<<<<<<< HEAD
            poolId,
            scId,
            EUR_STABLE_C2,
            transientValuation,
            ASSET_EUR_STABLE_ACCOUNT,
            EQUITY_ACCOUNT,
            GAIN_ACCOUNT,
            LOSS_ACCOUNT
=======
            poolId, scId, EUR_STABLE_C2, valuation, ASSET_EUR_STABLE_ACCOUNT, EQUITY_ACCOUNT, LOSS_ACCOUNT, GAIN_ACCOUNT
>>>>>>> 5d6c468f
        );
        hub.updateContract{value: GAS}(
            poolId,
            scId,
            CHAIN_CV,
            bytes32("target"),
            MessageLib.UpdateContractVaultUpdate({
                vaultOrFactory: bytes32("factory"),
                assetId: USDC_C2.raw(),
                kind: uint8(VaultUpdateKind.DeployAndLink)
            }).serialize()
        );

        MessageLib.NotifyPool memory m0 = MessageLib.deserializeNotifyPool(cv.popMessage());
        assertEq(m0.poolId, poolId.raw());

        MessageLib.NotifyShareClass memory m1 = MessageLib.deserializeNotifyShareClass(cv.popMessage());
        assertEq(m1.poolId, poolId.raw());
        assertEq(m1.scId, scId.raw());
        assertEq(m1.name, SC_NAME);
        assertEq(m1.symbol, SC_SYMBOL.toBytes32());
        assertEq(m1.decimals, 18);
        assertEq(m1.salt, SC_SALT);
        assertEq(m1.hook, SC_HOOK);

        MessageLib.UpdateContract memory m2 = MessageLib.deserializeUpdateContract(cv.popMessage());
        assertEq(m2.scId, scId.raw());
        assertEq(m2.target, bytes32("target"));

        MessageLib.UpdateContractVaultUpdate memory m3 = MessageLib.deserializeUpdateContractVaultUpdate(m2.payload);
        assertEq(m3.assetId, USDC_C2.raw());
        assertEq(m3.vaultOrFactory, bytes32("factory"));
        assertEq(m3.kind, uint8(VaultUpdateKind.DeployAndLink));
    }

    /// forge-config: default.isolate = true
    function testDeposit() public returns (PoolId poolId, ShareClassId scId) {
        (poolId, scId) = testPoolCreation();

        cv.requestDeposit(poolId, scId, USDC_C2, INVESTOR, INVESTOR_AMOUNT);

        vm.startPrank(FM);
        hub.approveDeposits{value: GAS}(
            poolId, scId, USDC_C2, shareClassManager.nowDepositEpoch(scId, USDC_C2), APPROVED_INVESTOR_AMOUNT
        );
        hub.issueShares{value: GAS}(
            poolId, scId, USDC_C2, shareClassManager.nowIssueEpoch(scId, USDC_C2), NAV_PER_SHARE
        );

        vm.startPrank(ANY);
        vm.deal(ANY, GAS);
        hub.notifyDeposit{value: GAS}(
            poolId, scId, USDC_C2, INVESTOR, shareClassManager.maxDepositClaims(scId, INVESTOR, USDC_C2)
        );

        MessageLib.ApprovedDeposits memory m0 = MessageLib.deserializeApprovedDeposits(cv.popMessage());
        assertEq(m0.poolId, poolId.raw());
        assertEq(m0.scId, scId.raw());
        assertEq(m0.assetId, USDC_C2.raw());
        assertEq(m0.assetAmount, APPROVED_INVESTOR_AMOUNT);

        MessageLib.IssuedShares memory m1 = MessageLib.deserializeIssuedShares(cv.popMessage());
        assertEq(m1.poolId, poolId.raw());
        assertEq(m1.scId, scId.raw());
        assertEq(m1.pricePoolPerShare, NAV_PER_SHARE.raw());

        MessageLib.FulfilledDepositRequest memory m2 = MessageLib.deserializeFulfilledDepositRequest(cv.popMessage());
        assertEq(m2.poolId, poolId.raw());
        assertEq(m2.scId, scId.raw());
        assertEq(m2.investor, INVESTOR);
        assertEq(m2.assetId, USDC_C2.raw());
        assertEq(m2.assetAmount, APPROVED_INVESTOR_AMOUNT);
        assertEq(
            m2.shareAmount,
            PricingLib.convertWithPrice(
                APPROVED_INVESTOR_AMOUNT,
                hubRegistry.decimals(USDC_C2),
                hubRegistry.decimals(poolId),
                NAV_PER_SHARE.reciprocal()
            ).toUint128()
        );
    }

    /// forge-config: default.isolate = true
    function testRedeem() public returns (PoolId poolId, ShareClassId scId) {
        (poolId, scId) = testDeposit();

        cv.requestRedeem(poolId, scId, USDC_C2, INVESTOR, SHARE_AMOUNT);

        uint128 revokedAssetAmount = PricingLib.convertWithPrice(
            APPROVED_SHARE_AMOUNT, hubRegistry.decimals(poolId), hubRegistry.decimals(USDC_C2), NAV_PER_SHARE
        ).toUint128();

        vm.startPrank(FM);
        hub.approveRedeems(
            poolId, scId, USDC_C2, shareClassManager.nowRedeemEpoch(scId, USDC_C2), APPROVED_SHARE_AMOUNT
        );
        hub.revokeShares{value: GAS}(
            poolId, scId, USDC_C2, shareClassManager.nowRevokeEpoch(scId, USDC_C2), NAV_PER_SHARE
        );

        vm.startPrank(ANY);
        vm.deal(ANY, GAS);
        hub.notifyRedeem{value: GAS}(
            poolId, scId, USDC_C2, INVESTOR, shareClassManager.maxRedeemClaims(scId, INVESTOR, USDC_C2)
        );

        MessageLib.RevokedShares memory m0 = MessageLib.deserializeRevokedShares(cv.popMessage());
        assertEq(m0.poolId, poolId.raw());
        assertEq(m0.scId, scId.raw());
        assertEq(m0.assetId, USDC_C2.raw());
        assertEq(m0.assetAmount, revokedAssetAmount);

        MessageLib.FulfilledRedeemRequest memory m1 = MessageLib.deserializeFulfilledRedeemRequest(cv.popMessage());
        assertEq(m1.poolId, poolId.raw());
        assertEq(m1.scId, scId.raw());
        assertEq(m1.investor, INVESTOR);
        assertEq(m1.assetId, USDC_C2.raw());
        assertEq(m1.assetAmount, revokedAssetAmount);
        assertEq(m1.shareAmount, APPROVED_SHARE_AMOUNT);
    }

    /// forge-config: default.isolate = true
    function testCalUpdateHolding() public {
        (PoolId poolId, ShareClassId scId) = testPoolCreation();
        uint128 poolDecimals = (10 ** hubRegistry.decimals(USD.raw())).toUint128();
        uint128 assetDecimals = (10 ** hubRegistry.decimals(USDC_C2.raw())).toUint128();

        cv.updateHoldingAmount(poolId, scId, USDC_C2, 1000 * assetDecimals, D18.wrap(1e18), true);

        assertEq(holdings.amount(poolId, scId, USDC_C2), 1000 * assetDecimals);
        assertEq(holdings.value(poolId, scId, USDC_C2), 1000 * poolDecimals);
        _assertEqAccountValue(poolId, EQUITY_ACCOUNT, true, 1000 * poolDecimals);
        _assertEqAccountValue(poolId, ASSET_USDC_ACCOUNT, true, 1000 * poolDecimals);

        cv.updateHoldingAmount(poolId, scId, USDC_C2, 600 * assetDecimals, D18.wrap(1e18), false);

        assertEq(holdings.amount(poolId, scId, USDC_C2), 400 * assetDecimals);
        assertEq(holdings.value(poolId, scId, USDC_C2), 400 * poolDecimals);
        _assertEqAccountValue(poolId, ASSET_USDC_ACCOUNT, true, 400 * poolDecimals);
        _assertEqAccountValue(poolId, EQUITY_ACCOUNT, true, 400 * poolDecimals);
    }

    /// forge-config: default.isolate = true
    function testCalUpdateShares() public {
        (PoolId poolId, ShareClassId scId) = testPoolCreation();

        cv.updateShares(poolId, scId, 100, true);

        (uint128 totalIssuance,) = shareClassManager.metrics(scId);
        assertEq(totalIssuance, 100);

        cv.updateShares(poolId, scId, 45, false);

        (uint128 totalIssuance2,) = shareClassManager.metrics(scId);
        assertEq(totalIssuance2, 55);
    }

    /// forge-config: default.isolate = true
    function testNotifyPricePoolPerShare() public {
        (PoolId poolId, ShareClassId scId) = testPoolCreation();
        D18 sharePrice = d18(100, 1);
        D18 identityPrice = d18(1, 1);
        D18 poolPerEurPrice = d18(4, 1);
        AssetId poolCurrency = hubRegistry.currency(poolId);

        valuation.setPrice(EUR_STABLE_C2.addr(), poolCurrency.addr(), poolPerEurPrice);

        vm.startPrank(FM);
        hub.updatePricePerShare(poolId, scId, sharePrice);
        hub.notifyAssetPrice{value: GAS}(poolId, scId, EUR_STABLE_C2);
        hub.notifyAssetPrice{value: GAS}(poolId, scId, USDC_C2);
        hub.notifySharePrice{value: GAS}(poolId, scId, CHAIN_CV);

        MessageLib.NotifyPricePoolPerAsset memory m0 = MessageLib.deserializeNotifyPricePoolPerAsset(cv.popMessage());
        assertEq(m0.poolId, poolId.raw());
        assertEq(m0.scId, scId.raw());
        assertEq(m0.assetId, EUR_STABLE_C2.raw());
        assertEq(m0.price, poolPerEurPrice.inner(), "EUR price mismatch");
        assertEq(m0.timestamp, block.timestamp.toUint64());

        MessageLib.NotifyPricePoolPerAsset memory m1 = MessageLib.deserializeNotifyPricePoolPerAsset(cv.popMessage());
        assertEq(m1.poolId, poolId.raw());
        assertEq(m1.scId, scId.raw());
        assertEq(m1.assetId, USDC_C2.raw());
        assertEq(m1.price, identityPrice.inner(), "USDC price mismatch");
        assertEq(m1.timestamp, block.timestamp.toUint64());

        MessageLib.NotifyPricePoolPerShare memory m2 = MessageLib.deserializeNotifyPricePoolPerShare(cv.popMessage());
        assertEq(m2.poolId, poolId.raw());
        assertEq(m2.scId, scId.raw());
        assertEq(m2.price, sharePrice.raw(), "Share price mismatch");
        assertEq(m2.timestamp, block.timestamp.toUint64());
    }
}<|MERGE_RESOLUTION|>--- conflicted
+++ resolved
@@ -36,18 +36,7 @@
             poolId, scId, USDC_C2, identityValuation, ASSET_USDC_ACCOUNT, EQUITY_ACCOUNT, GAIN_ACCOUNT, LOSS_ACCOUNT
         );
         hub.createHolding(
-<<<<<<< HEAD
-            poolId,
-            scId,
-            EUR_STABLE_C2,
-            transientValuation,
-            ASSET_EUR_STABLE_ACCOUNT,
-            EQUITY_ACCOUNT,
-            GAIN_ACCOUNT,
-            LOSS_ACCOUNT
-=======
-            poolId, scId, EUR_STABLE_C2, valuation, ASSET_EUR_STABLE_ACCOUNT, EQUITY_ACCOUNT, LOSS_ACCOUNT, GAIN_ACCOUNT
->>>>>>> 5d6c468f
+            poolId, scId, EUR_STABLE_C2, valuation, ASSET_EUR_STABLE_ACCOUNT, EQUITY_ACCOUNT, GAIN_ACCOUNT, LOSS_ACCOUNT
         );
         hub.updateContract{value: GAS}(
             poolId,
