--- conflicted
+++ resolved
@@ -111,14 +111,7 @@
         hub.approveDeposits(
             poolId, scId, USDC_C2, shareClassManager.nowDepositEpoch(scId, USDC_C2), APPROVED_INVESTOR_AMOUNT
         );
-<<<<<<< HEAD
-        hub.issueShares{value: GAS}(
-            poolId, scId, USDC_C2, shareClassManager.nowIssueEpoch(scId, USDC_C2), NAV_PER_SHARE, HOOK_GAS
-=======
-        hub.issueShares(
-            poolId, scId, USDC_C2, shareClassManager.nowIssueEpoch(scId, USDC_C2), NAV_PER_SHARE, SHARE_HOOK_GAS
->>>>>>> 3429042a
-        );
+        hub.issueShares(poolId, scId, USDC_C2, shareClassManager.nowIssueEpoch(scId, USDC_C2), NAV_PER_SHARE, HOOK_GAS);
 
         // Queue cancellation request which is fulfilled when claiming
         cv.cancelDepositRequest(poolId, scId, USDC_C2, INVESTOR);
@@ -180,13 +173,8 @@
         hub.approveRedeems(
             poolId, scId, USDC_C2, shareClassManager.nowRedeemEpoch(scId, USDC_C2), APPROVED_SHARE_AMOUNT
         );
-<<<<<<< HEAD
-        hub.revokeShares{value: GAS}(
+        hub.revokeShares(
             poolId, scId, USDC_C2, shareClassManager.nowRevokeEpoch(scId, USDC_C2), NAV_PER_SHARE, HOOK_GAS
-=======
-        hub.revokeShares(
-            poolId, scId, USDC_C2, shareClassManager.nowRevokeEpoch(scId, USDC_C2), NAV_PER_SHARE, SHARE_HOOK_GAS
->>>>>>> 3429042a
         );
 
         // Queue cancellation request which is fulfilled when claiming
