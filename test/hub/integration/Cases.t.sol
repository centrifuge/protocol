// SPDX-License-Identifier: BUSL-1.1
pragma solidity ^0.8.28;

import "./BaseTest.sol";

import {D18, d18} from "../../../src/misc/types/D18.sol";
import {CastLib} from "../../../src/misc/libraries/CastLib.sol";
import {MathLib} from "../../../src/misc/libraries/MathLib.sol";

import {PoolId} from "../../../src/common/types/PoolId.sol";
import {MessageLib} from "../../../src/common/libraries/MessageLib.sol";
import {PricingLib} from "../../../src/common/libraries/PricingLib.sol";
import {ShareClassId} from "../../../src/common/types/ShareClassId.sol";
import {VaultUpdateKind} from "../../../src/common/libraries/MessageLib.sol";
import {RequestCallbackMessageLib} from "../../../src/common/libraries/RequestCallbackMessageLib.sol";

import {IHubRequestManager} from "../../../src/hub/interfaces/IHubRequestManager.sol";

contract TestCases is BaseTest {
    using MathLib for *;
    using MessageLib for *;
    using RequestCallbackMessageLib for *;
    using PricingLib for *;
    using CastLib for *;

    /// forge-config: default.isolate = true
    function testPoolCreation(bool withInitialization) public returns (PoolId poolId, ShareClassId scId) {
        cv.registerAsset(USDC_C2, 6);
        cv.registerAsset(EUR_STABLE_C2, 12);

        poolId = hubRegistry.poolId(CHAIN_CP, 1);
        vm.prank(ADMIN);
        guardian.createPool(poolId, FM, USD_ID);
        gateway.depositSubsidy{value: DEFAULT_SUBSIDY}(poolId);

        scId = shareClassManager.previewNextShareClassId(poolId);

        vm.startPrank(FM);
        hub.setPoolMetadata(poolId, bytes("Testing pool"));
        hub.addShareClass(poolId, SC_NAME, SC_SYMBOL, SC_SALT);
        hub.notifyPool(poolId, CHAIN_CV);
        hub.notifyShareClass(poolId, scId, CHAIN_CV, SC_HOOK);
        hub.setRequestManager(poolId, CHAIN_CV, address(hubRequestManager), ASYNC_REQUEST_MANAGER.toBytes32());
        hub.updateBalanceSheetManager(CHAIN_CV, poolId, ASYNC_REQUEST_MANAGER.toBytes32(), true);
        hub.updateBalanceSheetManager(CHAIN_CV, poolId, SYNC_REQUEST_MANAGER.toBytes32(), true);

        hub.createAccount(poolId, ASSET_USDC_ACCOUNT, true);
        hub.createAccount(poolId, EQUITY_ACCOUNT, false);
        hub.createAccount(poolId, LOSS_ACCOUNT, false);
        hub.createAccount(poolId, GAIN_ACCOUNT, false);
        hub.createAccount(poolId, ASSET_EUR_STABLE_ACCOUNT, true);
        if (withInitialization) {
            valuation.setPrice(poolId, scId, USDC_C2, d18(1, 1));
            hub.initializeHolding(
                poolId, scId, USDC_C2, valuation, ASSET_USDC_ACCOUNT, EQUITY_ACCOUNT, GAIN_ACCOUNT, LOSS_ACCOUNT
            );
            hub.initializeHolding(
                poolId,
                scId,
                EUR_STABLE_C2,
                valuation,
                ASSET_EUR_STABLE_ACCOUNT,
                EQUITY_ACCOUNT,
                GAIN_ACCOUNT,
                LOSS_ACCOUNT
            );
        }
        hub.updateVault(poolId, scId, USDC_C2, bytes32("factory"), VaultUpdateKind.DeployAndLink, 0);

        MessageLib.NotifyPool memory m0 = MessageLib.deserializeNotifyPool(cv.popMessage());
        assertEq(m0.poolId, poolId.raw());

        MessageLib.NotifyShareClass memory m1 = MessageLib.deserializeNotifyShareClass(cv.popMessage());
        assertEq(m1.poolId, poolId.raw());
        assertEq(m1.scId, scId.raw());
        assertEq(m1.name, SC_NAME);
        assertEq(m1.symbol, SC_SYMBOL.toBytes32());
        assertEq(m1.decimals, 18);
        assertEq(m1.salt, SC_SALT);
        assertEq(m1.hook, SC_HOOK);

        MessageLib.SetRequestManager memory m2 = MessageLib.deserializeSetRequestManager(cv.popMessage());
        assertEq(m2.poolId, poolId.raw());
        assertEq(m2.manager, ASYNC_REQUEST_MANAGER.toBytes32());

        MessageLib.UpdateBalanceSheetManager memory m3 =
            MessageLib.deserializeUpdateBalanceSheetManager(cv.popMessage());
        assertEq(m3.poolId, poolId.raw());
        assertEq(m3.who, ASYNC_REQUEST_MANAGER.toBytes32());
        assertEq(m3.canManage, true);

        MessageLib.UpdateBalanceSheetManager memory m4 =
            MessageLib.deserializeUpdateBalanceSheetManager(cv.popMessage());
        assertEq(m4.poolId, poolId.raw());
        assertEq(m4.who, SYNC_REQUEST_MANAGER.toBytes32());
        assertEq(m4.canManage, true);

        MessageLib.UpdateVault memory m5 = MessageLib.deserializeUpdateVault(cv.popMessage());
        assertEq(m5.poolId, poolId.raw());
        assertEq(m5.scId, scId.raw());
        assertEq(m5.assetId, USDC_C2.raw());
        assertEq(m5.vaultOrFactory, bytes32("factory"));
        assertEq(m5.kind, uint8(VaultUpdateKind.DeployAndLink));
    }

    /// forge-config: default.isolate = true
    function testDeposit() public returns (PoolId poolId, ShareClassId scId) {
        (poolId, scId) = testPoolCreation(true);

        cv.requestDeposit(poolId, scId, USDC_C2, INVESTOR, INVESTOR_AMOUNT);

        vm.startPrank(FM);
        hub.callRequestManager(
            poolId,
            CHAIN_CV,
            abi.encodeCall(
                IHubRequestManager.approveDeposits,
                (
                    poolId,
                    scId,
                    USDC_C2,
                    hubRequestManager.nowDepositEpoch(scId, USDC_C2),
                    APPROVED_INVESTOR_AMOUNT,
                    d18(1, 1)
                )
            )
        );
<<<<<<< HEAD
        hub.callRequestManager(
            poolId,
            CHAIN_CV,
            abi.encodeCall(
                IHubRequestManager.issueShares,
                (poolId, scId, USDC_C2, hubRequestManager.nowIssueEpoch(scId, USDC_C2), NAV_PER_SHARE, SHARE_HOOK_GAS)
            )
        );
=======
        hub.issueShares(poolId, scId, USDC_C2, shareClassManager.nowIssueEpoch(scId, USDC_C2), NAV_PER_SHARE, HOOK_GAS);
>>>>>>> dfdf1476

        // Queue cancellation request which is fulfilled when claiming
        cv.cancelDepositRequest(poolId, scId, USDC_C2, INVESTOR);

        vm.startPrank(ANY);
        vm.deal(ANY, GAS);
<<<<<<< HEAD
        hub.notifyDeposit(poolId, scId, USDC_C2, INVESTOR, hubRequestManager.maxDepositClaims(scId, INVESTOR, USDC_C2));
=======
        hub.notifyDeposit{value: GAS}(
            poolId, scId, USDC_C2, INVESTOR, shareClassManager.maxDepositClaims(scId, INVESTOR, USDC_C2)
        );
>>>>>>> dfdf1476

        MessageLib.RequestCallback memory m0 = MessageLib.deserializeRequestCallback(cv.popMessage());
        assertEq(m0.poolId, poolId.raw());
        assertEq(m0.scId, scId.raw());
        assertEq(m0.assetId, USDC_C2.raw());

        RequestCallbackMessageLib.ApprovedDeposits memory cb0 =
            RequestCallbackMessageLib.deserializeApprovedDeposits(m0.payload);
        assertEq(cb0.assetAmount, APPROVED_INVESTOR_AMOUNT);

        MessageLib.RequestCallback memory m1 = MessageLib.deserializeRequestCallback(cv.popMessage());
        assertEq(m1.poolId, poolId.raw());
        assertEq(m1.scId, scId.raw());
        assertEq(m1.assetId, USDC_C2.raw());

        RequestCallbackMessageLib.IssuedShares memory cb1 =
            RequestCallbackMessageLib.deserializeIssuedShares(m1.payload);
        assertEq(cb1.pricePoolPerShare, NAV_PER_SHARE.raw());

        MessageLib.RequestCallback memory m2 = MessageLib.deserializeRequestCallback(cv.popMessage());
        assertEq(m2.poolId, poolId.raw());
        assertEq(m2.scId, scId.raw());
        assertEq(m2.assetId, USDC_C2.raw());

        RequestCallbackMessageLib.FulfilledDepositRequest memory cb2 =
            RequestCallbackMessageLib.deserializeFulfilledDepositRequest(m2.payload);
        assertEq(cb2.investor, INVESTOR);
        assertEq(cb2.fulfilledAssetAmount, APPROVED_INVESTOR_AMOUNT);
        assertEq(
            cb2.fulfilledShareAmount,
            PricingLib.convertWithPrice(
                APPROVED_INVESTOR_AMOUNT,
                hubRegistry.decimals(USDC_C2),
                hubRegistry.decimals(poolId),
                NAV_PER_SHARE.reciprocal()
            )
        );
        assertEq(cb2.cancelledAssetAmount, INVESTOR_AMOUNT - APPROVED_INVESTOR_AMOUNT);
    }

    /// forge-config: default.isolate = true
    function testRedeem() public returns (PoolId poolId, ShareClassId scId) {
        (poolId, scId) = testDeposit();

        cv.requestRedeem(poolId, scId, USDC_C2, INVESTOR, SHARE_AMOUNT);

        uint128 revokedAssetAmount = PricingLib.convertWithPrice(
            APPROVED_SHARE_AMOUNT, hubRegistry.decimals(poolId), hubRegistry.decimals(USDC_C2), NAV_PER_SHARE
        );

        vm.startPrank(FM);
        hub.callRequestManager(
            poolId,
            CHAIN_CV,
            abi.encodeCall(
                IHubRequestManager.approveRedeems,
                (
                    poolId,
                    scId,
                    USDC_C2,
                    hubRequestManager.nowRedeemEpoch(scId, USDC_C2),
                    APPROVED_SHARE_AMOUNT,
                    d18(1, 1)
                )
            )
        );
<<<<<<< HEAD
        hub.callRequestManager(
            poolId,
            CHAIN_CV,
            abi.encodeCall(
                IHubRequestManager.revokeShares,
                (poolId, scId, USDC_C2, hubRequestManager.nowRevokeEpoch(scId, USDC_C2), NAV_PER_SHARE, SHARE_HOOK_GAS)
            )
=======
        hub.revokeShares(
            poolId, scId, USDC_C2, shareClassManager.nowRevokeEpoch(scId, USDC_C2), NAV_PER_SHARE, HOOK_GAS
>>>>>>> dfdf1476
        );

        // Queue cancellation request which is fulfilled when claiming
        cv.cancelRedeemRequest(poolId, scId, USDC_C2, INVESTOR);

        vm.startPrank(ANY);
        vm.deal(ANY, GAS);
<<<<<<< HEAD
        hub.notifyRedeem(poolId, scId, USDC_C2, INVESTOR, hubRequestManager.maxRedeemClaims(scId, INVESTOR, USDC_C2));
=======
        hub.notifyRedeem{value: GAS}(
            poolId, scId, USDC_C2, INVESTOR, shareClassManager.maxRedeemClaims(scId, INVESTOR, USDC_C2)
        );
>>>>>>> dfdf1476

        MessageLib.RequestCallback memory m0 = MessageLib.deserializeRequestCallback(cv.popMessage());
        assertEq(m0.poolId, poolId.raw());
        assertEq(m0.scId, scId.raw());
        assertEq(m0.assetId, USDC_C2.raw());

        RequestCallbackMessageLib.RevokedShares memory cb0 =
            RequestCallbackMessageLib.deserializeRevokedShares(m0.payload);
        assertEq(cb0.assetAmount, revokedAssetAmount);
        assertEq(cb0.shareAmount, APPROVED_SHARE_AMOUNT);
        assertEq(cb0.pricePoolPerShare, NAV_PER_SHARE.raw());

        MessageLib.RequestCallback memory m1 = MessageLib.deserializeRequestCallback(cv.popMessage());
        assertEq(m1.poolId, poolId.raw());
        assertEq(m1.scId, scId.raw());
        assertEq(m1.assetId, USDC_C2.raw());

        RequestCallbackMessageLib.FulfilledRedeemRequest memory cb1 =
            RequestCallbackMessageLib.deserializeFulfilledRedeemRequest(m1.payload);
        assertEq(cb1.investor, INVESTOR);
        assertEq(cb1.fulfilledAssetAmount, revokedAssetAmount);
        assertEq(cb1.fulfilledShareAmount, APPROVED_SHARE_AMOUNT);
        assertEq(cb1.cancelledShareAmount, SHARE_AMOUNT - APPROVED_SHARE_AMOUNT);
    }

    /// forge-config: default.isolate = true
    function testUpdateHolding() public {
        (PoolId poolId, ShareClassId scId) = testPoolCreation(false);
        uint128 poolDecimals = (10 ** hubRegistry.decimals(USD_ID.raw())).toUint128();
        uint128 assetDecimals = (10 ** hubRegistry.decimals(USDC_C2.raw())).toUint128();

        cv.updateHoldingAmount(poolId, scId, USDC_C2, 1000 * assetDecimals, D18.wrap(1e18), true, IS_SNAPSHOT, 0);

        assertEq(holdings.amount(poolId, scId, USDC_C2), 1000 * assetDecimals);
        assertEq(holdings.value(poolId, scId, USDC_C2), 1000 * poolDecimals);
        _assertEqAccountValue(poolId, EQUITY_ACCOUNT, true, 0);
        _assertEqAccountValue(poolId, ASSET_USDC_ACCOUNT, true, 0);
        _assertEqAccountValue(poolId, GAIN_ACCOUNT, true, 0);
        _assertEqAccountValue(poolId, LOSS_ACCOUNT, true, 0);

        hub.initializeHolding(
            poolId, scId, USDC_C2, valuation, ASSET_USDC_ACCOUNT, EQUITY_ACCOUNT, GAIN_ACCOUNT, LOSS_ACCOUNT
        );

        assertEq(holdings.amount(poolId, scId, USDC_C2), 1000 * assetDecimals);
        assertEq(holdings.value(poolId, scId, USDC_C2), 1000 * poolDecimals);
        _assertEqAccountValue(poolId, EQUITY_ACCOUNT, true, 1000 * poolDecimals);
        _assertEqAccountValue(poolId, ASSET_USDC_ACCOUNT, true, 1000 * poolDecimals);
        _assertEqAccountValue(poolId, GAIN_ACCOUNT, true, 0);
        _assertEqAccountValue(poolId, LOSS_ACCOUNT, true, 0);

        cv.updateHoldingAmount(poolId, scId, USDC_C2, 600 * assetDecimals, D18.wrap(1e18), false, IS_SNAPSHOT, 1);

        assertEq(holdings.amount(poolId, scId, USDC_C2), 400 * assetDecimals);
        assertEq(holdings.value(poolId, scId, USDC_C2), 400 * poolDecimals);
        _assertEqAccountValue(poolId, ASSET_USDC_ACCOUNT, true, 400 * poolDecimals);
        _assertEqAccountValue(poolId, EQUITY_ACCOUNT, true, 400 * poolDecimals);
        _assertEqAccountValue(poolId, GAIN_ACCOUNT, true, 0);
        _assertEqAccountValue(poolId, LOSS_ACCOUNT, true, 0);

        valuation.setPrice(poolId, scId, USDC_C2, d18(11, 10));
        hub.updateHoldingValue(poolId, scId, USDC_C2);

        _assertEqAccountValue(poolId, ASSET_USDC_ACCOUNT, true, 440 * poolDecimals);
        _assertEqAccountValue(poolId, EQUITY_ACCOUNT, true, 400 * poolDecimals);
        _assertEqAccountValue(poolId, GAIN_ACCOUNT, true, 40 * poolDecimals);
        _assertEqAccountValue(poolId, LOSS_ACCOUNT, true, 0);

        valuation.setPrice(poolId, scId, USDC_C2, d18(8, 10));
        hub.updateHoldingValue(poolId, scId, USDC_C2);

        _assertEqAccountValue(poolId, ASSET_USDC_ACCOUNT, true, 320 * poolDecimals);
        _assertEqAccountValue(poolId, EQUITY_ACCOUNT, true, 400 * poolDecimals);
        _assertEqAccountValue(poolId, GAIN_ACCOUNT, true, 40 * poolDecimals);
        _assertEqAccountValue(poolId, LOSS_ACCOUNT, false, 120 * poolDecimals);
    }

    /// forge-config: default.isolate = true
    function testUpdateShares() public {
        (PoolId poolId, ShareClassId scId) = testPoolCreation(true);

        cv.updateShares(poolId, scId, 100, true, IS_SNAPSHOT, 0);

        (uint128 totalIssuance,) = shareClassManager.metrics(scId);
        assertEq(totalIssuance, 100);

        cv.updateShares(poolId, scId, 45, false, IS_SNAPSHOT, 1);

        (uint128 totalIssuance2,) = shareClassManager.metrics(scId);
        assertEq(totalIssuance2, 55);
    }

    /// forge-config: default.isolate = true
    function testNotifyPricePoolPerShare() public {
        (PoolId poolId, ShareClassId scId) = testPoolCreation(true);
        D18 sharePrice = d18(100, 1);
        D18 identityPrice = d18(1, 1);
        D18 poolPerEurPrice = d18(4, 1);

        valuation.setPrice(poolId, scId, EUR_STABLE_C2, poolPerEurPrice);

        vm.startPrank(FM);
        hub.updateSharePrice(poolId, scId, sharePrice);
        hub.notifyAssetPrice(poolId, scId, EUR_STABLE_C2);
        hub.notifyAssetPrice(poolId, scId, USDC_C2);
        hub.notifySharePrice(poolId, scId, CHAIN_CV);

        MessageLib.NotifyPricePoolPerAsset memory m0 = MessageLib.deserializeNotifyPricePoolPerAsset(cv.popMessage());
        assertEq(m0.poolId, poolId.raw());
        assertEq(m0.scId, scId.raw());
        assertEq(m0.assetId, EUR_STABLE_C2.raw());
        assertEq(m0.price, poolPerEurPrice.raw(), "EUR price mismatch");
        assertEq(m0.timestamp, block.timestamp.toUint64());

        MessageLib.NotifyPricePoolPerAsset memory m1 = MessageLib.deserializeNotifyPricePoolPerAsset(cv.popMessage());
        assertEq(m1.poolId, poolId.raw());
        assertEq(m1.scId, scId.raw());
        assertEq(m1.assetId, USDC_C2.raw());
        assertEq(m1.price, identityPrice.raw(), "USDC price mismatch");
        assertEq(m1.timestamp, block.timestamp.toUint64());

        MessageLib.NotifyPricePoolPerShare memory m2 = MessageLib.deserializeNotifyPricePoolPerShare(cv.popMessage());
        assertEq(m2.poolId, poolId.raw());
        assertEq(m2.scId, scId.raw());
        assertEq(m2.price, sharePrice.raw(), "Share price mismatch");
        assertEq(m2.timestamp, block.timestamp.toUint64());
    }
}<|MERGE_RESOLUTION|>--- conflicted
+++ resolved
@@ -125,31 +125,23 @@
                 )
             )
         );
-<<<<<<< HEAD
         hub.callRequestManager(
             poolId,
             CHAIN_CV,
             abi.encodeCall(
                 IHubRequestManager.issueShares,
-                (poolId, scId, USDC_C2, hubRequestManager.nowIssueEpoch(scId, USDC_C2), NAV_PER_SHARE, SHARE_HOOK_GAS)
-            )
-        );
-=======
-        hub.issueShares(poolId, scId, USDC_C2, shareClassManager.nowIssueEpoch(scId, USDC_C2), NAV_PER_SHARE, HOOK_GAS);
->>>>>>> dfdf1476
+                (poolId, scId, USDC_C2, hubRequestManager.nowIssueEpoch(scId, USDC_C2), NAV_PER_SHARE, HOOK_GAS)
+            )
+        );
 
         // Queue cancellation request which is fulfilled when claiming
         cv.cancelDepositRequest(poolId, scId, USDC_C2, INVESTOR);
 
         vm.startPrank(ANY);
         vm.deal(ANY, GAS);
-<<<<<<< HEAD
-        hub.notifyDeposit(poolId, scId, USDC_C2, INVESTOR, hubRequestManager.maxDepositClaims(scId, INVESTOR, USDC_C2));
-=======
         hub.notifyDeposit{value: GAS}(
-            poolId, scId, USDC_C2, INVESTOR, shareClassManager.maxDepositClaims(scId, INVESTOR, USDC_C2)
-        );
->>>>>>> dfdf1476
+            poolId, scId, USDC_C2, INVESTOR, hubRequestManager.maxDepositClaims(scId, INVESTOR, USDC_C2)
+        );
 
         MessageLib.RequestCallback memory m0 = MessageLib.deserializeRequestCallback(cv.popMessage());
         assertEq(m0.poolId, poolId.raw());
@@ -216,18 +208,13 @@
                 )
             )
         );
-<<<<<<< HEAD
         hub.callRequestManager(
             poolId,
             CHAIN_CV,
             abi.encodeCall(
                 IHubRequestManager.revokeShares,
-                (poolId, scId, USDC_C2, hubRequestManager.nowRevokeEpoch(scId, USDC_C2), NAV_PER_SHARE, SHARE_HOOK_GAS)
-            )
-=======
-        hub.revokeShares(
-            poolId, scId, USDC_C2, shareClassManager.nowRevokeEpoch(scId, USDC_C2), NAV_PER_SHARE, HOOK_GAS
->>>>>>> dfdf1476
+                (poolId, scId, USDC_C2, hubRequestManager.nowRevokeEpoch(scId, USDC_C2), NAV_PER_SHARE, HOOK_GAS)
+            )
         );
 
         // Queue cancellation request which is fulfilled when claiming
@@ -235,13 +222,9 @@
 
         vm.startPrank(ANY);
         vm.deal(ANY, GAS);
-<<<<<<< HEAD
-        hub.notifyRedeem(poolId, scId, USDC_C2, INVESTOR, hubRequestManager.maxRedeemClaims(scId, INVESTOR, USDC_C2));
-=======
         hub.notifyRedeem{value: GAS}(
-            poolId, scId, USDC_C2, INVESTOR, shareClassManager.maxRedeemClaims(scId, INVESTOR, USDC_C2)
-        );
->>>>>>> dfdf1476
+            poolId, scId, USDC_C2, INVESTOR, hubRequestManager.maxRedeemClaims(scId, INVESTOR, USDC_C2)
+        );
 
         MessageLib.RequestCallback memory m0 = MessageLib.deserializeRequestCallback(cv.popMessage());
         assertEq(m0.poolId, poolId.raw());
