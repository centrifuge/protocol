// SPDX-License-Identifier: BUSL-1.1
pragma solidity ^0.8.28;

import "test/hub/integration/BaseTest.sol";

contract TestCases is BaseTest {
    using CastLib for string;
    using CastLib for bytes32;
    using MathLib for *;
    using MessageLib for *;
    using PricingLib for *;

    /// forge-config: default.isolate = true
    function testPoolCreation() public returns (PoolId poolId, ShareClassId scId) {
        cv.registerAsset(USDC_C2, 6);
        cv.registerAsset(EUR_STABLE_C2, 12);

        poolId = hubRegistry.poolId(CHAIN_CP, 1);
        vm.prank(ADMIN);
        guardian.createPool(poolId, FM, USD);

        scId = shareClassManager.previewNextShareClassId(poolId);

        vm.startPrank(FM);
        hub.setPoolMetadata(poolId, bytes("Testing pool"));
        hub.addShareClass(poolId, SC_NAME, SC_SYMBOL, SC_SALT);
        hub.notifyPool{value: GAS}(poolId, CHAIN_CV);
        hub.notifyShareClass{value: GAS}(poolId, scId, CHAIN_CV, SC_HOOK);

        hub.createAccount(poolId, ASSET_USDC_ACCOUNT, true);
        hub.createAccount(poolId, EQUITY_ACCOUNT, false);
        hub.createAccount(poolId, LOSS_ACCOUNT, false);
        hub.createAccount(poolId, GAIN_ACCOUNT, false);
        hub.createAccount(poolId, ASSET_EUR_STABLE_ACCOUNT, true);
        hub.createHolding(
            poolId, scId, USDC_C2, identityValuation, ASSET_USDC_ACCOUNT, EQUITY_ACCOUNT, LOSS_ACCOUNT, GAIN_ACCOUNT
        );
        hub.createHolding(
            poolId,
            scId,
            EUR_STABLE_C2,
<<<<<<< HEAD
            transientValuation,
            ASSET_EUR_STABLE_ACCOUNT,
            EQUITY_ACCOUNT,
            LOSS_ACCOUNT,
            GAIN_ACCOUNT
=======
            valuation,
            AccountId.wrap(0x05),
            AccountId.wrap(0x02),
            AccountId.wrap(0x03),
            AccountId.wrap(0x04)
>>>>>>> ef252f1a
        );
        hub.updateContract{value: GAS}(
            poolId,
            scId,
            CHAIN_CV,
            bytes32("target"),
            MessageLib.UpdateContractVaultUpdate({
                vaultOrFactory: bytes32("factory"),
                assetId: USDC_C2.raw(),
                kind: uint8(VaultUpdateKind.DeployAndLink)
            }).serialize()
        );

        MessageLib.NotifyPool memory m0 = MessageLib.deserializeNotifyPool(cv.popMessage());
        assertEq(m0.poolId, poolId.raw());

        MessageLib.NotifyShareClass memory m1 = MessageLib.deserializeNotifyShareClass(cv.popMessage());
        assertEq(m1.poolId, poolId.raw());
        assertEq(m1.scId, scId.raw());
        assertEq(m1.name, SC_NAME);
        assertEq(m1.symbol, SC_SYMBOL.toBytes32());
        assertEq(m1.decimals, 18);
        assertEq(m1.salt, SC_SALT);
        assertEq(m1.hook, SC_HOOK);

        MessageLib.UpdateContract memory m2 = MessageLib.deserializeUpdateContract(cv.popMessage());
        assertEq(m2.scId, scId.raw());
        assertEq(m2.target, bytes32("target"));

        MessageLib.UpdateContractVaultUpdate memory m3 = MessageLib.deserializeUpdateContractVaultUpdate(m2.payload);
        assertEq(m3.assetId, USDC_C2.raw());
        assertEq(m3.vaultOrFactory, bytes32("factory"));
        assertEq(m3.kind, uint8(VaultUpdateKind.DeployAndLink));
    }

    /// forge-config: default.isolate = true
    function testDeposit() public returns (PoolId poolId, ShareClassId scId) {
        (poolId, scId) = testPoolCreation();

        cv.requestDeposit(poolId, scId, USDC_C2, INVESTOR, INVESTOR_AMOUNT);

        vm.startPrank(FM);
        hub.approveDeposits{value: GAS}(
            poolId, scId, USDC_C2, shareClassManager.nowDepositEpoch(scId, USDC_C2), APPROVED_INVESTOR_AMOUNT
        );
        hub.issueShares{value: GAS}(
            poolId, scId, USDC_C2, shareClassManager.nowIssueEpoch(scId, USDC_C2), NAV_PER_SHARE
        );

        vm.startPrank(ANY);
        vm.deal(ANY, GAS);
        hub.notifyDeposit{value: GAS}(
            poolId, scId, USDC_C2, INVESTOR, shareClassManager.maxDepositClaims(scId, INVESTOR, USDC_C2)
        );

        MessageLib.ApprovedDeposits memory m0 = MessageLib.deserializeApprovedDeposits(cv.popMessage());
        assertEq(m0.poolId, poolId.raw());
        assertEq(m0.scId, scId.raw());
        assertEq(m0.assetId, USDC_C2.raw());
        assertEq(m0.assetAmount, APPROVED_INVESTOR_AMOUNT);

        MessageLib.IssuedShares memory m1 = MessageLib.deserializeIssuedShares(cv.popMessage());
        assertEq(m1.poolId, poolId.raw());
        assertEq(m1.scId, scId.raw());
        assertEq(m1.pricePoolPerShare, NAV_PER_SHARE.raw());

        MessageLib.FulfilledDepositRequest memory m2 = MessageLib.deserializeFulfilledDepositRequest(cv.popMessage());
        assertEq(m2.poolId, poolId.raw());
        assertEq(m2.scId, scId.raw());
        assertEq(m2.investor, INVESTOR);
        assertEq(m2.assetId, USDC_C2.raw());
        assertEq(m2.assetAmount, APPROVED_INVESTOR_AMOUNT);
        assertEq(
            m2.shareAmount,
            PricingLib.convertWithPrice(
                APPROVED_INVESTOR_AMOUNT,
                hubRegistry.decimals(USDC_C2),
                hubRegistry.decimals(poolId),
                NAV_PER_SHARE.reciprocal()
            ).toUint128()
        );
    }

    /// forge-config: default.isolate = true
    function testRedeem() public returns (PoolId poolId, ShareClassId scId) {
        (poolId, scId) = testDeposit();

        cv.requestRedeem(poolId, scId, USDC_C2, INVESTOR, SHARE_AMOUNT);

        uint128 revokedAssetAmount = PricingLib.convertWithPrice(
            APPROVED_SHARE_AMOUNT, hubRegistry.decimals(poolId), hubRegistry.decimals(USDC_C2), NAV_PER_SHARE
        ).toUint128();

        vm.startPrank(FM);
        hub.approveRedeems(
            poolId, scId, USDC_C2, shareClassManager.nowRedeemEpoch(scId, USDC_C2), APPROVED_SHARE_AMOUNT
        );
        hub.revokeShares{value: GAS}(
            poolId, scId, USDC_C2, shareClassManager.nowRevokeEpoch(scId, USDC_C2), NAV_PER_SHARE
        );

        vm.startPrank(ANY);
        vm.deal(ANY, GAS);
        hub.notifyRedeem{value: GAS}(
            poolId, scId, USDC_C2, INVESTOR, shareClassManager.maxRedeemClaims(scId, INVESTOR, USDC_C2)
        );

        MessageLib.RevokedShares memory m0 = MessageLib.deserializeRevokedShares(cv.popMessage());
        assertEq(m0.poolId, poolId.raw());
        assertEq(m0.scId, scId.raw());
        assertEq(m0.assetId, USDC_C2.raw());
        assertEq(m0.assetAmount, revokedAssetAmount);

        MessageLib.FulfilledRedeemRequest memory m1 = MessageLib.deserializeFulfilledRedeemRequest(cv.popMessage());
        assertEq(m1.poolId, poolId.raw());
        assertEq(m1.scId, scId.raw());
        assertEq(m1.investor, INVESTOR);
        assertEq(m1.assetId, USDC_C2.raw());
        assertEq(m1.assetAmount, revokedAssetAmount);
        assertEq(m1.shareAmount, APPROVED_SHARE_AMOUNT);
    }

    /// forge-config: default.isolate = true
    function testCalUpdateHolding() public {
        (PoolId poolId, ShareClassId scId) = testPoolCreation();
        uint128 poolDecimals = (10 ** hubRegistry.decimals(USD.raw())).toUint128();
        uint128 assetDecimals = (10 ** hubRegistry.decimals(USDC_C2.raw())).toUint128();

        cv.updateHoldingAmount(poolId, scId, USDC_C2, 1000 * assetDecimals, D18.wrap(1e18), true);

        assertEq(holdings.amount(poolId, scId, USDC_C2), 1000 * assetDecimals);
        assertEq(holdings.value(poolId, scId, USDC_C2), 1000 * poolDecimals);
        _assertEqAccountValue(poolId, EQUITY_ACCOUNT, true, 1000 * poolDecimals);
        _assertEqAccountValue(poolId, ASSET_USDC_ACCOUNT, true, 1000 * poolDecimals);

        cv.updateHoldingAmount(poolId, scId, USDC_C2, 600 * assetDecimals, D18.wrap(1e18), false);

        assertEq(holdings.amount(poolId, scId, USDC_C2), 400 * assetDecimals);
        assertEq(holdings.value(poolId, scId, USDC_C2), 400 * poolDecimals);
        _assertEqAccountValue(poolId, ASSET_USDC_ACCOUNT, true, 400 * poolDecimals);
        _assertEqAccountValue(poolId, EQUITY_ACCOUNT, true, 400 * poolDecimals);
    }

    /// forge-config: default.isolate = true
    function testCalUpdateShares() public {
        (PoolId poolId, ShareClassId scId) = testPoolCreation();

        cv.updateShares(poolId, scId, 100, true);

        (uint128 totalIssuance,) = shareClassManager.metrics(scId);
        assertEq(totalIssuance, 100);

        cv.updateShares(poolId, scId, 45, false);

        (uint128 totalIssuance2,) = shareClassManager.metrics(scId);
        assertEq(totalIssuance2, 55);
    }

    /// forge-config: default.isolate = true
    function testNotifyPricePoolPerShare() public {
        (PoolId poolId, ShareClassId scId) = testPoolCreation();
        D18 sharePrice = d18(100, 1);
        D18 identityPrice = d18(1, 1);
        D18 poolPerEurPrice = d18(4, 1);
        AssetId poolCurrency = hubRegistry.currency(poolId);

        valuation.setPrice(EUR_STABLE_C2.addr(), poolCurrency.addr(), poolPerEurPrice);

        vm.startPrank(FM);
        hub.updatePricePerShare(poolId, scId, sharePrice);
        hub.notifyAssetPrice{value: GAS}(poolId, scId, EUR_STABLE_C2);
        hub.notifyAssetPrice{value: GAS}(poolId, scId, USDC_C2);
        hub.notifySharePrice{value: GAS}(poolId, scId, CHAIN_CV);

        MessageLib.NotifyPricePoolPerAsset memory m0 = MessageLib.deserializeNotifyPricePoolPerAsset(cv.popMessage());
        assertEq(m0.poolId, poolId.raw());
        assertEq(m0.scId, scId.raw());
        assertEq(m0.assetId, EUR_STABLE_C2.raw());
        assertEq(m0.price, poolPerEurPrice.inner(), "EUR price mismatch");
        assertEq(m0.timestamp, block.timestamp.toUint64());

        MessageLib.NotifyPricePoolPerAsset memory m1 = MessageLib.deserializeNotifyPricePoolPerAsset(cv.popMessage());
        assertEq(m1.poolId, poolId.raw());
        assertEq(m1.scId, scId.raw());
        assertEq(m1.assetId, USDC_C2.raw());
        assertEq(m1.price, identityPrice.inner(), "USDC price mismatch");
        assertEq(m1.timestamp, block.timestamp.toUint64());

        MessageLib.NotifyPricePoolPerShare memory m2 = MessageLib.deserializeNotifyPricePoolPerShare(cv.popMessage());
        assertEq(m2.poolId, poolId.raw());
        assertEq(m2.scId, scId.raw());
        assertEq(m2.price, sharePrice.raw(), "Share price mismatch");
        assertEq(m2.timestamp, block.timestamp.toUint64());
    }
}<|MERGE_RESOLUTION|>--- conflicted
+++ resolved
@@ -39,19 +39,11 @@
             poolId,
             scId,
             EUR_STABLE_C2,
-<<<<<<< HEAD
-            transientValuation,
+            valuation,
             ASSET_EUR_STABLE_ACCOUNT,
             EQUITY_ACCOUNT,
             LOSS_ACCOUNT,
             GAIN_ACCOUNT
-=======
-            valuation,
-            AccountId.wrap(0x05),
-            AccountId.wrap(0x02),
-            AccountId.wrap(0x03),
-            AccountId.wrap(0x04)
->>>>>>> ef252f1a
         );
         hub.updateContract{value: GAS}(
             poolId,
