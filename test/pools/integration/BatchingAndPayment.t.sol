--- conflicted
+++ resolved
@@ -32,13 +32,8 @@
         bytes[] memory cs = new bytes[](1);
         cs[0] = abi.encodeWithSelector(hub.notifyPool.selector, CHAIN_CV);
 
-<<<<<<< HEAD
         vm.expectRevert(IGateway.NotEnoughTransactionGas.selector);
-        poolRouter.execute(poolId, cs);
-=======
-        vm.expectRevert(bytes("Gateway/not-enough-gas-funds"));
         hub.execute(poolId, cs);
->>>>>>> a130bb70
     }
 
     /// Test the following:
