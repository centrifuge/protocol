--- conflicted
+++ resolved
@@ -175,16 +175,12 @@
         assertEq(m0.investor, INVESTOR);
         assertEq(m0.assetId, USDC_C2.raw());
         /*
-        // TODO: Fix this - m0.assetAmount = 0, while NAV_PER_SHARE.mulUint128(..) = 4000000
+        // TODO: Fix this
         assertEq(
             m0.assetAmount,
             NAV_PER_SHARE.mulUint128(uint128(valuation.getQuote(APPROVED_SHARE_AMOUNT, USD.addr(), USDC_C2.addr())))
         );
-<<<<<<< HEAD
-        assertEq(m0.shareAmount, PERCENT_20.mulUint128(SHARE_AMOUNT));
+        assertEq(m0.shareAmount, APPROVED_SHARE_AMOUNT);
         */
-=======
-        assertEq(m0.shareAmount, APPROVED_SHARE_AMOUNT);
->>>>>>> 0cf3971a
     }
 }