--- conflicted
+++ resolved
@@ -54,11 +54,7 @@
 
     function _mockStuff() private {
         cv = new MockVaults(CHAIN_CV, gateway);
-<<<<<<< HEAD
-        wire(CHAIN_CV, cv);
-=======
-        wire(cv, address(this));
->>>>>>> 5b329c6d
+        wire(CHAIN_CV, cv, address(this));
 
         gasService.file("messageGasLimit", GAS);
     }
