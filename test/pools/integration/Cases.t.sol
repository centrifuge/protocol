// SPDX-License-Identifier: BUSL-1.1
pragma solidity ^0.8.28;

import "test/pools/integration/BaseTest.t.sol";

<<<<<<< HEAD
import {D18, d18} from "src/misc/types/D18.sol";
import {CastLib} from "src/misc/libraries/CastLib.sol";
import {MathLib} from "src/misc/libraries/MathLib.sol";
import {IMulticall} from "src/misc/interfaces/IMulticall.sol";
import {IERC7726} from "src/misc/interfaces/IERC7726.sol";

import {MessageLib, VaultUpdateKind} from "src/common/libraries/MessageLib.sol";
import {IAdapter} from "src/common/interfaces/IAdapter.sol";
import {ShareClassId} from "src/common/types/ShareClassId.sol";
import {AssetId, newAssetId} from "src/common/types/AssetId.sol";
import {PoolId} from "src/common/types/PoolId.sol";
import {AccountId, newAccountId} from "src/common/types/AccountId.sol";

import {PoolsDeployer, ISafe} from "script/PoolsDeployer.s.sol";
import {AccountType} from "src/pools/interfaces/IPoolRouter.sol";
import {JournalEntry} from "src/common/libraries/JournalEntryLib.sol";

import {MockVaults} from "test/pools/mocks/MockVaults.sol";
import {ShareClassIdTest} from "../unit/types/ShareClassId.t.sol";

contract TestCases is PoolsDeployer, Test {
    using MessageLib for *;
=======
contract TestCases is BaseTest {
>>>>>>> 4da9ab04
    using CastLib for string;
    using CastLib for bytes32;
    using MathLib for *;

<<<<<<< HEAD
    uint16 constant CHAIN_CP = 5;
    uint16 constant CHAIN_CV = 6;

    string constant SC_NAME = "ExampleName";
    string constant SC_SYMBOL = "ExampleSymbol";
    bytes32 constant SC_SALT = bytes32("ExampleSalt");
    bytes32 constant SC_HOOK = bytes32("ExampleHookData");

    address immutable FM = makeAddr("FM");
    address immutable ANY = makeAddr("Anyone");
    bytes32 immutable INVESTOR = bytes32("Investor");

    AssetId immutable USDC_C2 = newAssetId(CHAIN_CV, 1);
    AssetId immutable EUR = newAssetId(CHAIN_CV, 2);

    uint128 constant INVESTOR_AMOUNT = 100 * 1e6; // USDC_C2
    uint128 constant SHARE_AMOUNT = 10 * 1e18; // Share from USD
    uint128 constant APPROVED_INVESTOR_AMOUNT = INVESTOR_AMOUNT / 5;
    uint128 constant APPROVED_SHARE_AMOUNT = SHARE_AMOUNT / 5;
    D18 immutable NAV_PER_SHARE = d18(2, 1);

    uint64 constant GAS = 100 wei;

    MockVaults cv;

    function _mockStuff() private {
        cv = new MockVaults(CHAIN_CV, gateway);
        wire(CHAIN_CV, cv, address(this));

        gasService.file("messageGasLimit", GAS);
    }

    function setUp() public {
        // Deployment
        deployPools(CHAIN_CP, ISafe(address(0)), address(this));
        _mockStuff();
        removePoolsDeployerAccess(address(this));

        // Initialize accounts
        vm.deal(FM, 1 ether);

        // Label contracts & actors (for debugging)
        vm.label(address(transientValuation), "TransientValuation");
        vm.label(address(identityValuation), "IdentityValuation");
        vm.label(address(poolRegistry), "PoolRegistry");
        vm.label(address(assetRegistry), "AssetRegistry");
        vm.label(address(accounting), "Accounting");
        vm.label(address(holdings), "Holdings");
        vm.label(address(multiShareClass), "MultiShareClass");
        vm.label(address(poolRouter), "PoolRouter");
        vm.label(address(gateway), "Gateway");
        vm.label(address(messageProcessor), "MessageProcessor");
        vm.label(address(messageDispatcher), "MessageDispatcher");
        vm.label(address(cv), "CV");

        // We should not use the block ChainID
        vm.chainId(0xDEAD);
    }

=======
>>>>>>> 4da9ab04
    /// forge-config: default.isolate = true
    function testPoolCreation() public returns (PoolId poolId, ShareClassId scId) {
        cv.registerAsset(USDC_C2, "USD Coin", "USDC", 6);
        cv.registerAsset(EUR, "Euro", "EUR", 12);

        (string memory name, string memory symbol, uint8 decimals) = assetRegistry.asset(USDC_C2);
        assertEq(name, "USD Coin");
        assertEq(symbol, "USDC");
        assertEq(decimals, 6);

        vm.prank(ADMIN);
        poolId = guardian.createPool(FM, USD, multiShareClass);

        scId = multiShareClass.previewNextShareClassId(poolId);

<<<<<<< HEAD
        (bytes[] memory cs, uint256 c) = (new bytes[](7), 0);
        cs[c++] = abi.encodeWithSelector(poolRouter.setPoolMetadata.selector, bytes("Testing pool"));
        cs[c++] = abi.encodeWithSelector(poolRouter.addShareClass.selector, SC_NAME, SC_SYMBOL, SC_SALT, bytes(""));
        cs[c++] = abi.encodeWithSelector(poolRouter.notifyPool.selector, CHAIN_CV);
        cs[c++] = abi.encodeWithSelector(poolRouter.notifyShareClass.selector, CHAIN_CV, scId, SC_HOOK);
        cs[c++] =
            abi.encodeWithSelector(poolRouter.createHolding.selector, scId, USDC_C2, identityValuation, false, 0x01);
        cs[c++] = abi.encodeWithSelector(poolRouter.createHolding.selector, scId, EUR, transientValuation, false, 0x02);
=======
        (bytes[] memory cs, uint256 c) = (new bytes[](6), 0);
        cs[c++] = abi.encodeWithSelector(hub.setPoolMetadata.selector, bytes("Testing pool"));
        cs[c++] = abi.encodeWithSelector(hub.addShareClass.selector, SC_NAME, SC_SYMBOL, SC_SALT, bytes(""));
        cs[c++] = abi.encodeWithSelector(hub.notifyPool.selector, CHAIN_CV);
        cs[c++] = abi.encodeWithSelector(hub.notifyShareClass.selector, CHAIN_CV, scId, SC_HOOK);
        cs[c++] = abi.encodeWithSelector(hub.createHolding.selector, scId, USDC_C2, identityValuation, false, 0x01);
>>>>>>> 4da9ab04
        cs[c++] = abi.encodeWithSelector(
            hub.updateVault.selector,
            scId,
            USDC_C2,
            bytes32("target"),
            bytes32("factory"),
            VaultUpdateKind.DeployAndLink
        );
        assertEq(c, cs.length);

        vm.prank(FM);
        hub.execute{value: GAS * 3}(poolId, cs);

        assertEq(poolRegistry.metadata(poolId), "Testing pool");
        assertEq(multiShareClass.exists(poolId, scId), true);

        MessageLib.NotifyPool memory m0 = MessageLib.deserializeNotifyPool(cv.lastMessages(0));
        assertEq(m0.poolId, poolId.raw());

        MessageLib.NotifyShareClass memory m1 = MessageLib.deserializeNotifyShareClass(cv.lastMessages(1));
        assertEq(m1.poolId, poolId.raw());
        assertEq(m1.scId, scId.raw());
        assertEq(m1.name, SC_NAME);
        assertEq(m1.symbol, SC_SYMBOL.toBytes32());
        assertEq(m1.decimals, 18);
        assertEq(m1.salt, SC_SALT);
        assertEq(m1.hook, SC_HOOK);

        MessageLib.UpdateContract memory m2 = MessageLib.deserializeUpdateContract(cv.lastMessages(2));
        assertEq(m2.scId, scId.raw());
        assertEq(m2.target, bytes32("target"));

        MessageLib.UpdateContractVaultUpdate memory m3 = MessageLib.deserializeUpdateContractVaultUpdate(m2.payload);
        assertEq(m3.assetId, USDC_C2.raw());
        assertEq(m3.vaultOrFactory, bytes32("factory"));
        assertEq(m3.kind, uint8(VaultUpdateKind.DeployAndLink));

        cv.resetMessages();
    }

    /// forge-config: default.isolate = true
    function testDeposit() public returns (PoolId poolId, ShareClassId scId) {
        (poolId, scId) = testPoolCreation();

        cv.requestDeposit(poolId, scId, USDC_C2, INVESTOR, INVESTOR_AMOUNT);

        IERC7726 valuation = holdings.valuation(poolId, scId, USDC_C2);

        (bytes[] memory cs, uint256 c) = (new bytes[](2), 0);
        cs[c++] =
            abi.encodeWithSelector(hub.approveDeposits.selector, scId, USDC_C2, APPROVED_INVESTOR_AMOUNT, valuation);
        cs[c++] = abi.encodeWithSelector(hub.issueShares.selector, scId, USDC_C2, NAV_PER_SHARE);
        assertEq(c, cs.length);

        vm.prank(FM);
        hub.execute(poolId, cs);

        vm.prank(ANY);
        vm.deal(ANY, GAS);
        hub.claimDeposit{value: GAS}(poolId, scId, USDC_C2, INVESTOR);

        MessageLib.FulfilledDepositRequest memory m0 = MessageLib.deserializeFulfilledDepositRequest(cv.lastMessages(0));
        assertEq(m0.poolId, poolId.raw());
        assertEq(m0.scId, scId.raw());
        assertEq(m0.investor, INVESTOR);
        assertEq(m0.assetId, USDC_C2.raw());
        assertEq(m0.assetAmount, APPROVED_INVESTOR_AMOUNT);
        assertEq(m0.shareAmount, SHARE_AMOUNT);

        cv.resetMessages();
    }

    /// forge-config: default.isolate = true
    function testRedeem() public returns (PoolId poolId, ShareClassId scId) {
        (poolId, scId) = testDeposit();

        cv.requestRedeem(poolId, scId, USDC_C2, INVESTOR, SHARE_AMOUNT);

        IERC7726 valuation = holdings.valuation(poolId, scId, USDC_C2);

        (bytes[] memory cs, uint256 c) = (new bytes[](2), 0);
        cs[c++] = abi.encodeWithSelector(hub.approveRedeems.selector, scId, USDC_C2, APPROVED_SHARE_AMOUNT);
        cs[c++] = abi.encodeWithSelector(hub.revokeShares.selector, scId, USDC_C2, NAV_PER_SHARE, valuation);
        assertEq(c, cs.length);

        vm.prank(FM);
        hub.execute(poolId, cs);

        vm.prank(ANY);
        vm.deal(ANY, GAS);
        hub.claimRedeem{value: GAS}(poolId, scId, USDC_C2, INVESTOR);

        MessageLib.FulfilledRedeemRequest memory m0 = MessageLib.deserializeFulfilledRedeemRequest(cv.lastMessages(0));
        assertEq(m0.poolId, poolId.raw());
        assertEq(m0.scId, scId.raw());
        assertEq(m0.investor, INVESTOR);
        assertEq(m0.assetId, USDC_C2.raw());
        assertEq(
            m0.assetAmount,
            NAV_PER_SHARE.mulUint128(uint128(valuation.getQuote(APPROVED_SHARE_AMOUNT, USD.addr(), USDC_C2.addr())))
        );
        assertEq(m0.shareAmount, APPROVED_SHARE_AMOUNT);
    }

    /// forge-config: default.isolate = true
    function testCalUpdateJournal() public {
        (PoolId poolId, ShareClassId scId) = testPoolCreation();

        AccountId extraAccountId = newAccountId(123, uint8(AccountType.Asset));

        (bytes[] memory cs, uint256 c) = (new bytes[](1), 0);
        cs[c++] = abi.encodeWithSelector(hub.createAccount.selector, extraAccountId, true);
        vm.prank(FM);
        hub.execute(poolId, cs);

        (JournalEntry[] memory debits, uint256 i) = (new JournalEntry[](3), 0);
        debits[i++] = JournalEntry(1000, holdings.accountId(poolId, scId, USDC_C2, uint8(AccountType.Asset)));
        debits[i++] = JournalEntry(250, extraAccountId);
        debits[i++] = JournalEntry(130, holdings.accountId(poolId, scId, USDC_C2, uint8(AccountType.Equity)));

        (JournalEntry[] memory credits, uint256 j) = (new JournalEntry[](2), 0);
        credits[j++] = JournalEntry(1250, holdings.accountId(poolId, scId, USDC_C2, uint8(AccountType.Equity)));
        credits[j++] = JournalEntry(130, holdings.accountId(poolId, scId, USDC_C2, uint8(AccountType.Loss)));

        cv.updateJournal(poolId, debits, credits);
    }

    /// forge-config: default.isolate = true
    function testCalUpdateHolding() public {
        (PoolId poolId, ShareClassId scId) = testPoolCreation();
        uint128 poolDecimals = (10 ** assetRegistry.decimals(USD.raw())).toUint128();
        uint128 assetDecimals = (10 ** assetRegistry.decimals(USDC_C2.raw())).toUint128();

        JournalEntry[] memory debits = new JournalEntry[](0);
        (JournalEntry[] memory credits, uint256 i) = (new JournalEntry[](1), 0);
        credits[i++] =
            JournalEntry(130 * poolDecimals, holdings.accountId(poolId, scId, USDC_C2, uint8(AccountType.Gain)));

        cv.updateHoldingAmount(poolId, scId, USDC_C2, 1000 * assetDecimals, D18.wrap(1e18), true, debits, credits);

        assertEq(holdings.amount(poolId, scId, USDC_C2), 1000 * assetDecimals);
        assertEq(holdings.value(poolId, scId, USDC_C2), 1000 * poolDecimals);
        assertEq(
            accounting.accountValue(poolId, holdings.accountId(poolId, scId, USDC_C2, uint8(AccountType.Gain))),
            int128(130 * poolDecimals)
        );
        assertEq(
            accounting.accountValue(poolId, holdings.accountId(poolId, scId, USDC_C2, uint8(AccountType.Equity))),
            int128(870 * poolDecimals)
        );

        (debits, i) = (new JournalEntry[](1), 0);
        debits[i++] =
            JournalEntry(12 * poolDecimals, holdings.accountId(poolId, scId, USDC_C2, uint8(AccountType.Expense)));
        (credits, i) = (new JournalEntry[](1), 0);
        credits[i++] =
            JournalEntry(12 * poolDecimals, holdings.accountId(poolId, scId, USDC_C2, uint8(AccountType.Loss)));

        cv.updateHoldingAmount(poolId, scId, USDC_C2, 500 * assetDecimals, D18.wrap(1e18), false, debits, credits);

        assertEq(holdings.amount(poolId, scId, USDC_C2), 500 * assetDecimals);
        assertEq(holdings.value(poolId, scId, USDC_C2), 500 * poolDecimals);
        assertEq(
            accounting.accountValue(poolId, holdings.accountId(poolId, scId, USDC_C2, uint8(AccountType.Loss))),
            int128(12 * poolDecimals)
        );
        assertEq(
            accounting.accountValue(poolId, holdings.accountId(poolId, scId, USDC_C2, uint8(AccountType.Expense))),
            int128(12 * poolDecimals)
        );
        assertEq(
            accounting.accountValue(poolId, holdings.accountId(poolId, scId, USDC_C2, uint8(AccountType.Equity))),
            // 1000 - 130 - (500-12) = 382
            int128(382 * poolDecimals)
        );
    }

    /// forge-config: default.isolate = true
    function testCalUpdateShares() public {
        (PoolId poolId, ShareClassId scId) = testPoolCreation();

        cv.updateShares(poolId, scId, 100, true);

        (uint128 totalIssuance,) = multiShareClass.metrics(scId);
        assertEq(totalIssuance, 100);

        cv.updateShares(poolId, scId, 45, false);

        (uint128 totalIssuance2,) = multiShareClass.metrics(scId);
        assertEq(totalIssuance2, 55);
    }

    function testNotifySharePrice() public {
        (PoolId poolId, ShareClassId scId) = testPoolCreation();
        D18 sharePrice = d18(100, 1);
        D18 poolPerEUR = d18(1, 3); // NOTE: 3 EUR = 1 USD
        D18 poolPerUSDC_C2 = d18(1, 1); // NOTE: 1 USDC_C2 = 1 USD

        (bytes[] memory cs, uint256 c) = (new bytes[](5), 0);
        cs[c++] = abi.encodeWithSelector(poolRouter.setTransientPrice.selector, EUR.addr(), poolPerEUR);
        cs[c++] = abi.encodeWithSelector(poolRouter.updateSharePrice.selector, scId, sharePrice, "");
        cs[c++] = abi.encodeWithSelector(poolRouter.notifyAssetPrice.selector, scId, EUR);
        cs[c++] = abi.encodeWithSelector(poolRouter.notifyAssetPrice.selector, scId, USDC_C2);
        cs[c++] = abi.encodeWithSelector(poolRouter.notifySharePrice.selector, CHAIN_CV, scId);

        vm.prank(FM);
        poolRouter.execute{value: GAS}(poolId, cs);

        assertEq(cv.messageCount(), 3);

        MessageLib.NotifySharePrice memory m0 = MessageLib.deserializeNotifySharePrice(cv.popMessage());
        assertEq(m0.poolId, poolId.raw());
        assertEq(m0.scId, scId.raw());
        assertEq(m0.price, sharePrice.raw());
        assertEq(m0.timestamp, block.timestamp.toUint64());

        MessageLib.NotifyAssetPrice memory m1 = MessageLib.deserializeNotifyAssetPrice(cv.popMessage());
        assertEq(m1.poolId, poolId.raw());
        assertEq(m1.scId, scId.raw());
        assertEq(m1.assetId, USDC_C2.raw());
        assertEq(m1.price, poolPerUSDC_C2.raw());
        assertEq(m1.timestamp, block.timestamp.toUint64());

        MessageLib.NotifyAssetPrice memory m2 = MessageLib.deserializeNotifyAssetPrice(cv.popMessage());
        assertEq(m2.poolId, poolId.raw());
        assertEq(m2.scId, scId.raw());
        assertEq(m2.assetId, EUR.raw());
        assertEq(m2.price, poolPerEUR.raw());
        assertEq(m2.timestamp, block.timestamp.toUint64());
    }
}<|MERGE_RESOLUTION|>--- conflicted
+++ resolved
@@ -3,98 +3,11 @@
 
 import "test/pools/integration/BaseTest.t.sol";
 
-<<<<<<< HEAD
-import {D18, d18} from "src/misc/types/D18.sol";
-import {CastLib} from "src/misc/libraries/CastLib.sol";
-import {MathLib} from "src/misc/libraries/MathLib.sol";
-import {IMulticall} from "src/misc/interfaces/IMulticall.sol";
-import {IERC7726} from "src/misc/interfaces/IERC7726.sol";
-
-import {MessageLib, VaultUpdateKind} from "src/common/libraries/MessageLib.sol";
-import {IAdapter} from "src/common/interfaces/IAdapter.sol";
-import {ShareClassId} from "src/common/types/ShareClassId.sol";
-import {AssetId, newAssetId} from "src/common/types/AssetId.sol";
-import {PoolId} from "src/common/types/PoolId.sol";
-import {AccountId, newAccountId} from "src/common/types/AccountId.sol";
-
-import {PoolsDeployer, ISafe} from "script/PoolsDeployer.s.sol";
-import {AccountType} from "src/pools/interfaces/IPoolRouter.sol";
-import {JournalEntry} from "src/common/libraries/JournalEntryLib.sol";
-
-import {MockVaults} from "test/pools/mocks/MockVaults.sol";
-import {ShareClassIdTest} from "../unit/types/ShareClassId.t.sol";
-
-contract TestCases is PoolsDeployer, Test {
-    using MessageLib for *;
-=======
 contract TestCases is BaseTest {
->>>>>>> 4da9ab04
     using CastLib for string;
     using CastLib for bytes32;
     using MathLib for *;
 
-<<<<<<< HEAD
-    uint16 constant CHAIN_CP = 5;
-    uint16 constant CHAIN_CV = 6;
-
-    string constant SC_NAME = "ExampleName";
-    string constant SC_SYMBOL = "ExampleSymbol";
-    bytes32 constant SC_SALT = bytes32("ExampleSalt");
-    bytes32 constant SC_HOOK = bytes32("ExampleHookData");
-
-    address immutable FM = makeAddr("FM");
-    address immutable ANY = makeAddr("Anyone");
-    bytes32 immutable INVESTOR = bytes32("Investor");
-
-    AssetId immutable USDC_C2 = newAssetId(CHAIN_CV, 1);
-    AssetId immutable EUR = newAssetId(CHAIN_CV, 2);
-
-    uint128 constant INVESTOR_AMOUNT = 100 * 1e6; // USDC_C2
-    uint128 constant SHARE_AMOUNT = 10 * 1e18; // Share from USD
-    uint128 constant APPROVED_INVESTOR_AMOUNT = INVESTOR_AMOUNT / 5;
-    uint128 constant APPROVED_SHARE_AMOUNT = SHARE_AMOUNT / 5;
-    D18 immutable NAV_PER_SHARE = d18(2, 1);
-
-    uint64 constant GAS = 100 wei;
-
-    MockVaults cv;
-
-    function _mockStuff() private {
-        cv = new MockVaults(CHAIN_CV, gateway);
-        wire(CHAIN_CV, cv, address(this));
-
-        gasService.file("messageGasLimit", GAS);
-    }
-
-    function setUp() public {
-        // Deployment
-        deployPools(CHAIN_CP, ISafe(address(0)), address(this));
-        _mockStuff();
-        removePoolsDeployerAccess(address(this));
-
-        // Initialize accounts
-        vm.deal(FM, 1 ether);
-
-        // Label contracts & actors (for debugging)
-        vm.label(address(transientValuation), "TransientValuation");
-        vm.label(address(identityValuation), "IdentityValuation");
-        vm.label(address(poolRegistry), "PoolRegistry");
-        vm.label(address(assetRegistry), "AssetRegistry");
-        vm.label(address(accounting), "Accounting");
-        vm.label(address(holdings), "Holdings");
-        vm.label(address(multiShareClass), "MultiShareClass");
-        vm.label(address(poolRouter), "PoolRouter");
-        vm.label(address(gateway), "Gateway");
-        vm.label(address(messageProcessor), "MessageProcessor");
-        vm.label(address(messageDispatcher), "MessageDispatcher");
-        vm.label(address(cv), "CV");
-
-        // We should not use the block ChainID
-        vm.chainId(0xDEAD);
-    }
-
-=======
->>>>>>> 4da9ab04
     /// forge-config: default.isolate = true
     function testPoolCreation() public returns (PoolId poolId, ShareClassId scId) {
         cv.registerAsset(USDC_C2, "USD Coin", "USDC", 6);
@@ -110,23 +23,13 @@
 
         scId = multiShareClass.previewNextShareClassId(poolId);
 
-<<<<<<< HEAD
         (bytes[] memory cs, uint256 c) = (new bytes[](7), 0);
-        cs[c++] = abi.encodeWithSelector(poolRouter.setPoolMetadata.selector, bytes("Testing pool"));
-        cs[c++] = abi.encodeWithSelector(poolRouter.addShareClass.selector, SC_NAME, SC_SYMBOL, SC_SALT, bytes(""));
-        cs[c++] = abi.encodeWithSelector(poolRouter.notifyPool.selector, CHAIN_CV);
-        cs[c++] = abi.encodeWithSelector(poolRouter.notifyShareClass.selector, CHAIN_CV, scId, SC_HOOK);
-        cs[c++] =
-            abi.encodeWithSelector(poolRouter.createHolding.selector, scId, USDC_C2, identityValuation, false, 0x01);
-        cs[c++] = abi.encodeWithSelector(poolRouter.createHolding.selector, scId, EUR, transientValuation, false, 0x02);
-=======
-        (bytes[] memory cs, uint256 c) = (new bytes[](6), 0);
         cs[c++] = abi.encodeWithSelector(hub.setPoolMetadata.selector, bytes("Testing pool"));
         cs[c++] = abi.encodeWithSelector(hub.addShareClass.selector, SC_NAME, SC_SYMBOL, SC_SALT, bytes(""));
         cs[c++] = abi.encodeWithSelector(hub.notifyPool.selector, CHAIN_CV);
         cs[c++] = abi.encodeWithSelector(hub.notifyShareClass.selector, CHAIN_CV, scId, SC_HOOK);
         cs[c++] = abi.encodeWithSelector(hub.createHolding.selector, scId, USDC_C2, identityValuation, false, 0x01);
->>>>>>> 4da9ab04
+        cs[c++] = abi.encodeWithSelector(hub.createHolding.selector, scId, EUR, identityValuation, false, 0x02);
         cs[c++] = abi.encodeWithSelector(
             hub.updateVault.selector,
             scId,
@@ -322,18 +225,19 @@
     function testNotifySharePrice() public {
         (PoolId poolId, ShareClassId scId) = testPoolCreation();
         D18 sharePrice = d18(100, 1);
-        D18 poolPerEUR = d18(1, 3); // NOTE: 3 EUR = 1 USD
-        D18 poolPerUSDC_C2 = d18(1, 1); // NOTE: 1 USDC_C2 = 1 USD
+        D18 poolPerEUR = d18(1, 3); // 3 EUR = 1 USD
+        D18 poolPerUSDC_C2 = d18(1, 1); // 1 USDC_C2 = 1 USD
 
         (bytes[] memory cs, uint256 c) = (new bytes[](5), 0);
-        cs[c++] = abi.encodeWithSelector(poolRouter.setTransientPrice.selector, EUR.addr(), poolPerEUR);
-        cs[c++] = abi.encodeWithSelector(poolRouter.updateSharePrice.selector, scId, sharePrice, "");
-        cs[c++] = abi.encodeWithSelector(poolRouter.notifyAssetPrice.selector, scId, EUR);
-        cs[c++] = abi.encodeWithSelector(poolRouter.notifyAssetPrice.selector, scId, USDC_C2);
-        cs[c++] = abi.encodeWithSelector(poolRouter.notifySharePrice.selector, CHAIN_CV, scId);
-
-        vm.prank(FM);
-        poolRouter.execute{value: GAS}(poolId, cs);
+        cs[c++] = abi.encodeWithSelector(hub.setTransientPrice.selector, EUR.addr(), poolPerEUR);
+        cs[c++] = abi.encodeWithSelector(hub.updateSharePrice.selector, scId, sharePrice, "");
+        // FIXME(wischli): Doesn't use transient price of first msg
+        cs[c++] = abi.encodeWithSelector(hub.notifyAssetPrice.selector, scId, EUR);
+        cs[c++] = abi.encodeWithSelector(hub.notifyAssetPrice.selector, scId, USDC_C2);
+        cs[c++] = abi.encodeWithSelector(hub.notifySharePrice.selector, CHAIN_CV, scId);
+
+        vm.prank(FM);
+        hub.execute{value: GAS * 3}(poolId, cs);
 
         assertEq(cv.messageCount(), 3);
 
