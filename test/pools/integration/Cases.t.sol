// SPDX-License-Identifier: BUSL-1.1
pragma solidity ^0.8.28;

import "forge-std/Test.sol";

import {D18, d18} from "src/misc/types/D18.sol";
import {CastLib} from "src/misc/libraries/CastLib.sol";
import {IMulticall} from "src/misc/interfaces/IMulticall.sol";
import {IERC7726} from "src/misc/interfaces/IERC7726.sol";

import {MessageLib} from "src/common/libraries/MessageLib.sol";
import {IAdapter} from "src/common/interfaces/IAdapter.sol";

import {AssetId, newAssetId} from "src/pools/types/AssetId.sol";
import {PoolId} from "src/pools/types/PoolId.sol";
import {AccountId} from "src/pools/types/AccountId.sol";
import {ShareClassId} from "src/pools/types/ShareClassId.sol";
import {AccountType} from "src/pools/interfaces/IPoolRouter.sol";
import {PoolsDeployer, ISafe} from "script/PoolsDeployer.s.sol";

import {MockVaults} from "test/pools/mocks/MockVaults.sol";

contract TestCases is PoolsDeployer, Test {
    using CastLib for string;
    using CastLib for bytes32;

    uint16 constant CHAIN_CP = 5;
    uint16 constant CHAIN_CV = 6;

    string constant SC_NAME = "ExampleName";
    string constant SC_SYMBOL = "ExampleSymbol";
    bytes32 constant SC_SALT = bytes32("ExampleSalt");
    bytes32 constant SC_HOOK = bytes32("ExampleHookData");

    address immutable FM = makeAddr("FM");
    address immutable ANY = makeAddr("Anyone");
    bytes32 immutable INVESTOR = bytes32("Investor");

    AssetId immutable USDC_C2 = newAssetId(CHAIN_CV, 1);

    uint128 constant INVESTOR_AMOUNT = 100 * 1e6; // USDC_C2
    uint128 constant SHARE_AMOUNT = 10 * 1e18; // Share from USD
    uint128 constant APPROVED_INVESTOR_AMOUNT = INVESTOR_AMOUNT / 5;
    uint128 constant APPROVED_SHARE_AMOUNT = SHARE_AMOUNT / 5;
    D18 immutable NAV_PER_SHARE = d18(2, 1);

    uint64 constant GAS = 100 wei;

    MockVaults cv;

    function _mockStuff() private {
        cv = new MockVaults(CHAIN_CV, gateway);
        wire(cv);

        gasService.file("messageGasLimit", GAS);
    }

    function setUp() public {
        // Deployment
<<<<<<< HEAD
        deployPools(ISafe(address(0)));
=======
        deployPools(CHAIN_CP, ISafe(address(0)), address(this));
>>>>>>> e9fd79e5
        _mockStuff();
        removePoolsDeployerAccess();

        // Initialize accounts
        vm.deal(FM, 1 ether);

        // Label contracts & actors (for debugging)
        vm.label(address(transientValuation), "TransientValuation");
        vm.label(address(identityValuation), "IdentityValuation");
        vm.label(address(poolRegistry), "PoolRegistry");
        vm.label(address(assetRegistry), "AssetRegistry");
        vm.label(address(accounting), "Accounting");
        vm.label(address(holdings), "Holdings");
        vm.label(address(multiShareClass), "MultiShareClass");
        vm.label(address(poolRouter), "PoolRouter");
        vm.label(address(gateway), "Gateway");
        vm.label(address(messageProcessor), "MessageProcessor");
        vm.label(address(cv), "CV");

        // We should not use the ChainID
        vm.chainId(0xDEAD);
    }

    /// forge-config: default.isolate = true
    function testPoolCreation() public returns (PoolId poolId, ShareClassId scId) {
        cv.registerAsset(USDC_C2, "USD Coin", "USDC", 6);

        (string memory name, string memory symbol, uint8 decimals) = assetRegistry.asset(USDC_C2);
        assertEq(name, "USD Coin");
        assertEq(symbol, "USDC");
        assertEq(decimals, 6);

        vm.prank(FM);
        poolId = poolRouter.createPool(FM, USD, multiShareClass);

        scId = multiShareClass.previewNextShareClassId(poolId);

        (bytes[] memory cs, uint256 c) = (new bytes[](5), 0);
        cs[c++] = abi.encodeWithSelector(poolRouter.setPoolMetadata.selector, bytes("Testing pool"));
        cs[c++] = abi.encodeWithSelector(poolRouter.addShareClass.selector, SC_NAME, SC_SYMBOL, SC_SALT, bytes(""));
        cs[c++] = abi.encodeWithSelector(poolRouter.notifyPool.selector, CHAIN_CV);
        cs[c++] = abi.encodeWithSelector(poolRouter.notifyShareClass.selector, CHAIN_CV, scId, SC_HOOK);
        cs[c++] = abi.encodeWithSelector(poolRouter.createHolding.selector, scId, USDC_C2, identityValuation, 0x01);
        //TODO: CAL update contract here
        assertEq(c, cs.length);

        vm.prank(FM);
        poolRouter.execute{value: GAS}(poolId, cs);

        assertEq(poolRegistry.metadata(poolId), "Testing pool");
        assertEq(multiShareClass.exists(poolId, scId), true);

        MessageLib.NotifyPool memory m0 = MessageLib.deserializeNotifyPool(cv.lastMessages(0));
        assertEq(m0.poolId, poolId.raw());

        MessageLib.NotifyShareClass memory m1 = MessageLib.deserializeNotifyShareClass(cv.lastMessages(1));
        assertEq(m1.poolId, poolId.raw());
        assertEq(m1.scId, scId.raw());
        assertEq(m1.name, SC_NAME);
        assertEq(m1.symbol, SC_SYMBOL.toBytes32());
        assertEq(m1.decimals, 18);
        assertEq(m1.salt, SC_SALT);
        assertEq(m1.hook, SC_HOOK);

        cv.resetMessages();
    }

    /// forge-config: default.isolate = true
    function testDeposit() public returns (PoolId poolId, ShareClassId scId) {
        (poolId, scId) = testPoolCreation();

        cv.requestDeposit(poolId, scId, USDC_C2, INVESTOR, INVESTOR_AMOUNT);

        IERC7726 valuation = holdings.valuation(poolId, scId, USDC_C2);

        (bytes[] memory cs, uint256 c) = (new bytes[](2), 0);
        cs[c++] = abi.encodeWithSelector(
            poolRouter.approveDeposits.selector, scId, USDC_C2, APPROVED_INVESTOR_AMOUNT, valuation
        );
        cs[c++] = abi.encodeWithSelector(poolRouter.issueShares.selector, scId, USDC_C2, NAV_PER_SHARE);
        assertEq(c, cs.length);

        vm.prank(FM);
        poolRouter.execute(poolId, cs);

        vm.prank(ANY);
        vm.deal(ANY, GAS);
        poolRouter.claimDeposit{value: GAS}(poolId, scId, USDC_C2, INVESTOR);

        MessageLib.FulfilledDepositRequest memory m0 = MessageLib.deserializeFulfilledDepositRequest(cv.lastMessages(0));
        assertEq(m0.poolId, poolId.raw());
        assertEq(m0.scId, scId.raw());
        assertEq(m0.investor, INVESTOR);
        assertEq(m0.assetId, USDC_C2.raw());
        assertEq(m0.assetAmount, APPROVED_INVESTOR_AMOUNT);
        assertEq(m0.shareAmount, SHARE_AMOUNT);

        cv.resetMessages();
    }

    /// forge-config: default.isolate = true
    function testRedeem() public returns (PoolId poolId, ShareClassId scId) {
        (poolId, scId) = testDeposit();

        cv.requestRedeem(poolId, scId, USDC_C2, INVESTOR, SHARE_AMOUNT);

        IERC7726 valuation = holdings.valuation(poolId, scId, USDC_C2);

        (bytes[] memory cs, uint256 c) = (new bytes[](2), 0);
        cs[c++] = abi.encodeWithSelector(poolRouter.approveRedeems.selector, scId, USDC_C2, APPROVED_SHARE_AMOUNT);
        cs[c++] = abi.encodeWithSelector(poolRouter.revokeShares.selector, scId, USDC_C2, NAV_PER_SHARE, valuation);
        assertEq(c, cs.length);

        vm.prank(FM);
        poolRouter.execute(poolId, cs);

        vm.prank(ANY);
        vm.deal(ANY, GAS);
        poolRouter.claimRedeem{value: GAS}(poolId, scId, USDC_C2, INVESTOR);

        MessageLib.FulfilledRedeemRequest memory m0 = MessageLib.deserializeFulfilledRedeemRequest(cv.lastMessages(0));
        assertEq(m0.poolId, poolId.raw());
        assertEq(m0.scId, scId.raw());
        assertEq(m0.investor, INVESTOR);
        assertEq(m0.assetId, USDC_C2.raw());
        assertEq(
            m0.assetAmount,
            NAV_PER_SHARE.mulUint128(uint128(valuation.getQuote(APPROVED_SHARE_AMOUNT, USD.addr(), USDC_C2.addr())))
        );
        assertEq(m0.shareAmount, APPROVED_SHARE_AMOUNT);
    }

    /// forge-config: default.isolate = true
    function testExecuteNoSendNoPay() public {
        vm.startPrank(FM);

        PoolId poolId = poolRouter.createPool(FM, USD, multiShareClass);

        bytes[] memory cs = new bytes[](1);
        cs[0] = abi.encodeWithSelector(poolRouter.setPoolMetadata.selector, "");

        poolRouter.execute(poolId, cs);

        // Check no messages were sent as intended
        assertEq(cv.messageCount(), 0);
    }

    /// forge-config: default.isolate = true
    function testExecuteSendNoPay() public {
        vm.startPrank(FM);

        PoolId poolId = poolRouter.createPool(FM, USD, multiShareClass);

        bytes[] memory cs = new bytes[](1);
        cs[0] = abi.encodeWithSelector(poolRouter.notifyPool.selector, CHAIN_CV);

        vm.expectRevert(bytes("Gateway/cannot-topup-with-nothing"));
        poolRouter.execute(poolId, cs);
    }

    /// Test the following:
    /// - multicall()
    ///   - execute(poolA)
    ///      - notifyPool()
    ///   - execute(poolB)
    ///      - notifyPool()
    ///
    /// will pay only for one message. The batch sent is [NotifyPool, NotifyPool].
    ///
    /// forge-config: default.isolate = true
    function testMultipleMulticall() public {
        vm.startPrank(FM);

        PoolId poolA = poolRouter.createPool(FM, USD, multiShareClass);
        PoolId poolB = poolRouter.createPool(FM, USD, multiShareClass);

        bytes[] memory innerCalls = new bytes[](1);
        innerCalls[0] = abi.encodeWithSelector(poolRouter.notifyPool.selector, CHAIN_CV);

        (bytes[] memory cs, uint256 c) = (new bytes[](2), 0);
        cs[c++] = abi.encodeWithSelector(poolRouter.execute.selector, poolA, innerCalls);
        cs[c++] = abi.encodeWithSelector(poolRouter.execute.selector, poolB, innerCalls);
        assertEq(c, cs.length);

        poolRouter.multicall{value: GAS}(cs);
    }
}<|MERGE_RESOLUTION|>--- conflicted
+++ resolved
@@ -57,11 +57,7 @@
 
     function setUp() public {
         // Deployment
-<<<<<<< HEAD
-        deployPools(ISafe(address(0)));
-=======
-        deployPools(CHAIN_CP, ISafe(address(0)), address(this));
->>>>>>> e9fd79e5
+        deployPools(CHAIN_CP, ISafe(address(0)));
         _mockStuff();
         removePoolsDeployerAccess();
 
