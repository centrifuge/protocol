// SPDX-License-Identifier: BUSL-1.1
pragma solidity ^0.8.28;

import {CastLib} from "src/misc/libraries/CastLib.sol";
import {BytesLib} from "src/misc/libraries/BytesLib.sol";

import {MessageType, MessageLib} from "src/common/libraries/MessageLib.sol";
import {IMessageHandler} from "src/common/interfaces/IMessageHandler.sol";

import {AssetId} from "src/pools/types/AssetId.sol";
import {PoolId} from "src/pools/types/PoolId.sol";
import {ShareClassId} from "src/pools/types/ShareClassId.sol";

import {IAdapter} from "src/common/interfaces/IAdapter.sol";

import "forge-std/Test.sol";

contract MockVaults is Test, IAdapter {
    using MessageLib for *;
    using CastLib for string;
    using BytesLib for bytes;

    IMessageHandler public handler;
    uint32 public sourceChainId;
    bool public wasPaid;

    uint32[] public lastChainDestinations;
    bytes[] public lastMessages;

    constructor(uint32 chainId, IMessageHandler handler_) {
        handler = handler_;
        sourceChainId = chainId;
    }

    function registerAsset(AssetId assetId, string memory name, string memory symbol, uint8 decimals) public {
        handler.handle(
            sourceChainId,
            MessageLib.RegisterAsset({
                assetId: assetId.raw(),
                name: name,
                symbol: symbol.toBytes32(),
                decimals: decimals
            }).serialize()
        );
    }

    function requestDeposit(PoolId poolId, ShareClassId scId, AssetId assetId, bytes32 investor, uint128 amount)
        public
    {
        handler.handle(
            sourceChainId,
            MessageLib.DepositRequest({
                poolId: poolId.raw(),
                scId: scId.raw(),
                investor: investor,
                assetId: assetId.raw(),
                amount: amount
            }).serialize()
        );
    }

    function requestRedeem(PoolId poolId, ShareClassId scId, AssetId assetId, bytes32 investor, uint128 amount)
        public
    {
        handler.handle(
            sourceChainId,
            MessageLib.RedeemRequest({
                poolId: poolId.raw(),
                scId: scId.raw(),
                investor: investor,
                assetId: assetId.raw(),
                amount: amount
            }).serialize()
        );
    }

<<<<<<< HEAD
    function send(uint32 chainId, bytes memory data) external {
        assertEq(wasPaid, true, "Before sending, pay must be called with a value > 0");

=======
    function send(uint32 chainId, bytes memory data, uint256, address) external payable {
>>>>>>> 177f931e
        lastChainDestinations.push(chainId);

        while (data.length > 0) {
            uint16 messageLength = data.messageLength();
            bytes memory message = data.slice(0, messageLength);

            lastMessages.push(message);

            data = data.slice(messageLength, data.length - messageLength);
        }

        wasPaid = false;
    }

    function estimate(uint32, bytes calldata, uint256 baseCost) external pure returns (uint256) {
        return baseCost;
    }

<<<<<<< HEAD
    function pay(uint32, bytes calldata, address) external payable {
        wasPaid = msg.value != 0;
        payable(0).transfer(msg.value);
    }

=======
>>>>>>> 177f931e
    function resetMessages() external {
        delete lastChainDestinations;
        delete lastMessages;
    }
}<|MERGE_RESOLUTION|>--- conflicted
+++ resolved
@@ -22,7 +22,6 @@
 
     IMessageHandler public handler;
     uint32 public sourceChainId;
-    bool public wasPaid;
 
     uint32[] public lastChainDestinations;
     bytes[] public lastMessages;
@@ -74,13 +73,7 @@
         );
     }
 
-<<<<<<< HEAD
-    function send(uint32 chainId, bytes memory data) external {
-        assertEq(wasPaid, true, "Before sending, pay must be called with a value > 0");
-
-=======
     function send(uint32 chainId, bytes memory data, uint256, address) external payable {
->>>>>>> 177f931e
         lastChainDestinations.push(chainId);
 
         while (data.length > 0) {
@@ -91,22 +84,12 @@
 
             data = data.slice(messageLength, data.length - messageLength);
         }
-
-        wasPaid = false;
     }
 
     function estimate(uint32, bytes calldata, uint256 baseCost) external pure returns (uint256) {
         return baseCost;
     }
 
-<<<<<<< HEAD
-    function pay(uint32, bytes calldata, address) external payable {
-        wasPaid = msg.value != 0;
-        payable(0).transfer(msg.value);
-    }
-
-=======
->>>>>>> 177f931e
     function resetMessages() external {
         delete lastChainDestinations;
         delete lastMessages;
