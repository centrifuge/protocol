// SPDX-License-Identifier: BUSL-1.1
pragma solidity ^0.8.28;

import "forge-std/Test.sol";

import {D18} from "src/misc/types/D18.sol";
import {IERC7726} from "src/misc/interfaces/IERC7726.sol";
import {IAuth} from "src/misc/interfaces/IAuth.sol";

import {PoolId} from "src/pools/types/PoolId.sol";
import {AssetId} from "src/pools/types/AssetId.sol";
import {AccountId} from "src/pools/types/AccountId.sol";
import {ShareClassId} from "src/pools/types/ShareClassId.sol";
import {IPoolRegistry} from "src/pools/interfaces/IPoolRegistry.sol";
import {IHoldings} from "src/pools/interfaces/IHoldings.sol";
import {IAccounting} from "src/pools/interfaces/IAccounting.sol";
import {IAssetRegistry} from "src/pools/interfaces/IAssetRegistry.sol";
import {IShareClassManager} from "src/pools/interfaces/IShareClassManager.sol";
import {IGateway} from "src/pools/interfaces/IGateway.sol";
import {IPoolManager, IPoolManagerHandler, IPoolManagerAdminMethods} from "src/pools/interfaces/IPoolManager.sol";
import {PoolManager} from "src/pools/PoolManager.sol";

contract TestCommon is Test {
    PoolId constant POOL_A = PoolId.wrap(1);
    ShareClassId constant SC_A = ShareClassId.wrap(bytes16(uint128(2)));
    AssetId constant ASSET_A = AssetId.wrap(3);

    IPoolRegistry immutable poolRegistry = IPoolRegistry(makeAddr("PoolRegistry"));
    IHoldings immutable holdings = IHoldings(makeAddr("Holdings"));
    IAccounting immutable accounting = IAccounting(makeAddr("Accounting"));
    IAssetRegistry immutable assetRegistry = IAssetRegistry(makeAddr("AssetRegistry"));
    IGateway immutable gateway = IGateway(makeAddr("Gateway"));
    IShareClassManager immutable scm = IShareClassManager(makeAddr("ShareClassManager"));

    PoolManager poolManager = new PoolManager(poolRegistry, assetRegistry, accounting, holdings, gateway, address(0));

    function _mockSuccessfulMulticall() private {
        vm.mockCall(
            address(poolRegistry),
            abi.encodeWithSelector(IPoolRegistry.isAdmin.selector, PoolId.wrap(1), address(this)),
            abi.encode(true)
        );

        vm.mockCall(
            address(accounting),
            abi.encodeWithSelector(IAccounting.unlock.selector, PoolId.wrap(1), bytes32("TODO")),
            abi.encode(true)
        );
    }

    function setUp() public {
        _mockSuccessfulMulticall();
    }
}

contract TestMainMethodsChecks is TestCommon {
    function testErrPoolLocked() public {
        vm.startPrank(makeAddr("notPoolAdmin"));

        vm.expectRevert(IPoolManagerAdminMethods.PoolLocked.selector);
        poolManager.notifyPool(0);

<<<<<<< HEAD
        vm.expectRevert(IPoolLocker.PoolLocked.selector);
        poolManager.notifyShareClass(0, ShareClassId.wrap(0), bytes32(""));
=======
        vm.expectRevert(IPoolManagerAdminMethods.PoolLocked.selector);
        poolManager.notifyShareClass(0, ShareClassId.wrap(0));
>>>>>>> 30661aa8

        vm.expectRevert(IPoolManagerAdminMethods.PoolLocked.selector);
        poolManager.setPoolMetadata(bytes(""));

        vm.expectRevert(IPoolManagerAdminMethods.PoolLocked.selector);
        poolManager.allowPoolAdmin(address(0), false);

        vm.expectRevert(IPoolManagerAdminMethods.PoolLocked.selector);
        poolManager.allowInvestorAsset(ShareClassId.wrap(0), AssetId.wrap(0), false);

        vm.expectRevert(IPoolManagerAdminMethods.PoolLocked.selector);
        poolManager.addShareClass(bytes(""));

        vm.expectRevert(IPoolManagerAdminMethods.PoolLocked.selector);
        poolManager.approveDeposits(ShareClassId.wrap(0), AssetId.wrap(0), D18.wrap(0), IERC7726(address(0)));

        vm.expectRevert(IPoolManagerAdminMethods.PoolLocked.selector);
        poolManager.approveRedeems(ShareClassId.wrap(0), AssetId.wrap(0), D18.wrap(0));

        vm.expectRevert(IPoolManagerAdminMethods.PoolLocked.selector);
        poolManager.issueShares(ShareClassId.wrap(0), AssetId.wrap(0), D18.wrap(0));

        vm.expectRevert(IPoolManagerAdminMethods.PoolLocked.selector);
        poolManager.revokeShares(ShareClassId.wrap(0), AssetId.wrap(0), D18.wrap(0), IERC7726(address(0)));

        vm.expectRevert(IPoolManagerAdminMethods.PoolLocked.selector);
        poolManager.createHolding(ShareClassId.wrap(0), AssetId.wrap(0), IERC7726(address(0)), 0);

        vm.expectRevert(IPoolManagerAdminMethods.PoolLocked.selector);
        poolManager.increaseHolding(ShareClassId.wrap(0), AssetId.wrap(0), IERC7726(address(0)), 0);

        vm.expectRevert(IPoolManagerAdminMethods.PoolLocked.selector);
        poolManager.decreaseHolding(ShareClassId.wrap(0), AssetId.wrap(0), IERC7726(address(0)), 0);

        vm.expectRevert(IPoolManagerAdminMethods.PoolLocked.selector);
        poolManager.updateHolding(ShareClassId.wrap(0), AssetId.wrap(0));

        vm.expectRevert(IPoolManagerAdminMethods.PoolLocked.selector);
        poolManager.updateHoldingValuation(ShareClassId.wrap(0), AssetId.wrap(0), IERC7726(address(0)));

        vm.expectRevert(IPoolManagerAdminMethods.PoolLocked.selector);
        poolManager.setHoldingAccountId(ShareClassId.wrap(0), AssetId.wrap(0), AccountId.wrap(0));

        vm.expectRevert(IPoolManagerAdminMethods.PoolLocked.selector);
        poolManager.createAccount(AccountId.wrap(0), false);

        vm.expectRevert(IPoolManagerAdminMethods.PoolLocked.selector);
        poolManager.setAccountMetadata(AccountId.wrap(0), bytes(""));

        vm.expectRevert(IPoolManagerAdminMethods.PoolLocked.selector);
        poolManager.addDebit(AccountId.wrap(0), 0);

        vm.expectRevert(IPoolManagerAdminMethods.PoolLocked.selector);
        poolManager.addCredit(AccountId.wrap(0), 0);

        vm.stopPrank();
    }

    function testErrNotGateway() public {
        vm.startPrank(makeAddr("notGateway"));

        vm.expectRevert(IPoolManagerHandler.NotGateway.selector);
        poolManager.handleRegisterAsset(AssetId.wrap(0), "", "", 0);

        vm.expectRevert(IPoolManagerHandler.NotGateway.selector);
        poolManager.handleRequestDeposit(PoolId.wrap(0), ShareClassId.wrap(0), bytes32(0), AssetId.wrap(0), 0);

        vm.expectRevert(IPoolManagerHandler.NotGateway.selector);
        poolManager.handleRequestRedeem(PoolId.wrap(0), ShareClassId.wrap(0), bytes32(0), AssetId.wrap(0), 0);

        vm.expectRevert(IPoolManagerHandler.NotGateway.selector);
        poolManager.handleCancelDepositRequest(PoolId.wrap(0), ShareClassId.wrap(0), bytes32(0), AssetId.wrap(0));

        vm.expectRevert(IPoolManagerHandler.NotGateway.selector);
        poolManager.handleCancelRedeemRequest(PoolId.wrap(0), ShareClassId.wrap(0), bytes32(0), AssetId.wrap(0));

        vm.stopPrank();
    }
}

contract TestExecute is TestCommon {
    function testErrNotAuthoredAdmin() public {
        vm.mockCall(
            address(poolRegistry),
            abi.encodeWithSelector(poolRegistry.isAdmin.selector, PoolId.wrap(1), address(this)),
            abi.encode(false)
        );

        vm.expectRevert(IPoolManagerAdminMethods.NotAuthorizedAdmin.selector);
        poolManager.execute(PoolId.wrap(1), new bytes[](0));
    }
}

contract TestNotifyShareClass is TestCommon {
    function testErrShareClassNotFound() public {
        vm.mockCall(
            address(poolRegistry),
            abi.encodeWithSelector(poolRegistry.shareClassManager.selector, POOL_A),
            abi.encode(scm)
        );

        vm.mockCall(address(scm), abi.encodeWithSelector(scm.exists.selector, POOL_A, SC_A), abi.encode(false));

<<<<<<< HEAD
        IMulticall.Call[] memory calls = new IMulticall.Call[](1);
        calls[0] = IMulticall.Call(
            address(poolManager), abi.encodeWithSelector(poolManager.notifyShareClass.selector, 23, SC_A, bytes32(""))
        );
=======
        bytes[] memory calls = new bytes[](1);
        calls[0] = abi.encodeWithSelector(poolManager.notifyShareClass.selector, 23, SC_A);
>>>>>>> 30661aa8

        vm.expectRevert(IShareClassManager.ShareClassNotFound.selector);
        poolManager.execute(POOL_A, calls);
    }
}

contract TestAllowInvestorAsset is TestCommon {
    function testErrHoldingNotFound() public {
        vm.mockCall(
            address(holdings),
            abi.encodeWithSelector(holdings.exists.selector, POOL_A, SC_A, ASSET_A),
            abi.encode(false)
        );

        bytes[] memory calls = new bytes[](1);
        calls[0] = abi.encodeWithSelector(poolManager.allowInvestorAsset.selector, SC_A, ASSET_A, false);

        vm.expectRevert(IHoldings.HoldingNotFound.selector);
        poolManager.execute(POOL_A, calls);
    }
}

contract TestCreateHolding is TestCommon {
    function testErrAssetNotFound() public {
        vm.mockCall(
            address(assetRegistry),
            abi.encodeWithSelector(assetRegistry.isRegistered.selector, ASSET_A),
            abi.encode(false)
        );

        bytes[] memory calls = new bytes[](1);
        calls[0] = abi.encodeWithSelector(poolManager.createHolding.selector, SC_A, ASSET_A, address(1), 0);

        vm.expectRevert(IAssetRegistry.AssetNotFound.selector);
        poolManager.execute(POOL_A, calls);
    }
}<|MERGE_RESOLUTION|>--- conflicted
+++ resolved
@@ -60,13 +60,8 @@
         vm.expectRevert(IPoolManagerAdminMethods.PoolLocked.selector);
         poolManager.notifyPool(0);
 
-<<<<<<< HEAD
-        vm.expectRevert(IPoolLocker.PoolLocked.selector);
+        vm.expectRevert(IPoolManagerAdminMethods.PoolLocked.selector);
         poolManager.notifyShareClass(0, ShareClassId.wrap(0), bytes32(""));
-=======
-        vm.expectRevert(IPoolManagerAdminMethods.PoolLocked.selector);
-        poolManager.notifyShareClass(0, ShareClassId.wrap(0));
->>>>>>> 30661aa8
 
         vm.expectRevert(IPoolManagerAdminMethods.PoolLocked.selector);
         poolManager.setPoolMetadata(bytes(""));
@@ -170,15 +165,8 @@
 
         vm.mockCall(address(scm), abi.encodeWithSelector(scm.exists.selector, POOL_A, SC_A), abi.encode(false));
 
-<<<<<<< HEAD
-        IMulticall.Call[] memory calls = new IMulticall.Call[](1);
-        calls[0] = IMulticall.Call(
-            address(poolManager), abi.encodeWithSelector(poolManager.notifyShareClass.selector, 23, SC_A, bytes32(""))
-        );
-=======
         bytes[] memory calls = new bytes[](1);
-        calls[0] = abi.encodeWithSelector(poolManager.notifyShareClass.selector, 23, SC_A);
->>>>>>> 30661aa8
+        calls[0] = abi.encodeWithSelector(poolManager.notifyShareClass.selector, 23, SC_A, bytes32(""));
 
         vm.expectRevert(IShareClassManager.ShareClassNotFound.selector);
         poolManager.execute(POOL_A, calls);
