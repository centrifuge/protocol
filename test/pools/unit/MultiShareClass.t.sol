// SPDX-License-Identifier: BUSL-1.1
pragma solidity ^0.8.28;

import "forge-std/Test.sol";

import {MathLib} from "src/misc/libraries/MathLib.sol";
import {CastLib} from "src/misc/libraries/CastLib.sol";
import {D18, d18} from "src/misc/types/D18.sol";
import {IERC7726} from "src/misc/interfaces/IERC7726.sol";
import {IAuth} from "src/misc/interfaces/IAuth.sol";

import {PoolId} from "src/common/types/PoolId.sol";
import {AssetId} from "src/common/types/AssetId.sol";
import {AssetId} from "src/common/types/AssetId.sol";
import {ShareClassId} from "src/common/types/ShareClassId.sol";

import {
    IShareClassManager,
    EpochAmounts,
    UserOrder,
    EpochPointers,
    ShareClassMetadata,
    ShareClassMetrics,
    QueuedOrder,
    RequestType
} from "src/pools/interfaces/IShareClassManager.sol";
import {IMultiShareClass} from "src/pools/interfaces/IMultiShareClass.sol";
import {IPoolRegistry} from "src/pools/interfaces/IPoolRegistry.sol";
import {MultiShareClass} from "src/pools/MultiShareClass.sol";

uint64 constant POOL_ID = 42;
uint32 constant SC_ID_INDEX = 1;
ShareClassId constant SC_ID = ShareClassId.wrap(bytes16(uint128(POOL_ID + SC_ID_INDEX)));
address constant POOL_CURRENCY = address(840);
AssetId constant USDC = AssetId.wrap(69);
AssetId constant OTHER_STABLE = AssetId.wrap(1337);
uint128 constant DENO_USDC = 10e6;
uint128 constant DENO_OTHER_STABLE = 10e12;
uint128 constant DENO_POOL = 10e18;
uint128 constant MIN_REQUEST_AMOUNT_USDC = DENO_USDC;
uint128 constant MAX_REQUEST_AMOUNT_USDC = 1e18;
uint128 constant MIN_REQUEST_AMOUNT_SHARES = DENO_POOL;
uint128 constant MAX_REQUEST_AMOUNT_SHARES = type(uint128).max / 1e10;
string constant SC_NAME = "ExampleName";
string constant SC_SYMBOL = "ExampleSymbol";
bytes32 constant SC_SALT = bytes32("ExampleSalt");
bytes32 constant SC_SECOND_SALT = bytes32("AnotherExampleSalt");

uint32 constant STORAGE_INDEX_EPOCH_ID = 3;
uint32 constant STORAGE_INDEX_METRICS = 5;
uint32 constant STORAGE_INDEX_EPOCH_POINTERS = 8;

contract PoolRegistryMock {
    function currency(PoolId) external pure returns (AssetId) {
        return AssetId.wrap(uint64(uint160(POOL_CURRENCY)));
    }
}

contract OracleMock is IERC7726 {
    using MathLib for uint128;
    using MathLib for uint256;

    function getQuote(uint256 baseAmount, address base, address quote) external pure returns (uint256 quoteAmount) {
        if (base == USDC.addr() && quote == OTHER_STABLE.addr()) {
            return baseAmount.mulDiv(DENO_OTHER_STABLE, DENO_USDC);
        } else if (base == USDC.addr() && quote == POOL_CURRENCY) {
            return baseAmount.mulDiv(DENO_POOL, DENO_USDC);
        } else if (base == OTHER_STABLE.addr() && quote == USDC.addr()) {
            return baseAmount.mulDiv(DENO_USDC, DENO_OTHER_STABLE);
        } else if (base == OTHER_STABLE.addr() && quote == POOL_CURRENCY) {
            return baseAmount.mulDiv(DENO_POOL, DENO_OTHER_STABLE);
        } else if (base == POOL_CURRENCY && quote == USDC.addr()) {
            return baseAmount.mulDiv(DENO_USDC, DENO_POOL);
        } else if (base == POOL_CURRENCY && quote == OTHER_STABLE.addr()) {
            return baseAmount.mulDiv(DENO_OTHER_STABLE, DENO_POOL);
        } else if (base == POOL_CURRENCY && quote == address(bytes20(ShareClassId.unwrap(SC_ID)))) {
            return baseAmount;
        } else {
            revert("Unsupported factor pair");
        }
    }
}

contract MultiShareClassExt is MultiShareClass {
    constructor(IPoolRegistry poolRegistry, address deployer) MultiShareClass(poolRegistry, deployer) {
        poolRegistry = poolRegistry;
    }

    function setEpochIncrement(uint32 epochIncrement) public {
        _epochIncrement = epochIncrement;
    }
}

abstract contract MultiShareClassBaseTest is Test {
    using MathLib for uint128;
    using MathLib for uint256;
    using CastLib for string;

    MultiShareClassExt public shareClass;

    OracleMock oracleMock = new OracleMock();
    PoolRegistryMock poolRegistryMock = new PoolRegistryMock();

    PoolId poolId = PoolId.wrap(POOL_ID);
    ShareClassId scId = SC_ID;
    address poolRegistryAddress = makeAddr("poolRegistry");
    bytes32 investor = bytes32("investor");

    modifier notThisContract(address addr) {
        vm.assume(address(this) != addr);
        _;
    }

    function setUp() public virtual {
        shareClass = new MultiShareClassExt(IPoolRegistry(poolRegistryAddress), address(this));

        vm.expectEmit();
        emit IMultiShareClass.AddShareClass(poolId, scId, SC_ID_INDEX, SC_NAME, SC_SYMBOL, SC_SALT);
        shareClass.addShareClass(poolId, SC_NAME, SC_SYMBOL, SC_SALT, bytes(""));

        // Mock IPoolRegistry.currency call
        vm.mockCall(
            poolRegistryAddress,
            abi.encodeWithSelector(IPoolRegistry.currency.selector, poolId),
            abi.encode(AssetId.wrap(uint64(uint160(POOL_CURRENCY))))
        );
        assertEq(IPoolRegistry(poolRegistryAddress).currency(poolId).addr(), POOL_CURRENCY);
    }

    function _assertDepositRequestEq(ShareClassId scId_, AssetId asset, bytes32 investor_, UserOrder memory expected)
        internal
        view
    {
        (uint128 pending, uint32 lastUpdate) = shareClass.depositRequest(scId_, asset, investor_);

        assertEq(pending, expected.pending, "pending deposit mismatch");
        assertEq(lastUpdate, expected.lastUpdate, "lastUpdate deposit mismatch");
    }

    function _assertQueuedDepositRequestEq(
        ShareClassId scId_,
        AssetId asset,
        bytes32 investor_,
        QueuedOrder memory expected
    ) internal view {
        (bool isCancelling, uint128 amount) = shareClass.queuedDepositRequest(scId_, asset, investor_);

        assertEq(isCancelling, expected.isCancelling, "isCancelling deposit mismatch");
        assertEq(amount, expected.amount, "amount deposit mismatch");
    }

    function _assertRedeemRequestEq(ShareClassId scId_, AssetId asset, bytes32 investor_, UserOrder memory expected)
        internal
        view
    {
        (uint128 pending, uint32 lastUpdate) = shareClass.redeemRequest(scId_, asset, investor_);

        assertEq(pending, expected.pending, "pending redeem mismatch");
        assertEq(lastUpdate, expected.lastUpdate, "lastUpdate redeem mismatch");
    }

    function _assertQueuedRedeemRequestEq(
        ShareClassId scId_,
        AssetId asset,
        bytes32 investor_,
        QueuedOrder memory expected
    ) internal view {
        (bool isCancelling, uint128 amount) = shareClass.queuedRedeemRequest(scId_, asset, investor_);

        assertEq(isCancelling, expected.isCancelling, "isCancelling deposit mismatch");
        assertEq(amount, expected.amount, "amount deposit mismatch");
    }

    function _assertEpochAmountsEq(ShareClassId scId_, AssetId assetId, uint32 epochId, EpochAmounts memory expected)
        internal
        view
    {
        (
            uint128 depositPending,
            uint128 depositApproved,
            uint128 depositPool,
            uint128 depositShares,
            uint128 redeemPending,
            uint128 redeemApproved,
            uint128 redeemAssets
        ) = shareClass.epochAmounts(scId_, assetId, epochId);

        assertEq(depositPending, expected.depositPending, "depositPending mismatch");
        assertEq(depositApproved, expected.depositApproved, "depositApproved mismatch");
        assertEq(depositPool, expected.depositPool, "depositPool mismatch");
        assertEq(depositShares, expected.depositShares, "depositShares mismatch");
        assertEq(redeemPending, expected.redeemPending, "redeemPending mismatch");
        assertEq(redeemApproved, expected.redeemApproved, "redeemApproved mismatch");
        assertEq(redeemAssets, expected.redeemAssets, "redeemAssets mismatch");
    }

    function _assertEpochPointersEq(ShareClassId scId_, AssetId assetId, EpochPointers memory expected) internal view {
        (uint32 latestDepositApproval, uint32 latestRedeemApproval, uint32 latestIssuance, uint32 latestRevocation) =
            shareClass.epochPointers(scId_, assetId);

        assertEq(latestDepositApproval, expected.latestDepositApproval, "latestDepositApproval mismatch");
        assertEq(latestRedeemApproval, expected.latestRedeemApproval, "latestRedeemApproval mismatch");
        assertEq(latestIssuance, expected.latestIssuance, "latestIssuance mismatch");
        assertEq(latestRevocation, expected.latestRevocation, "latestRevocation mismatch");
    }

    function _resetTransientEpochIncrement() internal {
        shareClass.setEpochIncrement(0);
    }

    function usdcToPool(uint128 usdcAmount) internal view returns (uint128 poolAmount) {
        return oracleMock.getQuote(uint256(usdcAmount), USDC.addr(), POOL_CURRENCY).toUint128();
    }

    function poolToUsdc(uint128 poolAmount) internal view returns (uint128 usdcAmount) {
        return oracleMock.getQuote(uint256(poolAmount), POOL_CURRENCY, USDC.addr()).toUint128();
    }

    function totalIssuance(ShareClassId scId_) internal view returns (uint128 totalIssuance_) {
        (totalIssuance_,) = shareClass.metrics(scId_);
    }
}

///@dev Contains all simple tests which are expected to succeed
contract MultiShareClassSimpleTest is MultiShareClassBaseTest {
    using MathLib for uint128;
    using CastLib for string;

    function testDeployment(address nonWard) public view notThisContract(poolRegistryAddress) {
        vm.assume(nonWard != address(shareClass.poolRegistry()) && nonWard != address(this));

        assertEq(address(shareClass.poolRegistry()), poolRegistryAddress);
        assertEq(shareClass.epochId(poolId), 1);
        assertEq(shareClass.shareClassCount(poolId), 1);
        assert(shareClass.shareClassIds(poolId, scId));

        assertEq(shareClass.wards(address(this)), 1);
        assertEq(shareClass.wards(address(shareClass.poolRegistry())), 0);

        assertEq(shareClass.wards(nonWard), 0);
    }

    function testFile() public {
        address poolRegistryNew = makeAddr("poolRegistryNew");
        vm.expectEmit(true, true, true, true);
        emit IMultiShareClass.File("poolRegistry", poolRegistryNew);
        shareClass.file("poolRegistry", poolRegistryNew);

        assertEq(address(shareClass.poolRegistry()), poolRegistryNew);
    }

    function testDefaultGetShareClassNavPerShare() public view notThisContract(poolRegistryAddress) {
        (uint128 totalIssuance, D18 navPerShare) = shareClass.metrics(scId);
        assertEq(totalIssuance, 0);
        assertEq(navPerShare.inner(), 0);
    }

    function testExistence() public view notThisContract(poolRegistryAddress) {
        assert(shareClass.exists(poolId, scId));
        assert(!shareClass.exists(poolId, ShareClassId.wrap(bytes16(0))));
    }

    function testDefaultMetadata() public view notThisContract(poolRegistryAddress) {
        (string memory name, string memory symbol, bytes32 salt) = shareClass.metadata(scId);

        assertEq(name, SC_NAME);
        assertEq(symbol, SC_SYMBOL);
        assertEq(salt, SC_SALT);
    }

    function testUpdateMetadata(string memory name, string memory symbol, bytes32 salt)
        public
        notThisContract(poolRegistryAddress)
    {
        vm.assume(bytes(name).length > 0 && bytes(name).length <= 128);
        vm.assume(bytes(symbol).length > 0 && bytes(symbol).length <= 32);
        vm.assume(salt != SC_SALT && salt != bytes32(0));
        vm.assume(salt != bytes32(0));

        vm.expectEmit();
        emit IMultiShareClass.UpdateMetadata(poolId, scId, name, symbol, salt);
        shareClass.updateMetadata(poolId, scId, name, symbol, salt, bytes(""));

        (string memory name_, string memory symbol_, bytes32 salt_) = shareClass.metadata(scId);
        assertEq(name, name_, "Metadata name mismatch");
        assertEq(symbol, symbol_, "Metadata symbol mismatch");
        assertEq(salt, salt_, "Salt mismatch");
    }

    function testPreviewNextShareClassId() public view notThisContract(poolRegistryAddress) {
        ShareClassId preview = shareClass.previewNextShareClassId(poolId);
        ShareClassId calc = ShareClassId.wrap(bytes16(uint128(POOL_ID + SC_ID_INDEX + 1)));

        assertEq(ShareClassId.unwrap(preview), ShareClassId.unwrap(calc));
    }

    function testAddShareClass(string memory name, string memory symbol, bytes32 salt)
        public
        notThisContract(poolRegistryAddress)
    {
        vm.assume(bytes(name).length > 0 && bytes(name).length <= 128);
        vm.assume(bytes(symbol).length > 0 && bytes(symbol).length <= 32);
        vm.assume(salt != bytes32(0));
        vm.assume(salt != SC_SALT);

        // Mock epochId to 5
        uint32 mockEpochId = 42;
        vm.store(
            address(shareClass),
            keccak256(abi.encode(poolId, uint256(STORAGE_INDEX_EPOCH_ID))),
            bytes32(uint256(mockEpochId))
        );

        ShareClassId nextScId = shareClass.previewNextShareClassId(poolId);

        emit IMultiShareClass.AddShareClass(poolId, nextScId, 2, name, symbol, salt);
        shareClass.addShareClass(poolId, name, symbol, salt, bytes(""));

        assertEq(shareClass.shareClassCount(poolId), 2);
        assert(shareClass.shareClassIds(poolId, nextScId));
        assertEq(shareClass.epochId(poolId), mockEpochId, "epochId must not be re-initialized");

        assert(ShareClassId.unwrap(shareClass.previewNextShareClassId(poolId)) != ShareClassId.unwrap(nextScId));
    }

    function testPreviewShareClassId(uint32 index) public view {
        assertEq(shareClass.previewShareClassId(poolId, index).raw(), bytes16(uint128(poolId.raw() + index)));
    }

    function testIncreaseShareClassIssuance(uint128 navPerShare_, uint128 amount) public {
        vm.assume(navPerShare_ > 0);
        amount = uint128(bound(amount, 0, type(uint128).max / navPerShare_ - 1));
        D18 navPerShare = d18(navPerShare_);

        vm.expectEmit();
        emit IShareClassManager.IssueShares(poolId, scId, 1, navPerShare, navPerShare.mulUint128(amount), amount);
        shareClass.increaseShareClassIssuance(poolId, scId, navPerShare, amount);

        (uint128 totalIssuance, D18 navPerShareMetric) = shareClass.metrics(scId);
        assertEq(totalIssuance, amount);
        assertEq(navPerShareMetric.inner(), 0, "navPerShare metric should not be updated");
    }

    function testDecreaseShareClassIssuance(uint128 navPerShare_, uint128 amount) public {
        vm.assume(navPerShare_ > 0);
        amount = uint128(bound(amount, 0, type(uint128).max / navPerShare_ - 1));
        D18 navPerShare = d18(navPerShare_);

        shareClass.increaseShareClassIssuance(poolId, scId, navPerShare, amount);

        vm.expectEmit();
        emit IShareClassManager.RevokeShares(poolId, scId, 1, navPerShare, 0, amount, 0);
        shareClass.decreaseShareClassIssuance(poolId, scId, navPerShare, amount);

        (uint128 totalIssuance, D18 navPerShareMetric) = shareClass.metrics(scId);
        assertEq(totalIssuance, 0, "TotalIssuance should be reset");
        assertEq(navPerShareMetric.inner(), 0, "navPerShare metric should not be updated");
    }
}

///@dev Contains all deposit related tests which are expected to succeed and don't make use of transient storage
contract MultiShareClassDepositsNonTransientTest is MultiShareClassBaseTest {
    using MathLib for *;

    function testRequestDeposit(uint128 amount) public notThisContract(poolRegistryAddress) {
        amount = uint128(bound(amount, MIN_REQUEST_AMOUNT_USDC, MAX_REQUEST_AMOUNT_USDC));

        assertEq(shareClass.pendingDeposit(scId, USDC), 0);
        _assertDepositRequestEq(scId, USDC, investor, UserOrder(0, 0));

        vm.expectEmit(true, true, true, true);
<<<<<<< HEAD
        emit IShareClassManager.UpdatedRequest(
            poolId, scId, 1, RequestType.Deposit, investor, USDC, amount, amount, 0, false
        );
=======
        emit IShareClassManager.UpdateDepositRequest(poolId, scId, 1, investor, USDC, amount, amount);
>>>>>>> eb115d39
        shareClass.requestDeposit(poolId, scId, amount, investor, USDC);

        assertEq(shareClass.pendingDeposit(scId, USDC), amount);
        _assertDepositRequestEq(scId, USDC, investor, UserOrder(amount, 1));
    }

    function testCancelDepositRequest(uint128 amount) public notThisContract(poolRegistryAddress) {
        amount = uint128(bound(amount, MIN_REQUEST_AMOUNT_USDC, MAX_REQUEST_AMOUNT_USDC));
        shareClass.requestDeposit(poolId, scId, amount, investor, USDC);

        vm.expectEmit(true, true, true, true);
<<<<<<< HEAD
        emit IShareClassManager.UpdatedRequest(poolId, scId, 1, RequestType.Deposit, investor, USDC, 0, 0, 0, false);
=======
        emit IShareClassManager.UpdateDepositRequest(poolId, scId, 1, investor, USDC, 0, 0);
>>>>>>> eb115d39
        (uint128 cancelledAmount) = shareClass.cancelDepositRequest(poolId, scId, investor, USDC);

        assertEq(cancelledAmount, amount);
        assertEq(shareClass.pendingDeposit(scId, USDC), 0);
        _assertDepositRequestEq(scId, USDC, investor, UserOrder(0, 1));
    }

    function testApproveDepositsSingleAssetManyInvestors(uint8 numInvestors, uint128 depositAmount, uint128 maxApproval)
        public
        notThisContract(poolRegistryAddress)
    {
        numInvestors = uint8(bound(numInvestors, 1, 100));
        depositAmount = uint128(bound(depositAmount, MIN_REQUEST_AMOUNT_USDC, MAX_REQUEST_AMOUNT_USDC));
        maxApproval = uint128(bound(maxApproval, depositAmount, numInvestors * MAX_REQUEST_AMOUNT_USDC));

        uint128 deposits = 0;
        for (uint16 i = 0; i < numInvestors; i++) {
            bytes32 investor = bytes32(uint256(keccak256(abi.encodePacked("investor_", i))));
            uint128 investorDeposit = depositAmount + i;
            deposits += investorDeposit;
            shareClass.requestDeposit(poolId, scId, investorDeposit, investor, USDC);

            assertEq(shareClass.pendingDeposit(scId, USDC), deposits);
        }
        assertEq(shareClass.epochId(poolId), 1);

        uint128 approvedUSDC = maxApproval > deposits ? deposits : maxApproval;
        uint128 approvedPool = usdcToPool(approvedUSDC);

        vm.expectEmit(true, true, true, true);
        emit IShareClassManager.NewEpoch(poolId, 2);
        vm.expectEmit(true, true, true, true);
        emit IShareClassManager.ApproveDeposits(
            poolId, scId, 1, USDC, approvedPool, approvedUSDC, deposits - approvedUSDC
        );
        shareClass.approveDeposits(poolId, scId, maxApproval, USDC, oracleMock);

        assertEq(shareClass.pendingDeposit(scId, USDC), deposits - approvedUSDC);

        // Only one epoch should have passed
        assertEq(shareClass.epochId(poolId), 2);

        _assertEpochAmountsEq(scId, USDC, 1, EpochAmounts(deposits, approvedUSDC, approvedPool, 0, 0, 0, 0));
    }

    function testApproveDepositsTwoAssetsSameEpoch(uint128 depositAmount, uint128 approvedUSDC)
        public
        notThisContract(poolRegistryAddress)
    {
        uint128 depositAmountUsdc = uint128(bound(depositAmount, MIN_REQUEST_AMOUNT_USDC, MAX_REQUEST_AMOUNT_USDC));
        uint128 depositAmountOther =
            uint128(bound(depositAmount, MIN_REQUEST_AMOUNT_USDC / 100, MAX_REQUEST_AMOUNT_USDC / 100));
        uint128 approvedAssetUsdc = uint128(bound(approvedUSDC, MIN_REQUEST_AMOUNT_USDC - 1, depositAmountUsdc));
        uint128 approvedAssetOther = uint128(bound(approvedUSDC, MIN_REQUEST_AMOUNT_USDC / 100 - 1, depositAmountOther));

        bytes32 investorUsdc = bytes32("investorUsdc");
        bytes32 investorOther = bytes32("investorOther");

        shareClass.requestDeposit(poolId, scId, depositAmountUsdc, investorUsdc, USDC);
        shareClass.requestDeposit(poolId, scId, depositAmountOther, investorOther, OTHER_STABLE);

        shareClass.approveDeposits(poolId, scId, approvedAssetUsdc, USDC, oracleMock);
        shareClass.approveDeposits(poolId, scId, approvedAssetOther, OTHER_STABLE, oracleMock);

        assertEq(shareClass.epochId(poolId), 2);

        _assertEpochAmountsEq(
            scId, USDC, 1, EpochAmounts(depositAmountUsdc, approvedAssetUsdc, usdcToPool(approvedAssetUsdc), 0, 0, 0, 0)
        );
        _assertEpochAmountsEq(
            scId,
            OTHER_STABLE,
            1,
            EpochAmounts(depositAmountOther, approvedAssetOther, approvedAssetOther * 1e6, 0, 0, 0, 0)
        );
    }

    function testIssueSharesSingleEpoch(uint128 shareToPoolQuote_, uint128 depositAmount, uint128 approvedUSDC)
        public
        notThisContract(poolRegistryAddress)
    {
        depositAmount = uint128(bound(depositAmount, MIN_REQUEST_AMOUNT_USDC, MAX_REQUEST_AMOUNT_USDC));
        approvedUSDC = uint128(bound(approvedUSDC, MIN_REQUEST_AMOUNT_USDC - 1, depositAmount));
        D18 shareToPoolQuote = d18(uint128(bound(shareToPoolQuote_, 1e14, type(uint128).max / 1e18)));
        uint128 approvedPool = usdcToPool(approvedUSDC);
        uint128 shares = shareToPoolQuote.reciprocalMulUint128(approvedPool);

        shareClass.requestDeposit(poolId, scId, depositAmount, investor, USDC);
        shareClass.approveDeposits(poolId, scId, approvedUSDC, USDC, oracleMock);

        assertEq(totalIssuance(scId), 0);
        _assertEpochPointersEq(scId, USDC, EpochPointers(1, 0, 0, 0));

        shareClass.issueShares(poolId, scId, USDC, shareToPoolQuote);
        assertEq(totalIssuance(scId), shares);
        _assertEpochPointersEq(scId, USDC, EpochPointers(1, 0, 1, 0));
        _assertEpochAmountsEq(scId, USDC, 1, EpochAmounts(depositAmount, approvedUSDC, approvedPool, shares, 0, 0, 0));
    }

    function testClaimDepositSingleEpoch(uint128 navPerShare, uint128 depositAmount, uint128 approvedUSDC)
        public
        notThisContract(poolRegistryAddress)
    {
        depositAmount = uint128(bound(depositAmount, MIN_REQUEST_AMOUNT_USDC, MAX_REQUEST_AMOUNT_USDC));
        approvedUSDC = uint128(bound(approvedUSDC, MIN_REQUEST_AMOUNT_USDC, depositAmount));
        D18 shareToPoolQuote = d18(uint128(bound(navPerShare, 1e10, type(uint128).max / 1e18)));
        uint128 approvedPool = usdcToPool(approvedUSDC);
        uint128 pending = depositAmount - approvedUSDC;
        uint128 shares = shareToPoolQuote.reciprocalMulUint128(approvedPool);

        shareClass.requestDeposit(poolId, scId, depositAmount, investor, USDC);
        shareClass.approveDeposits(poolId, scId, approvedUSDC, USDC, oracleMock);
        shareClass.issueShares(poolId, scId, USDC, shareToPoolQuote);
        assertEq(totalIssuance(scId), shares);
        _assertDepositRequestEq(scId, USDC, investor, UserOrder(depositAmount, 1));

        vm.expectEmit(true, true, true, true);
<<<<<<< HEAD
        emit IShareClassManager.ClaimedDeposit(poolId, scId, 1, investor, USDC, approvedUSDC, pending, shares);
        (uint128 userShares, uint128 payment, uint128 cancelled) = shareClass.claimDeposit(poolId, scId, investor, USDC);
        assertEq(cancelled, 0, "no queued cancellation");
=======
        emit IShareClassManager.ClaimDeposit(poolId, scId, 1, investor, USDC, approvedUSDC, pending, shares);
        (uint128 userShares, uint128 payment) = shareClass.claimDeposit(poolId, scId, investor, USDC);
>>>>>>> eb115d39

        assertEq(shares, userShares, "shares mismatch");
        assertEq(approvedUSDC, payment, "payment mismatch");
        _assertDepositRequestEq(scId, USDC, investor, UserOrder(pending, 2));
        assertEq(totalIssuance(scId), shares);

        // Ensure another claim has no impact
        (userShares, payment,) = shareClass.claimDeposit(poolId, scId, investor, USDC);
        assertEq(userShares + payment, 0, "replay must not be possible");
    }

    function testClaimDepositSkipped() public notThisContract(poolRegistryAddress) {
        uint128 pending = MAX_REQUEST_AMOUNT_USDC;
        uint32 mockLatestIssuance = 10;
        uint32 mockEpochId = mockLatestIssuance + 1;
        shareClass.requestDeposit(poolId, scId, pending, investor, USDC);

        // Mock latestIssuance to 10
        vm.store(
            address(shareClass),
            keccak256(abi.encode(USDC, keccak256(abi.encode(scId, uint256(STORAGE_INDEX_EPOCH_POINTERS))))),
            bytes32(
                (uint256(0)) // latestDepositApproval
                    | (uint256(0) << 32) // latestRedeemApproval
                    | (uint256(mockLatestIssuance) << 64) // latestIssuance
                    | (uint256(0) << 96) // latestRevocation
            )
        );
        // Mock epochId to 11
        vm.store(
            address(shareClass),
            keccak256(abi.encode(poolId, uint256(STORAGE_INDEX_EPOCH_ID))),
            bytes32(uint256(mockEpochId))
        );

        (uint128 payout, uint128 payment, uint128 cancelled) = shareClass.claimDeposit(poolId, scId, investor, USDC);
        assertEq(cancelled, 0, "no queued cancellation");
        assertEq(payout + payment, 0);
        _assertDepositRequestEq(scId, USDC, investor, UserOrder(pending, mockEpochId));
    }

    function testClaimDepositZeroApproved() public {
        shareClass.requestDeposit(poolId, scId, 1, investor, USDC);
        shareClass.requestDeposit(poolId, scId, 10, bytes32("investorOther"), USDC);
        shareClass.approveDeposits(poolId, scId, 1, USDC, oracleMock);
        shareClass.issueShares(poolId, scId, USDC, d18(1));

        vm.expectEmit();
        emit IShareClassManager.ClaimDeposit(poolId, scId, 1, investor, USDC, 0, 1, 0);
        shareClass.claimDeposit(poolId, scId, investor, USDC);
    }

    function testClaimRedeemZeroApproved() public {
        vm.store(address(shareClass), keccak256(abi.encode(scId, uint256(STORAGE_INDEX_METRICS))), bytes32(uint256(11)));

        shareClass.requestRedeem(poolId, scId, 1, investor, USDC);
        shareClass.requestRedeem(poolId, scId, 10, bytes32("investorOther"), USDC);
        shareClass.approveRedeems(poolId, scId, 1, USDC);
        shareClass.revokeShares(poolId, scId, USDC, d18(1), oracleMock);

        vm.expectEmit();
        emit IShareClassManager.ClaimRedeem(poolId, scId, 1, investor, USDC, 0, 1, 0);
        shareClass.claimRedeem(poolId, scId, investor, USDC);
    }

    function testRevokeShareExceedIssuance() public {
        shareClass.requestRedeem(poolId, scId, 1, investor, USDC);
        shareClass.requestRedeem(poolId, scId, 10, bytes32("investorOther"), USDC);
        shareClass.approveRedeems(poolId, scId, 1, USDC);

        vm.expectRevert(abi.encodeWithSelector(IMultiShareClass.RevokeMoreThanIssued.selector));
        shareClass.revokeShares(poolId, scId, USDC, d18(1), oracleMock);
    }

    function testQueuedDepositWithoutCancellation(uint128 amount) public notThisContract(poolRegistryAddress) {
        amount = uint128(bound(amount, MIN_REQUEST_AMOUNT_USDC, MAX_REQUEST_AMOUNT_USDC / 3));
        uint32 epochId = 1;
        D18 shareToPoolQuote = d18(1, 1);
        uint128 claimedShares = usdcToPool(amount);
        uint128 queuedAmount = 0;

        // Initial deposit request
        _assertQueuedDepositRequestEq(scId, USDC, investor, QueuedOrder(false, queuedAmount));
        shareClass.requestDeposit(poolId, scId, amount, investor, USDC);
        _assertDepositRequestEq(scId, USDC, investor, UserOrder(amount, epochId));
        assertEq(shareClass.pendingDeposit(scId, USDC), amount);
        shareClass.approveDeposits(poolId, scId, amount, USDC, oracleMock);
        epochId = 2;

        // Expect queued increment due to approval
        queuedAmount += amount;
        vm.expectEmit();
        emit IShareClassManager.UpdatedRequest(
            poolId, scId, epochId, RequestType.Deposit, investor, USDC, amount, 0, queuedAmount, false
        );
        shareClass.requestDeposit(poolId, scId, amount, investor, USDC);
        _assertDepositRequestEq(scId, USDC, investor, UserOrder(queuedAmount, epochId - 1));
        assertEq(shareClass.pendingDeposit(scId, USDC), 0);
        _assertQueuedDepositRequestEq(scId, USDC, investor, QueuedOrder(false, queuedAmount));
        _assertQueuedRedeemRequestEq(scId, USDC, investor, QueuedOrder(false, 0));

        // Expect queued increment due to approval
        queuedAmount += amount;
        vm.expectEmit();
        emit IShareClassManager.UpdatedRequest(
            poolId, scId, epochId, RequestType.Deposit, investor, USDC, amount, 0, queuedAmount, false
        );
        shareClass.requestDeposit(poolId, scId, amount, investor, USDC);
        _assertQueuedDepositRequestEq(scId, USDC, investor, QueuedOrder(false, queuedAmount));

        // Issue shares + claim -> expect queued to move to pending
        shareClass.issueShares(poolId, scId, USDC, shareToPoolQuote);
        vm.expectEmit();
        emit IShareClassManager.ClaimedDeposit(poolId, scId, 1, investor, USDC, amount, 0, claimedShares);
        emit IShareClassManager.UpdatedRequest(
            poolId, scId, epochId, RequestType.Deposit, investor, USDC, queuedAmount, queuedAmount, 0, false
        );
        shareClass.claimDeposit(poolId, scId, investor, USDC);

        _assertDepositRequestEq(scId, USDC, investor, UserOrder(queuedAmount, epochId));
        assertEq(shareClass.pendingDeposit(scId, USDC), queuedAmount);
        _assertQueuedDepositRequestEq(scId, USDC, investor, QueuedOrder(false, 0));
        _assertQueuedRedeemRequestEq(scId, USDC, investor, QueuedOrder(false, 0));
    }

    function testQueuedDepositWithNonEmptyQueuedCancellation(uint128 amount)
        public
        notThisContract(poolRegistryAddress)
    {
        vm.assume(amount % 2 == 0);
        amount = uint128(bound(amount, MIN_REQUEST_AMOUNT_USDC, MAX_REQUEST_AMOUNT_USDC));
        D18 shareToPoolQuote = d18(1, 1);
        uint128 approvedAssetAmount = amount / 4;
        uint128 pendingAssetAmount = amount - approvedAssetAmount;
        uint128 issuedShares = usdcToPool(approvedAssetAmount);
        uint128 queuedAmount = 0;
        uint32 epochId = 1;

        // Initial deposit request
        shareClass.requestDeposit(poolId, scId, amount, investor, USDC);
        shareClass.approveDeposits(poolId, scId, approvedAssetAmount, USDC, oracleMock);

        // Expect queued increment due to approval
        epochId = 2;
        queuedAmount += amount;
        shareClass.requestDeposit(poolId, scId, amount, investor, USDC);
        vm.expectEmit();
        emit IShareClassManager.UpdatedRequest(
            poolId, scId, epochId, RequestType.Deposit, investor, USDC, amount, pendingAssetAmount, queuedAmount, true
        );
        (uint128 cancelledPending) = shareClass.cancelDepositRequest(poolId, scId, investor, USDC);
        assertEq(cancelledPending, 0, "Cancellation queued");

        // Expect revert due to queued cancellation
        vm.expectRevert(abi.encodeWithSelector(IShareClassManager.CancellationQueued.selector));
        shareClass.requestDeposit(poolId, scId, 1, investor, USDC);
        vm.expectRevert(abi.encodeWithSelector(IShareClassManager.CancellationQueued.selector));
        shareClass.cancelDepositRequest(poolId, scId, investor, USDC);

        // Issue shares + claim -> expect cancel fulfillment
        shareClass.issueShares(poolId, scId, USDC, shareToPoolQuote);
        vm.expectEmit();
        emit IShareClassManager.ClaimedDeposit(
            poolId, scId, 1, investor, USDC, approvedAssetAmount, pendingAssetAmount, issuedShares
        );
        emit IShareClassManager.UpdatedRequest(
            poolId, scId, epochId, RequestType.Deposit, investor, USDC, 0, 0, 0, false
        );
        (uint128 claimedShareAmount, uint128 claimedAssetAmount, uint128 cancelledTotal) =
            shareClass.claimDeposit(poolId, scId, investor, USDC);
        assertEq(claimedShareAmount, issuedShares, "Claimed share amount mismatch");
        assertEq(claimedAssetAmount, approvedAssetAmount, "Claimed asset amount mismatch");
        assertEq(cancelledTotal, pendingAssetAmount + queuedAmount, "Cancelled amount mismatch");

        _assertDepositRequestEq(scId, USDC, investor, UserOrder(0, epochId));
        assertEq(shareClass.pendingDeposit(scId, USDC), 0, "Pending deposit mismatch");
        _assertQueuedDepositRequestEq(scId, USDC, investor, QueuedOrder(false, 0));
        _assertQueuedRedeemRequestEq(scId, USDC, investor, QueuedOrder(false, 0));
    }

    function testQueuedDepositWithEmptyQueuedCancellation(uint128 amount) public notThisContract(poolRegistryAddress) {
        vm.assume(amount % 2 == 0);
        amount = uint128(bound(amount, MIN_REQUEST_AMOUNT_USDC, MAX_REQUEST_AMOUNT_USDC));
        D18 shareToPoolQuote = d18(1, 1);
        uint128 approvedAssetAmount = amount / 4;
        uint128 pendingAssetAmount = amount - approvedAssetAmount;
        uint128 issuedShares = usdcToPool(approvedAssetAmount);
        uint32 epochId = 1;

        // Initial deposit request
        shareClass.requestDeposit(poolId, scId, amount, investor, USDC);
        shareClass.approveDeposits(poolId, scId, approvedAssetAmount, USDC, oracleMock);
        epochId = 2;

        // Expect queued increment due to approval
        vm.expectEmit();
        emit IShareClassManager.UpdatedRequest(
            poolId, scId, epochId, RequestType.Deposit, investor, USDC, amount, pendingAssetAmount, 0, true
        );
        (uint128 cancelledPending) = shareClass.cancelDepositRequest(poolId, scId, investor, USDC);
        assertEq(cancelledPending, 0, "Cancellation queued");

        // Issue shares + claim -> expect cancel fulfillment
        shareClass.issueShares(poolId, scId, USDC, shareToPoolQuote);
        vm.expectEmit();
        emit IShareClassManager.ClaimedDeposit(
            poolId, scId, 1, investor, USDC, approvedAssetAmount, pendingAssetAmount, issuedShares
        );
        emit IShareClassManager.UpdatedRequest(
            poolId, scId, epochId, RequestType.Deposit, investor, USDC, 0, 0, 0, false
        );
        (uint128 claimedShareAmount, uint128 claimedAssetAmount, uint128 cancelledTotal) =
            shareClass.claimDeposit(poolId, scId, investor, USDC);
        assertEq(claimedShareAmount, issuedShares, "Claimed share amount mismatch");
        assertEq(claimedAssetAmount, approvedAssetAmount, "Claimed asset amount mismatch");
        assertEq(cancelledTotal, pendingAssetAmount, "Cancelled amount mismatch");

        _assertDepositRequestEq(scId, USDC, investor, UserOrder(0, epochId));
        assertEq(shareClass.pendingDeposit(scId, USDC), 0, "Pending deposit mismatch");
        _assertQueuedDepositRequestEq(scId, USDC, investor, QueuedOrder(false, 0));
        _assertQueuedRedeemRequestEq(scId, USDC, investor, QueuedOrder(false, 0));
    }
}

///@dev Contains all redeem related tests which are expected to succeed and don't make use of transient storage
contract MultiShareClassRedeemsNonTransientTest is MultiShareClassBaseTest {
    using MathLib for uint128;

    function testRequestRedeem(uint128 amount) public notThisContract(poolRegistryAddress) {
        amount = uint128(bound(amount, MIN_REQUEST_AMOUNT_USDC, MAX_REQUEST_AMOUNT_USDC));

        assertEq(shareClass.pendingRedeem(scId, USDC), 0);
        _assertRedeemRequestEq(scId, USDC, investor, UserOrder(0, 0));

        vm.expectEmit(true, true, true, true);
<<<<<<< HEAD
        emit IShareClassManager.UpdatedRequest(
            poolId, scId, 1, RequestType.Redeem, investor, USDC, amount, amount, 0, false
        );
=======
        emit IShareClassManager.UpdateRedeemRequest(poolId, scId, 1, investor, USDC, amount, amount);
>>>>>>> eb115d39
        shareClass.requestRedeem(poolId, scId, amount, investor, USDC);

        assertEq(shareClass.pendingRedeem(scId, USDC), amount);
        _assertRedeemRequestEq(scId, USDC, investor, UserOrder(amount, 1));
    }

    function testCancelRedeemRequest(uint128 amount) public notThisContract(poolRegistryAddress) {
        amount = uint128(bound(amount, MIN_REQUEST_AMOUNT_USDC, MAX_REQUEST_AMOUNT_USDC));
        shareClass.requestRedeem(poolId, scId, amount, investor, USDC);

        vm.expectEmit(true, true, true, true);
<<<<<<< HEAD
        emit IShareClassManager.UpdatedRequest(poolId, scId, 1, RequestType.Redeem, investor, USDC, 0, 0, 0, false);
=======
        emit IShareClassManager.UpdateRedeemRequest(poolId, scId, 1, investor, USDC, 0, 0);
>>>>>>> eb115d39
        (uint128 cancelledAmount) = shareClass.cancelRedeemRequest(poolId, scId, investor, USDC);

        assertEq(cancelledAmount, amount);
        assertEq(shareClass.pendingRedeem(scId, USDC), 0);
        _assertRedeemRequestEq(scId, USDC, investor, UserOrder(0, 1));
    }

    function testApproveRedeemsSingleAssetManyInvestors(
        uint8 numInvestors,
        uint128 redeemAmount,
        uint128 approvedRedeem
    ) public notThisContract(poolRegistryAddress) {
        redeemAmount = uint128(bound(redeemAmount, MIN_REQUEST_AMOUNT_SHARES, MAX_REQUEST_AMOUNT_SHARES));
        approvedRedeem = uint128(bound(approvedRedeem, MIN_REQUEST_AMOUNT_SHARES, redeemAmount));
        numInvestors = uint8(bound(numInvestors, 1, 100));

        uint128 totalRedeems = 0;
        for (uint16 i = 0; i < numInvestors; i++) {
            bytes32 investor = bytes32(uint256(keccak256(abi.encodePacked("investor_", i))));
            uint128 investorRedeem = redeemAmount + i;
            totalRedeems += investorRedeem;
            shareClass.requestRedeem(poolId, scId, investorRedeem, investor, USDC);

            assertEq(shareClass.pendingRedeem(scId, USDC), totalRedeems);
        }
        assertEq(shareClass.epochId(poolId), 1);

        uint128 pendingRedeems_ = totalRedeems - approvedRedeem;

        vm.expectEmit(true, true, true, true);
        emit IShareClassManager.NewEpoch(poolId, 2);
        vm.expectEmit(true, true, true, true);
        emit IShareClassManager.ApproveRedeems(poolId, scId, 1, USDC, approvedRedeem, pendingRedeems_);
        shareClass.approveRedeems(poolId, scId, approvedRedeem, USDC);

        assertEq(shareClass.pendingRedeem(scId, USDC), pendingRedeems_);

        // Only one epoch should have passed
        assertEq(shareClass.epochId(poolId), 2);

        _assertEpochAmountsEq(scId, USDC, 1, EpochAmounts(0, 0, 0, 0, totalRedeems, approvedRedeem, 0));
    }

    function testApproveRedeemsTwoAssetsSameEpoch(uint128 redeemAmount, uint128 approvedRedeem)
        public
        notThisContract(poolRegistryAddress)
    {
        uint128 redeemAmountUsdc = uint128(bound(redeemAmount, MIN_REQUEST_AMOUNT_SHARES, MAX_REQUEST_AMOUNT_SHARES));
        uint128 redeemAmountOther =
            uint128(bound(redeemAmount, MIN_REQUEST_AMOUNT_SHARES - 1, MAX_REQUEST_AMOUNT_SHARES - 1));
        uint128 approvedRedeemUsdc = uint128(bound(approvedRedeem, MIN_REQUEST_AMOUNT_SHARES, redeemAmountUsdc));
        uint128 approvedRedeemOther = uint128(bound(approvedRedeem, DENO_OTHER_STABLE, redeemAmountOther));
        bytes32 investorUsdc = bytes32("investorUsdc");
        bytes32 investorOther = bytes32("investorOther");
        uint128 pendingUsdc = redeemAmountUsdc - approvedRedeemUsdc;
        uint128 pendingOther = redeemAmountOther - approvedRedeemOther;

        shareClass.requestRedeem(poolId, scId, redeemAmountUsdc, investorUsdc, USDC);
        shareClass.requestRedeem(poolId, scId, redeemAmountOther, investorOther, OTHER_STABLE);

        (uint128 approvedRedeemUsdc_, uint128 pendingUsdc_) =
            shareClass.approveRedeems(poolId, scId, approvedRedeemUsdc, USDC);
        (uint128 approvedRedeemOther_, uint128 pendingOther_) =
            shareClass.approveRedeems(poolId, scId, approvedRedeemOther, OTHER_STABLE);

        assertEq(shareClass.epochId(poolId), 2);
        assertEq(approvedRedeemUsdc_, approvedRedeemUsdc, "approved shares USDC mismatch");
        assertEq(pendingUsdc_, pendingUsdc, "pending shares USDC mismatch");
        assertEq(approvedRedeemOther_, approvedRedeemOther, "approved shares OtherCurrency mismatch");
        assertEq(pendingOther_, pendingOther, "pending shares OtherCurrency mismatch");

        EpochAmounts memory epochAmountsUsdc = EpochAmounts(0, 0, 0, 0, redeemAmountUsdc, approvedRedeemUsdc, 0);
        EpochAmounts memory epochAmountsOther = EpochAmounts(0, 0, 0, 0, redeemAmountOther, approvedRedeemOther, 0);
        _assertEpochAmountsEq(scId, USDC, 1, epochAmountsUsdc);
        _assertEpochAmountsEq(scId, OTHER_STABLE, 1, epochAmountsOther);
    }

    function testRevokeSharesSingleEpoch(uint128 navPerShare, uint128 redeemAmount, uint128 approvedRedeem)
        public
        notThisContract(poolRegistryAddress)
    {
        redeemAmount = uint128(bound(redeemAmount, MIN_REQUEST_AMOUNT_SHARES, MAX_REQUEST_AMOUNT_SHARES));
        approvedRedeem = uint128(bound(approvedRedeem, MIN_REQUEST_AMOUNT_SHARES, redeemAmount));
        D18 shareToPoolQuote = d18(uint128(bound(navPerShare, 1e15, type(uint128).max / 1e18)));
        uint128 poolAmount = shareToPoolQuote.mulUint128(approvedRedeem);
        uint128 assetAmount = poolToUsdc(poolAmount);

        // Mock total issuance to equal redeemAmount
        vm.store(
            address(shareClass),
            keccak256(abi.encode(scId, uint256(STORAGE_INDEX_METRICS))),
            bytes32(uint256(redeemAmount))
        );
        assertEq(totalIssuance(scId), redeemAmount);

        shareClass.requestRedeem(poolId, scId, redeemAmount, investor, USDC);
        shareClass.approveRedeems(poolId, scId, approvedRedeem, USDC);

        assertEq(totalIssuance(scId), redeemAmount);
        _assertEpochPointersEq(scId, USDC, EpochPointers(0, 1, 0, 0));

        (uint128 payoutAssetAmount, uint128 payoutPoolAmount) =
            shareClass.revokeShares(poolId, scId, USDC, shareToPoolQuote, oracleMock);
        assertEq(assetAmount, payoutAssetAmount, "payout asset amount mismatch");
        assertEq(poolAmount, payoutPoolAmount, "payout pool amount mismatch");

        assertEq(totalIssuance(scId), redeemAmount - approvedRedeem);
        _assertEpochPointersEq(scId, USDC, EpochPointers(0, 1, 0, 1));

        _assertEpochAmountsEq(scId, USDC, 1, EpochAmounts(0, 0, 0, 0, redeemAmount, approvedRedeem, assetAmount));
    }

    function testClaimRedeemSingleEpoch(uint128 navPerShare, uint128 redeemAmount, uint128 approvedRedeem)
        public
        notThisContract(poolRegistryAddress)
    {
        redeemAmount = uint128(bound(redeemAmount, MIN_REQUEST_AMOUNT_SHARES, MAX_REQUEST_AMOUNT_SHARES));
        approvedRedeem = uint128(bound(approvedRedeem, MIN_REQUEST_AMOUNT_SHARES, redeemAmount));
        D18 shareToPoolQuote = d18(uint128(bound(navPerShare, 1e15, type(uint128).max / 1e18)));
        uint128 pendingRedeem = redeemAmount - approvedRedeem;
        uint128 payout = poolToUsdc(shareToPoolQuote.mulUint128(approvedRedeem));

        // Mock total issuance to equal redeemAmount
        vm.store(
            address(shareClass),
            keccak256(abi.encode(scId, uint256(STORAGE_INDEX_METRICS))),
            bytes32(uint256(redeemAmount))
        );
        assertEq(totalIssuance(scId), redeemAmount);

        shareClass.requestRedeem(poolId, scId, redeemAmount, investor, USDC);
        shareClass.approveRedeems(poolId, scId, approvedRedeem, USDC);
        shareClass.revokeShares(poolId, scId, USDC, shareToPoolQuote, oracleMock);
        assertEq(totalIssuance(scId), pendingRedeem);
        _assertRedeemRequestEq(scId, USDC, investor, UserOrder(redeemAmount, 1));

        if (payout > 0) {
            vm.expectEmit(true, true, true, true);
            emit IShareClassManager.ClaimRedeem(poolId, scId, 1, investor, USDC, approvedRedeem, pendingRedeem, payout);
        }
        (uint128 payoutAssetAmount, uint128 paymentShareAmount, uint128 cancelledAmount) =
            shareClass.claimRedeem(poolId, scId, investor, USDC);

        assertEq(payout, payoutAssetAmount, "payout asset amount mismatch");
        assertEq(payout > 0 ? approvedRedeem : 0, paymentShareAmount, "payment shares mismatch");
        _assertRedeemRequestEq(
            scId, USDC, investor, UserOrder(payout > 0 ? pendingRedeem : pendingRedeem + approvedRedeem, 2)
        );
        assertEq(cancelledAmount, 0, "no queued cancellation");

        // Ensure another claim has no impact
        (payoutAssetAmount, paymentShareAmount, cancelledAmount) = shareClass.claimRedeem(poolId, scId, investor, USDC);
        assertEq(payoutAssetAmount + paymentShareAmount, 0, "replay must not be possible");
        assertEq(cancelledAmount, 0, "no queued cancellation");
    }

    function testClaimRedeemSkipped() public notThisContract(poolRegistryAddress) {
        uint128 pending = MAX_REQUEST_AMOUNT_USDC;
        uint32 mockLatestRevocation = 10;
        uint32 mockEpochId = mockLatestRevocation + 1;
        shareClass.requestRedeem(poolId, scId, pending, investor, USDC);

        // Mock latestRevocation to 10
        vm.store(
            address(shareClass),
            keccak256(abi.encode(USDC, keccak256(abi.encode(scId, uint256(STORAGE_INDEX_EPOCH_POINTERS))))),
            bytes32(
                (uint256(0)) // latestDepositApproval
                    | (uint256(0) << 32) // latestRedeemApproval
                    | (uint256(0) << 64) // latestIssuance
                    | (uint256(mockLatestRevocation) << 96) // latestRevocation
            )
        );
        // Mock epochId to 11
        vm.store(
            address(shareClass),
            keccak256(abi.encode(poolId, uint256(STORAGE_INDEX_EPOCH_ID))),
            bytes32(uint256(mockEpochId))
        );

        (uint128 payout, uint128 payment, uint256 cancelled) = shareClass.claimRedeem(poolId, scId, investor, USDC);
        assertEq(payout + payment + cancelled, 0);
        _assertRedeemRequestEq(scId, USDC, investor, UserOrder(pending, mockEpochId));
    }

    function testQueuedRedeemWithoutCancellation(uint128 amount) public notThisContract(poolRegistryAddress) {
        amount = uint128(bound(amount, MIN_REQUEST_AMOUNT_SHARES, MAX_REQUEST_AMOUNT_SHARES / 3));
        D18 shareToPoolQuote = d18(1, 1);
        uint128 claimedAssetAmount = poolToUsdc(amount);
        uint128 approvedShareAmount = amount;
        uint128 pendingShareAmount = 0;
        uint128 queuedAmount = 0;
        uint32 epochId = 1;

        // Mock total issuance to equal total approved redeem amount
        vm.store(
            address(shareClass), keccak256(abi.encode(scId, uint256(STORAGE_INDEX_METRICS))), bytes32(uint256(amount))
        );

        // Initial deposit request
        _assertQueuedRedeemRequestEq(scId, USDC, investor, QueuedOrder(false, queuedAmount));
        shareClass.requestRedeem(poolId, scId, amount, investor, USDC);
        _assertRedeemRequestEq(scId, USDC, investor, UserOrder(amount, epochId));
        assertEq(shareClass.pendingRedeem(scId, USDC), amount);
        shareClass.approveRedeems(poolId, scId, amount, USDC);
        assertEq(shareClass.pendingRedeem(scId, USDC), 0);
        epochId = 2;

        // Expect queued increment due to approval
        queuedAmount += amount;
        vm.expectEmit();
        emit IShareClassManager.UpdatedRequest(
            poolId,
            scId,
            epochId,
            RequestType.Redeem,
            investor,
            USDC,
            approvedShareAmount,
            pendingShareAmount,
            queuedAmount,
            false
        );
        shareClass.requestRedeem(poolId, scId, amount, investor, USDC);
        _assertRedeemRequestEq(scId, USDC, investor, UserOrder(queuedAmount, epochId - 1));
        assertEq(shareClass.pendingRedeem(scId, USDC), 0);
        _assertQueuedRedeemRequestEq(scId, USDC, investor, QueuedOrder(false, queuedAmount));
        _assertQueuedDepositRequestEq(scId, USDC, investor, QueuedOrder(false, 0));

        // Expect queued increment due to approval
        queuedAmount += amount;
        vm.expectEmit();
        emit IShareClassManager.UpdatedRequest(
            poolId, scId, epochId, RequestType.Redeem, investor, USDC, amount, 0, queuedAmount, false
        );
        shareClass.requestRedeem(poolId, scId, amount, investor, USDC);
        _assertQueuedRedeemRequestEq(scId, USDC, investor, QueuedOrder(false, queuedAmount));

        // Issue shares + claim -> expect queued to move to pending
        shareClass.revokeShares(poolId, scId, USDC, shareToPoolQuote, oracleMock);
        pendingShareAmount = queuedAmount;
        vm.expectEmit();
        emit IShareClassManager.ClaimedRedeem(poolId, scId, 1, investor, USDC, amount, 0, claimedAssetAmount);
        emit IShareClassManager.UpdatedRequest(
            poolId, scId, epochId, RequestType.Redeem, investor, USDC, pendingShareAmount, pendingShareAmount, 0, false
        );
        shareClass.claimRedeem(poolId, scId, investor, USDC);

        _assertRedeemRequestEq(scId, USDC, investor, UserOrder(pendingShareAmount, epochId));
        assertEq(shareClass.pendingRedeem(scId, USDC), pendingShareAmount, "pending redeem mismatch");
        _assertQueuedRedeemRequestEq(scId, USDC, investor, QueuedOrder(false, 0));
        _assertQueuedDepositRequestEq(scId, USDC, investor, QueuedOrder(false, 0));
    }

    function testQueuedRedeemWithNonEmptyQueuedCancellation(uint128 amount)
        public
        notThisContract(poolRegistryAddress)
    {
        vm.assume(amount % 2 == 0);
        amount = uint128(bound(amount, MIN_REQUEST_AMOUNT_SHARES, MAX_REQUEST_AMOUNT_SHARES / 2));
        D18 shareToPoolQuote = d18(1, 1);
        uint128 approvedShareAmount = amount / 4;
        uint128 pendingShareAmount = amount - approvedShareAmount;
        uint128 revokedAssetAmount = poolToUsdc(approvedShareAmount);
        uint128 queuedAmount = 0;
        uint32 epochId = 1;

        // Mock total issuance to equal total approved redeem amount
        vm.store(
            address(shareClass),
            keccak256(abi.encode(scId, uint256(STORAGE_INDEX_METRICS))),
            bytes32(uint256(approvedShareAmount))
        );

        // Initial deposit request
        shareClass.requestRedeem(poolId, scId, amount, investor, USDC);
        shareClass.approveRedeems(poolId, scId, approvedShareAmount, USDC);
        epochId = 2;

        // Expect queued increment due to approval
        queuedAmount += amount;
        shareClass.requestRedeem(poolId, scId, amount, investor, USDC);
        vm.expectEmit();
        emit IShareClassManager.UpdatedRequest(
            poolId, scId, epochId, RequestType.Redeem, investor, USDC, amount, pendingShareAmount, queuedAmount, true
        );
        (uint128 cancelledPending) = shareClass.cancelRedeemRequest(poolId, scId, investor, USDC);
        assertEq(cancelledPending, 0, "Cancellation queued");

        // Expect revert due to queued cancellation
        vm.expectRevert(abi.encodeWithSelector(IShareClassManager.CancellationQueued.selector));
        shareClass.requestRedeem(poolId, scId, 1, investor, USDC);
        vm.expectRevert(abi.encodeWithSelector(IShareClassManager.CancellationQueued.selector));
        shareClass.cancelRedeemRequest(poolId, scId, investor, USDC);

        // Issue shares + claim -> expect cancel fulfillment
        shareClass.revokeShares(poolId, scId, USDC, shareToPoolQuote, oracleMock);
        vm.expectEmit();
        emit IShareClassManager.ClaimedRedeem(
            poolId, scId, 1, investor, USDC, approvedShareAmount, pendingShareAmount, revokedAssetAmount
        );
        emit IShareClassManager.UpdatedRequest(
            poolId, scId, epochId, RequestType.Redeem, investor, USDC, 0, 0, 0, false
        );
        (uint128 claimedAssetAmount, uint128 claimedShareAmount, uint128 cancelledTotal) =
            shareClass.claimRedeem(poolId, scId, investor, USDC);
        assertEq(claimedAssetAmount, revokedAssetAmount, "Claimed asset amount mismatch");
        assertEq(claimedShareAmount, approvedShareAmount, "Claimed share amount mismatch");
        assertEq(cancelledTotal, pendingShareAmount + queuedAmount, "Cancelled amount mismatch");

        _assertRedeemRequestEq(scId, USDC, investor, UserOrder(0, epochId));
        assertEq(shareClass.pendingRedeem(scId, USDC), 0, "Pending deposit mismatch");
        _assertQueuedRedeemRequestEq(scId, USDC, investor, QueuedOrder(false, 0));
        _assertQueuedRedeemRequestEq(scId, USDC, investor, QueuedOrder(false, 0));
    }

    function testQueuedRedeemWithEmptyQueuedCancellation(uint128 amount) public notThisContract(poolRegistryAddress) {
        vm.assume(amount % 2 == 0);
        amount = uint128(bound(amount, MIN_REQUEST_AMOUNT_SHARES, MAX_REQUEST_AMOUNT_SHARES / 2));
        D18 shareToPoolQuote = d18(1, 1);
        uint128 approvedShareAmount = amount / 4;
        uint128 pendingShareAmount = amount - approvedShareAmount;
        uint128 revokedAssetAmount = poolToUsdc(approvedShareAmount);
        uint32 epochId = 1;

        // Mock total issuance to equal total approved redeem amount
        vm.store(
            address(shareClass),
            keccak256(abi.encode(scId, uint256(STORAGE_INDEX_METRICS))),
            bytes32(uint256(approvedShareAmount))
        );

        // Initial redeem request
        shareClass.requestRedeem(poolId, scId, amount, investor, USDC);
        shareClass.approveRedeems(poolId, scId, approvedShareAmount, USDC);
        epochId = 2;

        // Expect queued increment due to approval
        vm.expectEmit();
        emit IShareClassManager.UpdatedRequest(
            poolId, scId, epochId, RequestType.Redeem, investor, USDC, amount, pendingShareAmount, 0, true
        );
        (uint128 cancelledPending) = shareClass.cancelRedeemRequest(poolId, scId, investor, USDC);
        assertEq(cancelledPending, 0, "Cancellation queued");

        // Issue shares + claim -> expect cancel fulfillment
        shareClass.revokeShares(poolId, scId, USDC, shareToPoolQuote, oracleMock);
        vm.expectEmit();
        emit IShareClassManager.ClaimedRedeem(
            poolId, scId, 1, investor, USDC, approvedShareAmount, pendingShareAmount, revokedAssetAmount
        );
        emit IShareClassManager.UpdatedRequest(
            poolId, scId, epochId, RequestType.Redeem, investor, USDC, 0, 0, 0, false
        );
        (uint128 claimedAssetAmount, uint128 claimedShareAmount, uint128 cancelledTotal) =
            shareClass.claimRedeem(poolId, scId, investor, USDC);
        assertEq(claimedAssetAmount, revokedAssetAmount, "Claimed share amount mismatch");
        assertEq(claimedShareAmount, approvedShareAmount, "Claimed asset amount mismatch");
        assertEq(cancelledTotal, pendingShareAmount, "Cancelled amount mismatch");

        _assertRedeemRequestEq(scId, USDC, investor, UserOrder(0, epochId));
        assertEq(shareClass.pendingRedeem(scId, USDC), 0, "Pending redeem mismatch");
        _assertQueuedRedeemRequestEq(scId, USDC, investor, QueuedOrder(false, 0));
        _assertQueuedRedeemRequestEq(scId, USDC, investor, QueuedOrder(false, 0));
    }
}

///@dev Contains all tests which require transient storage to reset between calls
contract MultiShareClassTransientTest is MultiShareClassBaseTest {
    using MathLib for uint128;

    function testIssueSharesManyEpochs(
        uint8 maxEpochId,
        uint128 navPerShare_,
        uint128 depositAmount,
        uint128 approvedUSDC
    ) public notThisContract(poolRegistryAddress) {
        depositAmount = uint128(bound(depositAmount, MIN_REQUEST_AMOUNT_USDC, MAX_REQUEST_AMOUNT_USDC / 100));
        D18 shareToPoolQuote = d18(uint128(bound(navPerShare_, 1e15, type(uint128).max / 1e18)));
        maxEpochId = uint8(bound(maxEpochId, 3, 50));
        approvedUSDC = uint128(bound(approvedUSDC, MIN_REQUEST_AMOUNT_USDC, depositAmount));
        uint128 shares = 0;
        uint128 pendingUSDC = depositAmount;
        uint128 approvedPool = usdcToPool(approvedUSDC);

        // Bump up latestApproval epochs
        for (uint8 i = 1; i < maxEpochId; i++) {
            bytes32 investor = bytes32(uint256(keccak256(abi.encodePacked("investor_", i))));
            _resetTransientEpochIncrement();
            shareClass.requestDeposit(poolId, scId, depositAmount, investor, USDC);
            shareClass.approveDeposits(poolId, scId, approvedUSDC, USDC, oracleMock);

            pendingUSDC += depositAmount - approvedUSDC;
        }
        assertEq(totalIssuance(scId), 0);

        // Assert issued events
        uint128 totalIssuance_;

        pendingUSDC = depositAmount;
        for (uint8 i = 1; i < maxEpochId; i++) {
            pendingUSDC += depositAmount - approvedUSDC;
            uint128 epochShares = shareToPoolQuote.reciprocalMulUint128(approvedPool);
            totalIssuance_ += epochShares;
            uint128 nav = shareToPoolQuote.mulUint128(totalIssuance_);

            vm.expectEmit(true, true, true, true);
            emit IShareClassManager.IssueShares(poolId, scId, i, shareToPoolQuote, nav, epochShares);
        }

        shareClass.issueShares(poolId, scId, USDC, shareToPoolQuote);
        _assertEpochPointersEq(scId, USDC, EpochPointers(maxEpochId - 1, 0, maxEpochId - 1, 0));

        // Ensure each epoch is issued separately
        pendingUSDC = depositAmount;
        for (uint8 i = 1; i < maxEpochId; i++) {
            uint128 epochShares = shareToPoolQuote.reciprocalMulUint128(approvedPool);
            shares += epochShares;

            _assertEpochAmountsEq(
                scId, USDC, i, EpochAmounts(pendingUSDC, approvedUSDC, approvedPool, epochShares, 0, 0, 0)
            );
            pendingUSDC += depositAmount - approvedUSDC;
        }
        assertEq(totalIssuance(scId), shares, "totalIssuance mismatch");
        (uint128 issuance, D18 navPerShare) = shareClass.metrics(scId);
        assertEq(navPerShare.inner(), shareToPoolQuote.inner());
        assertEq(issuance, shares, "totalIssuance mismatch");

        // Ensure another issuance reverts
        vm.expectRevert(abi.encodeWithSelector(IMultiShareClass.ApprovalRequired.selector));
        shareClass.issueShares(poolId, scId, USDC, shareToPoolQuote);
    }

    function testClaimDepositManyEpochs(
        uint8 maxEpochId,
        uint128 navPerShare,
        uint128 depositAmount,
        uint128 maxApproval
    ) public notThisContract(poolRegistryAddress) {
        D18 shareToPoolQuote = d18(uint128(bound(navPerShare, 1e10, type(uint128).max / 1e18)));
        maxEpochId = uint8(bound(maxEpochId, 3, 50));
        depositAmount =
            maxEpochId * uint128(bound(depositAmount, MIN_REQUEST_AMOUNT_USDC, MAX_REQUEST_AMOUNT_USDC / 100));
        maxApproval = uint128(bound(maxApproval, MIN_REQUEST_AMOUNT_USDC, depositAmount));
        uint128 pending = depositAmount;
        uint128 epochApprovedUSDC = maxApproval / maxEpochId;
        uint128 epochApprovedPool = usdcToPool(epochApprovedUSDC);
        uint128 totalApprovedUSDC = 0;
        uint128 shares = 0;

        shareClass.requestDeposit(poolId, scId, depositAmount, investor, USDC);

        // Approve many epochs and issue shares
        for (uint8 i = 1; i < maxEpochId; i++) {
            shareClass.approveDeposits(poolId, scId, epochApprovedUSDC, USDC, oracleMock);
            totalApprovedUSDC += epochApprovedUSDC;
            shares += shareToPoolQuote.reciprocalMulUint128(epochApprovedPool);
            pending = depositAmount - epochApprovedUSDC;
            _resetTransientEpochIncrement();
        }
        shareClass.issueShares(poolId, scId, USDC, shareToPoolQuote);
        assertEq(totalIssuance(scId), shares, "totalIssuance mismatch");

        // Ensure each epoch is claimed separately
        pending = depositAmount;
        for (uint8 i = 1; i < maxEpochId; i++) {
            uint128 epochShares = shareToPoolQuote.reciprocalMulUint128(epochApprovedPool);

            if (epochShares > 0) {
                pending -= epochApprovedUSDC;
            }
            vm.expectEmit(true, true, true, true);
            emit IShareClassManager.ClaimDeposit(
                poolId, scId, i, investor, USDC, epochApprovedUSDC, pending, epochShares
            );
        }

        (uint128 userShares, uint128 payment,) = shareClass.claimDeposit(poolId, scId, investor, USDC);
        assertEq(totalApprovedUSDC + pending, depositAmount, "approved + pending must equal request amount");
        assertEq(shares, userShares, "shares mismatch");
        assertEq(totalApprovedUSDC, payment, "payment mismatch");

        UserOrder memory userOrder = UserOrder(pending, maxEpochId);
        _assertDepositRequestEq(scId, USDC, investor, userOrder);
    }

    function testRevokeSharesManyEpochs(
        uint8 maxEpochId,
        uint128 navPerShare_,
        uint128 redeemAmount,
        uint128 approvedRedeem
    ) public notThisContract(poolRegistryAddress) {
        redeemAmount = uint128(bound(redeemAmount, MIN_REQUEST_AMOUNT_SHARES, MAX_REQUEST_AMOUNT_SHARES));
        approvedRedeem = uint128(bound(approvedRedeem, MIN_REQUEST_AMOUNT_SHARES, redeemAmount));
        D18 shareToPoolQuote = d18(uint128(bound(navPerShare_, 1e15, type(uint128).max / 1e18)));
        maxEpochId = uint8(bound(maxEpochId, 3, 50));
        uint128 totalIssuance_ = maxEpochId * redeemAmount;
        uint128 redeemedShares = 0;
        uint128 pendingRedeems = redeemAmount;

        // Mock total issuance to equal total redeemAmount
        vm.store(
            address(shareClass),
            keccak256(abi.encode(scId, uint256(STORAGE_INDEX_METRICS))),
            bytes32(uint256(totalIssuance_))
        );

        // Bump up latestApproval epochs
        for (uint8 i = 1; i < maxEpochId; i++) {
            bytes32 investor = bytes32(uint256(keccak256(abi.encodePacked("investor_", i))));
            _resetTransientEpochIncrement();
            shareClass.requestRedeem(poolId, scId, redeemAmount, investor, USDC);
            shareClass.approveRedeems(poolId, scId, approvedRedeem, USDC);
        }
        assertEq(totalIssuance(scId), totalIssuance_);

        // Assert revoked events
        for (uint8 i = 1; i < maxEpochId; i++) {
            totalIssuance_ -= approvedRedeem;
            uint128 nav = shareToPoolQuote.mulUint128(totalIssuance_);
            pendingRedeems += redeemAmount - approvedRedeem;
            uint128 revokedAssetAmount = poolToUsdc(shareToPoolQuote.mulUint128(approvedRedeem));

            vm.expectEmit(true, true, true, true);
            emit IShareClassManager.RevokeShares(
                poolId, scId, i, shareToPoolQuote, nav, approvedRedeem, revokedAssetAmount
            );
        }

        shareClass.revokeShares(poolId, scId, USDC, shareToPoolQuote, oracleMock);
        _assertEpochPointersEq(scId, USDC, EpochPointers(0, maxEpochId - 1, 0, maxEpochId - 1));

        // Ensure each epoch was revoked separately
        pendingRedeems = redeemAmount;
        for (uint8 i = 1; i < maxEpochId; i++) {
            redeemedShares += approvedRedeem;
            uint128 revokedAssetAmount = poolToUsdc(shareToPoolQuote.mulUint128(approvedRedeem));

            _assertEpochAmountsEq(
                scId, USDC, i, EpochAmounts(0, 0, 0, 0, pendingRedeems, approvedRedeem, revokedAssetAmount)
            );
            pendingRedeems += redeemAmount - approvedRedeem;
        }
        assertEq(totalIssuance(scId), totalIssuance_);
        (uint128 issuance, D18 navPerShare) = shareClass.metrics(scId);
        assertEq(navPerShare.inner(), shareToPoolQuote.inner());
        assertEq(issuance, totalIssuance_);

        // Ensure another issuance reverts
        vm.expectRevert(abi.encodeWithSelector(IMultiShareClass.ApprovalRequired.selector));
        shareClass.revokeShares(poolId, scId, USDC, shareToPoolQuote, oracleMock);
    }

    function testClaimRedeemManyEpochs(
        uint8 maxEpochId,
        uint128 navPerShare,
        uint128 redeemAmount,
        uint128 epochApproved
    ) public notThisContract(poolRegistryAddress) {
        maxEpochId = uint8(bound(maxEpochId, 3, 50));
        D18 shareToPoolQuote = d18(uint128(bound(navPerShare, 1e15, type(uint128).max / 1e18)));
        redeemAmount = maxEpochId * uint128(bound(redeemAmount, MIN_REQUEST_AMOUNT_SHARES, MAX_REQUEST_AMOUNT_SHARES));
        epochApproved = uint128(bound(epochApproved, MIN_REQUEST_AMOUNT_SHARES, redeemAmount / maxEpochId));
        uint128 pendingRedeem = redeemAmount;
        uint128 totalApproved = 0;
        uint128 payout = 0;

        // Mock total issuance to equal total redeemAmount
        vm.store(
            address(shareClass),
            keccak256(abi.encode(scId, uint256(STORAGE_INDEX_METRICS))),
            bytes32(uint256(redeemAmount))
        );

        shareClass.requestRedeem(poolId, scId, redeemAmount, investor, USDC);

        // Approve many epochs and revoke shares
        for (uint8 i = 1; i < maxEpochId; i++) {
            shareClass.approveRedeems(poolId, scId, epochApproved, USDC);
            totalApproved += epochApproved;
            pendingRedeem -= epochApproved;
            _resetTransientEpochIncrement();
        }
        shareClass.revokeShares(poolId, scId, USDC, shareToPoolQuote, oracleMock);
        assertEq(totalIssuance(scId), pendingRedeem, "totalIssuance mismatch");

        // Ensure each epoch is claimed separately
        pendingRedeem = redeemAmount;
        for (uint8 i = 1; i < maxEpochId; i++) {
            uint128 epochPayout = poolToUsdc(shareToPoolQuote.mulUint128(epochApproved));

            if (epochPayout > 0) {
                payout += epochPayout;
                pendingRedeem -= epochApproved;
            }
            vm.expectEmit(true, true, true, true);
            emit IShareClassManager.ClaimRedeem(
                poolId, scId, i, investor, USDC, epochApproved, pendingRedeem, epochPayout
            );
        }
        (uint128 payoutAssetAmount, uint128 paymentShareAmount,) = shareClass.claimRedeem(poolId, scId, investor, USDC);

        assertEq(totalApproved + pendingRedeem, redeemAmount, "approved + pending must equal request amount");
        assertEq(payout, payoutAssetAmount, "payout asset amount mismatch");
        assertEq(totalApproved, paymentShareAmount, "payment shares mismatch");

        UserOrder memory userOrder = UserOrder(pendingRedeem, maxEpochId);
        _assertRedeemRequestEq(scId, USDC, investor, userOrder);
    }

    function testDepositsWithRedeemsFullFlow(
        uint128 navPerShare_,
        uint128 depositRequest,
        uint128 redeemRequest,
        uint128 depositApproval,
        uint128 redeemApproval
    ) public notThisContract(poolRegistryAddress) {
        D18 navPerShareDeposit = d18(uint128(bound(navPerShare_, 1e10, type(uint128).max / 1e18)));
        D18 navPerShareRedeem = d18(uint128(bound(navPerShare_, 1e10, navPerShareDeposit.inner())));
        uint128 shares = navPerShareDeposit.reciprocalMulUint128(usdcToPool(MAX_REQUEST_AMOUNT_USDC));
        depositRequest = uint128(bound(depositRequest, MIN_REQUEST_AMOUNT_USDC, MAX_REQUEST_AMOUNT_USDC));
        redeemRequest = uint128(bound(redeemRequest, MIN_REQUEST_AMOUNT_SHARES, shares));
        depositApproval = uint128(bound(depositRequest, MIN_REQUEST_AMOUNT_USDC, depositRequest));
        redeemApproval = uint128(bound(redeemRequest, MIN_REQUEST_AMOUNT_SHARES, redeemRequest));
        EpochAmounts memory epochAmounts = EpochAmounts(0, 0, 0, 0, 0, 0, 0);

        // Step 1: Do initial deposit flow with 100% deposit approval rate to add sufficient shares for later redemption
        uint32 epochId = 2;
        shareClass.requestDeposit(poolId, scId, MAX_REQUEST_AMOUNT_USDC, investor, USDC);
        shareClass.approveDeposits(poolId, scId, MAX_REQUEST_AMOUNT_USDC, USDC, oracleMock);
        shareClass.issueShares(poolId, scId, USDC, navPerShareDeposit);
        shareClass.claimDeposit(poolId, scId, investor, USDC);

        assertEq(totalIssuance(scId), shares);
        assertEq(shareClass.epochId(poolId), 2);
        _assertDepositRequestEq(scId, USDC, investor, UserOrder(0, 2));
        _assertEpochAmountsEq(
            scId,
            USDC,
            1,
            EpochAmounts(
                MAX_REQUEST_AMOUNT_USDC, MAX_REQUEST_AMOUNT_USDC, usdcToPool(MAX_REQUEST_AMOUNT_USDC), shares, 0, 0, 0
            )
        );

        // Step 2a: Deposit + redeem at same
        _resetTransientEpochIncrement();
        shareClass.requestDeposit(poolId, scId, depositRequest, investor, USDC);
        shareClass.requestRedeem(poolId, scId, redeemRequest, investor, USDC);
        _assertDepositRequestEq(scId, USDC, investor, UserOrder(depositRequest, epochId));
        _assertRedeemRequestEq(scId, USDC, investor, UserOrder(redeemRequest, epochId));

        // Step 2b: Approve deposits
        epochAmounts.depositPending = depositRequest;
        epochAmounts.depositApproved = depositApproval;
        shareClass.approveDeposits(poolId, scId, depositApproval, USDC, oracleMock);
        epochAmounts.depositPool = usdcToPool(depositApproval);
        _assertEpochAmountsEq(scId, USDC, epochId, epochAmounts);

        // Step 2c: Approve redeems
        epochAmounts.redeemPending = redeemRequest;
        epochAmounts.redeemApproved = redeemApproval;
        shareClass.approveRedeems(poolId, scId, redeemApproval, USDC);
        _assertDepositRequestEq(scId, USDC, investor, UserOrder(depositRequest, epochId));
        _assertRedeemRequestEq(scId, USDC, investor, UserOrder(redeemRequest, epochId));
        _assertEpochAmountsEq(scId, USDC, epochId, epochAmounts);

        // Step 2d: Issue shares
        shareClass.issueShares(poolId, scId, USDC, navPerShareDeposit);
        epochAmounts.depositShares = navPerShareDeposit.reciprocalMulUint128(usdcToPool(depositRequest));
        shares += epochAmounts.depositShares;
        assertEq(totalIssuance(scId), shares);
        _assertEpochAmountsEq(scId, USDC, epochId, epochAmounts);

        // Step 2e: Revoke shares
        shareClass.revokeShares(poolId, scId, USDC, navPerShareRedeem, oracleMock);
        shares -= epochAmounts.redeemApproved;
        (uint128 issuance, D18 navPerShare) = shareClass.metrics(scId);
        assertEq(issuance, shares);
        assertEq(navPerShare.inner(), navPerShareRedeem.inner());
        epochAmounts.redeemAssets = poolToUsdc(navPerShareRedeem.mulUint128(redeemApproval));
        _assertEpochAmountsEq(scId, USDC, epochId, epochAmounts);

        // Step 2f: Claim deposit and redeem
        epochId += 1;
        (, uint128 claimDepositAssetPaymentAmount,) = shareClass.claimDeposit(poolId, scId, investor, USDC);
        (, uint128 claimRedeemSharePaymentAmount,) = shareClass.claimRedeem(poolId, scId, investor, USDC);
        uint128 pendingDeposit = claimDepositAssetPaymentAmount == 0 ? 0 : depositRequest - epochAmounts.depositApproved;
        _assertDepositRequestEq(scId, USDC, investor, UserOrder(pendingDeposit, epochId));
        uint128 pendingRedeem =
            claimRedeemSharePaymentAmount == 0 ? redeemRequest : redeemRequest - epochAmounts.redeemApproved;
        _assertRedeemRequestEq(scId, USDC, investor, UserOrder(pendingRedeem, epochId));
        _assertEpochAmountsEq(scId, USDC, 2, epochAmounts);
        _assertEpochAmountsEq(scId, USDC, epochId, EpochAmounts(0, 0, 0, 0, 0, 0, 0));
    }
}

///@dev Contains all deposit tests which deal with rounding edge cases
contract MultiShareClassRoundingEdgeCasesDeposit is MultiShareClassBaseTest {
    using MathLib for uint128;

    bytes32 constant INVESTOR_A = bytes32("investorA");
    bytes32 constant INVESTOR_B = bytes32("investorB");
    bytes32 constant INVESTOR_C = bytes32("investorC");

    function _approveAllDepositsAndIssue(uint128 expectedShareIssuance, D18 navPerShare) private {
        shareClass.approveDeposits(poolId, scId, MAX_REQUEST_AMOUNT_USDC, USDC, oracleMock);
        shareClass.issueShares(poolId, scId, USDC, navPerShare);
        assertEq(totalIssuance(scId), expectedShareIssuance, "Mismatch in expected shares");
    }

    /// @dev Investors cannot claim the single issued share atom (one of smallest denomination of share)
    function testClaimDepositSingleShareAtom() public notThisContract(poolRegistryAddress) {
        uint128 approvedAssetAmount = DENO_USDC;
        uint128 issuedShares = 1;
        D18 navPerShare = d18(usdcToPool(approvedAssetAmount), issuedShares);

        shareClass.requestDeposit(poolId, scId, 1, INVESTOR_A, USDC);
        shareClass.requestDeposit(poolId, scId, approvedAssetAmount - 1, INVESTOR_B, USDC);
        _approveAllDepositsAndIssue(issuedShares, navPerShare);

        (uint128 claimedA, uint128 paymentA, uint128 cancelledA) =
            shareClass.claimDeposit(poolId, scId, INVESTOR_A, USDC);
        (uint128 claimedB, uint128 paymentB, uint128 cancelledB) =
            shareClass.claimDeposit(poolId, scId, INVESTOR_B, USDC);

        assertEq(claimedA, claimedB, "Claimed shares should be equal");
        assertEq(claimedA + claimedB + 1, issuedShares, "System should have 1 share class token atom surplus");
        assertEq(paymentA + paymentB, 0, "Payment should be zero since neither investor could claim single share atom");
        assertEq(cancelledA + cancelledB, 0, "No queued cancellation");
        assertEq(shareClass.pendingDeposit(scId, USDC), 0, "Pending deposit should be zero");

        _assertDepositRequestEq(scId, USDC, INVESTOR_A, UserOrder(1, 2));
        _assertDepositRequestEq(scId, USDC, INVESTOR_B, UserOrder(approvedAssetAmount - 1, 2));
    }

    /// @dev Investors can claim 50% rounded down of an uneven number of shares => 1 share atom surplus in system
    function testClaimDepositEvenInvestorsUnevenClaimable() public notThisContract(poolRegistryAddress) {
        uint128 approvedAssetAmount = 100 * DENO_USDC;
        uint128 issuedShares = 11;
        D18 navPerShare = d18(usdcToPool(approvedAssetAmount), issuedShares);

        shareClass.requestDeposit(poolId, scId, 49 * approvedAssetAmount / 100, INVESTOR_A, USDC);
        shareClass.requestDeposit(poolId, scId, 51 * approvedAssetAmount / 100, INVESTOR_B, USDC);
        _approveAllDepositsAndIssue(issuedShares, navPerShare);

        (uint128 claimedA, uint128 paymentA, uint128 cancelledA) =
            shareClass.claimDeposit(poolId, scId, INVESTOR_A, USDC);
        (uint128 claimedB, uint128 paymentB, uint128 cancelledB) =
            shareClass.claimDeposit(poolId, scId, INVESTOR_B, USDC);

        assertEq(claimedA, claimedB, "Claimed shares should be equal");
        assertEq(claimedA + claimedB + 1, issuedShares, "System should have 1 share class token atom surplus");
        assert(paymentA != paymentB);
        assertEq(cancelledA + cancelledB, 0, "No queued cancellation");
    }

    /// @dev Investors can claim 1/3 of an even number of shares => 1 share atom surplus in system
    function testClaimDepositUnevenInvestorsEvenClaimable() public notThisContract(poolRegistryAddress) {
        uint128 approvedAssetAmount = 100 * DENO_USDC;
        uint128 issuedShares = 10;
        D18 navPerShare = d18(usdcToPool(approvedAssetAmount), issuedShares);

        shareClass.requestDeposit(poolId, scId, 30 * approvedAssetAmount / 100, INVESTOR_A, USDC);
        shareClass.requestDeposit(poolId, scId, 31 * approvedAssetAmount / 100, INVESTOR_B, USDC);
        shareClass.requestDeposit(poolId, scId, 39 * approvedAssetAmount / 100, INVESTOR_C, USDC);
        _approveAllDepositsAndIssue(issuedShares, navPerShare);

        (uint128 claimedA, uint128 paymentA, uint128 cancelledA) =
            shareClass.claimDeposit(poolId, scId, INVESTOR_A, USDC);
        (uint128 claimedB, uint128 paymentB, uint128 cancelledB) =
            shareClass.claimDeposit(poolId, scId, INVESTOR_B, USDC);
        (uint128 claimedC, uint128 paymentC, uint128 cancelledC) =
            shareClass.claimDeposit(poolId, scId, INVESTOR_C, USDC);

        assertEq(claimedA, claimedB, "Claimed shares should be equal");
        assertEq(claimedB, claimedC, "Claimed shares should be equal");
        assertEq(
            claimedA + claimedB + claimedC + 1, issuedShares, "System should have 1 share class token atom surplus"
        );
        assert(paymentA != paymentB && paymentB != paymentC && paymentC != paymentA);
        assertEq(cancelledA + cancelledB + cancelledC, 0, "No queued cancellation");
    }
}

///@dev Contains all deposit tests which deal with rounding edge cases
contract MultiShareClassRoundingEdgeCasesRedeem is MultiShareClassBaseTest {
    using MathLib for uint128;
    using MathLib for uint256;

    bytes32 constant INVESTOR_A = bytes32("investorA");
    bytes32 constant INVESTOR_B = bytes32("investorB");
    bytes32 constant INVESTOR_C = bytes32("investorC");
    uint128 TOTAL_ISSUANCE = 1000 * DENO_POOL;

    function setUp() public override {
        MultiShareClassBaseTest.setUp();

        // Mock total issuance such that we can redeem
        vm.store(
            address(shareClass),
            keccak256(abi.encode(scId, uint256(STORAGE_INDEX_METRICS))),
            bytes32(uint256(TOTAL_ISSUANCE))
        );
    }

    function _approveAllRedeemsAndRevoke(uint128 approvedShareAmount, uint128 expectedAssetPayout, D18 navPerShare)
        private
    {
        shareClass.approveRedeems(poolId, scId, approvedShareAmount, USDC);
        (uint128 assetPayout,) = shareClass.revokeShares(poolId, scId, USDC, navPerShare, oracleMock);
        assertEq(totalIssuance(scId), TOTAL_ISSUANCE - approvedShareAmount, "Mismatch in expected shares");
        assertEq(shareClass.pendingRedeem(scId, USDC), 0, "Pending redeem should have decreased");
        assertEq(assetPayout, expectedAssetPayout, "Mismatch in expected asset payout");
    }

    /// @dev Investors cannot claim anything despite non-zero pending amounts
    function testClaimRedeemSingleAssetAtom() public notThisContract(poolRegistryAddress) {
        uint128 approvedShareAmount = DENO_POOL / DENO_USDC;
        uint128 assetPayout = 1;
        uint128 poolPayout = usdcToPool(assetPayout);
        D18 navPerShare = d18(poolPayout, approvedShareAmount); // = 1e18

        shareClass.requestRedeem(poolId, scId, 1, INVESTOR_A, USDC);
        shareClass.requestRedeem(poolId, scId, approvedShareAmount - 1, INVESTOR_B, USDC);
        _approveAllRedeemsAndRevoke(approvedShareAmount, assetPayout, navPerShare);

        (uint128 claimedA, uint128 paymentA,) = shareClass.claimRedeem(poolId, scId, INVESTOR_A, USDC);
        (uint128 claimedB, uint128 paymentB,) = shareClass.claimRedeem(poolId, scId, INVESTOR_B, USDC);

        assertEq(claimedA, claimedB, "Both investors should have claimed same amount");
        assertEq(claimedA + claimedB, 0, "Claimed amount should be zero for both investors");
        assertEq(paymentA + paymentB, 0, "Payment should be zero since neither investor could claim anything");
        assertEq(shareClass.pendingRedeem(scId, USDC), 0, "Pending redeem should be zero");

        _assertRedeemRequestEq(scId, USDC, INVESTOR_A, UserOrder(1, 2));
        _assertRedeemRequestEq(scId, USDC, INVESTOR_B, UserOrder(approvedShareAmount - 1, 2));
    }

    /// @dev Investors can claim 50% rounded down of an uneven number of asset amount => 1 asset amount surplus in
    /// system
    function testClaimRedeemEvenInvestorsUnevenClaimable() public notThisContract(poolRegistryAddress) {
        uint128 approvedShareAmount = DENO_POOL / DENO_USDC;
        uint128 assetPayout = 11;
        uint128 poolPayout = usdcToPool(assetPayout);
        D18 navPerShare = d18(poolPayout, approvedShareAmount);

        shareClass.requestRedeem(poolId, scId, 49 * approvedShareAmount / 100, INVESTOR_A, USDC);
        shareClass.requestRedeem(poolId, scId, 51 * approvedShareAmount / 100, INVESTOR_B, USDC);
        _approveAllRedeemsAndRevoke(approvedShareAmount, assetPayout, navPerShare);

        (uint128 claimedA, uint128 paymentA, uint128 cancelledA) =
            shareClass.claimRedeem(poolId, scId, INVESTOR_A, USDC);
        (uint128 claimedB, uint128 paymentB, uint128 cancelledB) =
            shareClass.claimRedeem(poolId, scId, INVESTOR_B, USDC);

        assertEq(claimedA, claimedB, "Claimed asset amount should be equal");
        assertEq(claimedA + claimedB + 1, assetPayout, "System should have 1 asset amount atom surplus");
        assert(paymentA != paymentB);
        assertEq(shareClass.pendingRedeem(scId, USDC), 0, "Pending redeem should not have reset");
        assertEq(cancelledA + cancelledB, 0, "No queued cancellation");

        _assertRedeemRequestEq(scId, USDC, INVESTOR_A, UserOrder(0, 2));
        _assertRedeemRequestEq(scId, USDC, INVESTOR_B, UserOrder(0, 2));
    }

    /// @dev Investors can claim 50% rounded down of an uneven number of asset amount => 1 asset amount surplus in
    /// system
    function testClaimRedeemUnevenInvestorsEvenClaimable() public notThisContract(poolRegistryAddress) {
        uint128 approvedShareAmount = DENO_POOL / DENO_USDC;
        uint128 assetPayout = 10;
        uint128 poolPayout = usdcToPool(assetPayout);
        D18 navPerShare = d18(poolPayout, approvedShareAmount);

        shareClass.requestRedeem(poolId, scId, 30 * approvedShareAmount / 100, INVESTOR_A, USDC);
        shareClass.requestRedeem(poolId, scId, 31 * approvedShareAmount / 100, INVESTOR_B, USDC);
        shareClass.requestRedeem(poolId, scId, 39 * approvedShareAmount / 100, INVESTOR_C, USDC);
        _approveAllRedeemsAndRevoke(approvedShareAmount, assetPayout, navPerShare);

        (uint128 claimedA, uint128 paymentA, uint128 cancelledA) =
            shareClass.claimRedeem(poolId, scId, INVESTOR_A, USDC);
        (uint128 claimedB, uint128 paymentB, uint128 cancelledB) =
            shareClass.claimRedeem(poolId, scId, INVESTOR_B, USDC);
        (uint128 claimedC, uint128 paymentC, uint128 cancelledC) =
            shareClass.claimRedeem(poolId, scId, INVESTOR_C, USDC);

        assertEq(claimedA, claimedB, "Claimed asset amount should be equal");
        assertEq(claimedB, claimedC, "Claimed asset amount should be equal");
        assertEq(claimedA + claimedB + claimedC + 1, assetPayout, "System should have 1 asset amount atom surplus");
        assert(paymentA != paymentB && paymentB != paymentC && paymentC != paymentA);
        assertEq(shareClass.pendingRedeem(scId, USDC), 0, "Pending redeem should not have reset");
        assertEq(cancelledA + cancelledB + cancelledC, 0, "No queued cancellation");

        _assertRedeemRequestEq(scId, USDC, INVESTOR_A, UserOrder(0, 2));
        _assertRedeemRequestEq(scId, USDC, INVESTOR_B, UserOrder(0, 2));
        _assertRedeemRequestEq(scId, USDC, INVESTOR_C, UserOrder(0, 2));
    }
}

///@dev Contains all tests which are expected to revert
contract MultiShareClassRevertsTest is MultiShareClassBaseTest {
    using MathLib for uint128;

    ShareClassId wrongShareClassId = ShareClassId.wrap(bytes16(uint128(POOL_ID + 42)));
    address unauthorized = makeAddr("unauthorizedAddress");

    function testFile(bytes32 what) public {
        vm.assume(what != "poolRegistry");
        vm.expectRevert(abi.encodeWithSelector(IMultiShareClass.UnrecognizedFileParam.selector));
        shareClass.file(what, address(0));
    }

    function testRequestDepositWrongShareClassId() public {
        vm.expectRevert(abi.encodeWithSelector(IShareClassManager.ShareClassNotFound.selector));
        shareClass.requestDeposit(poolId, wrongShareClassId, 1, investor, USDC);

        vm.expectRevert(IAuth.NotAuthorized.selector);
        vm.prank(unauthorized);
        shareClass.requestDeposit(poolId, wrongShareClassId, 1, investor, USDC);
    }

    function testCancelRequestDepositWrongShareClassId() public {
        vm.expectRevert(abi.encodeWithSelector(IShareClassManager.ShareClassNotFound.selector));
        shareClass.cancelDepositRequest(poolId, wrongShareClassId, investor, USDC);

        vm.expectRevert(IAuth.NotAuthorized.selector);
        vm.prank(unauthorized);
        shareClass.cancelDepositRequest(poolId, wrongShareClassId, investor, USDC);
    }

    function testRequestRedeemWrongShareClassId() public {
        vm.expectRevert(abi.encodeWithSelector(IShareClassManager.ShareClassNotFound.selector));
        shareClass.requestRedeem(poolId, wrongShareClassId, 1, investor, USDC);

        vm.expectRevert(IAuth.NotAuthorized.selector);
        vm.prank(unauthorized);
        shareClass.requestRedeem(poolId, wrongShareClassId, 1, investor, USDC);
    }

    function testCancelRedeemRequestWrongShareClassId() public {
        vm.expectRevert(abi.encodeWithSelector(IShareClassManager.ShareClassNotFound.selector));
        shareClass.cancelRedeemRequest(poolId, wrongShareClassId, investor, USDC);

        vm.expectRevert(IAuth.NotAuthorized.selector);
        vm.prank(unauthorized);
        shareClass.cancelRedeemRequest(poolId, wrongShareClassId, investor, USDC);
    }

    function testApproveDepositsWrongShareClassId() public {
        vm.expectRevert(abi.encodeWithSelector(IShareClassManager.ShareClassNotFound.selector));
        shareClass.approveDeposits(poolId, wrongShareClassId, 1, USDC, IERC7726(address(this)));

        vm.expectRevert(IAuth.NotAuthorized.selector);
        vm.prank(unauthorized);
        shareClass.approveDeposits(poolId, wrongShareClassId, 1, USDC, IERC7726(address(this)));
    }

    function testApproveRedeemsWrongShareClassId() public {
        vm.expectRevert(abi.encodeWithSelector(IShareClassManager.ShareClassNotFound.selector));
        shareClass.approveRedeems(poolId, wrongShareClassId, 1, USDC);

        vm.expectRevert(IAuth.NotAuthorized.selector);
        vm.prank(unauthorized);
        shareClass.approveRedeems(poolId, wrongShareClassId, 1, USDC);
    }

    function testIssueSharesWrongShareClassId() public {
        // Mock latestDepositApproval to epoch 1
        vm.store(
            address(shareClass),
            keccak256(abi.encode(USDC, keccak256(abi.encode(wrongShareClassId, uint256(STORAGE_INDEX_EPOCH_POINTERS))))),
            bytes32(
                (uint256(1)) // latestDepositApproval
                    | (uint256(0) << 32) // latestRedeemApproval
                    | (uint256(0) << 64) // latestIssuance
                    | (uint256(0) << 96) // latestRevocation
            )
        );

        vm.expectRevert(abi.encodeWithSelector(IShareClassManager.ShareClassNotFound.selector));
        shareClass.issueShares(poolId, wrongShareClassId, USDC, d18(1));

        vm.expectRevert(IAuth.NotAuthorized.selector);
        vm.prank(unauthorized);
        shareClass.issueShares(poolId, wrongShareClassId, USDC, d18(1));
    }

    function testIssueSharesUntilEpochWrongShareClassId() public {
        vm.expectRevert(abi.encodeWithSelector(IShareClassManager.ShareClassNotFound.selector));
        shareClass.issueSharesUntilEpoch(poolId, wrongShareClassId, USDC, d18(1), 0);

        vm.expectRevert(IAuth.NotAuthorized.selector);
        vm.prank(unauthorized);
        shareClass.issueSharesUntilEpoch(poolId, wrongShareClassId, USDC, d18(1), 0);
    }

    function testRevokeSharesWrongShareClassId() public {
        // Mock latestRedeemApproval to epoch 1
        vm.store(
            address(shareClass),
            keccak256(abi.encode(USDC, keccak256(abi.encode(wrongShareClassId, STORAGE_INDEX_EPOCH_POINTERS)))),
            bytes32(
                (uint256(0)) // latestDepositApproval
                    | (uint256(1) << 32) // latestRedeemApproval
                    | (uint256(0) << 64) // latestIssuance
                    | (uint256(0) << 96) // latestRevocation
            )
        );

        vm.expectRevert(abi.encodeWithSelector(IShareClassManager.ShareClassNotFound.selector));
        shareClass.revokeShares(poolId, wrongShareClassId, USDC, d18(1), oracleMock);

        vm.expectRevert(IAuth.NotAuthorized.selector);
        vm.prank(unauthorized);
        shareClass.revokeShares(poolId, wrongShareClassId, USDC, d18(1), oracleMock);
    }

    function testRevokeSharesUntilEpochWrongShareClassId() public {
        vm.expectRevert(abi.encodeWithSelector(IShareClassManager.ShareClassNotFound.selector));
        shareClass.revokeSharesUntilEpoch(poolId, wrongShareClassId, USDC, d18(1), oracleMock, 0);

        vm.expectRevert(IAuth.NotAuthorized.selector);
        vm.prank(unauthorized);
        shareClass.revokeSharesUntilEpoch(poolId, wrongShareClassId, USDC, d18(1), oracleMock, 0);
    }

    function testClaimDepositWrongShareClassId() public {
        vm.expectRevert(abi.encodeWithSelector(IShareClassManager.ShareClassNotFound.selector));
        shareClass.claimDeposit(poolId, wrongShareClassId, investor, USDC);
    }

    function testClaimDepositUntilEpochWrongShareClassId() public {
        vm.expectRevert(abi.encodeWithSelector(IShareClassManager.ShareClassNotFound.selector));
        shareClass.claimDepositUntilEpoch(poolId, wrongShareClassId, investor, USDC, 0);
    }

    function testClaimRedeemWrongShareClassId() public {
        vm.expectRevert(abi.encodeWithSelector(IShareClassManager.ShareClassNotFound.selector));
        shareClass.claimRedeem(poolId, wrongShareClassId, investor, USDC);
    }

    function testClaimRedeemUntilEpochWrongShareClassId() public {
        vm.expectRevert(abi.encodeWithSelector(IShareClassManager.ShareClassNotFound.selector));
        shareClass.claimRedeemUntilEpoch(poolId, wrongShareClassId, investor, USDC, 0);
    }

    function testUpdateShareClassNavWrongShareClassId() public {
        vm.expectRevert(abi.encodeWithSelector(IShareClassManager.ShareClassNotFound.selector));
        shareClass.updateShareClassNav(poolId, wrongShareClassId);
    }

    function testUpdateMetadataWrongShareClassId() public {
        vm.expectRevert(abi.encodeWithSelector(IShareClassManager.ShareClassNotFound.selector));
        shareClass.updateMetadata(poolId, wrongShareClassId, "", "", SC_SALT, bytes(""));
    }

    function testIncreaseIssuanceWrongShareClassId() public {
        vm.expectRevert(abi.encodeWithSelector(IShareClassManager.ShareClassNotFound.selector));
        shareClass.increaseShareClassIssuance(poolId, wrongShareClassId, d18(0), 0);
    }

    function testDecreaseIssuanceWrongShareClassId() public {
        vm.expectRevert(abi.encodeWithSelector(IShareClassManager.ShareClassNotFound.selector));
        shareClass.decreaseShareClassIssuance(poolId, wrongShareClassId, d18(0), 0);
    }

    function testDecreaseOverFlow() public {
        vm.expectRevert(abi.encodeWithSelector(IShareClassManager.DecreaseMoreThanIssued.selector));
        shareClass.decreaseShareClassIssuance(poolId, scId, d18(0), 1);
    }

    function testIssueSharesBeforeApproval() public {
        vm.expectRevert(abi.encodeWithSelector(IMultiShareClass.ApprovalRequired.selector));
        shareClass.issueShares(poolId, scId, USDC, d18(1));
    }

    function testRevokeSharesBeforeApproval() public {
        vm.expectRevert(abi.encodeWithSelector(IMultiShareClass.ApprovalRequired.selector));
        shareClass.revokeShares(poolId, scId, USDC, d18(1), oracleMock);
    }

    function testIssueSharesUntilEpochNotFound() public {
        vm.expectRevert(abi.encodeWithSelector(IShareClassManager.EpochNotFound.selector));
        shareClass.issueSharesUntilEpoch(poolId, scId, USDC, d18(1), 2);
    }

    function testRevokeSharesUntilEpochNotFound() public {
        vm.expectRevert(abi.encodeWithSelector(IShareClassManager.EpochNotFound.selector));
        shareClass.revokeSharesUntilEpoch(poolId, scId, USDC, d18(1), oracleMock, 2);
    }

    function testClaimDepositUntilEpochNotFound() public {
        vm.expectRevert(abi.encodeWithSelector(IShareClassManager.EpochNotFound.selector));
        shareClass.claimDepositUntilEpoch(poolId, scId, investor, USDC, 2);
    }

    function testClaimRedeemUntilEpochNotFound() public {
        vm.expectRevert(abi.encodeWithSelector(IShareClassManager.EpochNotFound.selector));
        shareClass.claimRedeemUntilEpoch(poolId, scId, investor, USDC, 2);
    }

    function testUpdateShareClassUnsupported() public {
        vm.expectRevert(bytes("unsupported"));
        shareClass.updateShareClassNav(poolId, scId);
    }

    function testUpdateUnsupported() public {
        vm.expectRevert(bytes("unsupported"));
        shareClass.update(poolId, bytes(""));
    }

    function testRequestDepositCancellationQueued() public {
        shareClass.requestDeposit(poolId, scId, 1, investor, USDC);
        shareClass.approveDeposits(poolId, scId, 1, USDC, oracleMock);
        shareClass.cancelDepositRequest(poolId, scId, investor, USDC);

        vm.expectRevert(abi.encodeWithSelector(IShareClassManager.CancellationQueued.selector));
        shareClass.requestDeposit(poolId, scId, 1, investor, USDC);
    }

    function testRequestRedeemCancellationQueued() public {
        shareClass.requestRedeem(poolId, scId, 1, investor, USDC);
        shareClass.approveRedeems(poolId, scId, 1, USDC);
        shareClass.cancelRedeemRequest(poolId, scId, investor, USDC);

        vm.expectRevert(abi.encodeWithSelector(IShareClassManager.CancellationQueued.selector));
        shareClass.requestRedeem(poolId, scId, 1, investor, USDC);
    }

    function testApproveDepositsAlreadyApproved() public {
        shareClass.requestDeposit(poolId, scId, 1, investor, USDC);
        shareClass.approveDeposits(poolId, scId, 1, USDC, oracleMock);

        vm.expectRevert(IMultiShareClass.AlreadyApproved.selector);
        shareClass.approveDeposits(poolId, scId, 1, USDC, oracleMock);
    }

    function testApproveRedeemsAlreadyApproved() public {
        shareClass.requestRedeem(poolId, scId, 1, investor, USDC);
        shareClass.approveRedeems(poolId, scId, 1, USDC);

        vm.expectRevert(IMultiShareClass.AlreadyApproved.selector);
        shareClass.approveRedeems(poolId, scId, 1, USDC);
    }

    function testApproveDepositsZeroApproval() public {
        vm.expectRevert(IMultiShareClass.ZeroApprovalAmount.selector);
        shareClass.approveDeposits(poolId, scId, 0, USDC, oracleMock);
    }

    function testApproveDepositsZeroPending() public {
        vm.expectRevert(IMultiShareClass.ZeroApprovalAmount.selector);
        shareClass.approveDeposits(poolId, scId, 1, USDC, oracleMock);
    }

    function testApproveRedeemsZeroApproval() public {
        vm.expectRevert(IMultiShareClass.ZeroApprovalAmount.selector);
        shareClass.approveRedeems(poolId, scId, 0, USDC);
    }

    function testApproveRedeemsZeroPending() public {
        vm.expectRevert(IMultiShareClass.ZeroApprovalAmount.selector);
        shareClass.approveRedeems(poolId, scId, 1, USDC);
    }

    function testAddShareClassInvalidNameEmpty() public {
        vm.expectRevert(IMultiShareClass.InvalidMetadataName.selector);
        shareClass.addShareClass(PoolId.wrap(POOL_ID + 1), "", SC_SYMBOL, SC_SALT, bytes(""));
    }

    function testAddShareClassInvalidNameExcess() public {
        vm.expectRevert(IMultiShareClass.InvalidMetadataName.selector);
        shareClass.addShareClass(PoolId.wrap(POOL_ID + 1), string(new bytes(129)), SC_SYMBOL, SC_SALT, bytes(""));
    }

    function testAddShareClassInvalidSymbolEmpty() public {
        vm.expectRevert(IMultiShareClass.InvalidMetadataSymbol.selector);
        shareClass.addShareClass(PoolId.wrap(POOL_ID + 1), SC_NAME, "", SC_SALT, bytes(""));
    }

    function testAddShareClassInvalidSymbolExcess() public {
        vm.expectRevert(IMultiShareClass.InvalidMetadataSymbol.selector);
        shareClass.addShareClass(PoolId.wrap(POOL_ID + 1), SC_NAME, string(new bytes(33)), SC_SALT, bytes(""));
    }

    function testAddShareClassEmptySalt() public {
        vm.expectRevert(IMultiShareClass.InvalidSalt.selector);
        shareClass.addShareClass(PoolId.wrap(POOL_ID + 1), SC_NAME, SC_SYMBOL, bytes32(0), bytes(""));
    }

    function testAddShareClassSaltAlreadyUsed() public {
        shareClass.addShareClass(PoolId.wrap(POOL_ID + 1), SC_NAME, SC_SYMBOL, SC_SECOND_SALT, bytes(""));
        vm.expectRevert(IMultiShareClass.AlreadyUsedSalt.selector);
        shareClass.addShareClass(PoolId.wrap(POOL_ID + 2), SC_NAME, SC_SYMBOL, SC_SECOND_SALT, bytes(""));
    }

    function testUpdateMetadataClassInvalidNameEmpty() public {
        vm.expectRevert(IMultiShareClass.InvalidMetadataName.selector);
        shareClass.updateMetadata(poolId, scId, "", SC_SYMBOL, SC_SALT, bytes(""));
    }

    function testUpdateMetadataClassInvalidNameExcess() public {
        vm.expectRevert(IMultiShareClass.InvalidMetadataName.selector);
        shareClass.updateMetadata(poolId, scId, string(new bytes(129)), SC_SYMBOL, SC_SALT, bytes(""));
    }

    function testUpdateMetadataClassInvalidSymbolEmpty() public {
        vm.expectRevert(IMultiShareClass.InvalidMetadataSymbol.selector);
        shareClass.updateMetadata(poolId, scId, SC_NAME, "", bytes32(0), bytes(""));
    }

    function testUpdateMetadataClassInvalidSymbolExcess() public {
        vm.expectRevert(IMultiShareClass.InvalidMetadataSymbol.selector);
        shareClass.updateMetadata(poolId, scId, SC_NAME, string(new bytes(33)), bytes32(0), bytes(""));
    }

    function testUpdateMetadataInvalidSalt() public {
        vm.expectRevert(IMultiShareClass.InvalidSalt.selector);
        shareClass.updateMetadata(poolId, scId, SC_NAME, SC_SYMBOL, bytes32(0), bytes(""));
    }

    function testUpdateMetadataSaltAlreadyUsed() public {
        shareClass.addShareClass(PoolId.wrap(POOL_ID + 1), SC_NAME, SC_SYMBOL, SC_SECOND_SALT, bytes(""));
        vm.expectRevert(IMultiShareClass.AlreadyUsedSalt.selector);
        shareClass.updateMetadata(poolId, scId, SC_NAME, SC_SYMBOL, SC_SECOND_SALT, bytes(""));
    }
}<|MERGE_RESOLUTION|>--- conflicted
+++ resolved
@@ -369,13 +369,9 @@
         _assertDepositRequestEq(scId, USDC, investor, UserOrder(0, 0));
 
         vm.expectEmit(true, true, true, true);
-<<<<<<< HEAD
-        emit IShareClassManager.UpdatedRequest(
+        emit IShareClassManager.UpdateRequest(
             poolId, scId, 1, RequestType.Deposit, investor, USDC, amount, amount, 0, false
         );
-=======
-        emit IShareClassManager.UpdateDepositRequest(poolId, scId, 1, investor, USDC, amount, amount);
->>>>>>> eb115d39
         shareClass.requestDeposit(poolId, scId, amount, investor, USDC);
 
         assertEq(shareClass.pendingDeposit(scId, USDC), amount);
@@ -387,11 +383,7 @@
         shareClass.requestDeposit(poolId, scId, amount, investor, USDC);
 
         vm.expectEmit(true, true, true, true);
-<<<<<<< HEAD
-        emit IShareClassManager.UpdatedRequest(poolId, scId, 1, RequestType.Deposit, investor, USDC, 0, 0, 0, false);
-=======
-        emit IShareClassManager.UpdateDepositRequest(poolId, scId, 1, investor, USDC, 0, 0);
->>>>>>> eb115d39
+        emit IShareClassManager.UpdateRequest(poolId, scId, 1, RequestType.Deposit, investor, USDC, 0, 0, 0, false);
         (uint128 cancelledAmount) = shareClass.cancelDepositRequest(poolId, scId, investor, USDC);
 
         assertEq(cancelledAmount, amount);
@@ -509,14 +501,9 @@
         _assertDepositRequestEq(scId, USDC, investor, UserOrder(depositAmount, 1));
 
         vm.expectEmit(true, true, true, true);
-<<<<<<< HEAD
-        emit IShareClassManager.ClaimedDeposit(poolId, scId, 1, investor, USDC, approvedUSDC, pending, shares);
+        emit IShareClassManager.ClaimDeposit(poolId, scId, 1, investor, USDC, approvedUSDC, pending, shares);
         (uint128 userShares, uint128 payment, uint128 cancelled) = shareClass.claimDeposit(poolId, scId, investor, USDC);
         assertEq(cancelled, 0, "no queued cancellation");
-=======
-        emit IShareClassManager.ClaimDeposit(poolId, scId, 1, investor, USDC, approvedUSDC, pending, shares);
-        (uint128 userShares, uint128 payment) = shareClass.claimDeposit(poolId, scId, investor, USDC);
->>>>>>> eb115d39
 
         assertEq(shares, userShares, "shares mismatch");
         assertEq(approvedUSDC, payment, "payment mismatch");
@@ -609,7 +596,7 @@
         // Expect queued increment due to approval
         queuedAmount += amount;
         vm.expectEmit();
-        emit IShareClassManager.UpdatedRequest(
+        emit IShareClassManager.UpdateRequest(
             poolId, scId, epochId, RequestType.Deposit, investor, USDC, amount, 0, queuedAmount, false
         );
         shareClass.requestDeposit(poolId, scId, amount, investor, USDC);
@@ -621,7 +608,7 @@
         // Expect queued increment due to approval
         queuedAmount += amount;
         vm.expectEmit();
-        emit IShareClassManager.UpdatedRequest(
+        emit IShareClassManager.UpdateRequest(
             poolId, scId, epochId, RequestType.Deposit, investor, USDC, amount, 0, queuedAmount, false
         );
         shareClass.requestDeposit(poolId, scId, amount, investor, USDC);
@@ -630,8 +617,8 @@
         // Issue shares + claim -> expect queued to move to pending
         shareClass.issueShares(poolId, scId, USDC, shareToPoolQuote);
         vm.expectEmit();
-        emit IShareClassManager.ClaimedDeposit(poolId, scId, 1, investor, USDC, amount, 0, claimedShares);
-        emit IShareClassManager.UpdatedRequest(
+        emit IShareClassManager.ClaimDeposit(poolId, scId, 1, investor, USDC, amount, 0, claimedShares);
+        emit IShareClassManager.UpdateRequest(
             poolId, scId, epochId, RequestType.Deposit, investor, USDC, queuedAmount, queuedAmount, 0, false
         );
         shareClass.claimDeposit(poolId, scId, investor, USDC);
@@ -664,7 +651,7 @@
         queuedAmount += amount;
         shareClass.requestDeposit(poolId, scId, amount, investor, USDC);
         vm.expectEmit();
-        emit IShareClassManager.UpdatedRequest(
+        emit IShareClassManager.UpdateRequest(
             poolId, scId, epochId, RequestType.Deposit, investor, USDC, amount, pendingAssetAmount, queuedAmount, true
         );
         (uint128 cancelledPending) = shareClass.cancelDepositRequest(poolId, scId, investor, USDC);
@@ -679,10 +666,10 @@
         // Issue shares + claim -> expect cancel fulfillment
         shareClass.issueShares(poolId, scId, USDC, shareToPoolQuote);
         vm.expectEmit();
-        emit IShareClassManager.ClaimedDeposit(
+        emit IShareClassManager.ClaimDeposit(
             poolId, scId, 1, investor, USDC, approvedAssetAmount, pendingAssetAmount, issuedShares
         );
-        emit IShareClassManager.UpdatedRequest(
+        emit IShareClassManager.UpdateRequest(
             poolId, scId, epochId, RequestType.Deposit, investor, USDC, 0, 0, 0, false
         );
         (uint128 claimedShareAmount, uint128 claimedAssetAmount, uint128 cancelledTotal) =
@@ -713,7 +700,7 @@
 
         // Expect queued increment due to approval
         vm.expectEmit();
-        emit IShareClassManager.UpdatedRequest(
+        emit IShareClassManager.UpdateRequest(
             poolId, scId, epochId, RequestType.Deposit, investor, USDC, amount, pendingAssetAmount, 0, true
         );
         (uint128 cancelledPending) = shareClass.cancelDepositRequest(poolId, scId, investor, USDC);
@@ -722,10 +709,10 @@
         // Issue shares + claim -> expect cancel fulfillment
         shareClass.issueShares(poolId, scId, USDC, shareToPoolQuote);
         vm.expectEmit();
-        emit IShareClassManager.ClaimedDeposit(
+        emit IShareClassManager.ClaimDeposit(
             poolId, scId, 1, investor, USDC, approvedAssetAmount, pendingAssetAmount, issuedShares
         );
-        emit IShareClassManager.UpdatedRequest(
+        emit IShareClassManager.UpdateRequest(
             poolId, scId, epochId, RequestType.Deposit, investor, USDC, 0, 0, 0, false
         );
         (uint128 claimedShareAmount, uint128 claimedAssetAmount, uint128 cancelledTotal) =
@@ -752,13 +739,9 @@
         _assertRedeemRequestEq(scId, USDC, investor, UserOrder(0, 0));
 
         vm.expectEmit(true, true, true, true);
-<<<<<<< HEAD
-        emit IShareClassManager.UpdatedRequest(
+        emit IShareClassManager.UpdateRequest(
             poolId, scId, 1, RequestType.Redeem, investor, USDC, amount, amount, 0, false
         );
-=======
-        emit IShareClassManager.UpdateRedeemRequest(poolId, scId, 1, investor, USDC, amount, amount);
->>>>>>> eb115d39
         shareClass.requestRedeem(poolId, scId, amount, investor, USDC);
 
         assertEq(shareClass.pendingRedeem(scId, USDC), amount);
@@ -770,11 +753,7 @@
         shareClass.requestRedeem(poolId, scId, amount, investor, USDC);
 
         vm.expectEmit(true, true, true, true);
-<<<<<<< HEAD
-        emit IShareClassManager.UpdatedRequest(poolId, scId, 1, RequestType.Redeem, investor, USDC, 0, 0, 0, false);
-=======
-        emit IShareClassManager.UpdateRedeemRequest(poolId, scId, 1, investor, USDC, 0, 0);
->>>>>>> eb115d39
+        emit IShareClassManager.UpdateRequest(poolId, scId, 1, RequestType.Redeem, investor, USDC, 0, 0, 0, false);
         (uint128 cancelledAmount) = shareClass.cancelRedeemRequest(poolId, scId, investor, USDC);
 
         assertEq(cancelledAmount, amount);
@@ -986,7 +965,7 @@
         // Expect queued increment due to approval
         queuedAmount += amount;
         vm.expectEmit();
-        emit IShareClassManager.UpdatedRequest(
+        emit IShareClassManager.UpdateRequest(
             poolId,
             scId,
             epochId,
@@ -1007,7 +986,7 @@
         // Expect queued increment due to approval
         queuedAmount += amount;
         vm.expectEmit();
-        emit IShareClassManager.UpdatedRequest(
+        emit IShareClassManager.UpdateRequest(
             poolId, scId, epochId, RequestType.Redeem, investor, USDC, amount, 0, queuedAmount, false
         );
         shareClass.requestRedeem(poolId, scId, amount, investor, USDC);
@@ -1017,8 +996,8 @@
         shareClass.revokeShares(poolId, scId, USDC, shareToPoolQuote, oracleMock);
         pendingShareAmount = queuedAmount;
         vm.expectEmit();
-        emit IShareClassManager.ClaimedRedeem(poolId, scId, 1, investor, USDC, amount, 0, claimedAssetAmount);
-        emit IShareClassManager.UpdatedRequest(
+        emit IShareClassManager.ClaimRedeem(poolId, scId, 1, investor, USDC, amount, 0, claimedAssetAmount);
+        emit IShareClassManager.UpdateRequest(
             poolId, scId, epochId, RequestType.Redeem, investor, USDC, pendingShareAmount, pendingShareAmount, 0, false
         );
         shareClass.claimRedeem(poolId, scId, investor, USDC);
@@ -1058,7 +1037,7 @@
         queuedAmount += amount;
         shareClass.requestRedeem(poolId, scId, amount, investor, USDC);
         vm.expectEmit();
-        emit IShareClassManager.UpdatedRequest(
+        emit IShareClassManager.UpdateRequest(
             poolId, scId, epochId, RequestType.Redeem, investor, USDC, amount, pendingShareAmount, queuedAmount, true
         );
         (uint128 cancelledPending) = shareClass.cancelRedeemRequest(poolId, scId, investor, USDC);
@@ -1073,12 +1052,10 @@
         // Issue shares + claim -> expect cancel fulfillment
         shareClass.revokeShares(poolId, scId, USDC, shareToPoolQuote, oracleMock);
         vm.expectEmit();
-        emit IShareClassManager.ClaimedRedeem(
+        emit IShareClassManager.ClaimRedeem(
             poolId, scId, 1, investor, USDC, approvedShareAmount, pendingShareAmount, revokedAssetAmount
         );
-        emit IShareClassManager.UpdatedRequest(
-            poolId, scId, epochId, RequestType.Redeem, investor, USDC, 0, 0, 0, false
-        );
+        emit IShareClassManager.UpdateRequest(poolId, scId, epochId, RequestType.Redeem, investor, USDC, 0, 0, 0, false);
         (uint128 claimedAssetAmount, uint128 claimedShareAmount, uint128 cancelledTotal) =
             shareClass.claimRedeem(poolId, scId, investor, USDC);
         assertEq(claimedAssetAmount, revokedAssetAmount, "Claimed asset amount mismatch");
@@ -1114,7 +1091,7 @@
 
         // Expect queued increment due to approval
         vm.expectEmit();
-        emit IShareClassManager.UpdatedRequest(
+        emit IShareClassManager.UpdateRequest(
             poolId, scId, epochId, RequestType.Redeem, investor, USDC, amount, pendingShareAmount, 0, true
         );
         (uint128 cancelledPending) = shareClass.cancelRedeemRequest(poolId, scId, investor, USDC);
@@ -1123,12 +1100,10 @@
         // Issue shares + claim -> expect cancel fulfillment
         shareClass.revokeShares(poolId, scId, USDC, shareToPoolQuote, oracleMock);
         vm.expectEmit();
-        emit IShareClassManager.ClaimedRedeem(
+        emit IShareClassManager.ClaimRedeem(
             poolId, scId, 1, investor, USDC, approvedShareAmount, pendingShareAmount, revokedAssetAmount
         );
-        emit IShareClassManager.UpdatedRequest(
-            poolId, scId, epochId, RequestType.Redeem, investor, USDC, 0, 0, 0, false
-        );
+        emit IShareClassManager.UpdateRequest(poolId, scId, epochId, RequestType.Redeem, investor, USDC, 0, 0, 0, false);
         (uint128 claimedAssetAmount, uint128 claimedShareAmount, uint128 cancelledTotal) =
             shareClass.claimRedeem(poolId, scId, investor, USDC);
         assertEq(claimedAssetAmount, revokedAssetAmount, "Claimed share amount mismatch");
