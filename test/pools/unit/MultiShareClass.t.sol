// SPDX-License-Identifier: BUSL-1.1
pragma solidity ^0.8.28;

import "forge-std/Test.sol";

import {MathLib} from "src/misc/libraries/MathLib.sol";
import {CastLib} from "src/misc/libraries/CastLib.sol";
import {D18, d18} from "src/misc/types/D18.sol";
import {IERC7726} from "src/misc/interfaces/IERC7726.sol";
import {IAuth} from "src/misc/interfaces/IAuth.sol";

import {PoolId} from "src/common/types/PoolId.sol";
import {AssetId} from "src/common/types/AssetId.sol";
import {AssetId} from "src/common/types/AssetId.sol";
import {ShareClassId} from "src/common/types/ShareClassId.sol";

import {
    IShareClassManager,
    EpochAmounts,
    UserOrder,
    EpochPointers,
    ShareClassMetadata,
    ShareClassMetrics,
    QueuedOrder,
    RequestType
} from "src/pools/interfaces/IShareClassManager.sol";
import {IMultiShareClass} from "src/pools/interfaces/IMultiShareClass.sol";
import {IPoolRegistry} from "src/pools/interfaces/IPoolRegistry.sol";
import {MultiShareClass} from "src/pools/MultiShareClass.sol";

uint64 constant POOL_ID = 42;
uint32 constant SC_ID_INDEX = 1;
ShareClassId constant SC_ID = ShareClassId.wrap(bytes16((uint128(POOL_ID) << 64) + SC_ID_INDEX));
address constant POOL_CURRENCY = address(840);
AssetId constant USDC = AssetId.wrap(69);
AssetId constant OTHER_STABLE = AssetId.wrap(1337);
uint128 constant DENO_USDC = 10e6;
uint128 constant DENO_OTHER_STABLE = 10e12;
uint128 constant DENO_POOL = 10e18;
uint128 constant MIN_REQUEST_AMOUNT_USDC = DENO_USDC;
uint128 constant MAX_REQUEST_AMOUNT_USDC = 1e18;
uint128 constant MIN_REQUEST_AMOUNT_SHARES = DENO_POOL;
uint128 constant MAX_REQUEST_AMOUNT_SHARES = type(uint128).max / 1e10;
string constant SC_NAME = "ExampleName";
string constant SC_SYMBOL = "ExampleSymbol";
bytes32 constant SC_SALT = bytes32("ExampleSalt");
bytes32 constant SC_SECOND_SALT = bytes32("AnotherExampleSalt");

uint32 constant STORAGE_INDEX_EPOCH_ID = 3;
uint32 constant STORAGE_INDEX_METRICS = 5;
uint32 constant STORAGE_INDEX_EPOCH_POINTERS = 8;

contract PoolRegistryMock {
    function currency(PoolId) external pure returns (AssetId) {
        return AssetId.wrap(uint64(uint160(POOL_CURRENCY)));
    }
}

contract OracleMock is IERC7726 {
    using MathLib for uint128;
    using MathLib for uint256;

    function getQuote(uint256 baseAmount, address base, address quote) external pure returns (uint256 quoteAmount) {
        if (base == USDC.addr() && quote == OTHER_STABLE.addr()) {
            return baseAmount.mulDiv(DENO_OTHER_STABLE, DENO_USDC);
        } else if (base == USDC.addr() && quote == POOL_CURRENCY) {
            return baseAmount.mulDiv(DENO_POOL, DENO_USDC);
        } else if (base == OTHER_STABLE.addr() && quote == USDC.addr()) {
            return baseAmount.mulDiv(DENO_USDC, DENO_OTHER_STABLE);
        } else if (base == OTHER_STABLE.addr() && quote == POOL_CURRENCY) {
            return baseAmount.mulDiv(DENO_POOL, DENO_OTHER_STABLE);
        } else if (base == POOL_CURRENCY && quote == USDC.addr()) {
            return baseAmount.mulDiv(DENO_USDC, DENO_POOL);
        } else if (base == POOL_CURRENCY && quote == OTHER_STABLE.addr()) {
            return baseAmount.mulDiv(DENO_OTHER_STABLE, DENO_POOL);
        } else if (base == POOL_CURRENCY && quote == address(bytes20(ShareClassId.unwrap(SC_ID)))) {
            return baseAmount;
        } else {
            revert("Unsupported factor pair");
        }
    }
}

contract MultiShareClassExt is MultiShareClass {
    constructor(IPoolRegistry poolRegistry, address deployer) MultiShareClass(poolRegistry, deployer) {
        poolRegistry = poolRegistry;
    }

    function setEpochIncrement(uint32 epochIncrement) public {
        _epochIncrement = epochIncrement;
    }
}

abstract contract MultiShareClassBaseTest is Test {
    using MathLib for uint128;
    using MathLib for uint256;
    using CastLib for string;

    MultiShareClassExt public shareClass;

    OracleMock oracleMock = new OracleMock();
    PoolRegistryMock poolRegistryMock = new PoolRegistryMock();

    PoolId poolId = PoolId.wrap(POOL_ID);
    ShareClassId scId = SC_ID;
    address poolRegistryAddress = makeAddr("poolRegistry");
    bytes32 investor = bytes32("investor");

    modifier notThisContract(address addr) {
        vm.assume(address(this) != addr);
        _;
    }

    function setUp() public virtual {
        shareClass = new MultiShareClassExt(IPoolRegistry(poolRegistryAddress), address(this));

        vm.expectEmit();
        emit IMultiShareClass.AddShareClass(poolId, scId, SC_ID_INDEX, SC_NAME, SC_SYMBOL, SC_SALT);
        shareClass.addShareClass(poolId, SC_NAME, SC_SYMBOL, SC_SALT, bytes(""));

        // Mock IPoolRegistry.currency call
        vm.mockCall(
            poolRegistryAddress,
            abi.encodeWithSelector(IPoolRegistry.currency.selector, poolId),
            abi.encode(AssetId.wrap(uint64(uint160(POOL_CURRENCY))))
        );
        assertEq(IPoolRegistry(poolRegistryAddress).currency(poolId).addr(), POOL_CURRENCY);
    }

    function _assertDepositRequestEq(ShareClassId scId_, AssetId asset, bytes32 investor_, UserOrder memory expected)
        internal
        view
    {
        (uint128 pending, uint32 lastUpdate) = shareClass.depositRequest(scId_, asset, investor_);

        assertEq(pending, expected.pending, "pending deposit mismatch");
        assertEq(lastUpdate, expected.lastUpdate, "lastUpdate deposit mismatch");
    }

    function _assertQueuedDepositRequestEq(
        ShareClassId scId_,
        AssetId asset,
        bytes32 investor_,
        QueuedOrder memory expected
    ) internal view {
        (bool isCancelling, uint128 amount) = shareClass.queuedDepositRequest(scId_, asset, investor_);

        assertEq(isCancelling, expected.isCancelling, "isCancelling deposit mismatch");
        assertEq(amount, expected.amount, "amount deposit mismatch");
    }

    function _assertRedeemRequestEq(ShareClassId scId_, AssetId asset, bytes32 investor_, UserOrder memory expected)
        internal
        view
    {
        (uint128 pending, uint32 lastUpdate) = shareClass.redeemRequest(scId_, asset, investor_);

        assertEq(pending, expected.pending, "pending redeem mismatch");
        assertEq(lastUpdate, expected.lastUpdate, "lastUpdate redeem mismatch");
    }

    function _assertQueuedRedeemRequestEq(
        ShareClassId scId_,
        AssetId asset,
        bytes32 investor_,
        QueuedOrder memory expected
    ) internal view {
        (bool isCancelling, uint128 amount) = shareClass.queuedRedeemRequest(scId_, asset, investor_);

        assertEq(isCancelling, expected.isCancelling, "isCancelling deposit mismatch");
        assertEq(amount, expected.amount, "amount deposit mismatch");
    }

    function _assertEpochAmountsEq(ShareClassId scId_, AssetId assetId, uint32 epochId, EpochAmounts memory expected)
        internal
        view
    {
        (
            uint128 depositPending,
            uint128 depositApproved,
            uint128 depositPool,
            uint128 depositShares,
            uint128 redeemPending,
            uint128 redeemApproved,
            uint128 redeemAssets
        ) = shareClass.epochAmounts(scId_, assetId, epochId);

        assertEq(depositPending, expected.depositPending, "depositPending mismatch");
        assertEq(depositApproved, expected.depositApproved, "depositApproved mismatch");
        assertEq(depositPool, expected.depositPool, "depositPool mismatch");
        assertEq(depositShares, expected.depositShares, "depositShares mismatch");
        assertEq(redeemPending, expected.redeemPending, "redeemPending mismatch");
        assertEq(redeemApproved, expected.redeemApproved, "redeemApproved mismatch");
        assertEq(redeemAssets, expected.redeemAssets, "redeemAssets mismatch");
    }

    function _assertEpochPointersEq(ShareClassId scId_, AssetId assetId, EpochPointers memory expected) internal view {
        (uint32 latestDepositApproval, uint32 latestRedeemApproval, uint32 latestIssuance, uint32 latestRevocation) =
            shareClass.epochPointers(scId_, assetId);

        assertEq(latestDepositApproval, expected.latestDepositApproval, "latestDepositApproval mismatch");
        assertEq(latestRedeemApproval, expected.latestRedeemApproval, "latestRedeemApproval mismatch");
        assertEq(latestIssuance, expected.latestIssuance, "latestIssuance mismatch");
        assertEq(latestRevocation, expected.latestRevocation, "latestRevocation mismatch");
    }

    function _resetTransientEpochIncrement() internal {
        shareClass.setEpochIncrement(0);
    }

    function usdcToPool(uint128 usdcAmount) internal view returns (uint128 poolAmount) {
        return oracleMock.getQuote(uint256(usdcAmount), USDC.addr(), POOL_CURRENCY).toUint128();
    }

    function poolToUsdc(uint128 poolAmount) internal view returns (uint128 usdcAmount) {
        return oracleMock.getQuote(uint256(poolAmount), POOL_CURRENCY, USDC.addr()).toUint128();
    }

    function totalIssuance(ShareClassId scId_) internal view returns (uint128 totalIssuance_) {
        (totalIssuance_,) = shareClass.metrics(scId_);
    }
}

///@dev Contains all simple tests which are expected to succeed
contract MultiShareClassSimpleTest is MultiShareClassBaseTest {
    using MathLib for uint128;
    using CastLib for string;

    function testDeployment(address nonWard) public view notThisContract(poolRegistryAddress) {
        vm.assume(nonWard != address(shareClass.poolRegistry()) && nonWard != address(this));

        assertEq(address(shareClass.poolRegistry()), poolRegistryAddress);
        assertEq(shareClass.epochId(poolId), 1);
        assertEq(shareClass.shareClassCount(poolId), 1);
        assert(shareClass.shareClassIds(poolId, scId));

        assertEq(shareClass.wards(address(this)), 1);
        assertEq(shareClass.wards(address(shareClass.poolRegistry())), 0);

        assertEq(shareClass.wards(nonWard), 0);
    }

    function testFile() public {
        address poolRegistryNew = makeAddr("poolRegistryNew");
        vm.expectEmit(true, true, true, true);
        emit IMultiShareClass.File("poolRegistry", poolRegistryNew);
        shareClass.file("poolRegistry", poolRegistryNew);

        assertEq(address(shareClass.poolRegistry()), poolRegistryNew);
    }

    function testDefaultGetShareClassNavPerShare() public view notThisContract(poolRegistryAddress) {
        (uint128 totalIssuance, D18 navPerShare) = shareClass.metrics(scId);
        assertEq(totalIssuance, 0);
        assertEq(navPerShare.inner(), 0);
    }

    function testExistence() public view notThisContract(poolRegistryAddress) {
        assert(shareClass.exists(poolId, scId));
        assert(!shareClass.exists(poolId, ShareClassId.wrap(bytes16(0))));
    }

    function testDefaultMetadata() public view notThisContract(poolRegistryAddress) {
        (string memory name, string memory symbol, bytes32 salt) = shareClass.metadata(scId);

        assertEq(name, SC_NAME);
        assertEq(symbol, SC_SYMBOL);
        assertEq(salt, SC_SALT);
    }

    function testUpdateMetadata(string memory name, string memory symbol, bytes32 salt)
        public
        notThisContract(poolRegistryAddress)
    {
        vm.assume(bytes(name).length > 0 && bytes(name).length <= 128);
        vm.assume(bytes(symbol).length > 0 && bytes(symbol).length <= 32);
        vm.assume(salt != SC_SALT && salt != bytes32(0));
        vm.assume(salt != bytes32(0));

        vm.expectEmit();
        emit IMultiShareClass.UpdateMetadata(poolId, scId, name, symbol, salt);
        shareClass.updateMetadata(poolId, scId, name, symbol, salt, bytes(""));

        (string memory name_, string memory symbol_, bytes32 salt_) = shareClass.metadata(scId);
        assertEq(name, name_, "Metadata name mismatch");
        assertEq(symbol, symbol_, "Metadata symbol mismatch");
        assertEq(salt, salt_, "Salt mismatch");
    }

    function testPreviewNextShareClassId() public view notThisContract(poolRegistryAddress) {
        ShareClassId preview = shareClass.previewNextShareClassId(poolId);
        ShareClassId calc = ShareClassId.wrap(bytes16((uint128(POOL_ID) << 64) + SC_ID_INDEX + 1));

        assertEq(ShareClassId.unwrap(preview), ShareClassId.unwrap(calc));
    }

    function testAddShareClass(string memory name, string memory symbol, bytes32 salt)
        public
        notThisContract(poolRegistryAddress)
    {
        vm.assume(bytes(name).length > 0 && bytes(name).length <= 128);
        vm.assume(bytes(symbol).length > 0 && bytes(symbol).length <= 32);
        vm.assume(salt != bytes32(0));
        vm.assume(salt != SC_SALT);

        // Mock epochId to 5
        uint32 mockEpochId = 42;
        vm.store(
            address(shareClass),
            keccak256(abi.encode(poolId, uint256(STORAGE_INDEX_EPOCH_ID))),
            bytes32(uint256(mockEpochId))
        );

        ShareClassId nextScId = shareClass.previewNextShareClassId(poolId);

        emit IMultiShareClass.AddShareClass(poolId, nextScId, 2, name, symbol, salt);
        shareClass.addShareClass(poolId, name, symbol, salt, bytes(""));

        assertEq(shareClass.shareClassCount(poolId), 2);
        assert(shareClass.shareClassIds(poolId, nextScId));
        assertEq(shareClass.epochId(poolId), mockEpochId, "epochId must not be re-initialized");

        assert(ShareClassId.unwrap(shareClass.previewNextShareClassId(poolId)) != ShareClassId.unwrap(nextScId));
    }

    function testPreviewShareClassId(uint32 index) public view {
        assertEq(shareClass.previewShareClassId(poolId, index).raw(), bytes16((uint128(poolId.raw()) << 64) + index));
    }

    function testUpdateShareClass() public {
        vm.expectEmit();
        emit IShareClassManager.UpdatedShareClass(poolId, scId, 0, d18(2, 1), 0, "SOME_TEST_BYTES");
        shareClass.updateShareClass(poolId, scId, d18(2, 1), "SOME_TEST_BYTES");
    }

    function testIncreaseShareClassIssuance(uint128 navPerShare_, uint128 amount) public {
        vm.assume(navPerShare_ > 0);
        amount = uint128(bound(amount, 0, type(uint128).max / navPerShare_ - 1));
        D18 navPerShare = d18(navPerShare_);
        (uint128 totalIssuance,) = shareClass.metrics(scId);

        vm.expectEmit();
<<<<<<< HEAD
        emit IShareClassManager.IssuedShares(
            poolId, scId, 1, navPerShare.mulUint128(amount), navPerShare, totalIssuance + amount, amount
        );
=======
        emit IShareClassManager.IssueShares(poolId, scId, 1, navPerShare, navPerShare.mulUint128(amount), amount);
>>>>>>> 4da9ab04
        shareClass.increaseShareClassIssuance(poolId, scId, navPerShare, amount);

        (uint128 totalIssuance_, D18 navPerShareMetric) = shareClass.metrics(scId);
        assertEq(totalIssuance_, amount);
        assertEq(navPerShareMetric.inner(), 0, "navPerShare metric should not be updated");
    }

    function testDecreaseShareClassIssuance(uint128 navPerShare_, uint128 amount) public {
        vm.assume(navPerShare_ > 0);
        amount = uint128(bound(amount, 0, type(uint128).max / navPerShare_ - 1));
        D18 navPerShare = d18(navPerShare_);

        shareClass.increaseShareClassIssuance(poolId, scId, navPerShare, amount);
        (uint128 totalIssuance,) = shareClass.shareClassPrice(poolId, scId);
        uint128 newIssuance = totalIssuance - amount;

        vm.expectEmit();
<<<<<<< HEAD
        emit IShareClassManager.RevokedShares(
            poolId, scId, 1, navPerShare.mulUint128(newIssuance), navPerShare, newIssuance, amount, 0
        );
=======
        emit IShareClassManager.RevokeShares(poolId, scId, 1, navPerShare, 0, amount, 0);
>>>>>>> 4da9ab04
        shareClass.decreaseShareClassIssuance(poolId, scId, navPerShare, amount);

        (uint128 totalIssuance_, D18 navPerShareMetric) = shareClass.shareClassPrice(poolId, scId);
        assertEq(totalIssuance_, 0, "TotalIssuance should be reset");
        assertEq(navPerShareMetric.inner(), 0, "navPerShare metric should not be updated");
    }
}

///@dev Contains all deposit related tests which are expected to succeed and don't make use of transient storage
contract MultiShareClassDepositsNonTransientTest is MultiShareClassBaseTest {
    using MathLib for *;

    function testRequestDeposit(uint128 amount) public notThisContract(poolRegistryAddress) {
        amount = uint128(bound(amount, MIN_REQUEST_AMOUNT_USDC, MAX_REQUEST_AMOUNT_USDC));

        assertEq(shareClass.pendingDeposit(scId, USDC), 0);
        _assertDepositRequestEq(scId, USDC, investor, UserOrder(0, 0));

        vm.expectEmit(true, true, true, true);
        emit IShareClassManager.UpdateRequest(
            poolId, scId, 1, RequestType.Deposit, investor, USDC, amount, amount, 0, false
        );
        shareClass.requestDeposit(poolId, scId, amount, investor, USDC);

        assertEq(shareClass.pendingDeposit(scId, USDC), amount);
        _assertDepositRequestEq(scId, USDC, investor, UserOrder(amount, 1));
    }

    function testCancelDepositRequest(uint128 amount) public notThisContract(poolRegistryAddress) {
        amount = uint128(bound(amount, MIN_REQUEST_AMOUNT_USDC, MAX_REQUEST_AMOUNT_USDC));
        shareClass.requestDeposit(poolId, scId, amount, investor, USDC);

        vm.expectEmit(true, true, true, true);
        emit IShareClassManager.UpdateRequest(poolId, scId, 1, RequestType.Deposit, investor, USDC, 0, 0, 0, false);
        (uint128 cancelledAmount) = shareClass.cancelDepositRequest(poolId, scId, investor, USDC);

        assertEq(cancelledAmount, amount);
        assertEq(shareClass.pendingDeposit(scId, USDC), 0);
        _assertDepositRequestEq(scId, USDC, investor, UserOrder(0, 1));
    }

    function testApproveDepositsSingleAssetManyInvestors(uint8 numInvestors, uint128 depositAmount, uint128 maxApproval)
        public
        notThisContract(poolRegistryAddress)
    {
        numInvestors = uint8(bound(numInvestors, 1, 100));
        depositAmount = uint128(bound(depositAmount, MIN_REQUEST_AMOUNT_USDC, MAX_REQUEST_AMOUNT_USDC));
        maxApproval = uint128(bound(maxApproval, depositAmount, numInvestors * MAX_REQUEST_AMOUNT_USDC));

        uint128 deposits = 0;
        for (uint16 i = 0; i < numInvestors; i++) {
            bytes32 investor = bytes32(uint256(keccak256(abi.encodePacked("investor_", i))));
            uint128 investorDeposit = depositAmount + i;
            deposits += investorDeposit;
            shareClass.requestDeposit(poolId, scId, investorDeposit, investor, USDC);

            assertEq(shareClass.pendingDeposit(scId, USDC), deposits);
        }
        assertEq(shareClass.epochId(poolId), 1);

        uint128 approvedUSDC = maxApproval > deposits ? deposits : maxApproval;
        uint128 approvedPool = usdcToPool(approvedUSDC);

        vm.expectEmit(true, true, true, true);
        emit IShareClassManager.NewEpoch(poolId, 2);
        vm.expectEmit(true, true, true, true);
        emit IShareClassManager.ApproveDeposits(
            poolId, scId, 1, USDC, approvedPool, approvedUSDC, deposits - approvedUSDC
        );
        shareClass.approveDeposits(poolId, scId, maxApproval, USDC, oracleMock);

        assertEq(shareClass.pendingDeposit(scId, USDC), deposits - approvedUSDC);

        // Only one epoch should have passed
        assertEq(shareClass.epochId(poolId), 2);

        _assertEpochAmountsEq(scId, USDC, 1, EpochAmounts(deposits, approvedUSDC, approvedPool, 0, 0, 0, 0));
    }

    function testApproveDepositsTwoAssetsSameEpoch(uint128 depositAmount, uint128 approvedUSDC)
        public
        notThisContract(poolRegistryAddress)
    {
        uint128 depositAmountUsdc = uint128(bound(depositAmount, MIN_REQUEST_AMOUNT_USDC, MAX_REQUEST_AMOUNT_USDC));
        uint128 depositAmountOther =
            uint128(bound(depositAmount, MIN_REQUEST_AMOUNT_USDC / 100, MAX_REQUEST_AMOUNT_USDC / 100));
        uint128 approvedAssetUsdc = uint128(bound(approvedUSDC, MIN_REQUEST_AMOUNT_USDC - 1, depositAmountUsdc));
        uint128 approvedAssetOther = uint128(bound(approvedUSDC, MIN_REQUEST_AMOUNT_USDC / 100 - 1, depositAmountOther));

        bytes32 investorUsdc = bytes32("investorUsdc");
        bytes32 investorOther = bytes32("investorOther");

        shareClass.requestDeposit(poolId, scId, depositAmountUsdc, investorUsdc, USDC);
        shareClass.requestDeposit(poolId, scId, depositAmountOther, investorOther, OTHER_STABLE);

        shareClass.approveDeposits(poolId, scId, approvedAssetUsdc, USDC, oracleMock);
        shareClass.approveDeposits(poolId, scId, approvedAssetOther, OTHER_STABLE, oracleMock);

        assertEq(shareClass.epochId(poolId), 2);

        _assertEpochAmountsEq(
            scId, USDC, 1, EpochAmounts(depositAmountUsdc, approvedAssetUsdc, usdcToPool(approvedAssetUsdc), 0, 0, 0, 0)
        );
        _assertEpochAmountsEq(
            scId,
            OTHER_STABLE,
            1,
            EpochAmounts(depositAmountOther, approvedAssetOther, approvedAssetOther * 1e6, 0, 0, 0, 0)
        );
    }

    function testIssueSharesSingleEpoch(uint128 shareToPoolQuote_, uint128 depositAmount, uint128 approvedUSDC)
        public
        notThisContract(poolRegistryAddress)
    {
        depositAmount = uint128(bound(depositAmount, MIN_REQUEST_AMOUNT_USDC, MAX_REQUEST_AMOUNT_USDC));
        approvedUSDC = uint128(bound(approvedUSDC, MIN_REQUEST_AMOUNT_USDC - 1, depositAmount));
        D18 shareToPoolQuote = d18(uint128(bound(shareToPoolQuote_, 1e14, type(uint128).max / 1e18)));
        uint128 approvedPool = usdcToPool(approvedUSDC);
        uint128 shares = shareToPoolQuote.reciprocalMulUint128(approvedPool);

        shareClass.requestDeposit(poolId, scId, depositAmount, investor, USDC);
        shareClass.approveDeposits(poolId, scId, approvedUSDC, USDC, oracleMock);

        assertEq(totalIssuance(scId), 0);
        _assertEpochPointersEq(scId, USDC, EpochPointers(1, 0, 0, 0));

        shareClass.issueShares(poolId, scId, USDC, shareToPoolQuote);
        assertEq(totalIssuance(scId), shares);
        _assertEpochPointersEq(scId, USDC, EpochPointers(1, 0, 1, 0));
        _assertEpochAmountsEq(scId, USDC, 1, EpochAmounts(depositAmount, approvedUSDC, approvedPool, shares, 0, 0, 0));
    }

    function testClaimDepositSingleEpoch(uint128 navPerShare, uint128 depositAmount, uint128 approvedUSDC)
        public
        notThisContract(poolRegistryAddress)
    {
        depositAmount = uint128(bound(depositAmount, MIN_REQUEST_AMOUNT_USDC, MAX_REQUEST_AMOUNT_USDC));
        approvedUSDC = uint128(bound(approvedUSDC, MIN_REQUEST_AMOUNT_USDC, depositAmount));
        D18 shareToPoolQuote = d18(uint128(bound(navPerShare, 1e10, type(uint128).max / 1e18)));
        uint128 approvedPool = usdcToPool(approvedUSDC);
        uint128 pending = depositAmount - approvedUSDC;
        uint128 shares = shareToPoolQuote.reciprocalMulUint128(approvedPool);

        shareClass.requestDeposit(poolId, scId, depositAmount, investor, USDC);
        shareClass.approveDeposits(poolId, scId, approvedUSDC, USDC, oracleMock);
        shareClass.issueShares(poolId, scId, USDC, shareToPoolQuote);
        assertEq(totalIssuance(scId), shares);
        _assertDepositRequestEq(scId, USDC, investor, UserOrder(depositAmount, 1));

        vm.expectEmit(true, true, true, true);
        emit IShareClassManager.ClaimDeposit(poolId, scId, 1, investor, USDC, approvedUSDC, pending, shares);
        (uint128 userShares, uint128 payment, uint128 cancelled) = shareClass.claimDeposit(poolId, scId, investor, USDC);
        assertEq(cancelled, 0, "no queued cancellation");

        assertEq(shares, userShares, "shares mismatch");
        assertEq(approvedUSDC, payment, "payment mismatch");
        _assertDepositRequestEq(scId, USDC, investor, UserOrder(pending, 2));
        assertEq(totalIssuance(scId), shares);

        // Ensure another claim has no impact
        (userShares, payment,) = shareClass.claimDeposit(poolId, scId, investor, USDC);
        assertEq(userShares + payment, 0, "replay must not be possible");
    }

    function testClaimDepositSkipped() public notThisContract(poolRegistryAddress) {
        uint128 pending = MAX_REQUEST_AMOUNT_USDC;
        uint32 mockLatestIssuance = 10;
        uint32 mockEpochId = mockLatestIssuance + 1;
        shareClass.requestDeposit(poolId, scId, pending, investor, USDC);

        // Mock latestIssuance to 10
        vm.store(
            address(shareClass),
            keccak256(abi.encode(USDC, keccak256(abi.encode(scId, uint256(STORAGE_INDEX_EPOCH_POINTERS))))),
            bytes32(
                (uint256(0)) // latestDepositApproval
                    | (uint256(0) << 32) // latestRedeemApproval
                    | (uint256(mockLatestIssuance) << 64) // latestIssuance
                    | (uint256(0) << 96) // latestRevocation
            )
        );
        // Mock epochId to 11
        vm.store(
            address(shareClass),
            keccak256(abi.encode(poolId, uint256(STORAGE_INDEX_EPOCH_ID))),
            bytes32(uint256(mockEpochId))
        );

        (uint128 payout, uint128 payment, uint128 cancelled) = shareClass.claimDeposit(poolId, scId, investor, USDC);
        assertEq(cancelled, 0, "no queued cancellation");
        assertEq(payout + payment, 0);
        _assertDepositRequestEq(scId, USDC, investor, UserOrder(pending, mockEpochId));
    }

    function testClaimDepositZeroApproved() public {
        shareClass.requestDeposit(poolId, scId, 1, investor, USDC);
        shareClass.requestDeposit(poolId, scId, 10, bytes32("investorOther"), USDC);
        shareClass.approveDeposits(poolId, scId, 1, USDC, oracleMock);
        shareClass.issueShares(poolId, scId, USDC, d18(1));

        vm.expectEmit();
        emit IShareClassManager.ClaimDeposit(poolId, scId, 1, investor, USDC, 0, 1, 0);
        shareClass.claimDeposit(poolId, scId, investor, USDC);
    }

    function testClaimRedeemZeroApproved() public {
        vm.store(address(shareClass), keccak256(abi.encode(scId, uint256(STORAGE_INDEX_METRICS))), bytes32(uint256(11)));

        shareClass.requestRedeem(poolId, scId, 1, investor, USDC);
        shareClass.requestRedeem(poolId, scId, 10, bytes32("investorOther"), USDC);
        shareClass.approveRedeems(poolId, scId, 1, USDC);
        shareClass.revokeShares(poolId, scId, USDC, d18(1), oracleMock);

        vm.expectEmit();
        emit IShareClassManager.ClaimRedeem(poolId, scId, 1, investor, USDC, 0, 1, 0);
        shareClass.claimRedeem(poolId, scId, investor, USDC);
    }

    function testRevokeShareExceedIssuance() public {
        shareClass.requestRedeem(poolId, scId, 1, investor, USDC);
        shareClass.requestRedeem(poolId, scId, 10, bytes32("investorOther"), USDC);
        shareClass.approveRedeems(poolId, scId, 1, USDC);

        vm.expectRevert(abi.encodeWithSelector(IMultiShareClass.RevokeMoreThanIssued.selector));
        shareClass.revokeShares(poolId, scId, USDC, d18(1), oracleMock);
    }

    function testQueuedDepositWithoutCancellation(uint128 amount) public notThisContract(poolRegistryAddress) {
        amount = uint128(bound(amount, MIN_REQUEST_AMOUNT_USDC, MAX_REQUEST_AMOUNT_USDC / 3));
        uint32 epochId = 1;
        D18 shareToPoolQuote = d18(1, 1);
        uint128 claimedShares = usdcToPool(amount);
        uint128 queuedAmount = 0;

        // Initial deposit request
        _assertQueuedDepositRequestEq(scId, USDC, investor, QueuedOrder(false, queuedAmount));
        shareClass.requestDeposit(poolId, scId, amount, investor, USDC);
        _assertDepositRequestEq(scId, USDC, investor, UserOrder(amount, epochId));
        assertEq(shareClass.pendingDeposit(scId, USDC), amount);
        shareClass.approveDeposits(poolId, scId, amount, USDC, oracleMock);
        epochId = 2;

        // Expect queued increment due to approval
        queuedAmount += amount;
        vm.expectEmit();
        emit IShareClassManager.UpdateRequest(
            poolId, scId, epochId, RequestType.Deposit, investor, USDC, amount, 0, queuedAmount, false
        );
        shareClass.requestDeposit(poolId, scId, amount, investor, USDC);
        _assertDepositRequestEq(scId, USDC, investor, UserOrder(queuedAmount, epochId - 1));
        assertEq(shareClass.pendingDeposit(scId, USDC), 0);
        _assertQueuedDepositRequestEq(scId, USDC, investor, QueuedOrder(false, queuedAmount));
        _assertQueuedRedeemRequestEq(scId, USDC, investor, QueuedOrder(false, 0));

        // Expect queued increment due to approval
        queuedAmount += amount;
        vm.expectEmit();
        emit IShareClassManager.UpdateRequest(
            poolId, scId, epochId, RequestType.Deposit, investor, USDC, amount, 0, queuedAmount, false
        );
        shareClass.requestDeposit(poolId, scId, amount, investor, USDC);
        _assertQueuedDepositRequestEq(scId, USDC, investor, QueuedOrder(false, queuedAmount));

        // Issue shares + claim -> expect queued to move to pending
        shareClass.issueShares(poolId, scId, USDC, shareToPoolQuote);
        vm.expectEmit();
        emit IShareClassManager.ClaimDeposit(poolId, scId, 1, investor, USDC, amount, 0, claimedShares);
        emit IShareClassManager.UpdateRequest(
            poolId, scId, epochId, RequestType.Deposit, investor, USDC, queuedAmount, queuedAmount, 0, false
        );
        shareClass.claimDeposit(poolId, scId, investor, USDC);

        _assertDepositRequestEq(scId, USDC, investor, UserOrder(queuedAmount, epochId));
        assertEq(shareClass.pendingDeposit(scId, USDC), queuedAmount);
        _assertQueuedDepositRequestEq(scId, USDC, investor, QueuedOrder(false, 0));
        _assertQueuedRedeemRequestEq(scId, USDC, investor, QueuedOrder(false, 0));
    }

    function testQueuedDepositWithNonEmptyQueuedCancellation(uint128 amount)
        public
        notThisContract(poolRegistryAddress)
    {
        vm.assume(amount % 2 == 0);
        amount = uint128(bound(amount, MIN_REQUEST_AMOUNT_USDC, MAX_REQUEST_AMOUNT_USDC));
        D18 shareToPoolQuote = d18(1, 1);
        uint128 approvedAssetAmount = amount / 4;
        uint128 pendingAssetAmount = amount - approvedAssetAmount;
        uint128 issuedShares = usdcToPool(approvedAssetAmount);
        uint128 queuedAmount = 0;
        uint32 epochId = 1;

        // Initial deposit request
        shareClass.requestDeposit(poolId, scId, amount, investor, USDC);
        shareClass.approveDeposits(poolId, scId, approvedAssetAmount, USDC, oracleMock);

        // Expect queued increment due to approval
        epochId = 2;
        queuedAmount += amount;
        shareClass.requestDeposit(poolId, scId, amount, investor, USDC);
        vm.expectEmit();
        emit IShareClassManager.UpdateRequest(
            poolId, scId, epochId, RequestType.Deposit, investor, USDC, amount, pendingAssetAmount, queuedAmount, true
        );
        (uint128 cancelledPending) = shareClass.cancelDepositRequest(poolId, scId, investor, USDC);
        assertEq(cancelledPending, 0, "Cancellation queued");

        // Expect revert due to queued cancellation
        vm.expectRevert(abi.encodeWithSelector(IShareClassManager.CancellationQueued.selector));
        shareClass.requestDeposit(poolId, scId, 1, investor, USDC);
        vm.expectRevert(abi.encodeWithSelector(IShareClassManager.CancellationQueued.selector));
        shareClass.cancelDepositRequest(poolId, scId, investor, USDC);

        // Issue shares + claim -> expect cancel fulfillment
        shareClass.issueShares(poolId, scId, USDC, shareToPoolQuote);
        vm.expectEmit();
        emit IShareClassManager.ClaimDeposit(
            poolId, scId, 1, investor, USDC, approvedAssetAmount, pendingAssetAmount, issuedShares
        );
        emit IShareClassManager.UpdateRequest(
            poolId, scId, epochId, RequestType.Deposit, investor, USDC, 0, 0, 0, false
        );
        (uint128 claimedShareAmount, uint128 claimedAssetAmount, uint128 cancelledTotal) =
            shareClass.claimDeposit(poolId, scId, investor, USDC);
        assertEq(claimedShareAmount, issuedShares, "Claimed share amount mismatch");
        assertEq(claimedAssetAmount, approvedAssetAmount, "Claimed asset amount mismatch");
        assertEq(cancelledTotal, pendingAssetAmount + queuedAmount, "Cancelled amount mismatch");

        _assertDepositRequestEq(scId, USDC, investor, UserOrder(0, epochId));
        assertEq(shareClass.pendingDeposit(scId, USDC), 0, "Pending deposit mismatch");
        _assertQueuedDepositRequestEq(scId, USDC, investor, QueuedOrder(false, 0));
        _assertQueuedRedeemRequestEq(scId, USDC, investor, QueuedOrder(false, 0));
    }

    function testQueuedDepositWithEmptyQueuedCancellation(uint128 amount) public notThisContract(poolRegistryAddress) {
        vm.assume(amount % 2 == 0);
        amount = uint128(bound(amount, MIN_REQUEST_AMOUNT_USDC, MAX_REQUEST_AMOUNT_USDC));
        D18 shareToPoolQuote = d18(1, 1);
        uint128 approvedAssetAmount = amount / 4;
        uint128 pendingAssetAmount = amount - approvedAssetAmount;
        uint128 issuedShares = usdcToPool(approvedAssetAmount);
        uint32 epochId = 1;

        // Initial deposit request
        shareClass.requestDeposit(poolId, scId, amount, investor, USDC);
        shareClass.approveDeposits(poolId, scId, approvedAssetAmount, USDC, oracleMock);
        epochId = 2;

        // Expect queued increment due to approval
        vm.expectEmit();
        emit IShareClassManager.UpdateRequest(
            poolId, scId, epochId, RequestType.Deposit, investor, USDC, amount, pendingAssetAmount, 0, true
        );
        (uint128 cancelledPending) = shareClass.cancelDepositRequest(poolId, scId, investor, USDC);
        assertEq(cancelledPending, 0, "Cancellation queued");

        // Issue shares + claim -> expect cancel fulfillment
        shareClass.issueShares(poolId, scId, USDC, shareToPoolQuote);
        vm.expectEmit();
        emit IShareClassManager.ClaimDeposit(
            poolId, scId, 1, investor, USDC, approvedAssetAmount, pendingAssetAmount, issuedShares
        );
        emit IShareClassManager.UpdateRequest(
            poolId, scId, epochId, RequestType.Deposit, investor, USDC, 0, 0, 0, false
        );
        (uint128 claimedShareAmount, uint128 claimedAssetAmount, uint128 cancelledTotal) =
            shareClass.claimDeposit(poolId, scId, investor, USDC);
        assertEq(claimedShareAmount, issuedShares, "Claimed share amount mismatch");
        assertEq(claimedAssetAmount, approvedAssetAmount, "Claimed asset amount mismatch");
        assertEq(cancelledTotal, pendingAssetAmount, "Cancelled amount mismatch");

        _assertDepositRequestEq(scId, USDC, investor, UserOrder(0, epochId));
        assertEq(shareClass.pendingDeposit(scId, USDC), 0, "Pending deposit mismatch");
        _assertQueuedDepositRequestEq(scId, USDC, investor, QueuedOrder(false, 0));
        _assertQueuedRedeemRequestEq(scId, USDC, investor, QueuedOrder(false, 0));
    }
}

///@dev Contains all redeem related tests which are expected to succeed and don't make use of transient storage
contract MultiShareClassRedeemsNonTransientTest is MultiShareClassBaseTest {
    using MathLib for uint128;

    function testRequestRedeem(uint128 amount) public notThisContract(poolRegistryAddress) {
        amount = uint128(bound(amount, MIN_REQUEST_AMOUNT_USDC, MAX_REQUEST_AMOUNT_USDC));

        assertEq(shareClass.pendingRedeem(scId, USDC), 0);
        _assertRedeemRequestEq(scId, USDC, investor, UserOrder(0, 0));

        vm.expectEmit(true, true, true, true);
        emit IShareClassManager.UpdateRequest(
            poolId, scId, 1, RequestType.Redeem, investor, USDC, amount, amount, 0, false
        );
        shareClass.requestRedeem(poolId, scId, amount, investor, USDC);

        assertEq(shareClass.pendingRedeem(scId, USDC), amount);
        _assertRedeemRequestEq(scId, USDC, investor, UserOrder(amount, 1));
    }

    function testCancelRedeemRequest(uint128 amount) public notThisContract(poolRegistryAddress) {
        amount = uint128(bound(amount, MIN_REQUEST_AMOUNT_USDC, MAX_REQUEST_AMOUNT_USDC));
        shareClass.requestRedeem(poolId, scId, amount, investor, USDC);

        vm.expectEmit(true, true, true, true);
        emit IShareClassManager.UpdateRequest(poolId, scId, 1, RequestType.Redeem, investor, USDC, 0, 0, 0, false);
        (uint128 cancelledAmount) = shareClass.cancelRedeemRequest(poolId, scId, investor, USDC);

        assertEq(cancelledAmount, amount);
        assertEq(shareClass.pendingRedeem(scId, USDC), 0);
        _assertRedeemRequestEq(scId, USDC, investor, UserOrder(0, 1));
    }

    function testApproveRedeemsSingleAssetManyInvestors(
        uint8 numInvestors,
        uint128 redeemAmount,
        uint128 approvedRedeem
    ) public notThisContract(poolRegistryAddress) {
        redeemAmount = uint128(bound(redeemAmount, MIN_REQUEST_AMOUNT_SHARES, MAX_REQUEST_AMOUNT_SHARES));
        approvedRedeem = uint128(bound(approvedRedeem, MIN_REQUEST_AMOUNT_SHARES, redeemAmount));
        numInvestors = uint8(bound(numInvestors, 1, 100));

        uint128 totalRedeems = 0;
        for (uint16 i = 0; i < numInvestors; i++) {
            bytes32 investor = bytes32(uint256(keccak256(abi.encodePacked("investor_", i))));
            uint128 investorRedeem = redeemAmount + i;
            totalRedeems += investorRedeem;
            shareClass.requestRedeem(poolId, scId, investorRedeem, investor, USDC);

            assertEq(shareClass.pendingRedeem(scId, USDC), totalRedeems);
        }
        assertEq(shareClass.epochId(poolId), 1);

        uint128 pendingRedeems_ = totalRedeems - approvedRedeem;

        vm.expectEmit(true, true, true, true);
        emit IShareClassManager.NewEpoch(poolId, 2);
        vm.expectEmit(true, true, true, true);
        emit IShareClassManager.ApproveRedeems(poolId, scId, 1, USDC, approvedRedeem, pendingRedeems_);
        shareClass.approveRedeems(poolId, scId, approvedRedeem, USDC);

        assertEq(shareClass.pendingRedeem(scId, USDC), pendingRedeems_);

        // Only one epoch should have passed
        assertEq(shareClass.epochId(poolId), 2);

        _assertEpochAmountsEq(scId, USDC, 1, EpochAmounts(0, 0, 0, 0, totalRedeems, approvedRedeem, 0));
    }

    function testApproveRedeemsTwoAssetsSameEpoch(uint128 redeemAmount, uint128 approvedRedeem)
        public
        notThisContract(poolRegistryAddress)
    {
        uint128 redeemAmountUsdc = uint128(bound(redeemAmount, MIN_REQUEST_AMOUNT_SHARES, MAX_REQUEST_AMOUNT_SHARES));
        uint128 redeemAmountOther =
            uint128(bound(redeemAmount, MIN_REQUEST_AMOUNT_SHARES - 1, MAX_REQUEST_AMOUNT_SHARES - 1));
        uint128 approvedRedeemUsdc = uint128(bound(approvedRedeem, MIN_REQUEST_AMOUNT_SHARES, redeemAmountUsdc));
        uint128 approvedRedeemOther = uint128(bound(approvedRedeem, DENO_OTHER_STABLE, redeemAmountOther));
        bytes32 investorUsdc = bytes32("investorUsdc");
        bytes32 investorOther = bytes32("investorOther");
        uint128 pendingUsdc = redeemAmountUsdc - approvedRedeemUsdc;
        uint128 pendingOther = redeemAmountOther - approvedRedeemOther;

        shareClass.requestRedeem(poolId, scId, redeemAmountUsdc, investorUsdc, USDC);
        shareClass.requestRedeem(poolId, scId, redeemAmountOther, investorOther, OTHER_STABLE);

        (uint128 approvedRedeemUsdc_, uint128 pendingUsdc_) =
            shareClass.approveRedeems(poolId, scId, approvedRedeemUsdc, USDC);
        (uint128 approvedRedeemOther_, uint128 pendingOther_) =
            shareClass.approveRedeems(poolId, scId, approvedRedeemOther, OTHER_STABLE);

        assertEq(shareClass.epochId(poolId), 2);
        assertEq(approvedRedeemUsdc_, approvedRedeemUsdc, "approved shares USDC mismatch");
        assertEq(pendingUsdc_, pendingUsdc, "pending shares USDC mismatch");
        assertEq(approvedRedeemOther_, approvedRedeemOther, "approved shares OtherCurrency mismatch");
        assertEq(pendingOther_, pendingOther, "pending shares OtherCurrency mismatch");

        EpochAmounts memory epochAmountsUsdc = EpochAmounts(0, 0, 0, 0, redeemAmountUsdc, approvedRedeemUsdc, 0);
        EpochAmounts memory epochAmountsOther = EpochAmounts(0, 0, 0, 0, redeemAmountOther, approvedRedeemOther, 0);
        _assertEpochAmountsEq(scId, USDC, 1, epochAmountsUsdc);
        _assertEpochAmountsEq(scId, OTHER_STABLE, 1, epochAmountsOther);
    }

    function testRevokeSharesSingleEpoch(uint128 navPerShare, uint128 redeemAmount, uint128 approvedRedeem)
        public
        notThisContract(poolRegistryAddress)
    {
        redeemAmount = uint128(bound(redeemAmount, MIN_REQUEST_AMOUNT_SHARES, MAX_REQUEST_AMOUNT_SHARES));
        approvedRedeem = uint128(bound(approvedRedeem, MIN_REQUEST_AMOUNT_SHARES, redeemAmount));
        D18 shareToPoolQuote = d18(uint128(bound(navPerShare, 1e15, type(uint128).max / 1e18)));
        uint128 poolAmount = shareToPoolQuote.mulUint128(approvedRedeem);
        uint128 assetAmount = poolToUsdc(poolAmount);

        // Mock total issuance to equal redeemAmount
        vm.store(
            address(shareClass),
            keccak256(abi.encode(scId, uint256(STORAGE_INDEX_METRICS))),
            bytes32(uint256(redeemAmount))
        );
        assertEq(totalIssuance(scId), redeemAmount);

        shareClass.requestRedeem(poolId, scId, redeemAmount, investor, USDC);
        shareClass.approveRedeems(poolId, scId, approvedRedeem, USDC);

        assertEq(totalIssuance(scId), redeemAmount);
        _assertEpochPointersEq(scId, USDC, EpochPointers(0, 1, 0, 0));

        (uint128 payoutAssetAmount, uint128 payoutPoolAmount) =
            shareClass.revokeShares(poolId, scId, USDC, shareToPoolQuote, oracleMock);
        assertEq(assetAmount, payoutAssetAmount, "payout asset amount mismatch");
        assertEq(poolAmount, payoutPoolAmount, "payout pool amount mismatch");

        assertEq(totalIssuance(scId), redeemAmount - approvedRedeem);
        _assertEpochPointersEq(scId, USDC, EpochPointers(0, 1, 0, 1));

        _assertEpochAmountsEq(scId, USDC, 1, EpochAmounts(0, 0, 0, 0, redeemAmount, approvedRedeem, assetAmount));
    }

    function testClaimRedeemSingleEpoch(uint128 navPerShare, uint128 redeemAmount, uint128 approvedRedeem)
        public
        notThisContract(poolRegistryAddress)
    {
        redeemAmount = uint128(bound(redeemAmount, MIN_REQUEST_AMOUNT_SHARES, MAX_REQUEST_AMOUNT_SHARES));
        approvedRedeem = uint128(bound(approvedRedeem, MIN_REQUEST_AMOUNT_SHARES, redeemAmount));
        D18 shareToPoolQuote = d18(uint128(bound(navPerShare, 1e15, type(uint128).max / 1e18)));
        uint128 pendingRedeem = redeemAmount - approvedRedeem;
        uint128 payout = poolToUsdc(shareToPoolQuote.mulUint128(approvedRedeem));

        // Mock total issuance to equal redeemAmount
        vm.store(
            address(shareClass),
            keccak256(abi.encode(scId, uint256(STORAGE_INDEX_METRICS))),
            bytes32(uint256(redeemAmount))
        );
        assertEq(totalIssuance(scId), redeemAmount);

        shareClass.requestRedeem(poolId, scId, redeemAmount, investor, USDC);
        shareClass.approveRedeems(poolId, scId, approvedRedeem, USDC);
        shareClass.revokeShares(poolId, scId, USDC, shareToPoolQuote, oracleMock);
        assertEq(totalIssuance(scId), pendingRedeem);
        _assertRedeemRequestEq(scId, USDC, investor, UserOrder(redeemAmount, 1));

        if (payout > 0) {
            vm.expectEmit(true, true, true, true);
            emit IShareClassManager.ClaimRedeem(poolId, scId, 1, investor, USDC, approvedRedeem, pendingRedeem, payout);
        }
        (uint128 payoutAssetAmount, uint128 paymentShareAmount, uint128 cancelledAmount) =
            shareClass.claimRedeem(poolId, scId, investor, USDC);

        assertEq(payout, payoutAssetAmount, "payout asset amount mismatch");
        assertEq(payout > 0 ? approvedRedeem : 0, paymentShareAmount, "payment shares mismatch");
        _assertRedeemRequestEq(
            scId, USDC, investor, UserOrder(payout > 0 ? pendingRedeem : pendingRedeem + approvedRedeem, 2)
        );
        assertEq(cancelledAmount, 0, "no queued cancellation");

        // Ensure another claim has no impact
        (payoutAssetAmount, paymentShareAmount, cancelledAmount) = shareClass.claimRedeem(poolId, scId, investor, USDC);
        assertEq(payoutAssetAmount + paymentShareAmount, 0, "replay must not be possible");
        assertEq(cancelledAmount, 0, "no queued cancellation");
    }

    function testClaimRedeemSkipped() public notThisContract(poolRegistryAddress) {
        uint128 pending = MAX_REQUEST_AMOUNT_USDC;
        uint32 mockLatestRevocation = 10;
        uint32 mockEpochId = mockLatestRevocation + 1;
        shareClass.requestRedeem(poolId, scId, pending, investor, USDC);

        // Mock latestRevocation to 10
        vm.store(
            address(shareClass),
            keccak256(abi.encode(USDC, keccak256(abi.encode(scId, uint256(STORAGE_INDEX_EPOCH_POINTERS))))),
            bytes32(
                (uint256(0)) // latestDepositApproval
                    | (uint256(0) << 32) // latestRedeemApproval
                    | (uint256(0) << 64) // latestIssuance
                    | (uint256(mockLatestRevocation) << 96) // latestRevocation
            )
        );
        // Mock epochId to 11
        vm.store(
            address(shareClass),
            keccak256(abi.encode(poolId, uint256(STORAGE_INDEX_EPOCH_ID))),
            bytes32(uint256(mockEpochId))
        );

        (uint128 payout, uint128 payment, uint256 cancelled) = shareClass.claimRedeem(poolId, scId, investor, USDC);
        assertEq(payout + payment + cancelled, 0);
        _assertRedeemRequestEq(scId, USDC, investor, UserOrder(pending, mockEpochId));
    }

    function testQueuedRedeemWithoutCancellation(uint128 amount) public notThisContract(poolRegistryAddress) {
        amount = uint128(bound(amount, MIN_REQUEST_AMOUNT_SHARES, MAX_REQUEST_AMOUNT_SHARES / 3));
        D18 shareToPoolQuote = d18(1, 1);
        uint128 claimedAssetAmount = poolToUsdc(amount);
        uint128 approvedShareAmount = amount;
        uint128 pendingShareAmount = 0;
        uint128 queuedAmount = 0;
        uint32 epochId = 1;

        // Mock total issuance to equal total approved redeem amount
        vm.store(
            address(shareClass), keccak256(abi.encode(scId, uint256(STORAGE_INDEX_METRICS))), bytes32(uint256(amount))
        );

        // Initial deposit request
        _assertQueuedRedeemRequestEq(scId, USDC, investor, QueuedOrder(false, queuedAmount));
        shareClass.requestRedeem(poolId, scId, amount, investor, USDC);
        _assertRedeemRequestEq(scId, USDC, investor, UserOrder(amount, epochId));
        assertEq(shareClass.pendingRedeem(scId, USDC), amount);
        shareClass.approveRedeems(poolId, scId, amount, USDC);
        assertEq(shareClass.pendingRedeem(scId, USDC), 0);
        epochId = 2;

        // Expect queued increment due to approval
        queuedAmount += amount;
        vm.expectEmit();
        emit IShareClassManager.UpdateRequest(
            poolId,
            scId,
            epochId,
            RequestType.Redeem,
            investor,
            USDC,
            approvedShareAmount,
            pendingShareAmount,
            queuedAmount,
            false
        );
        shareClass.requestRedeem(poolId, scId, amount, investor, USDC);
        _assertRedeemRequestEq(scId, USDC, investor, UserOrder(queuedAmount, epochId - 1));
        assertEq(shareClass.pendingRedeem(scId, USDC), 0);
        _assertQueuedRedeemRequestEq(scId, USDC, investor, QueuedOrder(false, queuedAmount));
        _assertQueuedDepositRequestEq(scId, USDC, investor, QueuedOrder(false, 0));

        // Expect queued increment due to approval
        queuedAmount += amount;
        vm.expectEmit();
        emit IShareClassManager.UpdateRequest(
            poolId, scId, epochId, RequestType.Redeem, investor, USDC, amount, 0, queuedAmount, false
        );
        shareClass.requestRedeem(poolId, scId, amount, investor, USDC);
        _assertQueuedRedeemRequestEq(scId, USDC, investor, QueuedOrder(false, queuedAmount));

        // Issue shares + claim -> expect queued to move to pending
        shareClass.revokeShares(poolId, scId, USDC, shareToPoolQuote, oracleMock);
        pendingShareAmount = queuedAmount;
        vm.expectEmit();
        emit IShareClassManager.ClaimRedeem(poolId, scId, 1, investor, USDC, amount, 0, claimedAssetAmount);
        emit IShareClassManager.UpdateRequest(
            poolId, scId, epochId, RequestType.Redeem, investor, USDC, pendingShareAmount, pendingShareAmount, 0, false
        );
        shareClass.claimRedeem(poolId, scId, investor, USDC);

        _assertRedeemRequestEq(scId, USDC, investor, UserOrder(pendingShareAmount, epochId));
        assertEq(shareClass.pendingRedeem(scId, USDC), pendingShareAmount, "pending redeem mismatch");
        _assertQueuedRedeemRequestEq(scId, USDC, investor, QueuedOrder(false, 0));
        _assertQueuedDepositRequestEq(scId, USDC, investor, QueuedOrder(false, 0));
    }

    function testQueuedRedeemWithNonEmptyQueuedCancellation(uint128 amount)
        public
        notThisContract(poolRegistryAddress)
    {
        vm.assume(amount % 2 == 0);
        amount = uint128(bound(amount, MIN_REQUEST_AMOUNT_SHARES, MAX_REQUEST_AMOUNT_SHARES / 2));
        D18 shareToPoolQuote = d18(1, 1);
        uint128 approvedShareAmount = amount / 4;
        uint128 pendingShareAmount = amount - approvedShareAmount;
        uint128 revokedAssetAmount = poolToUsdc(approvedShareAmount);
        uint128 queuedAmount = 0;
        uint32 epochId = 1;

        // Mock total issuance to equal total approved redeem amount
        vm.store(
            address(shareClass),
            keccak256(abi.encode(scId, uint256(STORAGE_INDEX_METRICS))),
            bytes32(uint256(approvedShareAmount))
        );

        // Initial deposit request
        shareClass.requestRedeem(poolId, scId, amount, investor, USDC);
        shareClass.approveRedeems(poolId, scId, approvedShareAmount, USDC);
        epochId = 2;

        // Expect queued increment due to approval
        queuedAmount += amount;
        shareClass.requestRedeem(poolId, scId, amount, investor, USDC);
        vm.expectEmit();
        emit IShareClassManager.UpdateRequest(
            poolId, scId, epochId, RequestType.Redeem, investor, USDC, amount, pendingShareAmount, queuedAmount, true
        );
        (uint128 cancelledPending) = shareClass.cancelRedeemRequest(poolId, scId, investor, USDC);
        assertEq(cancelledPending, 0, "Cancellation queued");

        // Expect revert due to queued cancellation
        vm.expectRevert(abi.encodeWithSelector(IShareClassManager.CancellationQueued.selector));
        shareClass.requestRedeem(poolId, scId, 1, investor, USDC);
        vm.expectRevert(abi.encodeWithSelector(IShareClassManager.CancellationQueued.selector));
        shareClass.cancelRedeemRequest(poolId, scId, investor, USDC);

        // Issue shares + claim -> expect cancel fulfillment
        shareClass.revokeShares(poolId, scId, USDC, shareToPoolQuote, oracleMock);
        vm.expectEmit();
        emit IShareClassManager.ClaimRedeem(
            poolId, scId, 1, investor, USDC, approvedShareAmount, pendingShareAmount, revokedAssetAmount
        );
        emit IShareClassManager.UpdateRequest(poolId, scId, epochId, RequestType.Redeem, investor, USDC, 0, 0, 0, false);
        (uint128 claimedAssetAmount, uint128 claimedShareAmount, uint128 cancelledTotal) =
            shareClass.claimRedeem(poolId, scId, investor, USDC);
        assertEq(claimedAssetAmount, revokedAssetAmount, "Claimed asset amount mismatch");
        assertEq(claimedShareAmount, approvedShareAmount, "Claimed share amount mismatch");
        assertEq(cancelledTotal, pendingShareAmount + queuedAmount, "Cancelled amount mismatch");

        _assertRedeemRequestEq(scId, USDC, investor, UserOrder(0, epochId));
        assertEq(shareClass.pendingRedeem(scId, USDC), 0, "Pending deposit mismatch");
        _assertQueuedRedeemRequestEq(scId, USDC, investor, QueuedOrder(false, 0));
        _assertQueuedRedeemRequestEq(scId, USDC, investor, QueuedOrder(false, 0));
    }

    function testQueuedRedeemWithEmptyQueuedCancellation(uint128 amount) public notThisContract(poolRegistryAddress) {
        vm.assume(amount % 2 == 0);
        amount = uint128(bound(amount, MIN_REQUEST_AMOUNT_SHARES, MAX_REQUEST_AMOUNT_SHARES / 2));
        D18 shareToPoolQuote = d18(1, 1);
        uint128 approvedShareAmount = amount / 4;
        uint128 pendingShareAmount = amount - approvedShareAmount;
        uint128 revokedAssetAmount = poolToUsdc(approvedShareAmount);
        uint32 epochId = 1;

        // Mock total issuance to equal total approved redeem amount
        vm.store(
            address(shareClass),
            keccak256(abi.encode(scId, uint256(STORAGE_INDEX_METRICS))),
            bytes32(uint256(approvedShareAmount))
        );

        // Initial redeem request
        shareClass.requestRedeem(poolId, scId, amount, investor, USDC);
        shareClass.approveRedeems(poolId, scId, approvedShareAmount, USDC);
        epochId = 2;

        // Expect queued increment due to approval
        vm.expectEmit();
        emit IShareClassManager.UpdateRequest(
            poolId, scId, epochId, RequestType.Redeem, investor, USDC, amount, pendingShareAmount, 0, true
        );
        (uint128 cancelledPending) = shareClass.cancelRedeemRequest(poolId, scId, investor, USDC);
        assertEq(cancelledPending, 0, "Cancellation queued");

        // Issue shares + claim -> expect cancel fulfillment
        shareClass.revokeShares(poolId, scId, USDC, shareToPoolQuote, oracleMock);
        vm.expectEmit();
        emit IShareClassManager.ClaimRedeem(
            poolId, scId, 1, investor, USDC, approvedShareAmount, pendingShareAmount, revokedAssetAmount
        );
        emit IShareClassManager.UpdateRequest(poolId, scId, epochId, RequestType.Redeem, investor, USDC, 0, 0, 0, false);
        (uint128 claimedAssetAmount, uint128 claimedShareAmount, uint128 cancelledTotal) =
            shareClass.claimRedeem(poolId, scId, investor, USDC);
        assertEq(claimedAssetAmount, revokedAssetAmount, "Claimed share amount mismatch");
        assertEq(claimedShareAmount, approvedShareAmount, "Claimed asset amount mismatch");
        assertEq(cancelledTotal, pendingShareAmount, "Cancelled amount mismatch");

        _assertRedeemRequestEq(scId, USDC, investor, UserOrder(0, epochId));
        assertEq(shareClass.pendingRedeem(scId, USDC), 0, "Pending redeem mismatch");
        _assertQueuedRedeemRequestEq(scId, USDC, investor, QueuedOrder(false, 0));
        _assertQueuedRedeemRequestEq(scId, USDC, investor, QueuedOrder(false, 0));
    }
}

///@dev Contains all tests which require transient storage to reset between calls
contract MultiShareClassTransientTest is MultiShareClassBaseTest {
    using MathLib for uint128;

    function testIssueSharesManyEpochs(
        uint8 maxEpochId,
        uint128 navPerShare_,
        uint128 depositAmount,
        uint128 approvedUSDC
    ) public notThisContract(poolRegistryAddress) {
        depositAmount = uint128(bound(depositAmount, MIN_REQUEST_AMOUNT_USDC, MAX_REQUEST_AMOUNT_USDC / 100));
        D18 shareToPoolQuote = d18(uint128(bound(navPerShare_, 1e15, type(uint128).max / 1e18)));
        maxEpochId = uint8(bound(maxEpochId, 3, 50));
        approvedUSDC = uint128(bound(approvedUSDC, MIN_REQUEST_AMOUNT_USDC, depositAmount));
        uint128 shares = 0;
        uint128 pendingUSDC = depositAmount;
        uint128 approvedPool = usdcToPool(approvedUSDC);

        // Bump up latestApproval epochs
        for (uint8 i = 1; i < maxEpochId; i++) {
            bytes32 investor = bytes32(uint256(keccak256(abi.encodePacked("investor_", i))));
            _resetTransientEpochIncrement();
            shareClass.requestDeposit(poolId, scId, depositAmount, investor, USDC);
            shareClass.approveDeposits(poolId, scId, approvedUSDC, USDC, oracleMock);

            pendingUSDC += depositAmount - approvedUSDC;
        }
        assertEq(totalIssuance(scId), 0);

        // Assert issued events
        uint128 totalIssuance_;

        pendingUSDC = depositAmount;
        for (uint8 i = 1; i < maxEpochId; i++) {
            pendingUSDC += depositAmount - approvedUSDC;
            uint128 epochShares = shareToPoolQuote.reciprocalMulUint128(approvedPool);
            totalIssuance_ += epochShares;
            uint128 nav = shareToPoolQuote.mulUint128(totalIssuance_);

            vm.expectEmit(true, true, true, true);
<<<<<<< HEAD
            emit IShareClassManager.IssuedShares(poolId, scId, i, nav, shareToPoolQuote, totalIssuance_, epochShares);
=======
            emit IShareClassManager.IssueShares(poolId, scId, i, shareToPoolQuote, nav, epochShares);
>>>>>>> 4da9ab04
        }

        shareClass.issueShares(poolId, scId, USDC, shareToPoolQuote);
        _assertEpochPointersEq(scId, USDC, EpochPointers(maxEpochId - 1, 0, maxEpochId - 1, 0));

        // Ensure each epoch is issued separately
        pendingUSDC = depositAmount;
        for (uint8 i = 1; i < maxEpochId; i++) {
            uint128 epochShares = shareToPoolQuote.reciprocalMulUint128(approvedPool);
            shares += epochShares;

            _assertEpochAmountsEq(
                scId, USDC, i, EpochAmounts(pendingUSDC, approvedUSDC, approvedPool, epochShares, 0, 0, 0)
            );
            pendingUSDC += depositAmount - approvedUSDC;
        }
        assertEq(totalIssuance(scId), shares, "totalIssuance mismatch");
        (uint128 issuance, D18 navPerShare) = shareClass.metrics(scId);
        // @dev navPerShare should be 0 since we are using updateShareClass(..) to set it
        assertEq(navPerShare.inner(), 0);
        assertEq(issuance, shares, "totalIssuance mismatch");

        // Ensure another issuance reverts
        vm.expectRevert(abi.encodeWithSelector(IMultiShareClass.ApprovalRequired.selector));
        shareClass.issueShares(poolId, scId, USDC, shareToPoolQuote);
    }

    function testClaimDepositManyEpochs(
        uint8 maxEpochId,
        uint128 navPerShare,
        uint128 depositAmount,
        uint128 maxApproval
    ) public notThisContract(poolRegistryAddress) {
        D18 shareToPoolQuote = d18(uint128(bound(navPerShare, 1e10, type(uint128).max / 1e18)));
        maxEpochId = uint8(bound(maxEpochId, 3, 50));
        depositAmount =
            maxEpochId * uint128(bound(depositAmount, MIN_REQUEST_AMOUNT_USDC, MAX_REQUEST_AMOUNT_USDC / 100));
        maxApproval = uint128(bound(maxApproval, MIN_REQUEST_AMOUNT_USDC, depositAmount));
        uint128 pending = depositAmount;
        uint128 epochApprovedUSDC = maxApproval / maxEpochId;
        uint128 epochApprovedPool = usdcToPool(epochApprovedUSDC);
        uint128 totalApprovedUSDC = 0;
        uint128 shares = 0;

        shareClass.requestDeposit(poolId, scId, depositAmount, investor, USDC);

        // Approve many epochs and issue shares
        for (uint8 i = 1; i < maxEpochId; i++) {
            shareClass.approveDeposits(poolId, scId, epochApprovedUSDC, USDC, oracleMock);
            totalApprovedUSDC += epochApprovedUSDC;
            shares += shareToPoolQuote.reciprocalMulUint128(epochApprovedPool);
            pending = depositAmount - epochApprovedUSDC;
            _resetTransientEpochIncrement();
        }
        shareClass.issueShares(poolId, scId, USDC, shareToPoolQuote);
        assertEq(totalIssuance(scId), shares, "totalIssuance mismatch");

        // Ensure each epoch is claimed separately
        pending = depositAmount;
        for (uint8 i = 1; i < maxEpochId; i++) {
            uint128 epochShares = shareToPoolQuote.reciprocalMulUint128(epochApprovedPool);

            if (epochShares > 0) {
                pending -= epochApprovedUSDC;
            }
            vm.expectEmit(true, true, true, true);
            emit IShareClassManager.ClaimDeposit(
                poolId, scId, i, investor, USDC, epochApprovedUSDC, pending, epochShares
            );
        }

        (uint128 userShares, uint128 payment,) = shareClass.claimDeposit(poolId, scId, investor, USDC);
        assertEq(totalApprovedUSDC + pending, depositAmount, "approved + pending must equal request amount");
        assertEq(shares, userShares, "shares mismatch");
        assertEq(totalApprovedUSDC, payment, "payment mismatch");

        UserOrder memory userOrder = UserOrder(pending, maxEpochId);
        _assertDepositRequestEq(scId, USDC, investor, userOrder);
    }

    function testRevokeSharesManyEpochs(
        uint8 maxEpochId,
        uint128 navPerShare_,
        uint128 redeemAmount,
        uint128 approvedRedeem
    ) public notThisContract(poolRegistryAddress) {
        redeemAmount = uint128(bound(redeemAmount, MIN_REQUEST_AMOUNT_SHARES, MAX_REQUEST_AMOUNT_SHARES));
        approvedRedeem = uint128(bound(approvedRedeem, MIN_REQUEST_AMOUNT_SHARES, redeemAmount));
        D18 shareToPoolQuote = d18(uint128(bound(navPerShare_, 1e15, type(uint128).max / 1e18)));
        maxEpochId = uint8(bound(maxEpochId, 3, 50));
        uint128 totalIssuance_ = maxEpochId * redeemAmount;
        uint128 redeemedShares = 0;
        uint128 pendingRedeems = redeemAmount;

        // Mock total issuance to equal total redeemAmount
        vm.store(
            address(shareClass),
            keccak256(abi.encode(scId, uint256(STORAGE_INDEX_METRICS))),
            bytes32(uint256(totalIssuance_))
        );

        // Bump up latestApproval epochs
        for (uint8 i = 1; i < maxEpochId; i++) {
            bytes32 investor = bytes32(uint256(keccak256(abi.encodePacked("investor_", i))));
            _resetTransientEpochIncrement();
            shareClass.requestRedeem(poolId, scId, redeemAmount, investor, USDC);
            shareClass.approveRedeems(poolId, scId, approvedRedeem, USDC);
        }
        assertEq(totalIssuance(scId), totalIssuance_);

        // Assert revoked events
        for (uint8 i = 1; i < maxEpochId; i++) {
            totalIssuance_ -= approvedRedeem;
            uint128 nav = shareToPoolQuote.mulUint128(totalIssuance_);
            pendingRedeems += redeemAmount - approvedRedeem;
            uint128 revokedAssetAmount = poolToUsdc(shareToPoolQuote.mulUint128(approvedRedeem));

            vm.expectEmit(true, true, true, true);
<<<<<<< HEAD
            emit IShareClassManager.RevokedShares(
                poolId, scId, i, nav, shareToPoolQuote, totalIssuance_, approvedRedeem, revokedAssetAmount
=======
            emit IShareClassManager.RevokeShares(
                poolId, scId, i, shareToPoolQuote, nav, approvedRedeem, revokedAssetAmount
>>>>>>> 4da9ab04
            );
        }

        shareClass.revokeShares(poolId, scId, USDC, shareToPoolQuote, oracleMock);
        _assertEpochPointersEq(scId, USDC, EpochPointers(0, maxEpochId - 1, 0, maxEpochId - 1));

        // Ensure each epoch was revoked separately
        pendingRedeems = redeemAmount;
        for (uint8 i = 1; i < maxEpochId; i++) {
            redeemedShares += approvedRedeem;
            uint128 revokedAssetAmount = poolToUsdc(shareToPoolQuote.mulUint128(approvedRedeem));

            _assertEpochAmountsEq(
                scId, USDC, i, EpochAmounts(0, 0, 0, 0, pendingRedeems, approvedRedeem, revokedAssetAmount)
            );
            pendingRedeems += redeemAmount - approvedRedeem;
        }
        assertEq(totalIssuance(scId), totalIssuance_);
        (uint128 issuance, D18 navPerShare) = shareClass.metrics(scId);
        // @dev navPerShare should be 0 since we are using updateShareClass(..) to set it
        assertEq(navPerShare.inner(), 0);
        assertEq(issuance, totalIssuance_);

        // Ensure another issuance reverts
        vm.expectRevert(abi.encodeWithSelector(IMultiShareClass.ApprovalRequired.selector));
        shareClass.revokeShares(poolId, scId, USDC, shareToPoolQuote, oracleMock);
    }

    function testClaimRedeemManyEpochs(
        uint8 maxEpochId,
        uint128 navPerShare,
        uint128 redeemAmount,
        uint128 epochApproved
    ) public notThisContract(poolRegistryAddress) {
        maxEpochId = uint8(bound(maxEpochId, 3, 50));
        D18 shareToPoolQuote = d18(uint128(bound(navPerShare, 1e15, type(uint128).max / 1e18)));
        redeemAmount = maxEpochId * uint128(bound(redeemAmount, MIN_REQUEST_AMOUNT_SHARES, MAX_REQUEST_AMOUNT_SHARES));
        epochApproved = uint128(bound(epochApproved, MIN_REQUEST_AMOUNT_SHARES, redeemAmount / maxEpochId));
        uint128 pendingRedeem = redeemAmount;
        uint128 totalApproved = 0;
        uint128 payout = 0;

        // Mock total issuance to equal total redeemAmount
        vm.store(
            address(shareClass),
            keccak256(abi.encode(scId, uint256(STORAGE_INDEX_METRICS))),
            bytes32(uint256(redeemAmount))
        );

        shareClass.requestRedeem(poolId, scId, redeemAmount, investor, USDC);

        // Approve many epochs and revoke shares
        for (uint8 i = 1; i < maxEpochId; i++) {
            shareClass.approveRedeems(poolId, scId, epochApproved, USDC);
            totalApproved += epochApproved;
            pendingRedeem -= epochApproved;
            _resetTransientEpochIncrement();
        }
        shareClass.revokeShares(poolId, scId, USDC, shareToPoolQuote, oracleMock);
        assertEq(totalIssuance(scId), pendingRedeem, "totalIssuance mismatch");

        // Ensure each epoch is claimed separately
        pendingRedeem = redeemAmount;
        for (uint8 i = 1; i < maxEpochId; i++) {
            uint128 epochPayout = poolToUsdc(shareToPoolQuote.mulUint128(epochApproved));

            if (epochPayout > 0) {
                payout += epochPayout;
                pendingRedeem -= epochApproved;
            }
            vm.expectEmit(true, true, true, true);
            emit IShareClassManager.ClaimRedeem(
                poolId, scId, i, investor, USDC, epochApproved, pendingRedeem, epochPayout
            );
        }
        (uint128 payoutAssetAmount, uint128 paymentShareAmount,) = shareClass.claimRedeem(poolId, scId, investor, USDC);

        assertEq(totalApproved + pendingRedeem, redeemAmount, "approved + pending must equal request amount");
        assertEq(payout, payoutAssetAmount, "payout asset amount mismatch");
        assertEq(totalApproved, paymentShareAmount, "payment shares mismatch");

        UserOrder memory userOrder = UserOrder(pendingRedeem, maxEpochId);
        _assertRedeemRequestEq(scId, USDC, investor, userOrder);
    }

    function testDepositsWithRedeemsFullFlow(
        uint128 navPerShare_,
        uint128 depositRequest,
        uint128 redeemRequest,
        uint128 depositApproval,
        uint128 redeemApproval
    ) public notThisContract(poolRegistryAddress) {
        D18 navPerShareDeposit = d18(uint128(bound(navPerShare_, 1e10, type(uint128).max / 1e18)));
        D18 navPerShareRedeem = d18(uint128(bound(navPerShare_, 1e10, navPerShareDeposit.inner())));
        uint128 shares = navPerShareDeposit.reciprocalMulUint128(usdcToPool(MAX_REQUEST_AMOUNT_USDC));
        depositRequest = uint128(bound(depositRequest, MIN_REQUEST_AMOUNT_USDC, MAX_REQUEST_AMOUNT_USDC));
        redeemRequest = uint128(bound(redeemRequest, MIN_REQUEST_AMOUNT_SHARES, shares));
        depositApproval = uint128(bound(depositRequest, MIN_REQUEST_AMOUNT_USDC, depositRequest));
        redeemApproval = uint128(bound(redeemRequest, MIN_REQUEST_AMOUNT_SHARES, redeemRequest));
        EpochAmounts memory epochAmounts = EpochAmounts(0, 0, 0, 0, 0, 0, 0);

        // Step 1: Do initial deposit flow with 100% deposit approval rate to add sufficient shares for later redemption
        uint32 epochId = 2;
        shareClass.requestDeposit(poolId, scId, MAX_REQUEST_AMOUNT_USDC, investor, USDC);
        shareClass.approveDeposits(poolId, scId, MAX_REQUEST_AMOUNT_USDC, USDC, oracleMock);
        shareClass.issueShares(poolId, scId, USDC, navPerShareDeposit);
        shareClass.claimDeposit(poolId, scId, investor, USDC);

        assertEq(totalIssuance(scId), shares);
        assertEq(shareClass.epochId(poolId), 2);
        _assertDepositRequestEq(scId, USDC, investor, UserOrder(0, 2));
        _assertEpochAmountsEq(
            scId,
            USDC,
            1,
            EpochAmounts(
                MAX_REQUEST_AMOUNT_USDC, MAX_REQUEST_AMOUNT_USDC, usdcToPool(MAX_REQUEST_AMOUNT_USDC), shares, 0, 0, 0
            )
        );

        // Step 2a: Deposit + redeem at same
        _resetTransientEpochIncrement();
        shareClass.requestDeposit(poolId, scId, depositRequest, investor, USDC);
        shareClass.requestRedeem(poolId, scId, redeemRequest, investor, USDC);
        _assertDepositRequestEq(scId, USDC, investor, UserOrder(depositRequest, epochId));
        _assertRedeemRequestEq(scId, USDC, investor, UserOrder(redeemRequest, epochId));

        // Step 2b: Approve deposits
        epochAmounts.depositPending = depositRequest;
        epochAmounts.depositApproved = depositApproval;
        shareClass.approveDeposits(poolId, scId, depositApproval, USDC, oracleMock);
        epochAmounts.depositPool = usdcToPool(depositApproval);
        _assertEpochAmountsEq(scId, USDC, epochId, epochAmounts);

        // Step 2c: Approve redeems
        epochAmounts.redeemPending = redeemRequest;
        epochAmounts.redeemApproved = redeemApproval;
        shareClass.approveRedeems(poolId, scId, redeemApproval, USDC);
        _assertDepositRequestEq(scId, USDC, investor, UserOrder(depositRequest, epochId));
        _assertRedeemRequestEq(scId, USDC, investor, UserOrder(redeemRequest, epochId));
        _assertEpochAmountsEq(scId, USDC, epochId, epochAmounts);

        // Step 2d: Issue shares
        shareClass.issueShares(poolId, scId, USDC, navPerShareDeposit);
        epochAmounts.depositShares = navPerShareDeposit.reciprocalMulUint128(usdcToPool(depositRequest));
        shares += epochAmounts.depositShares;
        assertEq(totalIssuance(scId), shares);
        _assertEpochAmountsEq(scId, USDC, epochId, epochAmounts);

        // Step 2e: Revoke shares
        shareClass.revokeShares(poolId, scId, USDC, navPerShareRedeem, oracleMock);
        shares -= epochAmounts.redeemApproved;
        (uint128 issuance, D18 navPerShare) = shareClass.metrics(scId);
        assertEq(issuance, shares);
        // @dev navPerShare should be 0 since we are using updateShareClass(..) to set it
        assertEq(navPerShare.inner(), 0);
        epochAmounts.redeemAssets = poolToUsdc(navPerShareRedeem.mulUint128(redeemApproval));
        _assertEpochAmountsEq(scId, USDC, epochId, epochAmounts);

        // Step 2f: Claim deposit and redeem
        epochId += 1;
        (, uint128 claimDepositAssetPaymentAmount,) = shareClass.claimDeposit(poolId, scId, investor, USDC);
        (, uint128 claimRedeemSharePaymentAmount,) = shareClass.claimRedeem(poolId, scId, investor, USDC);
        uint128 pendingDeposit = claimDepositAssetPaymentAmount == 0 ? 0 : depositRequest - epochAmounts.depositApproved;
        _assertDepositRequestEq(scId, USDC, investor, UserOrder(pendingDeposit, epochId));
        uint128 pendingRedeem =
            claimRedeemSharePaymentAmount == 0 ? redeemRequest : redeemRequest - epochAmounts.redeemApproved;
        _assertRedeemRequestEq(scId, USDC, investor, UserOrder(pendingRedeem, epochId));
        _assertEpochAmountsEq(scId, USDC, 2, epochAmounts);
        _assertEpochAmountsEq(scId, USDC, epochId, EpochAmounts(0, 0, 0, 0, 0, 0, 0));
    }
}

///@dev Contains all deposit tests which deal with rounding edge cases
contract MultiShareClassRoundingEdgeCasesDeposit is MultiShareClassBaseTest {
    using MathLib for uint128;

    bytes32 constant INVESTOR_A = bytes32("investorA");
    bytes32 constant INVESTOR_B = bytes32("investorB");
    bytes32 constant INVESTOR_C = bytes32("investorC");

    function _approveAllDepositsAndIssue(uint128 expectedShareIssuance, D18 navPerShare) private {
        shareClass.approveDeposits(poolId, scId, MAX_REQUEST_AMOUNT_USDC, USDC, oracleMock);
        shareClass.issueShares(poolId, scId, USDC, navPerShare);
        assertEq(totalIssuance(scId), expectedShareIssuance, "Mismatch in expected shares");
    }

    /// @dev Investors cannot claim the single issued share atom (one of smallest denomination of share)
    function testClaimDepositSingleShareAtom() public notThisContract(poolRegistryAddress) {
        uint128 approvedAssetAmount = DENO_USDC;
        uint128 issuedShares = 1;
        D18 navPerShare = d18(usdcToPool(approvedAssetAmount), issuedShares);

        shareClass.requestDeposit(poolId, scId, 1, INVESTOR_A, USDC);
        shareClass.requestDeposit(poolId, scId, approvedAssetAmount - 1, INVESTOR_B, USDC);
        _approveAllDepositsAndIssue(issuedShares, navPerShare);

        (uint128 claimedA, uint128 paymentA, uint128 cancelledA) =
            shareClass.claimDeposit(poolId, scId, INVESTOR_A, USDC);
        (uint128 claimedB, uint128 paymentB, uint128 cancelledB) =
            shareClass.claimDeposit(poolId, scId, INVESTOR_B, USDC);

        assertEq(claimedA, claimedB, "Claimed shares should be equal");
        assertEq(claimedA + claimedB + 1, issuedShares, "System should have 1 share class token atom surplus");
        assertEq(paymentA + paymentB, 0, "Payment should be zero since neither investor could claim single share atom");
        assertEq(cancelledA + cancelledB, 0, "No queued cancellation");
        assertEq(shareClass.pendingDeposit(scId, USDC), 0, "Pending deposit should be zero");

        _assertDepositRequestEq(scId, USDC, INVESTOR_A, UserOrder(1, 2));
        _assertDepositRequestEq(scId, USDC, INVESTOR_B, UserOrder(approvedAssetAmount - 1, 2));
    }

    /// @dev Investors can claim 50% rounded down of an uneven number of shares => 1 share atom surplus in system
    function testClaimDepositEvenInvestorsUnevenClaimable() public notThisContract(poolRegistryAddress) {
        uint128 approvedAssetAmount = 100 * DENO_USDC;
        uint128 issuedShares = 11;
        D18 navPerShare = d18(usdcToPool(approvedAssetAmount), issuedShares);

        shareClass.requestDeposit(poolId, scId, 49 * approvedAssetAmount / 100, INVESTOR_A, USDC);
        shareClass.requestDeposit(poolId, scId, 51 * approvedAssetAmount / 100, INVESTOR_B, USDC);
        _approveAllDepositsAndIssue(issuedShares, navPerShare);

        (uint128 claimedA, uint128 paymentA, uint128 cancelledA) =
            shareClass.claimDeposit(poolId, scId, INVESTOR_A, USDC);
        (uint128 claimedB, uint128 paymentB, uint128 cancelledB) =
            shareClass.claimDeposit(poolId, scId, INVESTOR_B, USDC);

        assertEq(claimedA, claimedB, "Claimed shares should be equal");
        assertEq(claimedA + claimedB + 1, issuedShares, "System should have 1 share class token atom surplus");
        assert(paymentA != paymentB);
        assertEq(cancelledA + cancelledB, 0, "No queued cancellation");
    }

    /// @dev Investors can claim 1/3 of an even number of shares => 1 share atom surplus in system
    function testClaimDepositUnevenInvestorsEvenClaimable() public notThisContract(poolRegistryAddress) {
        uint128 approvedAssetAmount = 100 * DENO_USDC;
        uint128 issuedShares = 10;
        D18 navPerShare = d18(usdcToPool(approvedAssetAmount), issuedShares);

        shareClass.requestDeposit(poolId, scId, 30 * approvedAssetAmount / 100, INVESTOR_A, USDC);
        shareClass.requestDeposit(poolId, scId, 31 * approvedAssetAmount / 100, INVESTOR_B, USDC);
        shareClass.requestDeposit(poolId, scId, 39 * approvedAssetAmount / 100, INVESTOR_C, USDC);
        _approveAllDepositsAndIssue(issuedShares, navPerShare);

        (uint128 claimedA, uint128 paymentA, uint128 cancelledA) =
            shareClass.claimDeposit(poolId, scId, INVESTOR_A, USDC);
        (uint128 claimedB, uint128 paymentB, uint128 cancelledB) =
            shareClass.claimDeposit(poolId, scId, INVESTOR_B, USDC);
        (uint128 claimedC, uint128 paymentC, uint128 cancelledC) =
            shareClass.claimDeposit(poolId, scId, INVESTOR_C, USDC);

        assertEq(claimedA, claimedB, "Claimed shares should be equal");
        assertEq(claimedB, claimedC, "Claimed shares should be equal");
        assertEq(
            claimedA + claimedB + claimedC + 1, issuedShares, "System should have 1 share class token atom surplus"
        );
        assert(paymentA != paymentB && paymentB != paymentC && paymentC != paymentA);
        assertEq(cancelledA + cancelledB + cancelledC, 0, "No queued cancellation");
    }
}

///@dev Contains all deposit tests which deal with rounding edge cases
contract MultiShareClassRoundingEdgeCasesRedeem is MultiShareClassBaseTest {
    using MathLib for uint128;
    using MathLib for uint256;

    bytes32 constant INVESTOR_A = bytes32("investorA");
    bytes32 constant INVESTOR_B = bytes32("investorB");
    bytes32 constant INVESTOR_C = bytes32("investorC");
    uint128 TOTAL_ISSUANCE = 1000 * DENO_POOL;

    function setUp() public override {
        MultiShareClassBaseTest.setUp();

        // Mock total issuance such that we can redeem
        vm.store(
            address(shareClass),
            keccak256(abi.encode(scId, uint256(STORAGE_INDEX_METRICS))),
            bytes32(uint256(TOTAL_ISSUANCE))
        );
    }

    function _approveAllRedeemsAndRevoke(uint128 approvedShareAmount, uint128 expectedAssetPayout, D18 navPerShare)
        private
    {
        shareClass.approveRedeems(poolId, scId, approvedShareAmount, USDC);
        (uint128 assetPayout,) = shareClass.revokeShares(poolId, scId, USDC, navPerShare, oracleMock);
        assertEq(totalIssuance(scId), TOTAL_ISSUANCE - approvedShareAmount, "Mismatch in expected shares");
        assertEq(shareClass.pendingRedeem(scId, USDC), 0, "Pending redeem should have decreased");
        assertEq(assetPayout, expectedAssetPayout, "Mismatch in expected asset payout");
    }

    /// @dev Investors cannot claim anything despite non-zero pending amounts
    function testClaimRedeemSingleAssetAtom() public notThisContract(poolRegistryAddress) {
        uint128 approvedShareAmount = DENO_POOL / DENO_USDC;
        uint128 assetPayout = 1;
        uint128 poolPayout = usdcToPool(assetPayout);
        D18 navPerShare = d18(poolPayout, approvedShareAmount); // = 1e18

        shareClass.requestRedeem(poolId, scId, 1, INVESTOR_A, USDC);
        shareClass.requestRedeem(poolId, scId, approvedShareAmount - 1, INVESTOR_B, USDC);
        _approveAllRedeemsAndRevoke(approvedShareAmount, assetPayout, navPerShare);

        (uint128 claimedA, uint128 paymentA,) = shareClass.claimRedeem(poolId, scId, INVESTOR_A, USDC);
        (uint128 claimedB, uint128 paymentB,) = shareClass.claimRedeem(poolId, scId, INVESTOR_B, USDC);

        assertEq(claimedA, claimedB, "Both investors should have claimed same amount");
        assertEq(claimedA + claimedB, 0, "Claimed amount should be zero for both investors");
        assertEq(paymentA + paymentB, 0, "Payment should be zero since neither investor could claim anything");
        assertEq(shareClass.pendingRedeem(scId, USDC), 0, "Pending redeem should be zero");

        _assertRedeemRequestEq(scId, USDC, INVESTOR_A, UserOrder(1, 2));
        _assertRedeemRequestEq(scId, USDC, INVESTOR_B, UserOrder(approvedShareAmount - 1, 2));
    }

    /// @dev Investors can claim 50% rounded down of an uneven number of asset amount => 1 asset amount surplus in
    /// system
    function testClaimRedeemEvenInvestorsUnevenClaimable() public notThisContract(poolRegistryAddress) {
        uint128 approvedShareAmount = DENO_POOL / DENO_USDC;
        uint128 assetPayout = 11;
        uint128 poolPayout = usdcToPool(assetPayout);
        D18 navPerShare = d18(poolPayout, approvedShareAmount);

        shareClass.requestRedeem(poolId, scId, 49 * approvedShareAmount / 100, INVESTOR_A, USDC);
        shareClass.requestRedeem(poolId, scId, 51 * approvedShareAmount / 100, INVESTOR_B, USDC);
        _approveAllRedeemsAndRevoke(approvedShareAmount, assetPayout, navPerShare);

        (uint128 claimedA, uint128 paymentA, uint128 cancelledA) =
            shareClass.claimRedeem(poolId, scId, INVESTOR_A, USDC);
        (uint128 claimedB, uint128 paymentB, uint128 cancelledB) =
            shareClass.claimRedeem(poolId, scId, INVESTOR_B, USDC);

        assertEq(claimedA, claimedB, "Claimed asset amount should be equal");
        assertEq(claimedA + claimedB + 1, assetPayout, "System should have 1 asset amount atom surplus");
        assert(paymentA != paymentB);
        assertEq(shareClass.pendingRedeem(scId, USDC), 0, "Pending redeem should not have reset");
        assertEq(cancelledA + cancelledB, 0, "No queued cancellation");

        _assertRedeemRequestEq(scId, USDC, INVESTOR_A, UserOrder(0, 2));
        _assertRedeemRequestEq(scId, USDC, INVESTOR_B, UserOrder(0, 2));
    }

    /// @dev Investors can claim 50% rounded down of an uneven number of asset amount => 1 asset amount surplus in
    /// system
    function testClaimRedeemUnevenInvestorsEvenClaimable() public notThisContract(poolRegistryAddress) {
        uint128 approvedShareAmount = DENO_POOL / DENO_USDC;
        uint128 assetPayout = 10;
        uint128 poolPayout = usdcToPool(assetPayout);
        D18 navPerShare = d18(poolPayout, approvedShareAmount);

        shareClass.requestRedeem(poolId, scId, 30 * approvedShareAmount / 100, INVESTOR_A, USDC);
        shareClass.requestRedeem(poolId, scId, 31 * approvedShareAmount / 100, INVESTOR_B, USDC);
        shareClass.requestRedeem(poolId, scId, 39 * approvedShareAmount / 100, INVESTOR_C, USDC);
        _approveAllRedeemsAndRevoke(approvedShareAmount, assetPayout, navPerShare);

        (uint128 claimedA, uint128 paymentA, uint128 cancelledA) =
            shareClass.claimRedeem(poolId, scId, INVESTOR_A, USDC);
        (uint128 claimedB, uint128 paymentB, uint128 cancelledB) =
            shareClass.claimRedeem(poolId, scId, INVESTOR_B, USDC);
        (uint128 claimedC, uint128 paymentC, uint128 cancelledC) =
            shareClass.claimRedeem(poolId, scId, INVESTOR_C, USDC);

        assertEq(claimedA, claimedB, "Claimed asset amount should be equal");
        assertEq(claimedB, claimedC, "Claimed asset amount should be equal");
        assertEq(claimedA + claimedB + claimedC + 1, assetPayout, "System should have 1 asset amount atom surplus");
        assert(paymentA != paymentB && paymentB != paymentC && paymentC != paymentA);
        assertEq(shareClass.pendingRedeem(scId, USDC), 0, "Pending redeem should not have reset");
        assertEq(cancelledA + cancelledB + cancelledC, 0, "No queued cancellation");

        _assertRedeemRequestEq(scId, USDC, INVESTOR_A, UserOrder(0, 2));
        _assertRedeemRequestEq(scId, USDC, INVESTOR_B, UserOrder(0, 2));
        _assertRedeemRequestEq(scId, USDC, INVESTOR_C, UserOrder(0, 2));
    }
}

///@dev Contains all tests which are expected to revert
contract MultiShareClassRevertsTest is MultiShareClassBaseTest {
    using MathLib for uint128;

    ShareClassId wrongShareClassId = ShareClassId.wrap(bytes16((uint128(POOL_ID) << 64) + 42));
    address unauthorized = makeAddr("unauthorizedAddress");

    function testFile(bytes32 what) public {
        vm.assume(what != "poolRegistry");
        vm.expectRevert(abi.encodeWithSelector(IMultiShareClass.UnrecognizedFileParam.selector));
        shareClass.file(what, address(0));
    }

    function testRequestDepositWrongShareClassId() public {
        vm.expectRevert(abi.encodeWithSelector(IShareClassManager.ShareClassNotFound.selector));
        shareClass.requestDeposit(poolId, wrongShareClassId, 1, investor, USDC);

        vm.expectRevert(IAuth.NotAuthorized.selector);
        vm.prank(unauthorized);
        shareClass.requestDeposit(poolId, wrongShareClassId, 1, investor, USDC);
    }

    function testCancelRequestDepositWrongShareClassId() public {
        vm.expectRevert(abi.encodeWithSelector(IShareClassManager.ShareClassNotFound.selector));
        shareClass.cancelDepositRequest(poolId, wrongShareClassId, investor, USDC);

        vm.expectRevert(IAuth.NotAuthorized.selector);
        vm.prank(unauthorized);
        shareClass.cancelDepositRequest(poolId, wrongShareClassId, investor, USDC);
    }

    function testRequestRedeemWrongShareClassId() public {
        vm.expectRevert(abi.encodeWithSelector(IShareClassManager.ShareClassNotFound.selector));
        shareClass.requestRedeem(poolId, wrongShareClassId, 1, investor, USDC);

        vm.expectRevert(IAuth.NotAuthorized.selector);
        vm.prank(unauthorized);
        shareClass.requestRedeem(poolId, wrongShareClassId, 1, investor, USDC);
    }

    function testCancelRedeemRequestWrongShareClassId() public {
        vm.expectRevert(abi.encodeWithSelector(IShareClassManager.ShareClassNotFound.selector));
        shareClass.cancelRedeemRequest(poolId, wrongShareClassId, investor, USDC);

        vm.expectRevert(IAuth.NotAuthorized.selector);
        vm.prank(unauthorized);
        shareClass.cancelRedeemRequest(poolId, wrongShareClassId, investor, USDC);
    }

    function testApproveDepositsWrongShareClassId() public {
        vm.expectRevert(abi.encodeWithSelector(IShareClassManager.ShareClassNotFound.selector));
        shareClass.approveDeposits(poolId, wrongShareClassId, 1, USDC, IERC7726(address(this)));

        vm.expectRevert(IAuth.NotAuthorized.selector);
        vm.prank(unauthorized);
        shareClass.approveDeposits(poolId, wrongShareClassId, 1, USDC, IERC7726(address(this)));
    }

    function testApproveRedeemsWrongShareClassId() public {
        vm.expectRevert(abi.encodeWithSelector(IShareClassManager.ShareClassNotFound.selector));
        shareClass.approveRedeems(poolId, wrongShareClassId, 1, USDC);

        vm.expectRevert(IAuth.NotAuthorized.selector);
        vm.prank(unauthorized);
        shareClass.approveRedeems(poolId, wrongShareClassId, 1, USDC);
    }

    function testIssueSharesWrongShareClassId() public {
        // Mock latestDepositApproval to epoch 1
        vm.store(
            address(shareClass),
            keccak256(abi.encode(USDC, keccak256(abi.encode(wrongShareClassId, uint256(STORAGE_INDEX_EPOCH_POINTERS))))),
            bytes32(
                (uint256(1)) // latestDepositApproval
                    | (uint256(0) << 32) // latestRedeemApproval
                    | (uint256(0) << 64) // latestIssuance
                    | (uint256(0) << 96) // latestRevocation
            )
        );

        vm.expectRevert(abi.encodeWithSelector(IShareClassManager.ShareClassNotFound.selector));
        shareClass.issueShares(poolId, wrongShareClassId, USDC, d18(1));

        vm.expectRevert(IAuth.NotAuthorized.selector);
        vm.prank(unauthorized);
        shareClass.issueShares(poolId, wrongShareClassId, USDC, d18(1));
    }

    function testIssueSharesUntilEpochWrongShareClassId() public {
        vm.expectRevert(abi.encodeWithSelector(IShareClassManager.ShareClassNotFound.selector));
        shareClass.issueSharesUntilEpoch(poolId, wrongShareClassId, USDC, d18(1), 0);

        vm.expectRevert(IAuth.NotAuthorized.selector);
        vm.prank(unauthorized);
        shareClass.issueSharesUntilEpoch(poolId, wrongShareClassId, USDC, d18(1), 0);
    }

    function testRevokeSharesWrongShareClassId() public {
        // Mock latestRedeemApproval to epoch 1
        vm.store(
            address(shareClass),
            keccak256(abi.encode(USDC, keccak256(abi.encode(wrongShareClassId, STORAGE_INDEX_EPOCH_POINTERS)))),
            bytes32(
                (uint256(0)) // latestDepositApproval
                    | (uint256(1) << 32) // latestRedeemApproval
                    | (uint256(0) << 64) // latestIssuance
                    | (uint256(0) << 96) // latestRevocation
            )
        );

        vm.expectRevert(abi.encodeWithSelector(IShareClassManager.ShareClassNotFound.selector));
        shareClass.revokeShares(poolId, wrongShareClassId, USDC, d18(1), oracleMock);

        vm.expectRevert(IAuth.NotAuthorized.selector);
        vm.prank(unauthorized);
        shareClass.revokeShares(poolId, wrongShareClassId, USDC, d18(1), oracleMock);
    }

    function testRevokeSharesUntilEpochWrongShareClassId() public {
        vm.expectRevert(abi.encodeWithSelector(IShareClassManager.ShareClassNotFound.selector));
        shareClass.revokeSharesUntilEpoch(poolId, wrongShareClassId, USDC, d18(1), oracleMock, 0);

        vm.expectRevert(IAuth.NotAuthorized.selector);
        vm.prank(unauthorized);
        shareClass.revokeSharesUntilEpoch(poolId, wrongShareClassId, USDC, d18(1), oracleMock, 0);
    }

    function testClaimDepositWrongShareClassId() public {
        vm.expectRevert(abi.encodeWithSelector(IShareClassManager.ShareClassNotFound.selector));
        shareClass.claimDeposit(poolId, wrongShareClassId, investor, USDC);
    }

    function testClaimDepositUntilEpochWrongShareClassId() public {
        vm.expectRevert(abi.encodeWithSelector(IShareClassManager.ShareClassNotFound.selector));
        shareClass.claimDepositUntilEpoch(poolId, wrongShareClassId, investor, USDC, 0);
    }

    function testClaimRedeemWrongShareClassId() public {
        vm.expectRevert(abi.encodeWithSelector(IShareClassManager.ShareClassNotFound.selector));
        shareClass.claimRedeem(poolId, wrongShareClassId, investor, USDC);
    }

    function testClaimRedeemUntilEpochWrongShareClassId() public {
        vm.expectRevert(abi.encodeWithSelector(IShareClassManager.ShareClassNotFound.selector));
        shareClass.claimRedeemUntilEpoch(poolId, wrongShareClassId, investor, USDC, 0);
    }

    function testUpdateShareClassWrongShareClassId() public {
        vm.expectRevert(abi.encodeWithSelector(IShareClassManager.ShareClassNotFound.selector));
        shareClass.updateShareClass(poolId, wrongShareClassId, d18(1), "");
    }

    function testUpdateMetadataWrongShareClassId() public {
        vm.expectRevert(abi.encodeWithSelector(IShareClassManager.ShareClassNotFound.selector));
        shareClass.updateMetadata(poolId, wrongShareClassId, "", "", SC_SALT, bytes(""));
    }

    function testIncreaseIssuanceWrongShareClassId() public {
        vm.expectRevert(abi.encodeWithSelector(IShareClassManager.ShareClassNotFound.selector));
        shareClass.increaseShareClassIssuance(poolId, wrongShareClassId, d18(0), 0);
    }

    function testDecreaseIssuanceWrongShareClassId() public {
        vm.expectRevert(abi.encodeWithSelector(IShareClassManager.ShareClassNotFound.selector));
        shareClass.decreaseShareClassIssuance(poolId, wrongShareClassId, d18(0), 0);
    }

    function testDecreaseOverFlow() public {
        vm.expectRevert(abi.encodeWithSelector(IShareClassManager.DecreaseMoreThanIssued.selector));
        shareClass.decreaseShareClassIssuance(poolId, scId, d18(0), 1);
    }

    function testIssueSharesBeforeApproval() public {
        vm.expectRevert(abi.encodeWithSelector(IMultiShareClass.ApprovalRequired.selector));
        shareClass.issueShares(poolId, scId, USDC, d18(1));
    }

    function testRevokeSharesBeforeApproval() public {
        vm.expectRevert(abi.encodeWithSelector(IMultiShareClass.ApprovalRequired.selector));
        shareClass.revokeShares(poolId, scId, USDC, d18(1), oracleMock);
    }

    function testIssueSharesUntilEpochNotFound() public {
        vm.expectRevert(abi.encodeWithSelector(IShareClassManager.EpochNotFound.selector));
        shareClass.issueSharesUntilEpoch(poolId, scId, USDC, d18(1), 2);
    }

    function testRevokeSharesUntilEpochNotFound() public {
        vm.expectRevert(abi.encodeWithSelector(IShareClassManager.EpochNotFound.selector));
        shareClass.revokeSharesUntilEpoch(poolId, scId, USDC, d18(1), oracleMock, 2);
    }

    function testClaimDepositUntilEpochNotFound() public {
        vm.expectRevert(abi.encodeWithSelector(IShareClassManager.EpochNotFound.selector));
        shareClass.claimDepositUntilEpoch(poolId, scId, investor, USDC, 2);
    }

    function testClaimRedeemUntilEpochNotFound() public {
        vm.expectRevert(abi.encodeWithSelector(IShareClassManager.EpochNotFound.selector));
        shareClass.claimRedeemUntilEpoch(poolId, scId, investor, USDC, 2);
    }

<<<<<<< HEAD
    function testRequestDepositRequiresClaim() public {
=======
    function testUpdateShareClassUnsupported() public {
        vm.expectRevert(bytes("unsupported"));
        shareClass.updateShareClassNav(poolId, scId);
    }

    function testUpdateUnsupported() public {
        vm.expectRevert(bytes("unsupported"));
        shareClass.update(poolId, bytes(""));
    }

    function testRequestDepositCancellationQueued() public {
>>>>>>> 4da9ab04
        shareClass.requestDeposit(poolId, scId, 1, investor, USDC);
        shareClass.approveDeposits(poolId, scId, 1, USDC, oracleMock);
        shareClass.cancelDepositRequest(poolId, scId, investor, USDC);

        vm.expectRevert(abi.encodeWithSelector(IShareClassManager.CancellationQueued.selector));
        shareClass.requestDeposit(poolId, scId, 1, investor, USDC);
    }

    function testRequestRedeemCancellationQueued() public {
        shareClass.requestRedeem(poolId, scId, 1, investor, USDC);
        shareClass.approveRedeems(poolId, scId, 1, USDC);
        shareClass.cancelRedeemRequest(poolId, scId, investor, USDC);

        vm.expectRevert(abi.encodeWithSelector(IShareClassManager.CancellationQueued.selector));
        shareClass.requestRedeem(poolId, scId, 1, investor, USDC);
    }

    function testApproveDepositsAlreadyApproved() public {
        shareClass.requestDeposit(poolId, scId, 1, investor, USDC);
        shareClass.approveDeposits(poolId, scId, 1, USDC, oracleMock);

        vm.expectRevert(IMultiShareClass.AlreadyApproved.selector);
        shareClass.approveDeposits(poolId, scId, 1, USDC, oracleMock);
    }

    function testApproveRedeemsAlreadyApproved() public {
        shareClass.requestRedeem(poolId, scId, 1, investor, USDC);
        shareClass.approveRedeems(poolId, scId, 1, USDC);

        vm.expectRevert(IMultiShareClass.AlreadyApproved.selector);
        shareClass.approveRedeems(poolId, scId, 1, USDC);
    }

    function testApproveDepositsZeroApproval() public {
        vm.expectRevert(IMultiShareClass.ZeroApprovalAmount.selector);
        shareClass.approveDeposits(poolId, scId, 0, USDC, oracleMock);
    }

    function testApproveDepositsZeroPending() public {
        vm.expectRevert(IMultiShareClass.ZeroApprovalAmount.selector);
        shareClass.approveDeposits(poolId, scId, 1, USDC, oracleMock);
    }

    function testApproveRedeemsZeroApproval() public {
        vm.expectRevert(IMultiShareClass.ZeroApprovalAmount.selector);
        shareClass.approveRedeems(poolId, scId, 0, USDC);
    }

    function testApproveRedeemsZeroPending() public {
        vm.expectRevert(IMultiShareClass.ZeroApprovalAmount.selector);
        shareClass.approveRedeems(poolId, scId, 1, USDC);
    }

    function testAddShareClassInvalidNameEmpty() public {
        vm.expectRevert(IMultiShareClass.InvalidMetadataName.selector);
        shareClass.addShareClass(PoolId.wrap(POOL_ID + 1), "", SC_SYMBOL, SC_SALT, bytes(""));
    }

    function testAddShareClassInvalidNameExcess() public {
        vm.expectRevert(IMultiShareClass.InvalidMetadataName.selector);
        shareClass.addShareClass(PoolId.wrap(POOL_ID + 1), string(new bytes(129)), SC_SYMBOL, SC_SALT, bytes(""));
    }

    function testAddShareClassInvalidSymbolEmpty() public {
        vm.expectRevert(IMultiShareClass.InvalidMetadataSymbol.selector);
        shareClass.addShareClass(PoolId.wrap(POOL_ID + 1), SC_NAME, "", SC_SALT, bytes(""));
    }

    function testAddShareClassInvalidSymbolExcess() public {
        vm.expectRevert(IMultiShareClass.InvalidMetadataSymbol.selector);
        shareClass.addShareClass(PoolId.wrap(POOL_ID + 1), SC_NAME, string(new bytes(33)), SC_SALT, bytes(""));
    }

    function testAddShareClassEmptySalt() public {
        vm.expectRevert(IMultiShareClass.InvalidSalt.selector);
        shareClass.addShareClass(PoolId.wrap(POOL_ID + 1), SC_NAME, SC_SYMBOL, bytes32(0), bytes(""));
    }

    function testAddShareClassSaltAlreadyUsed() public {
        vm.expectRevert(IMultiShareClass.AlreadyUsedSalt.selector);
        shareClass.addShareClass(poolId, SC_NAME, SC_SYMBOL, SC_SALT, bytes(""));
    }

    function testUpdateMetadataClassInvalidNameEmpty() public {
        vm.expectRevert(IMultiShareClass.InvalidMetadataName.selector);
        shareClass.updateMetadata(poolId, scId, "", SC_SYMBOL, SC_SALT, bytes(""));
    }

    function testUpdateMetadataClassInvalidNameExcess() public {
        vm.expectRevert(IMultiShareClass.InvalidMetadataName.selector);
        shareClass.updateMetadata(poolId, scId, string(new bytes(129)), SC_SYMBOL, SC_SALT, bytes(""));
    }

    function testUpdateMetadataClassInvalidSymbolEmpty() public {
        vm.expectRevert(IMultiShareClass.InvalidMetadataSymbol.selector);
        shareClass.updateMetadata(poolId, scId, SC_NAME, "", bytes32(0), bytes(""));
    }

    function testUpdateMetadataClassInvalidSymbolExcess() public {
        vm.expectRevert(IMultiShareClass.InvalidMetadataSymbol.selector);
        shareClass.updateMetadata(poolId, scId, SC_NAME, string(new bytes(33)), bytes32(0), bytes(""));
    }

    function testUpdateMetadataInvalidSalt() public {
        vm.expectRevert(IMultiShareClass.InvalidSalt.selector);
        shareClass.updateMetadata(poolId, scId, SC_NAME, SC_SYMBOL, bytes32(0), bytes(""));
    }

    function testUpdateMetadataSaltAlreadyUsed() public {
        shareClass.addShareClass(poolId, SC_NAME, SC_SYMBOL, SC_SECOND_SALT, bytes(""));
        vm.expectRevert(IMultiShareClass.AlreadyUsedSalt.selector);
        shareClass.updateMetadata(poolId, scId, SC_NAME, SC_SYMBOL, SC_SECOND_SALT, bytes(""));
    }
}<|MERGE_RESOLUTION|>--- conflicted
+++ resolved
@@ -329,7 +329,7 @@
 
     function testUpdateShareClass() public {
         vm.expectEmit();
-        emit IShareClassManager.UpdatedShareClass(poolId, scId, 0, d18(2, 1), 0, "SOME_TEST_BYTES");
+        emit IShareClassManager.UpdateShareClass(poolId, scId, 0, d18(2, 1), 0, "SOME_TEST_BYTES");
         shareClass.updateShareClass(poolId, scId, d18(2, 1), "SOME_TEST_BYTES");
     }
 
@@ -340,13 +340,9 @@
         (uint128 totalIssuance,) = shareClass.metrics(scId);
 
         vm.expectEmit();
-<<<<<<< HEAD
-        emit IShareClassManager.IssuedShares(
+        emit IShareClassManager.IssueShares(
             poolId, scId, 1, navPerShare.mulUint128(amount), navPerShare, totalIssuance + amount, amount
         );
-=======
-        emit IShareClassManager.IssueShares(poolId, scId, 1, navPerShare, navPerShare.mulUint128(amount), amount);
->>>>>>> 4da9ab04
         shareClass.increaseShareClassIssuance(poolId, scId, navPerShare, amount);
 
         (uint128 totalIssuance_, D18 navPerShareMetric) = shareClass.metrics(scId);
@@ -364,13 +360,9 @@
         uint128 newIssuance = totalIssuance - amount;
 
         vm.expectEmit();
-<<<<<<< HEAD
-        emit IShareClassManager.RevokedShares(
+        emit IShareClassManager.RevokeShares(
             poolId, scId, 1, navPerShare.mulUint128(newIssuance), navPerShare, newIssuance, amount, 0
         );
-=======
-        emit IShareClassManager.RevokeShares(poolId, scId, 1, navPerShare, 0, amount, 0);
->>>>>>> 4da9ab04
         shareClass.decreaseShareClassIssuance(poolId, scId, navPerShare, amount);
 
         (uint128 totalIssuance_, D18 navPerShareMetric) = shareClass.shareClassPrice(poolId, scId);
@@ -1178,11 +1170,7 @@
             uint128 nav = shareToPoolQuote.mulUint128(totalIssuance_);
 
             vm.expectEmit(true, true, true, true);
-<<<<<<< HEAD
-            emit IShareClassManager.IssuedShares(poolId, scId, i, nav, shareToPoolQuote, totalIssuance_, epochShares);
-=======
-            emit IShareClassManager.IssueShares(poolId, scId, i, shareToPoolQuote, nav, epochShares);
->>>>>>> 4da9ab04
+            emit IShareClassManager.IssueShares(poolId, scId, i, nav, shareToPoolQuote, totalIssuance_, epochShares);
         }
 
         shareClass.issueShares(poolId, scId, USDC, shareToPoolQuote);
@@ -1301,13 +1289,8 @@
             uint128 revokedAssetAmount = poolToUsdc(shareToPoolQuote.mulUint128(approvedRedeem));
 
             vm.expectEmit(true, true, true, true);
-<<<<<<< HEAD
-            emit IShareClassManager.RevokedShares(
+            emit IShareClassManager.RevokeShares(
                 poolId, scId, i, nav, shareToPoolQuote, totalIssuance_, approvedRedeem, revokedAssetAmount
-=======
-            emit IShareClassManager.RevokeShares(
-                poolId, scId, i, shareToPoolQuote, nav, approvedRedeem, revokedAssetAmount
->>>>>>> 4da9ab04
             );
         }
 
@@ -1885,21 +1868,7 @@
         shareClass.claimRedeemUntilEpoch(poolId, scId, investor, USDC, 2);
     }
 
-<<<<<<< HEAD
     function testRequestDepositRequiresClaim() public {
-=======
-    function testUpdateShareClassUnsupported() public {
-        vm.expectRevert(bytes("unsupported"));
-        shareClass.updateShareClassNav(poolId, scId);
-    }
-
-    function testUpdateUnsupported() public {
-        vm.expectRevert(bytes("unsupported"));
-        shareClass.update(poolId, bytes(""));
-    }
-
-    function testRequestDepositCancellationQueued() public {
->>>>>>> 4da9ab04
         shareClass.requestDeposit(poolId, scId, 1, investor, USDC);
         shareClass.approveDeposits(poolId, scId, 1, USDC, oracleMock);
         shareClass.cancelDepositRequest(poolId, scId, investor, USDC);
