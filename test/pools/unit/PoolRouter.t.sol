// SPDX-License-Identifier: BUSL-1.1
pragma solidity ^0.8.28;

import "forge-std/Test.sol";

import {D18} from "src/misc/types/D18.sol";
import {IERC7726} from "src/misc/interfaces/IERC7726.sol";
import {IAuth} from "src/misc/interfaces/IAuth.sol";

import {IGateway} from "src/common/interfaces/IGateway.sol";
import {VaultUpdateKind} from "src/common/libraries/MessageLib.sol";

import {PoolId} from "src/common/types/PoolId.sol";
import {AssetId} from "src/common/types/AssetId.sol";
import {AccountId} from "src/common/types/AccountId.sol";
import {ShareClassId} from "src/common/types/ShareClassId.sol";
import {IPoolRegistry} from "src/pools/interfaces/IPoolRegistry.sol";
import {IHoldings} from "src/pools/interfaces/IHoldings.sol";
import {IAccounting} from "src/pools/interfaces/IAccounting.sol";
import {IAssetRegistry} from "src/pools/interfaces/IAssetRegistry.sol";
import {IShareClassManager} from "src/pools/interfaces/IShareClassManager.sol";
import {IPoolRouter} from "src/pools/interfaces/IPoolRouter.sol";
import {ITransientValuation} from "src/misc/interfaces/ITransientValuation.sol";
import {PoolRouter} from "src/pools/PoolRouter.sol";
import {JournalEntry} from "src/common/types/JournalEntry.sol";

contract TestCommon is Test {
    uint16 constant CHAIN_A = 23;
    PoolId constant POOL_A = PoolId.wrap(1);
    ShareClassId constant SC_A = ShareClassId.wrap(bytes16(uint128(2)));
    AssetId constant ASSET_A = AssetId.wrap(3);
    address constant ADMIN = address(1);

    IPoolRegistry immutable poolRegistry = IPoolRegistry(makeAddr("PoolRegistry"));
    IHoldings immutable holdings = IHoldings(makeAddr("Holdings"));
    IAccounting immutable accounting = IAccounting(makeAddr("Accounting"));
    IAssetRegistry immutable assetRegistry = IAssetRegistry(makeAddr("AssetRegistry"));
    IShareClassManager immutable scm = IShareClassManager(makeAddr("ShareClassManager"));
    IGateway immutable gateway = IGateway(makeAddr("Gateway"));
    ITransientValuation immutable transientValuation = ITransientValuation(makeAddr("TransientValuation"));

    PoolRouter poolRouter = new PoolRouter(poolRegistry, assetRegistry, accounting, holdings, gateway, transientValuation, address(this));

    function setUp() public {
        vm.mockCall(
            address(poolRegistry),
            abi.encodeWithSelector(poolRegistry.isAdmin.selector, POOL_A, ADMIN),
            abi.encode(true)
        );

        vm.mockCall(
            address(accounting), abi.encodeWithSelector(accounting.generateJournalId.selector, POOL_A), abi.encode(1)
        );

        vm.mockCall(
            address(accounting), abi.encodeWithSelector(accounting.unlock.selector, POOL_A, 1), abi.encode(true)
        );

        vm.mockCall(address(gateway), abi.encodeWithSelector(gateway.startBatch.selector), abi.encode());
        vm.mockCall(address(gateway), abi.encodeWithSelector(gateway.endBatch.selector), abi.encode());
        vm.mockCall(address(gateway), abi.encodeWithSelector(gateway.isBatching.selector), abi.encode(true));
    }
}

contract TestMainMethodsChecks is TestCommon {
    function testErrNotAuthotized() public {
        vm.startPrank(makeAddr("noPoolAdmin"));

        vm.expectRevert(IAuth.NotAuthorized.selector);
        poolRouter.registerAsset(AssetId.wrap(0), "", "", 0);

        vm.expectRevert(IAuth.NotAuthorized.selector);
        poolRouter.depositRequest(PoolId.wrap(0), ShareClassId.wrap(0), bytes32(0), AssetId.wrap(0), 0);

        vm.expectRevert(IAuth.NotAuthorized.selector);
        poolRouter.redeemRequest(PoolId.wrap(0), ShareClassId.wrap(0), bytes32(0), AssetId.wrap(0), 0);

        vm.expectRevert(IAuth.NotAuthorized.selector);
        poolRouter.cancelDepositRequest(PoolId.wrap(0), ShareClassId.wrap(0), bytes32(0), AssetId.wrap(0));

        vm.expectRevert(IAuth.NotAuthorized.selector);
        poolRouter.cancelRedeemRequest(PoolId.wrap(0), ShareClassId.wrap(0), bytes32(0), AssetId.wrap(0));

        JournalEntry[] memory entries = new JournalEntry[](0);
        vm.expectRevert(IAuth.NotAuthorized.selector);
        poolRouter.updateHoldingAmount(PoolId.wrap(0), ShareClassId.wrap(0), AssetId.wrap(0), 0, D18.wrap(1), false, entries, entries);

        vm.expectRevert(IAuth.NotAuthorized.selector);
        poolRouter.updateJournal(PoolId.wrap(0), entries, entries);

        vm.stopPrank();
    }

    function testErrPoolLocked() public {
        vm.expectRevert(IPoolRouter.PoolLocked.selector);
        poolRouter.notifyPool(0);

        vm.expectRevert(IPoolRouter.PoolLocked.selector);
        poolRouter.notifyShareClass(0, ShareClassId.wrap(0), bytes32(""));

        vm.expectRevert(IPoolRouter.PoolLocked.selector);
        poolRouter.setPoolMetadata(bytes(""));

        vm.expectRevert(IPoolRouter.PoolLocked.selector);
        poolRouter.allowPoolAdmin(address(0), false);

        vm.expectRevert(IPoolRouter.PoolLocked.selector);
        poolRouter.addShareClass("", "", bytes32(0), bytes(""));

        vm.expectRevert(IPoolRouter.PoolLocked.selector);
        poolRouter.approveDeposits(ShareClassId.wrap(0), AssetId.wrap(0), 0, IERC7726(address(0)));

        vm.expectRevert(IPoolRouter.PoolLocked.selector);
        poolRouter.approveRedeems(ShareClassId.wrap(0), AssetId.wrap(0), 0);

        vm.expectRevert(IPoolRouter.PoolLocked.selector);
        poolRouter.issueShares(ShareClassId.wrap(0), AssetId.wrap(0), D18.wrap(0));

        vm.expectRevert(IPoolRouter.PoolLocked.selector);
        poolRouter.revokeShares(ShareClassId.wrap(0), AssetId.wrap(0), D18.wrap(0), IERC7726(address(0)));

        vm.expectRevert(IPoolRouter.PoolLocked.selector);
<<<<<<< HEAD
        poolRouter.createHolding(ShareClassId.wrap(0), AssetId.wrap(0), IERC7726(address(0)), false, 0);
=======
        poolRouter.updateContract(0, ShareClassId.wrap(0), bytes32(0), bytes(""));

        vm.expectRevert(IPoolRouter.PoolLocked.selector);
        poolRouter.updateVault(ShareClassId.wrap(0), AssetId.wrap(0), bytes32(0), bytes32(0), VaultUpdateKind(0));

        vm.expectRevert(IPoolRouter.PoolLocked.selector);
        poolRouter.createHolding(ShareClassId.wrap(0), AssetId.wrap(0), IERC7726(address(0)), 0);
>>>>>>> c16e9c03

        vm.expectRevert(IPoolRouter.PoolLocked.selector);
        poolRouter.increaseHolding(ShareClassId.wrap(0), AssetId.wrap(0), IERC7726(address(0)), 0);

        vm.expectRevert(IPoolRouter.PoolLocked.selector);
        poolRouter.decreaseHolding(ShareClassId.wrap(0), AssetId.wrap(0), IERC7726(address(0)), 0);

        vm.expectRevert(IPoolRouter.PoolLocked.selector);
        poolRouter.updateHolding(ShareClassId.wrap(0), AssetId.wrap(0));

        vm.expectRevert(IPoolRouter.PoolLocked.selector);
        poolRouter.updateHoldingValuation(ShareClassId.wrap(0), AssetId.wrap(0), IERC7726(address(0)));

        vm.expectRevert(IPoolRouter.PoolLocked.selector);
        poolRouter.setHoldingAccountId(ShareClassId.wrap(0), AssetId.wrap(0), AccountId.wrap(0));

        vm.expectRevert(IPoolRouter.PoolLocked.selector);
        poolRouter.createAccount(AccountId.wrap(0), false);

        vm.expectRevert(IPoolRouter.PoolLocked.selector);
        poolRouter.setAccountMetadata(AccountId.wrap(0), bytes(""));

        vm.expectRevert(IPoolRouter.PoolLocked.selector);
        poolRouter.addDebit(AccountId.wrap(0), 0);

        vm.expectRevert(IPoolRouter.PoolLocked.selector);
        poolRouter.addCredit(AccountId.wrap(0), 0);

        vm.stopPrank();
    }
}

contract TestNotifyShareClass is TestCommon {
    function testErrShareClassNotFound() public {
        vm.mockCall(
            address(poolRegistry),
            abi.encodeWithSelector(poolRegistry.shareClassManager.selector, POOL_A),
            abi.encode(scm)
        );

        vm.mockCall(address(scm), abi.encodeWithSelector(scm.exists.selector, POOL_A, SC_A), abi.encode(false));

        bytes[] memory cs = new bytes[](1);
        cs[0] = abi.encodeWithSelector(poolRouter.notifyShareClass.selector, 23, SC_A, bytes32(""));

        vm.prank(ADMIN);
        vm.expectRevert(IShareClassManager.ShareClassNotFound.selector);
        poolRouter.execute(POOL_A, cs);
    }
}

contract TestCreateHolding is TestCommon {
    function testErrAssetNotFound() public {
        vm.mockCall(
            address(assetRegistry),
            abi.encodeWithSelector(assetRegistry.isRegistered.selector, ASSET_A),
            abi.encode(false)
        );

        bytes[] memory cs = new bytes[](1);
        cs[0] = abi.encodeWithSelector(poolRouter.createHolding.selector, SC_A, ASSET_A, IERC7726(address(1)), false, 0);

        vm.prank(ADMIN);
        vm.expectRevert(IAssetRegistry.AssetNotFound.selector);
        poolRouter.execute(POOL_A, cs);
    }
}<|MERGE_RESOLUTION|>--- conflicted
+++ resolved
@@ -39,7 +39,8 @@
     IGateway immutable gateway = IGateway(makeAddr("Gateway"));
     ITransientValuation immutable transientValuation = ITransientValuation(makeAddr("TransientValuation"));
 
-    PoolRouter poolRouter = new PoolRouter(poolRegistry, assetRegistry, accounting, holdings, gateway, transientValuation, address(this));
+    PoolRouter poolRouter =
+        new PoolRouter(poolRegistry, assetRegistry, accounting, holdings, gateway, transientValuation, address(this));
 
     function setUp() public {
         vm.mockCall(
@@ -83,7 +84,9 @@
 
         JournalEntry[] memory entries = new JournalEntry[](0);
         vm.expectRevert(IAuth.NotAuthorized.selector);
-        poolRouter.updateHoldingAmount(PoolId.wrap(0), ShareClassId.wrap(0), AssetId.wrap(0), 0, D18.wrap(1), false, entries, entries);
+        poolRouter.updateHoldingAmount(
+            PoolId.wrap(0), ShareClassId.wrap(0), AssetId.wrap(0), 0, D18.wrap(1), false, entries, entries
+        );
 
         vm.expectRevert(IAuth.NotAuthorized.selector);
         poolRouter.updateJournal(PoolId.wrap(0), entries, entries);
@@ -120,17 +123,13 @@
         poolRouter.revokeShares(ShareClassId.wrap(0), AssetId.wrap(0), D18.wrap(0), IERC7726(address(0)));
 
         vm.expectRevert(IPoolRouter.PoolLocked.selector);
-<<<<<<< HEAD
-        poolRouter.createHolding(ShareClassId.wrap(0), AssetId.wrap(0), IERC7726(address(0)), false, 0);
-=======
         poolRouter.updateContract(0, ShareClassId.wrap(0), bytes32(0), bytes(""));
 
         vm.expectRevert(IPoolRouter.PoolLocked.selector);
         poolRouter.updateVault(ShareClassId.wrap(0), AssetId.wrap(0), bytes32(0), bytes32(0), VaultUpdateKind(0));
 
         vm.expectRevert(IPoolRouter.PoolLocked.selector);
-        poolRouter.createHolding(ShareClassId.wrap(0), AssetId.wrap(0), IERC7726(address(0)), 0);
->>>>>>> c16e9c03
+        poolRouter.createHolding(ShareClassId.wrap(0), AssetId.wrap(0), IERC7726(address(0)), false, 0);
 
         vm.expectRevert(IPoolRouter.PoolLocked.selector);
         poolRouter.increaseHolding(ShareClassId.wrap(0), AssetId.wrap(0), IERC7726(address(0)), 0);
