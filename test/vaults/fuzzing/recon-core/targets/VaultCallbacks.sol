--- conflicted
+++ resolved
@@ -14,31 +14,21 @@
 import {CentrifugeToken} from "src/vaults/token/ShareToken.sol";
 import {RestrictedTransfers} from "src/vaults/token/RestrictedTransfers.sol";
 
-<<<<<<< HEAD
 import {Properties} from "../Properties.sol";
 
-/// @dev Separate the 5 Callbacks that go from Gateway to InvestmentManager
-=======
 /// @dev Separate the 5 Callbacks that go from Gateway to AsyncRequests
->>>>>>> 81d604ac
 /**
  */
 abstract contract VaultCallbacks is BaseTargetFunctions, Properties {
     /// @dev Callback to requestDeposit
     function asyncRequests_fulfillDepositRequest(
         uint128 currencyPayout,
-<<<<<<< HEAD
-        uint128 trancheTokenPayout,
+        uint128 tokenPayout,
         uint128 /*decreaseByAmount*/,
         uint256 investorEntropy
     ) public notGovFuzzing updateGhosts {
         address investor = _getRandomActor(investorEntropy);
 
-=======
-        uint128 tokenPayout,
-        uint128 /*decreaseByAmount*/
-    ) public {
->>>>>>> 81d604ac
         /// === CLAMP `currencyPayout` === ///
         {
             (
@@ -60,11 +50,7 @@
                 /*bool pendingCancelDepositRequest*/
                 ,
                 /*bool pendingCancelRedeemRequest*/
-<<<<<<< HEAD
-            ) = investmentManager.investments(address(vault), investor);
-=======
-            ) = asyncRequests.investments(address(vault), address(actor));
->>>>>>> 81d604ac
+            ) = asyncRequests.investments(address(vault), investor);
 
             /// @audit DANGEROUS TODO: Clamp so we ensure we never give remaining above what was sent, fully trusted
             /// value
@@ -80,13 +66,7 @@
             }
         }
 
-<<<<<<< HEAD
-        investmentManager.fulfillDepositRequest(
-            poolId, trancheId, investor, currencyId, currencyPayout, trancheTokenPayout
-        );
-=======
-        asyncRequests.fulfillDepositRequest(poolId, scId, actor, assetId, currencyPayout, tokenPayout);
->>>>>>> 81d604ac
+        asyncRequests.fulfillDepositRequest(poolId, scId, investor, assetId, currencyPayout, tokenPayout);
 
         // E-2 | Global-1
         sumOfFullfilledDeposits[address(token)] += tokenPayout;
@@ -98,15 +78,10 @@
     }
 
     /// @dev Callback to requestRedeem
-<<<<<<< HEAD
-    function investmentManager_fulfillRedeemRequest(uint128 currencyPayout, uint128 trancheTokenPayout, uint256 investorEntropy) public notGovFuzzing updateGhosts {
-        address investor = _getRandomActor(investorEntropy);
-
-        /// === CLAMP `trancheTokenPayout` === ///
-=======
-    function asyncRequests_fulfillRedeemRequest(uint128 currencyPayout, uint128 tokenPayout) public {
+    function asyncRequests_fulfillRedeemRequest(uint128 currencyPayout, uint128 tokenPayout, uint256 investorEntropy) public notGovFuzzing updateGhosts {
+        address investor = _getRandomActor(investorEntropy);
+
         /// === CLAMP `tokenPayout` === ///
->>>>>>> 81d604ac
         {
             (
                 /*uint128 maxMint*/
@@ -127,11 +102,7 @@
                 /*bool pendingCancelDepositRequest*/
                 ,
                 /*bool pendingCancelRedeemRequest*/
-<<<<<<< HEAD
-            ) = investmentManager.investments(address(vault), investor);
-=======
-            ) = asyncRequests.investments(address(vault), address(actor));
->>>>>>> 81d604ac
+            ) = asyncRequests.investments(address(vault), investor);
 
             /// @audit DANGEROUS TODO: Clamp so we ensure we never give remaining above what was sent, fully trusted
             /// value
@@ -150,23 +121,13 @@
         }
 
         // TODO: Re check
-<<<<<<< HEAD
-        // // TODO: test_invariant_erc7540_10_w_recon
-        MockERC20(_getAsset()).mint(address(escrow), currencyPayout);
-        mintedByCurrencyPayout[_getAsset()] += currencyPayout;
-=======
         // // TODO: test_invariant_asyncVault_10_w_recon
         assetErc20.mint(address(escrow), currencyPayout);
         mintedByCurrencyPayout[address(assetErc20)] += currencyPayout;
->>>>>>> 81d604ac
         // /// @audit We mint payout here which has to be paid by the borrowers
         // // END TODO test_invariant_asyncVault_10_w_recon
 
-<<<<<<< HEAD
-        investmentManager.fulfillRedeemRequest(poolId, trancheId, investor, currencyId, currencyPayout, trancheTokenPayout);
-=======
-        asyncRequests.fulfillRedeemRequest(poolId, scId, actor, assetId, currencyPayout, tokenPayout);
->>>>>>> 81d604ac
+        asyncRequests.fulfillRedeemRequest(poolId, scId, investor, assetId, currencyPayout, tokenPayout);
 
         sumOfClaimedRequests[address(token)] += tokenPayout;
 
@@ -181,13 +142,8 @@
     uint256 totalCurrencyPayout;
 
     /// @dev Callback to `cancelDepositRequest`
-<<<<<<< HEAD
-    /// @dev NOTE: Tranche -> decreaseByAmount is linear!
-    function investmentManager_fulfillCancelDepositRequest(uint128 currencyPayout, uint256 investorEntropy) public notGovFuzzing updateGhosts {
-=======
     /// @dev NOTE: Share -> decreaseByAmount is linear!
-    function asyncRequests_fulfillCancelDepositRequest(uint128 currencyPayout) public {
->>>>>>> 81d604ac
+    function asyncRequests_fulfillCancelDepositRequest(uint128 currencyPayout, uint256 investorEntropy) public notGovFuzzing updateGhosts {
         /// === CLAMP `currencyPayout` === ///
         address investor = _getRandomActor(investorEntropy);
 
@@ -213,11 +169,7 @@
                 /*bool pendingCancelDepositRequest*/
                 ,
                 /*bool pendingCancelRedeemRequest*/
-<<<<<<< HEAD
-            ) = investmentManager.investments(address(vault), investor);
-=======
-            ) = asyncRequests.investments(address(vault), address(actor));
->>>>>>> 81d604ac
+            ) = asyncRequests.investments(address(vault), investor);
 
             /// @audit DANGEROUS TODO: Clamp so we ensure we never give remaining above what was sent, fully trusted
             /// value
@@ -236,40 +188,22 @@
         // Need to cap remainingInvestOrder by the shares?
 
         // TODO: Would they set the order to a higher value?
-<<<<<<< HEAD
-        investmentManager.fulfillCancelDepositRequest(
-            poolId, trancheId, investor, currencyId, currencyPayout, currencyPayout
-        );
+        asyncRequests.fulfillCancelDepositRequest(poolId, scId, investor, assetId, currencyPayout, currencyPayout);
         /// @audit Reduced by: currencyPayout
 
-        cancelDepositCurrencyPayout[_getAsset()] += currencyPayout;
-=======
-        asyncRequests.fulfillCancelDepositRequest(poolId, scId, actor, assetId, currencyPayout, currencyPayout);
-        /// @audit Reduced by: currencyPayout
-
         cancelDepositCurrencyPayout[address(assetErc20)] += currencyPayout;
->>>>>>> 81d604ac
 
         __globals();
     }
 
     /// @dev Callback to `cancelRedeemRequest`
-<<<<<<< HEAD
-    /// @dev NOTE: Tranche -> decreaseByAmount is linear!
-    function investmentManager_fulfillCancelRedeemRequest(uint128 trancheTokenPayout, uint256 investorEntropy) public notGovFuzzing updateGhosts {
+    /// @dev NOTE: Share -> decreaseByAmount is linear!
+    function asyncRequests_fulfillCancelRedeemRequest(uint128 tokenPayout, uint256 investorEntropy) public notGovFuzzing updateGhosts {
         // Require that the actor has done the request
 
-        /// === CLAMP `trancheTokenPayout` === ///
+        /// === CLAMP `tokenPayout` === ///
         address investor = _getRandomActor(investorEntropy);
         require(vault.pendingCancelRedeemRequest(0, investor));
-=======
-    /// @dev NOTE: Share -> decreaseByAmount is linear!
-    function asyncRequests_fulfillCancelRedeemRequest(uint128 tokenPayout) public {
-        // Require that the actor has done the request
-
-        /// === CLAMP `tokenPayout` === ///
-        require(vault.pendingCancelRedeemRequest(0, actor));
->>>>>>> 81d604ac
 
         {
             (
@@ -291,11 +225,7 @@
                 /*bool pendingCancelDepositRequest*/
                 ,
                 /*bool pendingCancelRedeemRequest*/
-<<<<<<< HEAD
-            ) = investmentManager.investments(address(vault), investor);
-=======
-            ) = asyncRequests.investments(address(vault), address(actor));
->>>>>>> 81d604ac
+            ) = asyncRequests.investments(address(vault), investor);
 
             /// @audit DANGEROUS TODO: Clamp so we ensure we never give remaining above what was sent, fully trusted
             /// value
@@ -310,13 +240,8 @@
             }
         }
 
-<<<<<<< HEAD
-        investmentManager.fulfillCancelRedeemRequest(poolId, trancheId, investor, currencyId, trancheTokenPayout);
-        /// @audit trancheTokenPayout
-=======
-        asyncRequests.fulfillCancelRedeemRequest(poolId, scId, actor, assetId, tokenPayout);
+        asyncRequests.fulfillCancelRedeemRequest(poolId, scId, investor, assetId, tokenPayout);
         /// @audit tokenPayout
->>>>>>> 81d604ac
 
         cancelRedeemShareTokenPayout[address(token)] += tokenPayout;
 
@@ -325,21 +250,12 @@
 
     // NOTE: TODO: We should remove this and consider a separate test, if we go by the FSM
     // FSM -> depps
-<<<<<<< HEAD
-    // function investmentManager_triggerRedeemRequest(uint128 trancheTokenAmount) public {
-    //     uint256 balB4 = trancheToken.balanceOf(_getActor());
-
-    //     investmentManager.triggerRedeemRequest(poolId, trancheId, _getActor(), currencyId, trancheTokenAmount);
-
-    //     uint256 balAfter = trancheToken.balanceOf(_getActor());
-=======
     // function asyncRequests_triggerRedeemRequest(uint128 tokenAmount) public {
-    //     uint256 balB4 = token.balanceOf(actor);
-
-    //     asyncRequests.triggerRedeemRequest(poolId, scId, actor, assetId, tokenAmount);
-
-    //     uint256 balAfter = token.balanceOf(actor);
->>>>>>> 81d604ac
+    //     uint256 balB4 = token.balanceOf(_getActor());
+
+    //     asyncRequests.triggerRedeemRequest(poolId, scId, _getActor(), assetId, tokenAmount);
+
+    //     uint256 balAfter = token.balanceOf(_getActor());
 
     //     // E-2 /// @audit TODO: Forcefully moves tokens from user to here only if a transfer happened
     //     sumOfRedeemRequests[(address(token))] += balB4 - balAfter;
