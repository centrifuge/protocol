// SPDX-License-Identifier: BUSL-1.1
pragma solidity 0.8.28;

// Recon Deps
import {BaseTargetFunctions} from "@chimera/BaseTargetFunctions.sol";
import {Properties} from "../Properties.sol";
import {vm} from "@chimera/Hevm.sol";

import {MessageLib} from "src/common/libraries/MessageLib.sol";

// Src Deps | For cycling of values
import {AsyncVault} from "src/vaults/AsyncVault.sol";
import {ERC20} from "src/misc/ERC20.sol";
import {CentrifugeToken} from "src/vaults/token/ShareToken.sol";
import {RestrictedTransfers} from "src/vaults/token/RestrictedTransfers.sol";
import {CastLib} from "src/misc/libraries/CastLib.sol";

// @dev A way to separately code and maintain a mocked implementation of `Gateway`
// Based on
// `Gateway.handle(bytes calldata message)`
/**
 * - deployNewTokenPoolAndShare Core function that deploys a Liquidity Pool
 *     - poolManager_registerAsset
 */
abstract contract GatewayMockFunctions is BaseTargetFunctions, Properties {
    using CastLib for *;
    using MessageLib for *;

    // Deploy new Asset
    // Add Asset to Pool -> Also deploy Share Class

    bool hasDoneADeploy;

    // Pool ID = Pool ID
    // Asset ID
    // Share ID

    // Basically the real complete setup
    function deployNewTokenPoolAndShare(uint8 decimals, uint256 initialMintPerUsers)
        public
        returns (address newToken, address newShareToken, address newVault, uint128 newAssetId)
    {
        // NOTE: TEMPORARY
        require(!hasDoneADeploy); // This bricks the function for this one for Medusa
        // Meaning we only deploy one token, one Pool, one share class

        if (RECON_USE_SINGLE_DEPLOY) {
            hasDoneADeploy = true;
        }

        if (RECON_USE_HARDCODED_DECIMALS) {
            decimals = 18;
        }

        initialMintPerUsers = 1_000_000e18;
        // NOTE END TEMPORARY

        decimals = decimals % RECON_MODULO_DECIMALS;
        /// @audit NOTE: This works because we only deploy once!!

        newToken = addToken(decimals, initialMintPerUsers);
        {
            ASSET_ID_COUNTER += 1;
            newAssetId = poolManager_registerAsset(address(newToken), 0);
        }

        {
            POOL_ID += 1;
            poolManager_addPool(POOL_ID);
        }

        {
            // TODO: QA: Custom Names
            string memory name = "Share";
            string memory symbol = "T1";

            // TODO: Ask if we should customize decimals and permissions here
            newShareToken = poolManager_addShareClass(POOL_ID, SHARE_ID, name, symbol, 18, address(restrictedTransfers));
        }

        newVault = poolManager_deployVault(POOL_ID, SHARE_ID, newAssetId);

        // NOTE: Add to storage! So this will be called by other functions
        // NOTE: This sets the actors
        // We will cycle them through other means
        // NOTE: These are all tightly coupled
        // First step of uncoupling is to simply store all of them as a setting
        // So we can have multi deploys
        // And do parallel checks

        // O(n)
        // Basically switch on new deploy
        // And track all historical

        // O(n*m)
        // Second Step is to store permutations
        // Which means we have to switch on all permutations on all checks

        vault = AsyncVault(newVault);
        assetErc20 = ERC20(newToken);
        token = CentrifugeToken(newShareToken);
        restrictedTransfers = RestrictedTransfers(address(token.hook()));

        scId = SHARE_ID;
        poolId = POOL_ID;
        assetId = newAssetId;

        // NOTE: Iplicit return
    }

    // Create a Asset
    // Add it to All Pools

    // Step 2
    function poolManager_registerAsset(address assetAddress, uint256 erc6909TokenId) public returns (uint128 assetId) {
        assetId = poolManager.registerAsset(assetAddress, erc6909TokenId, DEFAULT_DESTINATION_CHAIN);

        // Only if successful
        assetAddressToAssetId[assetAddress] = assetId;
        assetIdToAssetAddress[assetId] = assetAddress;
    }

    // Step 3
    function poolManager_addPool(uint64 poolId) public {
        poolManager.addPool(poolId);
    }

    // Step 4
    function poolManager_addShareClass(
        uint64 poolId,
        bytes16 scId,
        string memory tokenName,
        string memory tokenSymbol,
        uint8 decimals,
        address hook
    ) public returns (address) {
        address newToken = poolManager.addShareClass(
            poolId, scId, tokenName, tokenSymbol, decimals, keccak256(abi.encodePacked(poolId, scId)), hook
        );

        shareClassTokens.push(newToken);

        return newToken;
    }

    // Step 5
    function poolManager_deployVault(uint64 poolId, bytes16 scId, uint128 assetId) public returns (address) {
        return poolManager.deployVault(poolId, scId, assetId, address(vaultFactory));
    }

    /**
     * NOTE: All of these are implicitly clamped!
     */
    function poolManager_updateMember(uint64 validUntil) public {
        poolManager.updateRestriction(
            poolId, scId, MessageLib.UpdateRestrictionMember(actor.toBytes32(), validUntil).serialize()
        );
    }

    // TODO: Price is capped at u64 to test overflows
<<<<<<< HEAD
    function poolManager_updateTranchePrice(uint64 price, uint64 computedAt) public {
        poolManager.updateTranchePrice(poolId, trancheId, price, computedAt);
        poolManager.updateAssetPrice(poolId, trancheId, assetId, price, computedAt);
=======
    function poolManager_updateSharePrice(uint64 price, uint64 computedAt) public {
        poolManager.updateSharePrice(poolId, scId, assetId, price, computedAt);
>>>>>>> 81d604ac
    }

    function poolManager_updateShareMetadata(string memory tokenName, string memory tokenSymbol) public {
        poolManager.updateShareMetadata(poolId, scId, tokenName, tokenSymbol);
    }

    function poolManager_freeze() public {
        poolManager.updateRestriction(poolId, scId, MessageLib.UpdateRestrictionFreeze(actor.toBytes32()).serialize());
    }

    function poolManager_unfreeze() public {
        poolManager.updateRestriction(poolId, scId, MessageLib.UpdateRestrictionUnfreeze(actor.toBytes32()).serialize());
    }

    // TODO: Rely / Permissions
    // Only after all system is setup
    function root_scheduleRely(address target) public {
        root.scheduleRely(target);
    }

    function root_cancelRely(address target) public {
        root.cancelRely(target);
    }

    function addToken(uint8 decimals, uint256 initialMintPerUsers) public returns (address) {
        ERC20 newToken = new ERC20(decimals % RECON_MODULO_DECIMALS); // NOTE: we revert on <1 and >18

        allTokens.push(newToken);

        // TODO: If you have multi actors add them here
        newToken.mint(actor, initialMintPerUsers);

        return address(newToken);
    }

    function getMoreToken(uint8 tokenIndex, uint256 newTokenAmount) public {
        // Token Id
        ERC20 newToken = allTokens[tokenIndex % allTokens.length];

        // TODO: Consider minting to actors
        newToken.mint(address(this), newTokenAmount);
    }

    // Step 2 = poolManager_registerAsset - GatewayMockFunctions
    // Step 3 = poolManager_addPool - GatewayMockFunctions
    // Step 4 = poolManager_addShareClass - GatewayMockFunctions
    // Step 5 = poolManager_deployVault - GatewayMockFunctions

    // A pool can belong to a share class
    // A Vault can belong to a share class and a currency

    // Step 6 deploy the pool
    function deployVault(uint64 poolId, bytes16 scId, uint128 assetId) public {
        address newVault = poolManager.deployVault(poolId, scId, assetId, address(vaultFactory));
        poolManager.linkVault(poolId, scId, assetId, newVault);

        vaults.push(newVault);
    }

    // Extra 7 - Remove liquidity Pool
    function removeVault(uint64 poolId, bytes16 scId, uint128 assetId) public {
        poolManager.unlinkVault(poolId, scId, assetId, vaults[0]);
    }
}

/// 2 Enter Functions
/// 2 Cancel Functions
/// 4 Callback functions<|MERGE_RESOLUTION|>--- conflicted
+++ resolved
@@ -158,14 +158,9 @@
     }
 
     // TODO: Price is capped at u64 to test overflows
-<<<<<<< HEAD
-    function poolManager_updateTranchePrice(uint64 price, uint64 computedAt) public {
-        poolManager.updateTranchePrice(poolId, trancheId, price, computedAt);
-        poolManager.updateAssetPrice(poolId, trancheId, assetId, price, computedAt);
-=======
     function poolManager_updateSharePrice(uint64 price, uint64 computedAt) public {
-        poolManager.updateSharePrice(poolId, scId, assetId, price, computedAt);
->>>>>>> 81d604ac
+        poolManager.updateSharePrice(poolId, scId, price, computedAt);
+        poolManager.updateAssetPrice(poolId, scId, assetId, price, computedAt);
     }
 
     function poolManager_updateShareMetadata(string memory tokenName, string memory tokenSymbol) public {
