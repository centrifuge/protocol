// SPDX-License-Identifier: BUSL-1.1
pragma solidity 0.8.28;

// Recon Deps
import {BaseTargetFunctions} from "@chimera/BaseTargetFunctions.sol";
import {Properties} from "../Properties.sol";
import {vm} from "@chimera/Hevm.sol";

// Dependencies
import {ERC20} from "src/misc/ERC20.sol";
import {AsyncVault} from "src/vaults/AsyncVault.sol";

// Only for Share
abstract contract PoolManagerFunctions is BaseTargetFunctions, Properties {
    // TODO: Live comparison of TotalSupply of share class token
    // With our current storage value

    // TODO: Clamp / Target specifics
    // TODO: Actors / Randomness
    // TODO: Overflow stuff
<<<<<<< HEAD
    function poolManager_handleTransferTrancheTokens(uint128 amount, uint256 investorEntropy) public updateGhosts asActor {
        address investor = _getRandomActor(investorEntropy);
        poolManager.handleTransferTrancheTokens(poolId, trancheId, investor, amount);

        // TF-12 mint tranche tokens from user, not tracked in escrow
=======
    function poolManager_handleTransferShares(uint128 amount) public {
        poolManager.handleTransferShares(poolId, scId, actor, amount);
        // TF-12 mint share class tokens from user, not tracked in escrow
>>>>>>> 81d604ac

        // Track minting for Global-3
        incomingTransfers[address(token)] += amount;
    }

<<<<<<< HEAD
    function poolManager_transferTrancheTokensToEVM(
        uint32 destinationChainId,
        bytes32 destinationAddress,
        uint128 amount
    ) public updateGhosts asActor {
        uint256 balB4 = trancheToken.balanceOf(_getActor());
=======
    function poolManager_transferSharesToEVM(uint16 destinationChainId, bytes32 destinationAddress, uint128 amount)
        public
    {
        uint256 balB4 = token.balanceOf(actor);
>>>>>>> 81d604ac

        // Clamp
        if (amount > balB4) {
            amount %= uint128(balB4);
        }

        // Exact approval
        token.approve(address(poolManager), amount);

        poolManager.transferShares(poolId, scId, destinationChainId, destinationAddress, amount);
        // TF-11 burns share class tokens from user, not tracked in escrow

        // Track minting for Global-3
        outGoingTransfers[address(token)] += amount;

<<<<<<< HEAD
        uint256 balAfterActor = trancheToken.balanceOf(_getActor());
=======
        uint256 balAfterActor = token.balanceOf(actor);
>>>>>>> 81d604ac

        t(balAfterActor <= balB4, "PM-3-A");
        t(balB4 - balAfterActor == amount, "PM-3-A");
    }
}<|MERGE_RESOLUTION|>--- conflicted
+++ resolved
@@ -18,35 +18,20 @@
     // TODO: Clamp / Target specifics
     // TODO: Actors / Randomness
     // TODO: Overflow stuff
-<<<<<<< HEAD
-    function poolManager_handleTransferTrancheTokens(uint128 amount, uint256 investorEntropy) public updateGhosts asActor {
+    function poolManager_handleTransferShares(uint128 amount, uint256 investorEntropy) public updateGhosts asActor {
         address investor = _getRandomActor(investorEntropy);
-        poolManager.handleTransferTrancheTokens(poolId, trancheId, investor, amount);
+        poolManager.handleTransferShares(poolId, scId, investor, amount);
 
-        // TF-12 mint tranche tokens from user, not tracked in escrow
-=======
-    function poolManager_handleTransferShares(uint128 amount) public {
-        poolManager.handleTransferShares(poolId, scId, actor, amount);
         // TF-12 mint share class tokens from user, not tracked in escrow
->>>>>>> 81d604ac
 
         // Track minting for Global-3
         incomingTransfers[address(token)] += amount;
     }
 
-<<<<<<< HEAD
-    function poolManager_transferTrancheTokensToEVM(
-        uint32 destinationChainId,
-        bytes32 destinationAddress,
-        uint128 amount
-    ) public updateGhosts asActor {
-        uint256 balB4 = trancheToken.balanceOf(_getActor());
-=======
     function poolManager_transferSharesToEVM(uint16 destinationChainId, bytes32 destinationAddress, uint128 amount)
         public
-    {
-        uint256 balB4 = token.balanceOf(actor);
->>>>>>> 81d604ac
+    updateGhosts asActor {
+        uint256 balB4 = token.balanceOf(_getActor());
 
         // Clamp
         if (amount > balB4) {
@@ -62,11 +47,7 @@
         // Track minting for Global-3
         outGoingTransfers[address(token)] += amount;
 
-<<<<<<< HEAD
         uint256 balAfterActor = trancheToken.balanceOf(_getActor());
-=======
-        uint256 balAfterActor = token.balanceOf(actor);
->>>>>>> 81d604ac
 
         t(balAfterActor <= balB4, "PM-3-A");
         t(balB4 - balAfterActor == amount, "PM-3-A");
