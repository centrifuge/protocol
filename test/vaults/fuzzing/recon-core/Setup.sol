// SPDX-License-Identifier: BUSL-1.1
pragma solidity 0.8.28;

import {BaseSetup} from "@chimera/BaseSetup.sol";
import {Escrow} from "src/vaults/Escrow.sol";
import {AsyncRequests} from "src/vaults/AsyncRequests.sol";
import {PoolManager} from "src/vaults/PoolManager.sol";
import {AsyncVault} from "src/vaults/AsyncVault.sol";
import {Root} from "src/common/Root.sol";
import {CentrifugeToken} from "src/vaults/token/ShareToken.sol";

import {AsyncVaultFactory} from "src/vaults/factories/AsyncVaultFactory.sol";
import {TokenFactory} from "src/vaults/factories/TokenFactory.sol";

import {RestrictedTransfers} from "src/hooks/RestrictedTransfers.sol";
import {ERC20} from "src/misc/ERC20.sol";
import {PoolEscrowFactory} from "src/vaults/factories/PoolEscrowFactory.sol";

// Mocks
import {IRoot} from "src/common/interfaces/IRoot.sol";

// Storage
import {SharedStorage} from "./SharedStorage.sol";

abstract contract Setup is BaseSetup, SharedStorage {
    // Dependencies
    AsyncVaultFactory vaultFactory;
    TokenFactory tokenFactory;

    // Handled //
    // TODO(wischli): Remove
    Escrow public escrow; // NOTE: Restriction Manager will query it
    AsyncRequests asyncRequests;
    PoolManager poolManager;
    PoolEscrowFactory poolEscrowFactory;

    // TODO: CYCLE / Make it work for variable values
    AsyncVault vault;
    ERC20 assetErc20;
    CentrifugeToken token;
    address actor = address(this); // TODO: Generalize
    RestrictedTransfers restrictedTransfers;

    bytes16 scId;
    uint64 poolId;
    uint128 assetId;

    // MOCKS
    address centrifugeChain;
    IRoot root;

    // LP request ID is always 0
    uint256 REQUEST_ID = 0;

    // MOCK++
    fallback() external payable {
        // Basically we will receive `root.rely, etc..`
    }

    receive() external payable {}

    function setup() internal virtual override {
        // Put self so we can perform settings
        centrifugeChain = address(this);

        // Dependencies
        tokenFactory = new TokenFactory(address(this), address(this));
        escrow = new Escrow(address(address(this)));
        root = new Root(48 hours, address(this));
        restrictedTransfers = new RestrictedTransfers(address(root), address(this));
        poolEscrowFactory = new PoolEscrowFactory(address(root), address(this));

<<<<<<< HEAD
        asyncRequests = new AsyncRequests(address(root));
        vaultFactory = new AsyncVaultFactory(address(this), address(asyncRequests), poolEscrowFactory);
=======
        root.endorse(address(escrow));

        asyncRequests = new AsyncRequests(address(root), address(escrow), address(this));
        vaultFactory = new AsyncVaultFactory(address(this), address(asyncRequests), address(this));
>>>>>>> b3ebfede

        address[] memory vaultFactories = new address[](1);
        vaultFactories[0] = address(vaultFactory);

<<<<<<< HEAD
        poolManager = new PoolManager(address(tokenFactory), vaultFactories);
=======
        poolManager = new PoolManager(address(escrow), address(tokenFactory), vaultFactories, address(this));
>>>>>>> b3ebfede

        asyncRequests.file("poolManager", address(poolManager));
        asyncRequests.file("poolEscrowProvider", address(poolEscrowFactory));
        asyncRequests.rely(address(poolManager));
        asyncRequests.rely(address(vaultFactory));

        restrictedTransfers.rely(address(poolManager));

        // Setup Escrow Permissions
        escrow.rely(address(asyncRequests));
        escrow.rely(address(poolManager));

        // Permissions on factories
        vaultFactory.rely(address(poolManager));
        tokenFactory.rely(address(poolManager));
        poolEscrowFactory.rely(address(poolManager));

        poolEscrowFactory.file("poolManager", address(poolManager));
        poolEscrowFactory.file("asyncRequests", address(asyncRequests));

        // TODO: Cycling of:
        // Actors and ERC7540 Vaults
    }

    /**
     * GLOBAL GHOST
     */
    mapping(address => Vars) internal _investorsGlobals;

    struct Vars {
        // See IM_1
        uint256 maxDepositPrice;
        uint256 minDepositPrice;
        // See IM_2
        uint256 maxRedeemPrice;
        uint256 minRedeemPrice;
    }

    function __globals() internal {
        (uint256 depositPrice, uint256 redeemPrice) = _getDepositAndRedeemPrice();

        // Conditionally Update max | Always works on zero
        _investorsGlobals[actor].maxDepositPrice = depositPrice > _investorsGlobals[actor].maxDepositPrice
            ? depositPrice
            : _investorsGlobals[actor].maxDepositPrice;
        _investorsGlobals[actor].maxRedeemPrice = redeemPrice > _investorsGlobals[actor].maxRedeemPrice
            ? redeemPrice
            : _investorsGlobals[actor].maxRedeemPrice;

        // Conditionally Update min
        // On zero we have to update anyway
        if (_investorsGlobals[actor].minDepositPrice == 0) {
            _investorsGlobals[actor].minDepositPrice = depositPrice;
        }
        if (_investorsGlobals[actor].minRedeemPrice == 0) {
            _investorsGlobals[actor].minRedeemPrice = redeemPrice;
        }

        // Conditional update after zero
        _investorsGlobals[actor].minDepositPrice = depositPrice < _investorsGlobals[actor].minDepositPrice
            ? depositPrice
            : _investorsGlobals[actor].minDepositPrice;
        _investorsGlobals[actor].minRedeemPrice = redeemPrice < _investorsGlobals[actor].minRedeemPrice
            ? redeemPrice
            : _investorsGlobals[actor].minRedeemPrice;
    }

    function _getDepositAndRedeemPrice() internal view returns (uint256, uint256) {
        (
            /*uint128 maxMint*/
            ,
            /*uint128 maxWithdraw*/
            ,
            uint256 depositPrice,
            uint256 redeemPrice,
            /*uint128 pendingDepositRequest*/
            ,
            /*uint128 pendingRedeemRequest*/
            ,
            /*uint128 claimableCancelDepositRequest*/
            ,
            /*uint128 claimableCancelRedeemRequest*/
            ,
            /*bool pendingCancelDepositRequest*/
            ,
            /*bool pendingCancelRedeemRequest*/
        ) = asyncRequests.investments(address(vault), address(actor));

        return (depositPrice, redeemPrice);
    }
}<|MERGE_RESOLUTION|>--- conflicted
+++ resolved
@@ -70,24 +70,13 @@
         restrictedTransfers = new RestrictedTransfers(address(root), address(this));
         poolEscrowFactory = new PoolEscrowFactory(address(root), address(this));
 
-<<<<<<< HEAD
-        asyncRequests = new AsyncRequests(address(root));
-        vaultFactory = new AsyncVaultFactory(address(this), address(asyncRequests), poolEscrowFactory);
-=======
-        root.endorse(address(escrow));
-
-        asyncRequests = new AsyncRequests(address(root), address(escrow), address(this));
-        vaultFactory = new AsyncVaultFactory(address(this), address(asyncRequests), address(this));
->>>>>>> b3ebfede
+        asyncRequests = new AsyncRequests(address(root), address(this));
+        vaultFactory = new AsyncVaultFactory(address(this), address(asyncRequests), poolEscrowFactory, address(this));
 
         address[] memory vaultFactories = new address[](1);
         vaultFactories[0] = address(vaultFactory);
 
-<<<<<<< HEAD
-        poolManager = new PoolManager(address(tokenFactory), vaultFactories);
-=======
-        poolManager = new PoolManager(address(escrow), address(tokenFactory), vaultFactories, address(this));
->>>>>>> b3ebfede
+        poolManager = new PoolManager(address(tokenFactory), vaultFactories, address(this));
 
         asyncRequests.file("poolManager", address(poolManager));
         asyncRequests.file("poolEscrowProvider", address(poolEscrowFactory));
