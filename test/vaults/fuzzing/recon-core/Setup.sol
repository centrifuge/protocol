// SPDX-License-Identifier: AGPL-3.0-only
pragma solidity ^0.8.0;

import {BaseSetup} from "@chimera/BaseSetup.sol";
import { vm } from "@chimera/Hevm.sol";
import {ActorManager} from "@recon/ActorManager.sol";
import {AssetManager} from "@recon/AssetManager.sol";
import {MockERC20} from "@recon/MockERC20.sol";
import {console2} from "forge-std/console2.sol";

import {Escrow} from "src/vaults/Escrow.sol";
import {AsyncRequests} from "src/vaults/AsyncRequests.sol";
import {PoolManager} from "src/vaults/PoolManager.sol";
<<<<<<< HEAD
import {ERC7540Vault} from "src/vaults/ERC7540Vault.sol";
import {ERC7540VaultFactory} from "src/vaults/factories/ERC7540VaultFactory.sol";
import {TrancheFactory} from "src/vaults/factories/TrancheFactory.sol";
import {RestrictionManager} from "src/vaults/token/RestrictionManager.sol";
=======
import {AsyncVault} from "src/vaults/AsyncVault.sol";
import {Root} from "src/common/Root.sol";
import {CentrifugeToken} from "src/vaults/token/ShareToken.sol";

import {AsyncVaultFactory} from "src/vaults/factories/AsyncVaultFactory.sol";
import {TokenFactory} from "src/vaults/factories/TokenFactory.sol";

import {RestrictedTransfers} from "src/vaults/token/RestrictedTransfers.sol";
>>>>>>> 81d604ac
import {ERC20} from "src/misc/ERC20.sol";
import {Tranche} from "src/vaults/token/Tranche.sol";

import {Root} from "src/common/Root.sol";
import {IRoot} from "src/common/interfaces/IRoot.sol";

// Storage
import {SharedStorage} from "./SharedStorage.sol";
import {MockMessageProcessor} from "./mocks/MockMessageProcessor.sol";

abstract contract Setup is BaseSetup, SharedStorage, ActorManager, AssetManager {
    // Dependencies
    AsyncVaultFactory vaultFactory;
    TokenFactory tokenFactory;

    // Handled //
    Escrow public escrow; // NOTE: Restriction Manager will query it
    AsyncRequests asyncRequests;
    PoolManager poolManager;
    MockMessageProcessor messageProcessor;
    // TODO: CYCLE / Make it work for variable values
<<<<<<< HEAD
    ERC7540Vault vault;
    Tranche trancheToken;
    RestrictionManager restrictionManager;
=======
    AsyncVault vault;
    ERC20 assetErc20;
    CentrifugeToken token;
    address actor = address(this); // TODO: Generalize
    RestrictedTransfers restrictedTransfers;
>>>>>>> 81d604ac

    bytes16 scId;
    uint64 poolId;
<<<<<<< HEAD
    uint128 currencyId;
    uint256 totalSupplyAtFork;
    uint256 tokenBalanceOfEscrowAtFork;
    uint256 trancheTokenBalanceOfEscrowAtFork;
    address gateway;
    bool forked;
=======
    uint128 assetId;

>>>>>>> 81d604ac
    // MOCKS
    address centrifugeChain;
    IRoot root;

    // LP request ID is always 0
    uint256 REQUEST_ID = 0;
    bytes32 EVM_ADDRESS = bytes32(uint256(0x1234) << 224);

    // === GOV FUZZING  === //
    bool GOV_FUZZING = bool(false); 
    address constant TARGET = address(0x0);
    uint256 constant GAS = uint256(0);
    uint256 constant VALUE = uint256(0);
    bytes constant DATA = bytes(hex"");


    modifier asAdmin {
        vm.prank(address(this));
        _;
    }

    modifier asActor {
        vm.prank(address(_getActor()));
        _;
    }

    modifier trancheTokenIsSet() {
        require(address(trancheToken) != address(0));
        _;
    }

    modifier statelessTest() {
        _;
        revert("statelessTest");
    }

    modifier notForked() {
        require(!forked);
        _;
    }

    // === GOV FUZZING SETUP === //
    modifier onlyGovFuzzing() {
        require(GOV_FUZZING);
        _;
    }

    // We can perform these only when not gov fuzzing
    modifier notGovFuzzing() {
        require(!GOV_FUZZING);
        _;
    }

    // NOTE: All of this will get dynamically replaced by Gov Fuzzing
    function doGovFuzzing() public onlyGovFuzzing {
        TARGET.call{gas: GAS, value: VALUE}(DATA);
    }

    // MOCK++
    fallback() external payable {
        // Basically we will receive `root.rely, etc..`
    }

    function setup() internal virtual override {
        // Put self so we can perform settings
        centrifugeChain = address(this);


        // Dependencies
        tokenFactory = new TokenFactory(address(this), address(this));
        escrow = new Escrow(address(address(this)));
        root = new Root(48 hours, address(this));
<<<<<<< HEAD
        restrictionManager = new RestrictionManager(address(root), address(this));
        messageProcessor = new MockMessageProcessor();

        root.endorse(address(escrow));


        investmentManager = new InvestmentManager(address(root), address(escrow));
        vaultFactory = new ERC7540VaultFactory(address(this), address(investmentManager));
=======
        restrictedTransfers = new RestrictedTransfers(address(root), address(this));

        root.endorse(address(escrow));

        asyncRequests = new AsyncRequests(address(root), address(escrow));
        vaultFactory = new AsyncVaultFactory(address(this), address(asyncRequests));
>>>>>>> 81d604ac


        address[] memory vaultFactories = new address[](1);
        vaultFactories[0] = address(vaultFactory);

<<<<<<< HEAD

        poolManager = new PoolManager(address(escrow), address(trancheFactory), vaultFactories);
        poolManager.file("gateway", address(this));
        poolManager.file("sender", address(messageProcessor));

        investmentManager.file("gateway", address(this));
        investmentManager.file("poolManager", address(poolManager));
        investmentManager.file("sender", address(messageProcessor));
        investmentManager.rely(address(poolManager));
        investmentManager.rely(address(vaultFactory));


        restrictionManager.rely(address(poolManager));
=======
        poolManager = new PoolManager(address(escrow), address(tokenFactory), vaultFactories);

        asyncRequests.file("poolManager", address(poolManager));
        asyncRequests.rely(address(poolManager));
        asyncRequests.rely(address(vaultFactory));

        restrictedTransfers.rely(address(poolManager));
>>>>>>> 81d604ac


        // Setup Escrow Permissions
        escrow.rely(address(asyncRequests));
        escrow.rely(address(poolManager));


        // Permissions on factories
        vaultFactory.rely(address(poolManager));
        tokenFactory.rely(address(poolManager));


        // TODO: Cycling of:
        // Actors and ERC7540 Vaults
    }

    // NOTE: this overrides contracts deployed in setup() above with forked contracts
    function setupFork() internal {  
        // These will be dynamically replaced by Gov Fuzzing
        vm.roll(20770509);
        vm.warp(1726578263);

        forked = true;

        // Forked contracts from here: https://github.com/centrifuge/liquidity-pools/blob/main/deployments/mainnet/ethereum-mainnet.json
        escrow = Escrow(address(0x0000000005F458Fd6ba9EEb5f365D83b7dA913dD));
        restrictionManager = RestrictionManager(address(0x4737C3f62Cc265e786b280153fC666cEA2fBc0c0));
        investmentManager = InvestmentManager(address(0xE79f06573d6aF1B66166A926483ba00924285d20));
        poolManager = PoolManager(address(0x91808B5E2F6d7483D41A681034D7c9DbB64B9E29));
        root = Root(address(0x0C1fDfd6a1331a875EA013F3897fc8a76ada5DfC));

        // Pool specific contracts
        vault = ERC7540Vault(address(0x1d01Ef1997d44206d839b78bA6813f60F1B3A970));
        trancheToken = Tranche(address(0x8c213ee79581Ff4984583C6a801e5263418C4b86));
        // TODO: replaced with getAsset(), need a better way to do this for forked setup
        // token = ERC20(address(0xA0b86991c6218b36c1d19D4a2e9Eb0cE3606eB48));

        // Pool specific values
        poolId = 4139607887;
        trancheId = 0x97aa65f23e7be09fcd62d0554d2e9273;
        currencyId = poolManager.assetToId(address(_getAsset()));

        // remove previously set actors
        _removeActor(address(this)); // remove default actor
        _removeActor(address(0x20000));
        _removeActor(address(0x30000));

        // Adds actors that have permissions to interact with the system, must be authorized by the InvestmentManager
        // NOTE: must ensure that 0x0000000005F458Fd6ba9EEb5f365D83b7dA913dD (escrow) isn't added as an actor because it messes up property implementations
        // _setDefaultActor(address(0x7829E5ca4286Df66e9F58160544097dB517a3B8c)); // TODO: this needs to be the default actor for fuzz testing (find better way to resolve this)
        _addActor(address(0x6F94EB271cEB5a33aeab5Bb8B8edEA8ECf35Ee86));
        _addActor(address(0x0C1fDfd6a1331a875EA013F3897fc8a76ada5DfC)); // authd but has transfer restrictions

        // Transfer underlying asset from whale to actors
        address[] memory actors = _getActors();
        address whale = address(0x37305B1cD40574E4C5Ce33f8e8306Be057fD7341); // USDC whale for testing
        uint256 whaleBalance = MockERC20(address(_getAsset())).balanceOf(whale); // TODO: replace with whale address
        uint256 initialActorBalance = whaleBalance / actors.length;
        
        for (uint256 i = 0; i < actors.length; i++) { 
            vm.prank(whale);
            MockERC20(address(_getAsset())).transfer(actors[i], initialActorBalance);
        }

        // NOTE: used for invariants that depend on comparing ghost variables to state values
        // state values are taken from the forked contracts so won't initially be in sync with the ghost variables, this allows us to sync them
        totalSupplyAtFork = trancheToken.totalSupply();
        tokenBalanceOfEscrowAtFork = MockERC20(address(_getAsset())).balanceOf(address(escrow));
        trancheTokenBalanceOfEscrowAtFork = trancheToken.balanceOf(address(escrow));
    }

<<<<<<< HEAD
    /// @dev Returns a random actor from the list of actors
    /// @dev This is useful for cases where we want to have caller and recipient be different actors
    /// @param entropy The determines which actor is chosen from the array
    function _getRandomActor(uint256 entropy) internal view returns (address randomActor) {
        address[] memory actorsArray = _getActors();
        randomActor = actorsArray[entropy % actorsArray.length];
=======
    function _getDepositAndRedeemPrice() internal view returns (uint256, uint256) {
        (
            /*uint128 maxMint*/
            ,
            /*uint128 maxWithdraw*/
            ,
            uint256 depositPrice,
            uint256 redeemPrice,
            /*uint128 pendingDepositRequest*/
            ,
            /*uint128 pendingRedeemRequest*/
            ,
            /*uint128 claimableCancelDepositRequest*/
            ,
            /*uint128 claimableCancelRedeemRequest*/
            ,
            /*bool pendingCancelDepositRequest*/
            ,
            /*bool pendingCancelRedeemRequest*/
        ) = asyncRequests.investments(address(vault), address(actor));

        return (depositPrice, redeemPrice);
>>>>>>> 81d604ac
    }
}<|MERGE_RESOLUTION|>--- conflicted
+++ resolved
@@ -11,12 +11,6 @@
 import {Escrow} from "src/vaults/Escrow.sol";
 import {AsyncRequests} from "src/vaults/AsyncRequests.sol";
 import {PoolManager} from "src/vaults/PoolManager.sol";
-<<<<<<< HEAD
-import {ERC7540Vault} from "src/vaults/ERC7540Vault.sol";
-import {ERC7540VaultFactory} from "src/vaults/factories/ERC7540VaultFactory.sol";
-import {TrancheFactory} from "src/vaults/factories/TrancheFactory.sol";
-import {RestrictionManager} from "src/vaults/token/RestrictionManager.sol";
-=======
 import {AsyncVault} from "src/vaults/AsyncVault.sol";
 import {Root} from "src/common/Root.sol";
 import {CentrifugeToken} from "src/vaults/token/ShareToken.sol";
@@ -25,7 +19,6 @@
 import {TokenFactory} from "src/vaults/factories/TokenFactory.sol";
 
 import {RestrictedTransfers} from "src/vaults/token/RestrictedTransfers.sol";
->>>>>>> 81d604ac
 import {ERC20} from "src/misc/ERC20.sol";
 import {Tranche} from "src/vaults/token/Tranche.sol";
 
@@ -47,31 +40,22 @@
     PoolManager poolManager;
     MockMessageProcessor messageProcessor;
     // TODO: CYCLE / Make it work for variable values
-<<<<<<< HEAD
-    ERC7540Vault vault;
-    Tranche trancheToken;
-    RestrictionManager restrictionManager;
-=======
     AsyncVault vault;
     ERC20 assetErc20;
     CentrifugeToken token;
     address actor = address(this); // TODO: Generalize
     RestrictedTransfers restrictedTransfers;
->>>>>>> 81d604ac
 
     bytes16 scId;
     uint64 poolId;
-<<<<<<< HEAD
+    uint128 assetId;
+
     uint128 currencyId;
     uint256 totalSupplyAtFork;
     uint256 tokenBalanceOfEscrowAtFork;
     uint256 trancheTokenBalanceOfEscrowAtFork;
     address gateway;
     bool forked;
-=======
-    uint128 assetId;
-
->>>>>>> 81d604ac
     // MOCKS
     address centrifugeChain;
     IRoot root;
@@ -144,43 +128,19 @@
         tokenFactory = new TokenFactory(address(this), address(this));
         escrow = new Escrow(address(address(this)));
         root = new Root(48 hours, address(this));
-<<<<<<< HEAD
-        restrictionManager = new RestrictionManager(address(root), address(this));
+        restrictedTransfers = new RestrictedTransfers(address(root), address(this));
         messageProcessor = new MockMessageProcessor();
 
         root.endorse(address(escrow));
 
-
-        investmentManager = new InvestmentManager(address(root), address(escrow));
-        vaultFactory = new ERC7540VaultFactory(address(this), address(investmentManager));
-=======
-        restrictedTransfers = new RestrictedTransfers(address(root), address(this));
-
-        root.endorse(address(escrow));
 
         asyncRequests = new AsyncRequests(address(root), address(escrow));
         vaultFactory = new AsyncVaultFactory(address(this), address(asyncRequests));
->>>>>>> 81d604ac
-
 
         address[] memory vaultFactories = new address[](1);
         vaultFactories[0] = address(vaultFactory);
 
-<<<<<<< HEAD
-
-        poolManager = new PoolManager(address(escrow), address(trancheFactory), vaultFactories);
-        poolManager.file("gateway", address(this));
-        poolManager.file("sender", address(messageProcessor));
-
-        investmentManager.file("gateway", address(this));
-        investmentManager.file("poolManager", address(poolManager));
-        investmentManager.file("sender", address(messageProcessor));
-        investmentManager.rely(address(poolManager));
-        investmentManager.rely(address(vaultFactory));
-
-
-        restrictionManager.rely(address(poolManager));
-=======
+
         poolManager = new PoolManager(address(escrow), address(tokenFactory), vaultFactories);
 
         asyncRequests.file("poolManager", address(poolManager));
@@ -188,8 +148,6 @@
         asyncRequests.rely(address(vaultFactory));
 
         restrictedTransfers.rely(address(poolManager));
->>>>>>> 81d604ac
-
 
         // Setup Escrow Permissions
         escrow.rely(address(asyncRequests));
@@ -199,7 +157,6 @@
         // Permissions on factories
         vaultFactory.rely(address(poolManager));
         tokenFactory.rely(address(poolManager));
-
 
         // TODO: Cycling of:
         // Actors and ERC7540 Vaults
@@ -260,36 +217,11 @@
         trancheTokenBalanceOfEscrowAtFork = trancheToken.balanceOf(address(escrow));
     }
 
-<<<<<<< HEAD
     /// @dev Returns a random actor from the list of actors
     /// @dev This is useful for cases where we want to have caller and recipient be different actors
     /// @param entropy The determines which actor is chosen from the array
     function _getRandomActor(uint256 entropy) internal view returns (address randomActor) {
         address[] memory actorsArray = _getActors();
         randomActor = actorsArray[entropy % actorsArray.length];
-=======
-    function _getDepositAndRedeemPrice() internal view returns (uint256, uint256) {
-        (
-            /*uint128 maxMint*/
-            ,
-            /*uint128 maxWithdraw*/
-            ,
-            uint256 depositPrice,
-            uint256 redeemPrice,
-            /*uint128 pendingDepositRequest*/
-            ,
-            /*uint128 pendingRedeemRequest*/
-            ,
-            /*uint128 claimableCancelDepositRequest*/
-            ,
-            /*uint128 claimableCancelRedeemRequest*/
-            ,
-            /*bool pendingCancelDepositRequest*/
-            ,
-            /*bool pendingCancelRedeemRequest*/
-        ) = asyncRequests.investments(address(vault), address(actor));
-
-        return (depositPrice, redeemPrice);
->>>>>>> 81d604ac
     }
 }