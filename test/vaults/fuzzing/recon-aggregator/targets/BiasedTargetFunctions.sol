--- conflicted
+++ resolved
@@ -62,7 +62,6 @@
 
     mapping(bytes32 => uint256) recoverMessageTime;
 
-<<<<<<< HEAD
     // TODO: needs to be reimplemented to work with new message format
     // function recoverMessage(uint8 calledRouterId, uint8 recoverRouterId, uint256 messageIndex) public {
     //     messageIndex %= uint8(messages.length);
@@ -73,55 +72,6 @@
 
     //     // TODO: Can we call this more than once? How would it work
     //     recoverMessageTime[keccak256(message)] = block.timestamp;
-
-    //     // NOTE: Can we recover for self?
-    //     // TODO: CHECK THIS!
-    //     MockAdapter(adapters[calledRouterId]).execute(
-    //         abi.encodePacked(
-    //             uint8(MessagesLib.Call.InitiateMessageRecovery),
-    //             keccak256(message),
-    //             bytes32(bytes20(address(adapters[recoverRouterId])))
-    //         )
-    //     );
-    // }
-
-    // function executeMessageRecovery(uint8 adapterId, uint256 messageIndex) public {
-    //     adapterId %= uint8(RECON_ADAPTERS);
-    //     messageIndex %= uint8(messages.length);
-    //     address router = routerAggregator.adapters(adapterId);
-
-    //     bytes memory message = messages[messageIndex];
-    //     require(recoverMessageTime[keccak256(message)] != 0);
-    //     routerAggregator.executeMessageRecovery(router, message);
-
-    //     messageRecoveredCount[keccak256(message)] += 1;
-
-    //     t(
-    //         recoverMessageTime[keccak256(message)] + routerAggregator.RECOVERY_CHALLENGE_PERIOD() <= block.timestamp,
-    //         "Challenge period must have passed"
-    //     );
-    // }
-
-    // function disputeMessageRecovery(uint8 adapterId, uint256 messageIndex) public {
-    //     adapterId %= uint8(RECON_ADAPTERS);
-    //     messageIndex %= uint8(messages.length);
-    //     address router = routerAggregator.adapters(adapterId);
-
-    //     bytes memory message = messages[messageIndex];
-    //     routerAggregator.disputeMessageRecovery(router, keccak256(message));
-
-    //     recoverMessageTime[keccak256(message)] = 0; // Unset time
-    // }
-=======
-    function recoverMessage(uint8 calledRouterId, uint8 recoverRouterId, uint256 messageIndex) public {
-        messageIndex %= uint8(messages.length);
-        calledRouterId %= uint8(RECON_ADAPTERS);
-        recoverRouterId %= uint8(RECON_ADAPTERS);
-
-        bytes memory message = messages[messageIndex];
-
-        // TODO: Can we call this more than once? How would it work
-        recoverMessageTime[keccak256(message)] = block.timestamp;
 
         // NOTE: Can we recover for self?
         // TODO: CHECK THIS!
@@ -143,13 +93,13 @@
         require(recoverMessageTime[keccak256(message)] != 0);
         routerAggregator.executeMessageRecovery(CENTRIFUGE_ID, router, message);
 
-        messageRecoveredCount[keccak256(message)] += 1;
+    //     messageRecoveredCount[keccak256(message)] += 1;
 
-        t(
-            recoverMessageTime[keccak256(message)] + routerAggregator.RECOVERY_CHALLENGE_PERIOD() <= block.timestamp,
-            "Challenge period must have passed"
-        );
-    }
+    //     t(
+    //         recoverMessageTime[keccak256(message)] + routerAggregator.RECOVERY_CHALLENGE_PERIOD() <= block.timestamp,
+    //         "Challenge period must have passed"
+    //     );
+    // }
 
     function disputeMessageRecovery(uint8 adapterId, uint256 messageIndex) public {
         adapterId %= uint8(RECON_ADAPTERS);
@@ -159,7 +109,6 @@
         bytes memory message = messages[messageIndex];
         routerAggregator.disputeMessageRecovery(CENTRIFUGE_ID, router, keccak256(message));
 
-        recoverMessageTime[keccak256(message)] = 0; // Unset time
-    }
->>>>>>> 81d604ac
+    //     recoverMessageTime[keccak256(message)] = 0; // Unset time
+    // }
 }