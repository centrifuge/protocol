// SPDX-License-Identifier: GPL-2.0
pragma solidity ^0.8.0;

import {Setup} from "./Setup.sol";
import {ArrayLib} from "src/misc/libraries/ArrayLib.sol";

abstract contract Properties is Setup {
    using ArrayLib for uint16[8];

    function invariant_noMessageReplay() public {
        for (uint256 i = 0; i < messages.length; i++) {
            bytes32 message = keccak256(messages[i]);
            lte(messageReceivedCount[message], messageSentCount[message] + messageRecoveredCount[message], "messageReceivedCount > messageSentCount + messageRecoveredCount");

            // 1 > 0
            if (RECON_ADAPTERS > 1) {
                // Solo router -> Instant confirm
                // More than one, then we require 2 proofs > 1 message

                // 1 router => 1 received == 1 message sent, 0 proofs sent
                // 3 routers => 1 received == 1 message sent, 2 proofs sent
                lte(messageReceivedCount[message], (RECON_ADAPTERS - 1) * proofSentCount[message] + messageRecoveredCount[message], "messageReceivedCount > (RECON_ADAPTERS - 1) * proofSentCount[message] + messageRecoveredCount[message]");
            }
        }
    }

    // When a message is executed, the total confirmation count is decreased by quorum
    function invariant_counter() public {
        /// @audit CLAMP
        /// NOTE: When routers is 1, the property breaks
        if (RECON_ADAPTERS > 1) {
            for (uint256 i = 0; i < messages.length; i++) {
                bytes32 message = keccak256(messages[i]);

<<<<<<< HEAD
                lt(routerAggregator.votes(message).countNonZeroValues(), RECON_ADAPTERS, "votes(message).countNonZeroValues() >= RECON_ADAPTERS");
=======
                if (routerAggregator.votes(CENTRIFUGE_ID, message).countNonZeroValues() >= RECON_ADAPTERS) {
                    return false;
                }
>>>>>>> 81d604ac
            }
        }
    }

    /// If sentCount == receivedCount -> Message must not be pending -> Message must have been cleared
    // function invariant_clear_pending_logic() public view returns (bool) {
    //     for (uint256 i = 0; i < messages.length; i++) {
    //         bytes32 message = keccak256(messages[i]);

    //         if (messageSentCount[message] + messageRecoveredCount[message] == messageReceivedCount[message]) {
    //             (, bytes memory pendingMessage) = routerAggregator.messages(message);
    //             if (pendingMessage.length != 0) {
    //                 return false; // Means it's not empty
    //             }
    //         }
    //     }

    //     return true;
    // }
}<|MERGE_RESOLUTION|>--- conflicted
+++ resolved
@@ -32,13 +32,7 @@
             for (uint256 i = 0; i < messages.length; i++) {
                 bytes32 message = keccak256(messages[i]);
 
-<<<<<<< HEAD
-                lt(routerAggregator.votes(message).countNonZeroValues(), RECON_ADAPTERS, "votes(message).countNonZeroValues() >= RECON_ADAPTERS");
-=======
-                if (routerAggregator.votes(CENTRIFUGE_ID, message).countNonZeroValues() >= RECON_ADAPTERS) {
-                    return false;
-                }
->>>>>>> 81d604ac
+                lt(routerAggregator.votes(CENTRIFUGE_ID, message).countNonZeroValues(), RECON_ADAPTERS, "votes(message).countNonZeroValues() >= RECON_ADAPTERS");
             }
         }
     }
