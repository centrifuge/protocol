// SPDX-License-Identifier: BUSL-1.1
pragma solidity 0.8.28;
pragma abicoder v2;

import "src/misc/interfaces/IERC20.sol";
import {IERC6909Fungible} from "src/misc/interfaces/IERC6909.sol";
import {ERC20} from "src/misc/ERC20.sol";
import {MockERC6909} from "test/misc/mocks/MockERC6909.sol";

import {MessageType, MessageLib, VaultUpdateKind} from "src/common/libraries/MessageLib.sol";
import {ISafe} from "src/common/interfaces/IGuardian.sol";
import {Root} from "src/common/Root.sol";
import {Gateway} from "src/common/Gateway.sol";
import {IAdapter} from "src/common/interfaces/IAdapter.sol";
import {newAssetId} from "src/pools/types/AssetId.sol";

// core contracts
import {InvestmentManager} from "src/vaults/InvestmentManager.sol";
import {PoolManager} from "src/vaults/PoolManager.sol";
import {Escrow} from "src/vaults/Escrow.sol";
import {ERC7540VaultFactory} from "src/vaults/factories/ERC7540VaultFactory.sol";
import {TrancheFactory} from "src/vaults/factories/TrancheFactory.sol";
import {ERC7540Vault} from "src/vaults/ERC7540Vault.sol";
import {Tranche} from "src/vaults/token/Tranche.sol";
import {ITranche} from "src/vaults/interfaces/token/ITranche.sol";
import {RestrictionManager} from "src/vaults/token/RestrictionManager.sol";
import {VaultsDeployer} from "script/VaultsDeployer.s.sol";

// mocks
import {MockCentrifugeChain} from "test/vaults/mocks/MockCentrifugeChain.sol";
import {MockGasService} from "test/common/mocks/MockGasService.sol";
import {MockAdapter} from "test/common/mocks/MockAdapter.sol";
import {MockSafe} from "test/vaults/mocks/MockSafe.sol";

// test env
import "forge-std/Test.sol";
import {GasSnapshot} from "forge-gas-snapshot/GasSnapshot.sol";

contract BaseTest is VaultsDeployer, GasSnapshot, Test {
    using MessageLib for *;

    MockCentrifugeChain centrifugeChain;
    MockGasService mockedGasService;
    MockAdapter adapter1;
    MockAdapter adapter2;
    MockAdapter adapter3;
    IAdapter[] testAdapters;
    ERC20 public erc20;
    IERC6909Fungible public erc6909;

    address self = address(this);
    address investor = makeAddr("investor");
    address nonMember = makeAddr("nonMember");
    address randomUser = makeAddr("randomUser");

    uint128 constant MAX_UINT128 = type(uint128).max;
    uint64 constant MAX_UINT64 = type(uint64).max;
    uint256 constant GATEWAY_INITIAL_BALANCE = 10 ether;

    // default values
    uint16 public defaultChainId = 1;
    uint256 public erc20TokenId = 0;
<<<<<<< HEAD
    uint256 public defaultErc6909TokenId = 16;
    uint128 public defaultAssetId = uint128(bytes16(abi.encodePacked(uint32(defaultChainId), uint32(1))));
=======
    uint128 public defaultAssetId = newAssetId(defaultChainId, 1).raw();
>>>>>>> c16e9c03
    uint128 public defaultPrice = 1 * 10 ** 18;
    uint8 public defaultDecimals = 8;
    uint32 public defaultPoolId = 5;
    bytes16 public defaultShareClassId = bytes16(bytes("1"));

    function setUp() public virtual {
        vm.chainId(defaultChainId);

        // make yourself owner of the adminSafe
        address[] memory pausers = new address[](1);
        pausers[0] = self;
        ISafe adminSafe = new MockSafe(pausers, 1);

        // deploy core contracts
        deployVaults(defaultChainId, adminSafe, address(this));

        // deploy mock adapters

        adapter1 = new MockAdapter(gateway);
        adapter2 = new MockAdapter(gateway);
        adapter3 = new MockAdapter(gateway);

        adapter1.setReturn("estimate", uint256(1 gwei));
        adapter2.setReturn("estimate", uint256(1.25 gwei));
        adapter3.setReturn("estimate", uint256(1.75 gwei));

        testAdapters.push(adapter1);
        testAdapters.push(adapter2);
        testAdapters.push(adapter3);

        // wire contracts
        wire(adapter1, address(this));
        // remove deployer access
        // removeVaultsDeployerAccess(address(adapter)); // need auth permissions in tests

        centrifugeChain = new MockCentrifugeChain(testAdapters, poolManager);
        mockedGasService = new MockGasService();
        erc20 = _newErc20("X's Dollar", "USDX", 6);
        erc6909 = new MockERC6909();

        gateway.file("adapters", testAdapters);
        gateway.file("gasService", address(mockedGasService));
        vm.deal(address(gateway), GATEWAY_INITIAL_BALANCE);

        mockedGasService.setReturn("estimate", uint256(0.5 gwei));
        mockedGasService.setReturn("shouldRefuel", true);

        // Label contracts
        vm.label(address(root), "Root");
        vm.label(address(investmentManager), "InvestmentManager");
        vm.label(address(poolManager), "PoolManager");
        vm.label(address(balanceSheetManager), "BalanceSheetManager");
        vm.label(address(gateway), "Gateway");
        vm.label(address(messageProcessor), "MessageProcessor");
        vm.label(address(adapter1), "MockAdapter1");
        vm.label(address(adapter2), "MockAdapter2");
        vm.label(address(adapter3), "MockAdapter3");
        vm.label(address(erc20), "ERC20");
        vm.label(address(erc6909), "ERC6909");
        vm.label(address(centrifugeChain), "CentrifugeChain");
        vm.label(address(vaultRouter), "VaultRouter");
        vm.label(address(gasService), "GasService");
        vm.label(address(mockedGasService), "MockGasService");
        vm.label(address(escrow), "Escrow");
        vm.label(address(routerEscrow), "RouterEscrow");
        vm.label(address(guardian), "Guardian");
        vm.label(address(poolManager.trancheFactory()), "TrancheFactory");
        vm.label(address(vaultFactory), "ERC7540VaultFactory");

        // Exclude predeployed contracts from invariant tests by default
        excludeContract(address(root));
        excludeContract(address(investmentManager));
        excludeContract(address(balanceSheetManager));
        excludeContract(address(poolManager));
        excludeContract(address(gateway));
        excludeContract(address(erc20));
        excludeContract(address(erc6909));
        excludeContract(address(centrifugeChain));
        excludeContract(address(vaultRouter));
        excludeContract(address(adapter1));
        excludeContract(address(adapter2));
        excludeContract(address(adapter3));
        excludeContract(address(escrow));
        excludeContract(address(routerEscrow));
        excludeContract(address(guardian));
        excludeContract(address(poolManager.trancheFactory()));
        excludeContract(address(vaultFactory));
    }

    // helpers
    function deployVault(
        uint64 poolId,
        uint8 trancheDecimals,
        address hook,
        string memory tokenName,
        string memory tokenSymbol,
        bytes16 trancheId,
        address asset,
        uint256 assetTokenId,
        uint16 destinationChain
    ) public returns (address vaultAddress, uint128 assetId) {
        if (poolManager.assetToId(asset, assetTokenId) == 0) {
            assetId = poolManager.registerAsset(asset, assetTokenId, destinationChain);
        } else {
            assetId = poolManager.assetToId(asset, assetTokenId);
        }

        if (poolManager.tranche(poolId, trancheId) == address(0)) {
            centrifugeChain.addPool(poolId);
            centrifugeChain.addTranche(poolId, trancheId, tokenName, tokenSymbol, trancheDecimals, hook);
        }

        poolManager.updateTranchePrice(poolId, trancheId, assetId, uint128(10 ** 18), uint64(block.timestamp));

        // Trigger new vault deployment via UpdateContract
        bytes memory vaultUpdate = MessageLib.UpdateContractVaultUpdate({
            vaultOrFactory: bytes32(bytes20(vaultFactory)),
            assetId: assetId,
            kind: uint8(VaultUpdateKind.DeployAndLink)
        }).serialize();
        poolManager.update(poolId, trancheId, vaultUpdate);
        vaultAddress = ITranche(poolManager.tranche(poolId, trancheId)).vault(asset);
    }

    function deployVault(
        uint64 poolId,
        uint8 decimals,
        string memory tokenName,
        string memory tokenSymbol,
        bytes16 trancheId
    ) public returns (address vaultAddress, uint128 assetId) {
        return deployVault(
            poolId,
            decimals,
            restrictionManager,
            tokenName,
            tokenSymbol,
            trancheId,
            address(erc20),
            erc20TokenId,
            defaultChainId
        );
    }

    function deploySimpleVault() public returns (address vaultAddress, uint128 assetId) {
        return deployVault(
            5,
            6,
            restrictionManager,
            "name",
            "symbol",
            bytes16(bytes("1")),
            address(erc20),
            erc20TokenId,
            defaultChainId
        );
    }

    function deposit(address _vault, address _investor, uint256 amount) public {
        deposit(_vault, _investor, amount, true);
    }

    function deposit(address _vault, address _investor, uint256 amount, bool claimDeposit) public {
        ERC7540Vault vault = ERC7540Vault(_vault);
        erc20.mint(_investor, amount);
        centrifugeChain.updateMember(vault.poolId(), vault.trancheId(), _investor, type(uint64).max);
        vm.startPrank(_investor);
        erc20.approve(_vault, amount); // add allowance
        vault.requestDeposit(amount, _investor, _investor);
        // trigger executed collectInvest
        uint128 assetId = poolManager.assetToId(address(erc20), erc20TokenId);
        centrifugeChain.isFulfilledDepositRequest(
            vault.poolId(), vault.trancheId(), bytes32(bytes20(_investor)), assetId, uint128(amount), uint128(amount)
        );

        if (claimDeposit) {
            vault.deposit(amount, _investor);
        }
        vm.stopPrank();
    }

    // Helpers
    function _addressToBytes32(address x) internal pure returns (bytes32) {
        return bytes32(bytes20(x));
    }

    function _newErc20(string memory name, string memory symbol, uint8 decimals) internal returns (ERC20) {
        ERC20 asset = new ERC20(decimals);
        asset.file("name", name);
        asset.file("symbol", symbol);
        return asset;
    }

    function _bytes16ToString(bytes16 _bytes16) public pure returns (string memory) {
        uint8 i = 0;
        while (i < 16 && _bytes16[i] != 0) {
            i++;
        }
        bytes memory bytesArray = new bytes(i);
        for (i = 0; i < 16 && _bytes16[i] != 0; i++) {
            bytesArray[i] = _bytes16[i];
        }
        return string(bytesArray);
    }

    function _uint256ToString(uint256 _i) internal pure returns (string memory _uintAsString) {
        if (_i == 0) {
            return "0";
        }
        uint256 j = _i;
        uint256 len;
        while (j != 0) {
            len++;
            j /= 10;
        }
        bytes memory bstr = new bytes(len);
        uint256 k = len;
        while (_i != 0) {
            k = k - 1;
            uint8 temp = (48 + uint8(_i - _i / 10 * 10));
            bytes1 b1 = bytes1(temp);
            bstr[k] = b1;
            _i /= 10;
        }
        return string(bstr);
    }

    function random(uint256 maxValue, uint256 nonce) internal view returns (uint256) {
        if (maxValue == 1) {
            return maxValue;
        }
        uint256 randomnumber = uint256(keccak256(abi.encodePacked(block.timestamp, self, nonce))) % (maxValue - 1);
        return randomnumber + 1;
    }

    // assumptions
    function amountAssumption(uint256 amount) public pure returns (bool) {
        return (amount > 1 && amount < MAX_UINT128);
    }

    function addressAssumption(address user) public view returns (bool) {
        return (user != address(0) && user != address(erc20) && user.code.length == 0);
    }
}<|MERGE_RESOLUTION|>--- conflicted
+++ resolved
@@ -12,7 +12,7 @@
 import {Root} from "src/common/Root.sol";
 import {Gateway} from "src/common/Gateway.sol";
 import {IAdapter} from "src/common/interfaces/IAdapter.sol";
-import {newAssetId} from "src/pools/types/AssetId.sol";
+import {newAssetId} from "src/common/types/AssetId.sol";
 
 // core contracts
 import {InvestmentManager} from "src/vaults/InvestmentManager.sol";
@@ -60,12 +60,8 @@
     // default values
     uint16 public defaultChainId = 1;
     uint256 public erc20TokenId = 0;
-<<<<<<< HEAD
     uint256 public defaultErc6909TokenId = 16;
-    uint128 public defaultAssetId = uint128(bytes16(abi.encodePacked(uint32(defaultChainId), uint32(1))));
-=======
     uint128 public defaultAssetId = newAssetId(defaultChainId, 1).raw();
->>>>>>> c16e9c03
     uint128 public defaultPrice = 1 * 10 ** 18;
     uint8 public defaultDecimals = 8;
     uint32 public defaultPoolId = 5;
