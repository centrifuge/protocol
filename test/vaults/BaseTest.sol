--- conflicted
+++ resolved
@@ -170,25 +170,20 @@
         uint256 assetTokenId,
         uint16 /* TODO: destinationChain */
     ) public returns (uint64 poolId, address vaultAddress, uint128 assetId) {
-        if (poolManager.assetToId(asset, assetTokenId) == 0) {
-            assetId = poolManager.registerAsset(asset, assetTokenId, OTHER_CHAIN_ID);
-        } else {
-            assetId = poolManager.assetToId(asset, assetTokenId);
-        }
-
         if (poolManager.shareToken(POOL_A.raw(), scId) == address(0)) {
             if (poolManager.pools(POOL_A.raw()) == 0) {
                 centrifugeChain.addPool(POOL_A.raw());
             }
             centrifugeChain.addShareClass(POOL_A.raw(), scId, "name", "symbol", shareTokenDecimals, hook);
-        }
-
-<<<<<<< HEAD
-        poolManager.updateTranchePrice(poolId, trancheId, uint128(10 ** 18), uint64(block.timestamp));
-        poolManager.updateAssetPrice(poolId, trancheId, assetId, uint128(10 ** 18), uint64(block.timestamp));
-=======
-        poolManager.updateSharePrice(POOL_A.raw(), scId, assetId, uint128(10 ** 18), uint64(block.timestamp));
->>>>>>> 81d604ac
+            centrifugeChain.updateSharePrice(POOL_A.raw(), scId, uint128(10 ** 18), uint64(block.timestamp));
+        }
+
+        if (poolManager.assetToId(asset, assetTokenId) == 0) {
+            assetId = poolManager.registerAsset(asset, assetTokenId, OTHER_CHAIN_ID);
+            centrifugeChain.updateAssetPrice(POOL_A.raw(), scId, assetId, uint128(10 ** 18), uint64(block.timestamp));
+        } else {
+            assetId = poolManager.assetToId(asset, assetTokenId);
+        }
 
         bytes32 vaultFactory = _vaultKindToVaultFactory(vaultKind);
 
