--- conflicted
+++ resolved
@@ -33,13 +33,9 @@
 import "forge-std/Test.sol";
 import {GasSnapshot} from "forge-gas-snapshot/GasSnapshot.sol";
 
-<<<<<<< HEAD
 contract BaseTest is VaultsDeployer, GasSnapshot, Test {
-=======
-contract BaseTest is Deployer, GasSnapshot, Test {
     using MessageLib for *;
 
->>>>>>> 66dcd39d
     MockCentrifugeChain centrifugeChain;
     MockGasService mockedGasService;
     MockAdapter adapter1;
