// SPDX-License-Identifier: BUSL-1.1
pragma solidity 0.8.28;
pragma abicoder v2;

import "src/misc/interfaces/IERC20.sol";
import {IERC6909Fungible} from "src/misc/interfaces/IERC6909.sol";
import {ERC20} from "src/misc/ERC20.sol";
import {MockERC6909} from "test/misc/mocks/MockERC6909.sol";

import {MessageType, MessageLib, VaultUpdateKind} from "src/common/libraries/MessageLib.sol";
import {ISafe} from "src/common/interfaces/IGuardian.sol";
import {Root} from "src/common/Root.sol";
import {Gateway} from "src/common/Gateway.sol";
import {IAdapter} from "src/common/interfaces/IAdapter.sol";
import {newAssetId} from "src/common/types/AssetId.sol";
import {PoolId, newPoolId} from "src/common/types/PoolId.sol";

// core contracts
import {AsyncRequests} from "src/vaults/AsyncRequests.sol";
import {PoolManager} from "src/vaults/PoolManager.sol";
import {Escrow} from "src/vaults/Escrow.sol";
import {AsyncVaultFactory} from "src/vaults/factories/AsyncVaultFactory.sol";
import {TokenFactory} from "src/vaults/factories/TokenFactory.sol";
import {AsyncVault} from "src/vaults/AsyncVault.sol";
import {CentrifugeToken} from "src/vaults/token/ShareToken.sol";
import {IShareToken} from "src/vaults/interfaces/token/IShareToken.sol";
import {RestrictedTransfers} from "src/vaults/token/RestrictedTransfers.sol";
import {VaultKind} from "src/vaults/interfaces/IVaultManager.sol";

// scripts
import {VaultsDeployer} from "script/VaultsDeployer.s.sol";

// mocks
import {MockCentrifugeChain} from "test/vaults/mocks/MockCentrifugeChain.sol";
import {MockGasService} from "test/common/mocks/MockGasService.sol";
import {MockAdapter} from "test/common/mocks/MockAdapter.sol";
import {MockSafe} from "test/vaults/mocks/MockSafe.sol";

// test env
import "forge-std/Test.sol";

contract BaseTest is VaultsDeployer, Test {
    using MessageLib for *;

    MockCentrifugeChain centrifugeChain;
    MockGasService mockedGasService;
    MockAdapter adapter1;
    MockAdapter adapter2;
    MockAdapter adapter3;
    IAdapter[] testAdapters;
    ERC20 public erc20;
    IERC6909Fungible public erc6909;

    address self = address(this);
    address investor = makeAddr("investor");
    address nonMember = makeAddr("nonMember");
    address randomUser = makeAddr("randomUser");

    uint128 constant MAX_UINT128 = type(uint128).max;
    uint64 constant MAX_UINT64 = type(uint64).max;

    // default values
    uint16 public constant OTHER_CHAIN_ID = 1;
    uint16 public constant THIS_CHAIN_ID = OTHER_CHAIN_ID + 100;
    uint32 public constant BLOCK_CHAIN_ID = 23;
    PoolId public immutable POOL_A = newPoolId(OTHER_CHAIN_ID, 1);
    uint256 public erc20TokenId = 0;
    uint256 public defaultErc6909TokenId = 16;
    uint128 public defaultAssetId = newAssetId(THIS_CHAIN_ID, 1).raw();
    uint128 public defaultPrice = 1 * 10 ** 18;
    uint8 public defaultDecimals = 8;
    bytes16 public defaultShareClassId = bytes16(bytes("1"));

    function setUp() public virtual {
        // We should not use the block ChainID
        vm.chainId(BLOCK_CHAIN_ID);

        // make yourself owner of the adminSafe
        address[] memory pausers = new address[](1);
        pausers[0] = self;
        ISafe adminSafe = new MockSafe(pausers, 1);

        // deploy core contracts
        deployVaults(THIS_CHAIN_ID, adminSafe, address(this));
        guardian.file("safe", address(adminSafe));

        // deploy mock adapters
        adapter1 = new MockAdapter(OTHER_CHAIN_ID, gateway);
        adapter2 = new MockAdapter(OTHER_CHAIN_ID, gateway);
        adapter3 = new MockAdapter(OTHER_CHAIN_ID, gateway);

        adapter1.setReturn("estimate", uint256(1 gwei));
        adapter2.setReturn("estimate", uint256(1.25 gwei));
        adapter3.setReturn("estimate", uint256(1.75 gwei));

        testAdapters.push(adapter1);
        testAdapters.push(adapter2);
        testAdapters.push(adapter3);

        // wire contracts
        wire(OTHER_CHAIN_ID, adapter1, address(this));
        // remove deployer access
        // removeVaultsDeployerAccess(address(adapter)); // need auth permissions in tests

        centrifugeChain = new MockCentrifugeChain(testAdapters, poolManager);
        mockedGasService = new MockGasService();
        erc20 = _newErc20("X's Dollar", "USDX", 6);
        erc6909 = new MockERC6909();

        gateway.file("adapters", OTHER_CHAIN_ID, testAdapters);
        gateway.file("gasService", address(mockedGasService));

        mockedGasService.setReturn("estimate", uint256(0.5 gwei));

        // Label contracts
        vm.label(address(root), "Root");
        vm.label(address(asyncRequests), "AsyncRequests");
        vm.label(address(asyncRequests), "SyncRequests");
        vm.label(address(poolManager), "PoolManager");
        vm.label(address(balanceSheet), "BalanceSheet");
        vm.label(address(gateway), "Gateway");
        vm.label(address(messageProcessor), "MessageProcessor");
        vm.label(address(messageDispatcher), "MessageDispatcher");
        vm.label(address(adapter1), "MockAdapter1");
        vm.label(address(adapter2), "MockAdapter2");
        vm.label(address(adapter3), "MockAdapter3");
        vm.label(address(erc20), "ERC20");
        vm.label(address(erc6909), "ERC6909");
        vm.label(address(centrifugeChain), "CentrifugeChain");
        vm.label(address(vaultRouter), "VaultRouter");
        vm.label(address(gasService), "GasService");
        vm.label(address(mockedGasService), "MockGasService");
        vm.label(address(escrow), "Escrow");
        vm.label(address(routerEscrow), "RouterEscrow");
        vm.label(address(guardian), "Guardian");
        vm.label(address(poolManager.tokenFactory()), "TokenFactory");
        vm.label(address(asyncVaultFactory), "AsyncVaultFactory");
        vm.label(address(syncDepositVaultFactory), "SyncDepositVaultFactory");

        // Exclude predeployed contracts from invariant tests by default
        excludeContract(address(root));
        excludeContract(address(asyncRequests));
        excludeContract(address(syncRequests));
        excludeContract(address(balanceSheet));
        excludeContract(address(poolManager));
        excludeContract(address(gateway));
        excludeContract(address(erc20));
        excludeContract(address(erc6909));
        excludeContract(address(centrifugeChain));
        excludeContract(address(vaultRouter));
        excludeContract(address(adapter1));
        excludeContract(address(adapter2));
        excludeContract(address(adapter3));
        excludeContract(address(escrow));
        excludeContract(address(routerEscrow));
        excludeContract(address(guardian));
        excludeContract(address(poolManager.tokenFactory()));
        excludeContract(address(asyncVaultFactory));
        excludeContract(address(syncDepositVaultFactory));
    }

    // helpers
    function deployVault(
        VaultKind vaultKind,
        uint8 shareTokenDecimals,
        address hook,
        bytes16 scId,
        address asset,
        uint256 assetTokenId,
        uint16 /* TODO: destinationChain */
    ) public returns (uint64 poolId, address vaultAddress, uint128 assetId) {
<<<<<<< HEAD
        try poolManager.shareToken(POOL_A.raw(), scId) {}
        catch {
=======
        if (poolManager.assetToId(asset, assetTokenId) == 0) {
            assetId = poolManager.registerAsset(OTHER_CHAIN_ID, asset, assetTokenId);
        } else {
            assetId = poolManager.assetToId(asset, assetTokenId);
        }

        if (poolManager.shareToken(POOL_A.raw(), scId) == address(0)) {
>>>>>>> 95b10b57
            if (poolManager.pools(POOL_A.raw()) == 0) {
                centrifugeChain.addPool(POOL_A.raw());
            }
            centrifugeChain.addShareClass(POOL_A.raw(), scId, "name", "symbol", shareTokenDecimals, hook);
            centrifugeChain.updatePricePoolPerShare(POOL_A.raw(), scId, uint128(10 ** 18), uint64(block.timestamp));
        }

        try poolManager.assetToId(asset, assetTokenId) {
            assetId = poolManager.assetToId(asset, assetTokenId);
        } catch {
            assetId = poolManager.registerAsset(asset, assetTokenId, OTHER_CHAIN_ID);
            centrifugeChain.updatePricePoolPerAsset(
                POOL_A.raw(), scId, assetId, uint128(10 ** 18), uint64(block.timestamp)
            );
        }

        bytes32 vaultFactory = _vaultKindToVaultFactory(vaultKind);

        // Trigger new vault deployment via UpdateContract
        poolManager.update(
            POOL_A.raw(),
            scId,
            MessageLib.UpdateContractVaultUpdate({
                vaultOrFactory: bytes32(bytes20(vaultFactory)),
                assetId: assetId,
                kind: uint8(VaultUpdateKind.DeployAndLink)
            }).serialize()
        );
        vaultAddress = IShareToken(poolManager.shareToken(POOL_A.raw(), scId)).vault(asset);
        poolId = POOL_A.raw();
    }

    function deployVault(VaultKind vaultKind, uint8 decimals, bytes16 scId)
        public
        returns (uint64 poolId, address vaultAddress, uint128 assetId)
    {
        return deployVault(vaultKind, decimals, restrictedTransfers, scId, address(erc20), erc20TokenId, OTHER_CHAIN_ID);
    }

    function deploySimpleVault(VaultKind vaultKind)
        public
        returns (uint64 poolId, address vaultAddress, uint128 assetId)
    {
        return deployVault(
            vaultKind, 6, restrictedTransfers, bytes16(bytes("1")), address(erc20), erc20TokenId, OTHER_CHAIN_ID
        );
    }

    function deposit(address _vault, address _investor, uint256 amount) public {
        deposit(_vault, _investor, amount, true);
    }

    function deposit(address _vault, address _investor, uint256 amount, bool claimDeposit) public {
        AsyncVault vault = AsyncVault(_vault);
        erc20.mint(_investor, amount);
        centrifugeChain.updateMember(vault.poolId(), vault.trancheId(), _investor, type(uint64).max);
        vm.startPrank(_investor);
        erc20.approve(_vault, amount); // add allowance
        vault.requestDeposit(amount, _investor, _investor);
        // trigger executed collectInvest
        uint128 assetId = poolManager.assetToId(address(erc20), erc20TokenId);
        centrifugeChain.isFulfilledDepositRequest(
            vault.poolId(), vault.trancheId(), bytes32(bytes20(_investor)), assetId, uint128(amount), uint128(amount)
        );

        if (claimDeposit) {
            vault.deposit(amount, _investor);
        }
        vm.stopPrank();
    }

    // Helpers
    function _newErc20(string memory name, string memory symbol, uint8 decimals) internal returns (ERC20) {
        ERC20 asset = new ERC20(decimals);
        asset.file("name", name);
        asset.file("symbol", symbol);
        return asset;
    }

    function random(uint256 maxValue, uint256 nonce) internal view returns (uint256) {
        if (maxValue == 1) {
            return maxValue;
        }
        uint256 randomnumber = uint256(keccak256(abi.encodePacked(block.timestamp, self, nonce))) % (maxValue - 1);
        return randomnumber + 1;
    }

    function _vaultKindToVaultFactory(VaultKind vaultKind) internal view returns (bytes32 vaultFactoryBytes) {
        address vaultFactory;

        if (vaultKind == VaultKind.Async) {
            vaultFactory = asyncVaultFactory;
        } else if (vaultKind == VaultKind.SyncDepositAsyncRedeem) {
            vaultFactory = syncDepositVaultFactory;
        } else {
            revert("BaseTest/unsupported-vault-kind");
        }

        return bytes32(bytes20(vaultFactory));
    }

    // assumptions
    function amountAssumption(uint256 amount) public pure returns (bool) {
        return (amount > 1 && amount < MAX_UINT128);
    }
}<|MERGE_RESOLUTION|>--- conflicted
+++ resolved
@@ -169,18 +169,8 @@
         uint256 assetTokenId,
         uint16 /* TODO: destinationChain */
     ) public returns (uint64 poolId, address vaultAddress, uint128 assetId) {
-<<<<<<< HEAD
         try poolManager.shareToken(POOL_A.raw(), scId) {}
         catch {
-=======
-        if (poolManager.assetToId(asset, assetTokenId) == 0) {
-            assetId = poolManager.registerAsset(OTHER_CHAIN_ID, asset, assetTokenId);
-        } else {
-            assetId = poolManager.assetToId(asset, assetTokenId);
-        }
-
-        if (poolManager.shareToken(POOL_A.raw(), scId) == address(0)) {
->>>>>>> 95b10b57
             if (poolManager.pools(POOL_A.raw()) == 0) {
                 centrifugeChain.addPool(POOL_A.raw());
             }
@@ -191,7 +181,7 @@
         try poolManager.assetToId(asset, assetTokenId) {
             assetId = poolManager.assetToId(asset, assetTokenId);
         } catch {
-            assetId = poolManager.registerAsset(asset, assetTokenId, OTHER_CHAIN_ID);
+            assetId = poolManager.registerAsset(OTHER_CHAIN_ID, asset, assetTokenId);
             centrifugeChain.updatePricePoolPerAsset(
                 POOL_A.raw(), scId, assetId, uint128(10 ** 18), uint64(block.timestamp)
             );
