--- conflicted
+++ resolved
@@ -62,12 +62,8 @@
     uint16 public constant THIS_CHAIN_ID = OTHER_CHAIN_ID + 100;
     uint32 public constant BLOCK_CHAIN_ID = 23;
     uint256 public erc20TokenId = 0;
-<<<<<<< HEAD
     uint256 public defaultErc6909TokenId = 16;
-    uint128 public defaultAssetId = newAssetId(defaultChainId, 1).raw();
-=======
     uint128 public defaultAssetId = newAssetId(THIS_CHAIN_ID, 1).raw();
->>>>>>> a11548a5
     uint128 public defaultPrice = 1 * 10 ** 18;
     uint8 public defaultDecimals = 8;
     uint32 public defaultPoolId = 5;
