// SPDX-License-Identifier: BUSL-1.1
pragma solidity 0.8.28;
pragma abicoder v2;

import "src/misc/interfaces/IERC20.sol";
import {IERC6909Fungible} from "src/misc/interfaces/IERC6909.sol";
import {ERC20} from "src/misc/ERC20.sol";
import {MockERC6909} from "test/misc/mocks/MockERC6909.sol";

import {MessageType, MessageLib, VaultUpdateKind} from "src/common/libraries/MessageLib.sol";
import {ISafe} from "src/common/interfaces/IGuardian.sol";
import {Root} from "src/common/Root.sol";
import {Gateway} from "src/common/Gateway.sol";
import {IAdapter} from "src/common/interfaces/IAdapter.sol";
import {newAssetId} from "src/common/types/AssetId.sol";
import {PoolId, newPoolId} from "src/common/types/PoolId.sol";

// core contracts
import {InvestmentManager} from "src/vaults/InvestmentManager.sol";
import {PoolManager} from "src/vaults/PoolManager.sol";
import {Escrow} from "src/vaults/Escrow.sol";
import {ERC7540VaultFactory} from "src/vaults/factories/ERC7540VaultFactory.sol";
import {TrancheFactory} from "src/vaults/factories/TrancheFactory.sol";
import {ERC7540Vault} from "src/vaults/ERC7540Vault.sol";
import {Tranche} from "src/vaults/token/Tranche.sol";
import {ITranche} from "src/vaults/interfaces/token/ITranche.sol";
import {RestrictionManager} from "src/vaults/token/RestrictionManager.sol";
import {VaultsDeployer} from "script/VaultsDeployer.s.sol";

// mocks
import {MockCentrifugeChain} from "test/vaults/mocks/MockCentrifugeChain.sol";
import {MockGasService} from "test/common/mocks/MockGasService.sol";
import {MockAdapter} from "test/common/mocks/MockAdapter.sol";
import {MockSafe} from "test/vaults/mocks/MockSafe.sol";

// test env
import "forge-std/Test.sol";
import {GasSnapshot} from "forge-gas-snapshot/GasSnapshot.sol";

contract BaseTest is VaultsDeployer, GasSnapshot, Test {
    using MessageLib for *;

    MockCentrifugeChain centrifugeChain;
    MockGasService mockedGasService;
    MockAdapter adapter1;
    MockAdapter adapter2;
    MockAdapter adapter3;
    IAdapter[] testAdapters;
    ERC20 public erc20;
    IERC6909Fungible public erc6909;

    address self = address(this);
    address investor = makeAddr("investor");
    address nonMember = makeAddr("nonMember");
    address randomUser = makeAddr("randomUser");

    uint128 constant MAX_UINT128 = type(uint128).max;
    uint64 constant MAX_UINT64 = type(uint64).max;

    // default values
    uint16 public constant OTHER_CHAIN_ID = 1;
    uint16 public constant THIS_CHAIN_ID = OTHER_CHAIN_ID + 100;
    uint32 public constant BLOCK_CHAIN_ID = 23;
    uint32 immutable POOL_A = 1;
    uint256 public erc20TokenId = 0;
    uint256 public defaultErc6909TokenId = 16;
    uint128 public defaultAssetId = newAssetId(THIS_CHAIN_ID, 1).raw();
    uint128 public defaultPrice = 1 * 10 ** 18;
    uint8 public defaultDecimals = 8;
    uint32 public defaultPoolId = 5;
    bytes16 public defaultShareClassId = bytes16(bytes("1"));

    function setUp() public virtual {
        // We should not use the block ChainID
        vm.chainId(BLOCK_CHAIN_ID);

        // make yourself owner of the adminSafe
        address[] memory pausers = new address[](1);
        pausers[0] = self;
        ISafe adminSafe = new MockSafe(pausers, 1);

        // deploy core contracts
        deployVaults(THIS_CHAIN_ID, adminSafe, address(this));

        // deploy mock adapters

        adapter1 = new MockAdapter(gateway);
        adapter2 = new MockAdapter(gateway);
        adapter3 = new MockAdapter(gateway);

        adapter1.setReturn("estimate", uint256(1 gwei));
        adapter2.setReturn("estimate", uint256(1.25 gwei));
        adapter3.setReturn("estimate", uint256(1.75 gwei));

        testAdapters.push(adapter1);
        testAdapters.push(adapter2);
        testAdapters.push(adapter3);

        // wire contracts
<<<<<<< HEAD
        wire(THIS_CHAIN_ID, adapter1);
=======
        wire(adapter1, address(this));
>>>>>>> 5b329c6d
        // remove deployer access
        // removeVaultsDeployerAccess(address(adapter)); // need auth permissions in tests

        centrifugeChain = new MockCentrifugeChain(testAdapters, poolManager);
        mockedGasService = new MockGasService();
        erc20 = _newErc20("X's Dollar", "USDX", 6);
        erc6909 = new MockERC6909();

        gateway.file("adapters", THIS_CHAIN_ID, testAdapters);
        gateway.file("adapters", OTHER_CHAIN_ID, testAdapters);
        gateway.file("gasService", address(mockedGasService));

        mockedGasService.setReturn("estimate", uint256(0.5 gwei));
        mockedGasService.setReturn("shouldRefuel", true);

        // Label contracts
        vm.label(address(root), "Root");
        vm.label(address(investmentManager), "InvestmentManager");
        vm.label(address(poolManager), "PoolManager");
        vm.label(address(balanceSheetManager), "BalanceSheetManager");
        vm.label(address(gateway), "Gateway");
        vm.label(address(messageProcessor), "MessageProcessor");
        vm.label(address(messageDispatcher), "MessageDispatcher");
        vm.label(address(adapter1), "MockAdapter1");
        vm.label(address(adapter2), "MockAdapter2");
        vm.label(address(adapter3), "MockAdapter3");
        vm.label(address(erc20), "ERC20");
        vm.label(address(erc6909), "ERC6909");
        vm.label(address(centrifugeChain), "CentrifugeChain");
        vm.label(address(vaultRouter), "VaultRouter");
        vm.label(address(gasService), "GasService");
        vm.label(address(mockedGasService), "MockGasService");
        vm.label(address(escrow), "Escrow");
        vm.label(address(routerEscrow), "RouterEscrow");
        vm.label(address(guardian), "Guardian");
        vm.label(address(poolManager.trancheFactory()), "TrancheFactory");
        vm.label(address(vaultFactory), "ERC7540VaultFactory");

        // Exclude predeployed contracts from invariant tests by default
        excludeContract(address(root));
        excludeContract(address(investmentManager));
        excludeContract(address(balanceSheetManager));
        excludeContract(address(poolManager));
        excludeContract(address(gateway));
        excludeContract(address(erc20));
        excludeContract(address(erc6909));
        excludeContract(address(centrifugeChain));
        excludeContract(address(vaultRouter));
        excludeContract(address(adapter1));
        excludeContract(address(adapter2));
        excludeContract(address(adapter3));
        excludeContract(address(escrow));
        excludeContract(address(routerEscrow));
        excludeContract(address(guardian));
        excludeContract(address(poolManager.trancheFactory()));
        excludeContract(address(vaultFactory));
    }

    // helpers
    function deployVault(
        uint32 poolId_,
        uint8 trancheDecimals,
        address hook,
        string memory tokenName,
        string memory tokenSymbol,
        bytes16 trancheId,
        address asset,
        uint256 assetTokenId,
        uint16 /* TODO: destinationChain */
    ) public returns (address vaultAddress, uint128 assetId) {
        uint64 poolId = newPoolId(THIS_CHAIN_ID, poolId_).raw();

        if (poolManager.assetToId(asset, assetTokenId) == 0) {
            assetId = poolManager.registerAsset(asset, assetTokenId, OTHER_CHAIN_ID);
        } else {
            assetId = poolManager.assetToId(asset, assetTokenId);
        }

        if (poolManager.tranche(poolId, trancheId) == address(0)) {
            centrifugeChain.addPool(poolId);
            centrifugeChain.addTranche(poolId, trancheId, tokenName, tokenSymbol, trancheDecimals, hook);
        }

        poolManager.updateTranchePrice(poolId, trancheId, assetId, uint128(10 ** 18), uint64(block.timestamp));

        // Trigger new vault deployment via UpdateContract
        bytes memory vaultUpdate = MessageLib.UpdateContractVaultUpdate({
            vaultOrFactory: bytes32(bytes20(vaultFactory)),
            assetId: assetId,
            kind: uint8(VaultUpdateKind.DeployAndLink)
        }).serialize();
        poolManager.update(poolId, trancheId, vaultUpdate);
        vaultAddress = ITranche(poolManager.tranche(poolId, trancheId)).vault(asset);
    }

    function deployVault(
        uint32 poolId,
        uint8 decimals,
        string memory tokenName,
        string memory tokenSymbol,
        bytes16 trancheId
    ) public returns (address vaultAddress, uint128 assetId) {
        return deployVault(
            poolId,
            decimals,
            restrictionManager,
            tokenName,
            tokenSymbol,
            trancheId,
            address(erc20),
            erc20TokenId,
            OTHER_CHAIN_ID
        );
    }

    function deploySimpleVault() public returns (address vaultAddress, uint128 assetId) {
        return deployVault(
            POOL_A,
            6,
            restrictionManager,
            "name",
            "symbol",
            bytes16(bytes("1")),
            address(erc20),
            erc20TokenId,
            OTHER_CHAIN_ID
        );
    }

    function deposit(address _vault, address _investor, uint256 amount) public {
        deposit(_vault, _investor, amount, true);
    }

    function deposit(address _vault, address _investor, uint256 amount, bool claimDeposit) public {
        ERC7540Vault vault = ERC7540Vault(_vault);
        erc20.mint(_investor, amount);
        centrifugeChain.updateMember(vault.poolId(), vault.trancheId(), _investor, type(uint64).max);
        vm.startPrank(_investor);
        erc20.approve(_vault, amount); // add allowance
        vault.requestDeposit(amount, _investor, _investor);
        // trigger executed collectInvest
        uint128 assetId = poolManager.assetToId(address(erc20), erc20TokenId);
        centrifugeChain.isFulfilledDepositRequest(
            vault.poolId(), vault.trancheId(), bytes32(bytes20(_investor)), assetId, uint128(amount), uint128(amount)
        );

        if (claimDeposit) {
            vault.deposit(amount, _investor);
        }
        vm.stopPrank();
    }

    // Helpers
    function _addressToBytes32(address x) internal pure returns (bytes32) {
        return bytes32(bytes20(x));
    }

    function _newErc20(string memory name, string memory symbol, uint8 decimals) internal returns (ERC20) {
        ERC20 asset = new ERC20(decimals);
        asset.file("name", name);
        asset.file("symbol", symbol);
        return asset;
    }

    function _bytes16ToString(bytes16 _bytes16) public pure returns (string memory) {
        uint8 i = 0;
        while (i < 16 && _bytes16[i] != 0) {
            i++;
        }
        bytes memory bytesArray = new bytes(i);
        for (i = 0; i < 16 && _bytes16[i] != 0; i++) {
            bytesArray[i] = _bytes16[i];
        }
        return string(bytesArray);
    }

    function _uint256ToString(uint256 _i) internal pure returns (string memory _uintAsString) {
        if (_i == 0) {
            return "0";
        }
        uint256 j = _i;
        uint256 len;
        while (j != 0) {
            len++;
            j /= 10;
        }
        bytes memory bstr = new bytes(len);
        uint256 k = len;
        while (_i != 0) {
            k = k - 1;
            uint8 temp = (48 + uint8(_i - _i / 10 * 10));
            bytes1 b1 = bytes1(temp);
            bstr[k] = b1;
            _i /= 10;
        }
        return string(bstr);
    }

    function random(uint256 maxValue, uint256 nonce) internal view returns (uint256) {
        if (maxValue == 1) {
            return maxValue;
        }
        uint256 randomnumber = uint256(keccak256(abi.encodePacked(block.timestamp, self, nonce))) % (maxValue - 1);
        return randomnumber + 1;
    }

    // assumptions
    function amountAssumption(uint256 amount) public pure returns (bool) {
        return (amount > 1 && amount < MAX_UINT128);
    }

    function addressAssumption(address user) public view returns (bool) {
        return (user != address(0) && user != address(erc20) && user.code.length == 0);
    }
}<|MERGE_RESOLUTION|>--- conflicted
+++ resolved
@@ -97,11 +97,7 @@
         testAdapters.push(adapter3);
 
         // wire contracts
-<<<<<<< HEAD
-        wire(THIS_CHAIN_ID, adapter1);
-=======
-        wire(adapter1, address(this));
->>>>>>> 5b329c6d
+        wire(THIS_CHAIN_ID, adapter1, address(this));
         // remove deployer access
         // removeVaultsDeployerAccess(address(adapter)); // need auth permissions in tests
 
