--- conflicted
+++ resolved
@@ -47,15 +47,6 @@
         );
     }
 
-<<<<<<< HEAD
-    function _assertDepositEvents(SyncDepositVault vault, uint128 shares, D18 priceAssetPerShare) internal {
-        PoolId poolId = PoolId.wrap(vault.poolId());
-        ShareClassId scId = ShareClassId.wrap(vault.trancheId());
-        uint64 timestamp = uint64(block.timestamp);
-        uint128 depositAssetAmount = vault.previewMint(shares).toUint128();
-        VaultDetails memory vaultDetails = poolManager.vaultDetails(address(vault));
-        (D18 price,) = poolManager.pricePoolPerShare(poolId.raw(), scId.raw(), false);
-=======
     function _assertDepositEvents(SyncDepositVault vault, uint128 shares, D18 pricePoolPerShare, D18 pricePoolPerAsset)
         internal
     {
@@ -64,10 +55,9 @@
         uint64 timestamp = uint64(block.timestamp);
         uint128 depositAssetAmount = vault.previewMint(shares).toUint128();
         VaultDetails memory vaultDetails = poolManager.vaultDetails(vault);
->>>>>>> 4a51fd1d
 
         vm.expectEmit();
-        emit IBalanceSheet.Issue(poolId, scId, self, price, shares);
+        emit IBalanceSheet.Issue(poolId, scId, self, pricePoolPerShare, shares);
 
         vm.expectEmit();
         emit IBalanceSheet.Deposit(
@@ -137,11 +127,7 @@
             syncVault.poolId().raw(), syncVault.scId().raw(), address(syncVault), uint128(amount)
         );
 
-<<<<<<< HEAD
-        _assertDepositEvents(syncVault, shares.toUint128(), priceAssetPerShare);
-=======
         _assertDepositEvents(syncVault, shares.toUint128(), pricePoolPerShare, pricePoolPerAsset);
->>>>>>> 4a51fd1d
         syncVault.deposit(amount, self);
         assertEq(erc20.balanceOf(self), 0, "Mismatch in sync deposited amount");
         assertEq(shareToken.balanceOf(self), shares, "Mismatch in amount of sync received shares");
