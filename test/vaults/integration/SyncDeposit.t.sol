// SPDX-License-Identifier: BUSL-1.1
pragma solidity 0.8.28;

import "test/vaults/BaseTest.sol";

import {CastLib} from "src/misc/libraries/CastLib.sol";
import {MathLib} from "src/misc/libraries/CastLib.sol";
import {D18, d18} from "src/misc/types/D18.sol";

import {SafeTransferLib} from "src/misc/libraries/SafeTransferLib.sol";

import {MessageLib} from "src/common/libraries/MessageLib.sol";
import {IGateway} from "src/common/interfaces/IGateway.sol";
import {PoolId} from "src/common/types/PoolId.sol";
import {ShareClassId} from "src/common/types/ShareClassId.sol";
import {AssetId} from "src/common/types/AssetId.sol";
import {JournalEntry} from "src/common/libraries/JournalEntryLib.sol";

import {IBalanceSheet} from "src/vaults/interfaces/IBalanceSheet.sol";
import {SyncDepositVault} from "src/vaults/SyncDepositVault.sol";
import {VaultDetails} from "src/vaults/interfaces/IPoolManager.sol";
import {ISyncRequests} from "src/vaults/interfaces/investments/ISyncRequests.sol";

contract SyncDepositTest is BaseTest {
    using CastLib for *;
    using MessageLib for *;
    using MathLib for *;

    uint128 priceFactor = 2;
    uint128 price = priceFactor * 10 ** 18;

    function testSyncDeposit(uint256 amount) public {
        // If lower than 4 or odd, rounding down can lead to not receiving any tokens
        amount = uint128(bound(amount, 4, MAX_UINT128));
        vm.assume(amount % 2 == 0);

        erc20.mint(self, amount);

        // Deploy sync vault
        (, address syncVault_, uint128 assetId) = deploySimpleVault(VaultKind.SyncDepositAsyncRedeem);
        SyncDepositVault syncVault = SyncDepositVault(syncVault_);
        IShareToken shareToken = IShareToken(address(syncVault.share()));
        centrifugeChain.updateSharePrice(syncVault.poolId(), syncVault.trancheId(), price, uint64(block.timestamp));

        // Retrieve async vault
        address asyncVault_ =
            syncVault.asyncRedeemManager().vaultByAssetId(syncVault.poolId(), syncVault.trancheId(), assetId);
        assertNotEq(syncVault_, address(0), "Failed to retrieve async vault");
        AsyncVault asyncVault = AsyncVault(asyncVault_);

        // Check price and max amounts
        uint256 shares = syncVault.previewDeposit(amount);
        uint256 assetsForShares = syncVault.previewMint(shares);
        assertEq(shares, amount / priceFactor);
        assertEq(assetsForShares, amount);
        assertEq(syncVault.maxDeposit(self), type(uint256).max);
        assertEq(syncVault.maxMint(self), type(uint256).max);

        // Will fail - user did not give asset allowance to syncVault
        vm.expectRevert(SafeTransferLib.SafeTransferFromFailed.selector);
        syncVault.deposit(amount, self);
        erc20.approve(address(syncVault), amount);

        // Will fail - user not member: can not send funds
        vm.expectRevert(bytes("RestrictedTransfers/transfer-blocked"));
        syncVault.deposit(amount, self);

        assertEq(syncVault.isPermissioned(self), false);
        centrifugeChain.updateMember(syncVault.poolId(), syncVault.trancheId(), self, type(uint64).max);
        assertEq(syncVault.isPermissioned(self), true);

        _assertDepositEvents(syncVault, shares.toUint128());
        syncVault.deposit(amount, self);
        assertEq(erc20.balanceOf(self), 0, "Mismatch in sync deposited amount");
        assertEq(shareToken.balanceOf(self), shares, "Mismatch in amount of sync received shares");

        // Can now request redemption through async syncVault
        assertEq(asyncVault.pendingRedeemRequest(0, self), 0);
        asyncVault.requestRedeem(amount / 2, self, self);
        assertEq(asyncVault.pendingRedeemRequest(0, self), amount / 2);
    }

    function _assertDepositEvents(SyncDepositVault vault, uint128 shares) internal {
        PoolId poolId = PoolId.wrap(vault.poolId());
        ShareClassId scId = ShareClassId.wrap(vault.trancheId());
        D18 pricePerShare = d18(price);
        D18 pricePerUnit = d18(1, 1);
        uint256 timestamp = uint256(block.timestamp);
        uint128 depositAssetAmount = vault.previewMint(shares).toUint128();
        VaultDetails memory vaultDetails = poolManager.vaultDetails(address(vault));
        JournalEntry[] memory journalEntries = new JournalEntry[](0);

        vm.expectEmit(false, false, false, false);
        emit IGateway.SendMessage(bytes(""));
        vm.expectEmit();
        emit IBalanceSheet.Issue(poolId, scId, self, pricePerShare, shares);

        vm.expectEmit(false, false, false, false);
        emit IGateway.SendMessage(bytes(""));
        vm.expectEmit();
        emit IBalanceSheet.Deposit(
            poolId,
            scId,
            vault.asset(),
            vaultDetails.tokenId,
            syncRequests.escrow(),
            depositAssetAmount,
            pricePerUnit,
            uint64(timestamp),
            journalEntries,
            journalEntries
        );
<<<<<<< HEAD
=======

        vm.expectEmit(false, false, false, false);
        emit IGateway.SendMessage(bytes(""));
        vm.expectEmit();
        emit IBalanceSheet.UpdateValue(
            poolId, scId, vault.asset(), vaultDetails.tokenId, pricePerUnit, uint64(timestamp)
        );
>>>>>>> 4da9ab04
    }
}<|MERGE_RESOLUTION|>--- conflicted
+++ resolved
@@ -31,7 +31,7 @@
 
     function testSyncDeposit(uint256 amount) public {
         // If lower than 4 or odd, rounding down can lead to not receiving any tokens
-        amount = uint128(bound(amount, 4, MAX_UINT128));
+        amount = uint128(bound(amount, 4, MAX_UINT128 / priceFactor));
         vm.assume(amount % 2 == 0);
 
         erc20.mint(self, amount);
@@ -84,8 +84,8 @@
         PoolId poolId = PoolId.wrap(vault.poolId());
         ShareClassId scId = ShareClassId.wrap(vault.trancheId());
         D18 pricePerShare = d18(price);
-        D18 pricePerUnit = d18(1, 1);
-        uint256 timestamp = uint256(block.timestamp);
+        D18 pricePerUnit = d18(priceFactor, 1);
+        uint64 timestamp = uint64(block.timestamp);
         uint128 depositAssetAmount = vault.previewMint(shares).toUint128();
         VaultDetails memory vaultDetails = poolManager.vaultDetails(address(vault));
         JournalEntry[] memory journalEntries = new JournalEntry[](0);
@@ -106,19 +106,9 @@
             syncRequests.escrow(),
             depositAssetAmount,
             pricePerUnit,
-            uint64(timestamp),
+            timestamp,
             journalEntries,
             journalEntries
         );
-<<<<<<< HEAD
-=======
-
-        vm.expectEmit(false, false, false, false);
-        emit IGateway.SendMessage(bytes(""));
-        vm.expectEmit();
-        emit IBalanceSheet.UpdateValue(
-            poolId, scId, vault.asset(), vaultDetails.tokenId, pricePerUnit, uint64(timestamp)
-        );
->>>>>>> 4da9ab04
     }
 }