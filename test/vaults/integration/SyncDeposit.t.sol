--- conflicted
+++ resolved
@@ -52,13 +52,9 @@
         VaultDetails memory vaultDetails = poolManager.vaultDetails(address(vault));
         JournalEntry[] memory journalEntries = new JournalEntry[](0);
 
-        vm.expectEmit(false, false, false, false);
-        emit IGateway.SendMessage(bytes(""));
         vm.expectEmit();
         emit IBalanceSheet.Issue(poolId, scId, self, pricePoolPerShare, shares);
 
-        vm.expectEmit(false, false, false, false);
-        emit IGateway.SendMessage(bytes(""));
         vm.expectEmit();
         emit IBalanceSheet.Deposit(
             poolId,
@@ -134,46 +130,4 @@
         asyncVault.requestRedeem(amount / 2, self, self);
         assertEq(asyncVault.pendingRedeemRequest(0, self), amount / 2);
     }
-<<<<<<< HEAD
-=======
-
-    function _assertDepositEvents(SyncDepositVault vault, uint128 shares) internal {
-        PoolId poolId = PoolId.wrap(vault.poolId());
-        ShareClassId scId = ShareClassId.wrap(vault.trancheId());
-        D18 pricePerShare = d18(price);
-        D18 pricePerUnit = d18(1);
-        uint256 timestamp = uint256(block.timestamp);
-        uint128 depositAssetAmount = vault.previewMint(shares).toUint128();
-        VaultDetails memory vaultDetails = poolManager.vaultDetails(address(vault));
-        JournalEntry[] memory journalEntries = new JournalEntry[](0);
-
-        vm.expectEmit(false, false, false, false);
-        emit IGateway.PrepareMessage(OTHER_CHAIN_ID, poolId, bytes(""));
-        vm.expectEmit();
-        emit IBalanceSheet.Issue(poolId, scId, self, pricePerShare, shares);
-
-        vm.expectEmit(false, false, false, false);
-        emit IGateway.PrepareMessage(OTHER_CHAIN_ID, poolId, bytes(""));
-        vm.expectEmit();
-        emit IBalanceSheet.Deposit(
-            poolId,
-            scId,
-            vault.asset(),
-            vaultDetails.tokenId,
-            syncRequests.escrow(),
-            depositAssetAmount,
-            pricePerUnit,
-            uint64(timestamp),
-            journalEntries,
-            journalEntries
-        );
-
-        vm.expectEmit(false, false, false, false);
-        emit IGateway.PrepareMessage(OTHER_CHAIN_ID, poolId, bytes(""));
-        vm.expectEmit();
-        emit IBalanceSheet.UpdateValue(
-            poolId, scId, vault.asset(), vaultDetails.tokenId, pricePerUnit, uint64(timestamp)
-        );
-    }
->>>>>>> af76d5a7
 }