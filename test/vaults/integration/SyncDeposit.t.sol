// SPDX-License-Identifier: BUSL-1.1
pragma solidity 0.8.28;

import "test/vaults/BaseTest.sol";

import {CastLib} from "src/misc/libraries/CastLib.sol";
import {MathLib} from "src/misc/libraries/CastLib.sol";
import {D18, d18} from "src/misc/types/D18.sol";

import {SafeTransferLib} from "src/misc/libraries/SafeTransferLib.sol";

import {MessageLib} from "src/common/libraries/MessageLib.sol";
import {IGateway} from "src/common/interfaces/IGateway.sol";
import {PoolId} from "src/common/types/PoolId.sol";
import {ShareClassId} from "src/common/types/ShareClassId.sol";
import {AssetId} from "src/common/types/AssetId.sol";
import {JournalEntry} from "src/common/libraries/JournalEntryLib.sol";

import {IBalanceSheetManager} from "src/vaults/interfaces/IBalanceSheetManager.sol";
import {SyncDepositVault} from "src/vaults/SyncDepositVault.sol";
import {VaultDetails} from "src/vaults/interfaces/IPoolManager.sol";
import {ISyncRequests} from "src/vaults/interfaces/investments/ISyncRequests.sol";

contract SyncDepositTest is BaseTest {
    using CastLib for *;
    using MessageLib for *;
    using MathLib for *;

    uint128 priceFactor = 2;
    uint128 price = priceFactor * 10 ** 18;

    function testSyncDeposit(uint256 amount) public {
        // If lower than 4 or odd, rounding down can lead to not receiving any tokens
        amount = uint128(bound(amount, 4, MAX_UINT128));
        vm.assume(amount % 2 == 0);

        erc20.mint(self, amount);

        // Deploy sync vault
        (, address syncVault_, uint128 assetId) = deploySimpleVault(VaultKind.SyncDepositAsyncRedeem);
        SyncDepositVault syncVault = SyncDepositVault(syncVault_);
<<<<<<< HEAD
        ITranche tranche = ITranche(address(syncVault.share()));
        centrifugeChain.updateTranchePrice(syncVault.poolId(), syncVault.trancheId(), price, uint64(block.timestamp));
=======
        IShareToken shareToken = IShareToken(address(syncVault.share()));
        centrifugeChain.updateSharePrice(
            syncVault.poolId(), syncVault.trancheId(), assetId, price, uint64(block.timestamp)
        );
>>>>>>> 81d604ac

        // Retrieve async vault
        address asyncVault_ =
            syncVault.asyncRedeemManager().vaultByAssetId(syncVault.poolId(), syncVault.trancheId(), assetId);
        assertNotEq(syncVault_, address(0), "Failed to retrieve async vault");
        AsyncVault asyncVault = AsyncVault(asyncVault_);

        // Check price and max amounts
        uint256 shares = syncVault.previewDeposit(amount);
        uint256 assetsForShares = syncVault.previewMint(shares);
        assertEq(shares, amount / priceFactor);
        assertEq(assetsForShares, amount);
        assertEq(syncVault.maxDeposit(self), type(uint256).max);
        assertEq(syncVault.maxMint(self), type(uint256).max);

        // Will fail - user did not give asset allowance to syncVault
        vm.expectRevert(SafeTransferLib.SafeTransferFromFailed.selector);
        syncVault.deposit(amount, self);
        erc20.approve(address(syncVault), amount);

        // Will fail - user not member: can not send funds
        vm.expectRevert(bytes("RestrictedTransfers/transfer-blocked"));
        syncVault.deposit(amount, self);

        assertEq(syncVault.isPermissioned(self), false);
        centrifugeChain.updateMember(syncVault.poolId(), syncVault.trancheId(), self, type(uint64).max);
        assertEq(syncVault.isPermissioned(self), true);

        _assertDepositEvents(syncVault, shares.toUint128());
        syncVault.deposit(amount, self);
        assertEq(erc20.balanceOf(self), 0, "Mismatch in sync deposited amount");
        assertEq(shareToken.balanceOf(self), shares, "Mismatch in amount of sync received shares");

        // Can now request redemption through async syncVault
        assertEq(asyncVault.pendingRedeemRequest(0, self), 0);
        asyncVault.requestRedeem(amount / 2, self, self);
        assertEq(asyncVault.pendingRedeemRequest(0, self), amount / 2);
    }

    function _assertDepositEvents(SyncDepositVault vault, uint128 shares) internal {
        PoolId poolId = PoolId.wrap(vault.poolId());
        ShareClassId scId = ShareClassId.wrap(vault.trancheId());
        D18 pricePerShare = d18(price);
        D18 pricePerUnit = d18(1, 1);
        uint256 timestamp = uint256(block.timestamp);
        uint128 depositAssetAmount = vault.previewMint(shares).toUint128();
        VaultDetails memory vaultDetails = poolManager.vaultDetails(address(vault));
        JournalEntry[] memory journalEntries = new JournalEntry[](0);

        vm.expectEmit(false, false, false, false);
        emit IGateway.SendMessage(bytes(""));
        vm.expectEmit();
        emit IBalanceSheetManager.Issue(poolId, scId, self, pricePerShare, shares);

        vm.expectEmit(false, false, false, false);
        emit IGateway.SendMessage(bytes(""));
        vm.expectEmit();
        emit IBalanceSheetManager.Deposit(
            poolId,
            scId,
            vault.asset(),
            vaultDetails.tokenId,
            syncRequests.escrow(),
            depositAssetAmount,
            pricePerUnit,
            uint64(timestamp),
            journalEntries,
            journalEntries
        );
    }
}<|MERGE_RESOLUTION|>--- conflicted
+++ resolved
@@ -39,15 +39,8 @@
         // Deploy sync vault
         (, address syncVault_, uint128 assetId) = deploySimpleVault(VaultKind.SyncDepositAsyncRedeem);
         SyncDepositVault syncVault = SyncDepositVault(syncVault_);
-<<<<<<< HEAD
-        ITranche tranche = ITranche(address(syncVault.share()));
-        centrifugeChain.updateTranchePrice(syncVault.poolId(), syncVault.trancheId(), price, uint64(block.timestamp));
-=======
         IShareToken shareToken = IShareToken(address(syncVault.share()));
-        centrifugeChain.updateSharePrice(
-            syncVault.poolId(), syncVault.trancheId(), assetId, price, uint64(block.timestamp)
-        );
->>>>>>> 81d604ac
+        centrifugeChain.updateSharePrice(syncVault.poolId(), syncVault.trancheId(), price, uint64(block.timestamp));
 
         // Retrieve async vault
         address asyncVault_ =
