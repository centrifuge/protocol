// SPDX-License-Identifier: BUSL-1.1
pragma solidity 0.8.28;

import "test/vaults/BaseTest.sol";
import {MockManager} from "test/vaults/mocks/MockManager.sol";
import {CastLib} from "src/misc/libraries/CastLib.sol";
import {IAuth} from "src/misc/interfaces/IAuth.sol";

import {IRoot} from "src/common/interfaces/IRoot.sol";

contract AdminTest is BaseTest {
    using MessageLib for *;
    using CastLib for *;

    uint32 constant CHAIN_ID = 1;

    function testDeployment() public view {
        // values set correctly
        assertEq(address(root.escrow()), address(escrow));
        assertEq(root.paused(), false);

        // permissions set correctly
        assertEq(root.wards(address(guardian)), 1);
        assertEq(gateway.wards(address(guardian)), 1);
    }

    //------ pause tests ------//
    function testUnauthorizedPauseFails() public {
        MockSafe(adminSafe).removeOwner(address(this));
        vm.expectRevert("Guardian/not-the-authorized-safe-or-its-owner");
        guardian.pause();
    }

    function testPauseWorks() public {
        guardian.pause();
        assertEq(root.paused(), true);
    }

    function testUnpauseWorks() public {
        vm.prank(address(adminSafe));
        guardian.unpause();
        assertEq(root.paused(), false);
    }

    function testUnauthorizedUnpauseFails() public {
        vm.expectRevert("Guardian/not-the-authorized-safe");
        guardian.unpause();
    }

    function testOutgoingTrancheTokenTransferWhilePausedFails(
        string memory tokenName,
        string memory tokenSymbol,
        uint8 decimals,
        address recipient,
        uint128 amount
    ) public {
        // TODO: Set-up correct tests once CC is removed from tests and we test new architecture
    }

    function testIncomingTrancheTokenTransferWhilePausedFails(
        string memory tokenName,
        string memory tokenSymbol,
        uint8 decimals,
        bytes32, /*sender*/
        address recipient,
        uint128 amount
    ) public {
        // TODO: Set-up correct tests once CC is removed from tests and we test new architecture
    }

    function testUnpausingResumesFunctionality(
        string memory tokenName,
        string memory tokenSymbol,
        uint8 decimals,
        bytes32, /*sender*/
        address recipient,
        uint128 amount
    ) public {
        // TODO: Set-up correct tests once CC is removed from tests and we test new architecture
    }

    //------ Guardian tests ------///
    function testGuardianPause() public {
        guardian.pause();
        assertEq(root.paused(), true);
    }

    function testGuardianUnpause() public {
        guardian.pause();
        vm.prank(address(adminSafe));
        guardian.unpause();
        assertEq(root.paused(), false);
    }

    function testGuardianPauseAuth(address user) public {
        vm.assume(user != address(this) && user != adminSafe);
        vm.expectRevert("Guardian/not-the-authorized-safe-or-its-owner");
        vm.prank(user);
        guardian.pause();
    }

    function testTimelockWorks() public {
        address spell = vm.addr(1);
        vm.prank(address(adminSafe));
        guardian.scheduleRely(spell);
        vm.warp(block.timestamp + delay + 1 hours);
        root.executeScheduledRely(spell);
        assertEq(root.wards(spell), 1);
    }

    function testTimelockFailsBefore48hours() public {
        address spell = vm.addr(1);
        vm.prank(address(adminSafe));
        guardian.scheduleRely(spell);
        vm.warp(block.timestamp + delay - 1 hours);
        vm.expectRevert(IRoot.TargetNotReady.selector);
        root.executeScheduledRely(spell);
    }

    //------ Root tests ------///
    function testCancellingScheduleBeforeRelyFails() public {
        address spell = vm.addr(1);
        vm.expectRevert(IRoot.TargetNotScheduled.selector);
        root.cancelRely(spell);
    }

    function testCancellingScheduleWorks() public {
        address spell = vm.addr(1);
        vm.prank(address(adminSafe));
        guardian.scheduleRely(spell);
        assertEq(root.schedule(spell), block.timestamp + delay);
        vm.prank(address(adminSafe));
        guardian.cancelRely(spell);
        assertEq(root.schedule(spell), 0);
        vm.warp(block.timestamp + delay + 1 hours);
        vm.expectRevert(IRoot.TargetNotScheduled.selector);
        root.executeScheduledRely(spell);
    }

    function testUnauthorizedCancelFails() public {
        address spell = vm.addr(1);
        vm.prank(address(adminSafe));
        guardian.scheduleRely(spell);
        address badActor = vm.addr(0xBAD);
        vm.expectRevert("Guardian/not-the-authorized-safe");
        vm.prank(badActor);
        guardian.cancelRely(spell);
    }

    function testAddedSafeOwnerCanPause() public {
        address newOwner = vm.addr(0xABCDE);
        MockSafe(adminSafe).addOwner(newOwner);
        vm.prank(newOwner);
        guardian.pause();
        assertEq(root.paused(), true);
    }

    function testRemovedOwnerCannotPause() public {
        MockSafe(adminSafe).removeOwner(address(this));
        assertEq(MockSafe(adminSafe).isOwner(address(this)), false);
        vm.expectRevert("Guardian/not-the-authorized-safe-or-its-owner");
        vm.prank(address(this));
        guardian.pause();
    }

    function testIncomingScheduleUpgradeMessage() public {
        address spell = vm.addr(1);
        centrifugeChain.incomingScheduleUpgrade(spell);
        vm.warp(block.timestamp + delay + 1 hours);
        root.executeScheduledRely(spell);
        assertEq(root.wards(spell), 1);
    }

    function testIncomingCancelUpgradeMessage() public {
        address spell = vm.addr(1);
        centrifugeChain.incomingScheduleUpgrade(spell);
        assertEq(root.schedule(spell), block.timestamp + delay);
        centrifugeChain.incomingCancelUpgrade(spell);
        assertEq(root.schedule(spell), 0);
        vm.warp(block.timestamp + delay + 1 hours);
        vm.expectRevert(IRoot.TargetNotScheduled.selector);
        root.executeScheduledRely(spell);
    }

    //------ Updating delay tests ------///
    function testUpdatingDelayWorks() public {
        vm.prank(address(adminSafe));
        guardian.scheduleRely(address(this));
        vm.warp(block.timestamp + delay + 1 hours);
        root.executeScheduledRely(address(this));
    }

    function testUpdatingDelayWithLargeValueFails() public {
        vm.expectRevert(IRoot.DelayTooLong.selector);
        root.file("delay", 5 weeks);
    }

    function testUpdatingDelayAndExecutingBeforeNewDelayFails() public {
        root.file("delay", 2 hours);
        vm.prank(address(adminSafe));
        guardian.scheduleRely(address(this));
        vm.warp(block.timestamp + 1 hours);
        vm.expectRevert(IRoot.TargetNotReady.selector);
        root.executeScheduledRely(address(this));
    }

    function testInvalidFile() public {
        vm.expectRevert(IRoot.FileUnrecognizedParam.selector);
        root.file("not-delay", 1);
    }

    //------ rely/denyContract tests ------///
    function testRelyDenyContract() public {
        vm.prank(address(adminSafe));
        guardian.scheduleRely(address(this));
        vm.warp(block.timestamp + delay + 1 hours);
        root.executeScheduledRely(address(this));

        assertEq(investmentManager.wards(address(this)), 1);
        root.denyContract(address(investmentManager), address(this));
        assertEq(investmentManager.wards(address(this)), 0);

        root.relyContract(address(investmentManager), address(this));
        assertEq(investmentManager.wards(address(this)), 1);
    }

    //------ Token Recovery tests ------///
    function testRecoverTokens() public {
        deploySimpleVault();
        address clumsyUser = vm.addr(0x1234);
<<<<<<< HEAD
        address vault_ = poolManager.getVault(5, bytes16(bytes("1")), poolManager.assetToId(address(erc20)));
=======
        address vault_ = investmentManager.vault(5, bytes16(bytes("1")), defaultAssetId);
>>>>>>> 3564af66
        ERC7540Vault vault = ERC7540Vault(vault_);
        address asset_ = vault.asset();
        ERC20 asset = ERC20(asset_);
        deal(asset_, clumsyUser, 300);
        vm.startPrank(clumsyUser);
        asset.transfer(vault_, 100);
        asset.transfer(address(poolManager), 100);
        asset.transfer(address(investmentManager), 100);
        vm.stopPrank();
        assertEq(asset.balanceOf(vault_), 100);
        assertEq(asset.balanceOf(address(poolManager)), 100);
        assertEq(asset.balanceOf(address(investmentManager)), 100);
        assertEq(asset.balanceOf(clumsyUser), 0);
        centrifugeChain.recoverTokens(vault_, asset_, clumsyUser, 100);
        centrifugeChain.recoverTokens(address(poolManager), asset_, clumsyUser, 100);
        centrifugeChain.recoverTokens(address(investmentManager), asset_, clumsyUser, 100);
        assertEq(asset.balanceOf(clumsyUser), 300);
        assertEq(asset.balanceOf(vault_), 0);
        assertEq(asset.balanceOf(address(poolManager)), 0);
        assertEq(asset.balanceOf(address(investmentManager)), 0);
    }

    //Endorsements
    function testEndorseVeto() public {
        address endorser = makeAddr("endorser");

        // endorse
        address router = makeAddr("router");

        root.rely(endorser);
        vm.prank(endorser);
        root.endorse(router);
        assertEq(root.endorsements(router), 1);
        assertEq(root.endorsed(router), true);

        // veto
        root.deny(endorser);
        vm.expectRevert(IAuth.NotAuthorized.selector); // fail no auth permissions
        vm.prank(endorser);
        root.veto(router);

        root.rely(endorser);
        vm.prank(endorser);
        root.veto(router);
        assertEq(root.endorsements(router), 0);
        assertEq(root.endorsed(router), false);
    }

    function testDisputeRecovery() public {
        MockManager poolManager = new MockManager();
        gateway.file("adapters", testAdapters);

        bytes memory message = MessageLib.NotifyPool(1).serialize();
        bytes memory proof = _formatMessageProof(message);

        // Only send through 2 out of 3 adapters
        _send(adapter1, message);
        _send(adapter2, proof);
        assertEq(poolManager.received(message), 0);

        // Initiate recovery
        _send(adapter1, MessageLib.InitiateMessageRecovery(keccak256(proof), address(adapter3).toBytes32()).serialize());

        vm.expectRevert(bytes("Gateway/challenge-period-has-not-ended"));
        gateway.executeMessageRecovery(address(adapter3), proof);

        vm.prank(makeAddr("unauthorized"));
        vm.expectRevert("Guardian/not-the-authorized-safe");
        guardian.disputeMessageRecovery(address(adapter3), keccak256(proof));

        // Dispute recovery
        vm.prank(address(adminSafe));
        guardian.disputeMessageRecovery(address(adapter3), keccak256(proof));

        // Check that recovery is not possible anymore
        vm.expectRevert(bytes("Gateway/message-recovery-not-initiated"));
        gateway.executeMessageRecovery(address(adapter3), proof);
        assertEq(poolManager.received(message), 0);
    }

    function _send(MockAdapter adapter, bytes memory message) internal {
        vm.prank(address(adapter));
        gateway.handle(CHAIN_ID, message);
    }

    function _formatMessageProof(bytes memory message) internal pure returns (bytes memory) {
        return MessageLib.MessageProof(keccak256(message)).serialize();
    }
}<|MERGE_RESOLUTION|>--- conflicted
+++ resolved
@@ -228,11 +228,7 @@
     function testRecoverTokens() public {
         deploySimpleVault();
         address clumsyUser = vm.addr(0x1234);
-<<<<<<< HEAD
-        address vault_ = poolManager.getVault(5, bytes16(bytes("1")), poolManager.assetToId(address(erc20)));
-=======
-        address vault_ = investmentManager.vault(5, bytes16(bytes("1")), defaultAssetId);
->>>>>>> 3564af66
+        address vault_ = investmentManager.vault(5, bytes16(bytes("1")), poolManager.assetToId(address(erc20)));
         ERC7540Vault vault = ERC7540Vault(vault_);
         address asset_ = vault.asset();
         ERC20 asset = ERC20(asset_);
