// SPDX-License-Identifier: BUSL-1.1
pragma solidity 0.8.28;

import {CastLib} from "src/misc/libraries/CastLib.sol";
import {IAuth} from "src/misc/interfaces/IAuth.sol";

import {IRoot} from "src/common/interfaces/IRoot.sol";
import {IGuardian} from "src/common/Guardian.sol";

import "test/vaults/BaseTest.sol";
import {MockManager} from "test/common/mocks/MockManager.sol";

contract AdminTest is BaseTest {
    using MessageLib for *;
    using CastLib for *;

    function testDeployment() public view {
        // values set correctly
        assertEq(root.paused(), false);

        // permissions set correctly
        assertEq(root.wards(address(guardian)), 1);
        assertEq(gateway.wards(address(guardian)), 1);
    }

    //------ pause tests ------//
    function testUnauthorizedPauseFails() public {
        MockSafe(address(adminSafe)).removeOwner(address(this));
        vm.expectRevert(IGuardian.NotTheAuthorizedSafeOrItsOwner.selector);
        guardian.pause();
    }

    function testPauseWorks() public {
        guardian.pause();
        assertEq(root.paused(), true);
    }

    function testUnpauseWorks() public {
        vm.prank(address(adminSafe));
        guardian.unpause();
        assertEq(root.paused(), false);
    }

    function testUnauthorizedUnpauseFails() public {
        vm.expectRevert(IGuardian.NotTheAuthorizedSafe.selector);
        guardian.unpause();
    }

    function testOutgoingTrancheTokenTransferWhilePausedFails(
        string memory tokenName,
        string memory tokenSymbol,
        uint8 decimals,
        address recipient,
        uint128 amount
    ) public {
        // TODO: Set-up correct tests once CC is removed from tests and we test new architecture
    }

    function testIncomingTrancheTokenTransferWhilePausedFails(
        string memory tokenName,
        string memory tokenSymbol,
        uint8 decimals,
        bytes32, /*sender*/
        address recipient,
        uint128 amount
    ) public {
        // TODO: Set-up correct tests once CC is removed from tests and we test new architecture
    }

    function testUnpausingResumesFunctionality(
        string memory tokenName,
        string memory tokenSymbol,
        uint8 decimals,
        bytes32, /*sender*/
        address recipient,
        uint128 amount
    ) public {
        // TODO: Set-up correct tests once CC is removed from tests and we test new architecture
    }

    //------ Guardian tests ------///
    function testGuardianPause() public {
        guardian.pause();
        assertEq(root.paused(), true);
    }

    function testGuardianUnpause() public {
        guardian.pause();
        vm.prank(address(adminSafe));
        guardian.unpause();
        assertEq(root.paused(), false);
    }

    function testGuardianPauseAuth(address user) public {
        vm.assume(user != address(this) && user != address(adminSafe));
        vm.expectRevert(IGuardian.NotTheAuthorizedSafeOrItsOwner.selector);
        vm.prank(user);
        guardian.pause();
    }

    function testTimelockWorks() public {
        address spell = vm.addr(1);
        vm.prank(address(adminSafe));
        guardian.scheduleRely(spell);
        vm.warp(block.timestamp + DELAY + 1 hours);
        root.executeScheduledRely(spell);
        assertEq(root.wards(spell), 1);
    }

    function testTimelockFailsBefore48hours() public {
        address spell = vm.addr(1);
        vm.prank(address(adminSafe));
        guardian.scheduleRely(spell);
        vm.warp(block.timestamp + DELAY - 1 hours);
        vm.expectRevert(IRoot.TargetNotReady.selector);
        root.executeScheduledRely(spell);
    }

    //------ Root tests ------///
    function testCancellingScheduleBeforeRelyFails() public {
        address spell = vm.addr(1);
        vm.expectRevert(IRoot.TargetNotScheduled.selector);
        root.cancelRely(spell);
    }

    function testCancellingScheduleWorks() public {
        address spell = vm.addr(1);
        vm.prank(address(adminSafe));
        guardian.scheduleRely(spell);
        assertEq(root.schedule(spell), block.timestamp + DELAY);
        vm.prank(address(adminSafe));
        guardian.cancelRely(spell);
        assertEq(root.schedule(spell), 0);
        vm.warp(block.timestamp + DELAY + 1 hours);
        vm.expectRevert(IRoot.TargetNotScheduled.selector);
        root.executeScheduledRely(spell);
    }

    function testUnauthorizedCancelFails() public {
        address spell = vm.addr(1);
        vm.prank(address(adminSafe));
        guardian.scheduleRely(spell);
        address badActor = vm.addr(0xBAD);
        vm.expectRevert(IGuardian.NotTheAuthorizedSafe.selector);
        vm.prank(badActor);
        guardian.cancelRely(spell);
    }

    function testAddedSafeOwnerCanPause() public {
        address newOwner = vm.addr(0xABCDE);
        MockSafe(address(adminSafe)).addOwner(newOwner);
        vm.prank(newOwner);
        guardian.pause();
        assertEq(root.paused(), true);
    }

    function testRemovedOwnerCannotPause() public {
        MockSafe(address(adminSafe)).removeOwner(address(this));
        assertEq(MockSafe(address(adminSafe)).isOwner(address(this)), false);
        vm.expectRevert(IGuardian.NotTheAuthorizedSafeOrItsOwner.selector);
        vm.prank(address(this));
        guardian.pause();
    }

    function testIncomingScheduleUpgradeMessage() public {
        address spell = vm.addr(1);
        centrifugeChain.incomingScheduleUpgrade(spell);
        vm.warp(block.timestamp + DELAY + 1 hours);
        root.executeScheduledRely(spell);
        assertEq(root.wards(spell), 1);
    }

    function testIncomingCancelUpgradeMessage() public {
        address spell = vm.addr(1);
        centrifugeChain.incomingScheduleUpgrade(spell);
        assertEq(root.schedule(spell), block.timestamp + DELAY);
        centrifugeChain.incomingCancelUpgrade(spell);
        assertEq(root.schedule(spell), 0);
        vm.warp(block.timestamp + DELAY + 1 hours);
        vm.expectRevert(IRoot.TargetNotScheduled.selector);
        root.executeScheduledRely(spell);
    }

    //------ Updating DELAY tests ------///
    function testUpdatingDelayWorks() public {
        vm.prank(address(adminSafe));
        guardian.scheduleRely(address(this));
        vm.warp(block.timestamp + DELAY + 1 hours);
        root.executeScheduledRely(address(this));
    }

    function testUpdatingDelayWithLargeValueFails() public {
        vm.expectRevert(IRoot.DelayTooLong.selector);
        root.file("delay", 5 weeks);
    }

    function testUpdatingDelayAndExecutingBeforeNewDelayFails() public {
        root.file("delay", 2 hours);
        vm.prank(address(adminSafe));
        guardian.scheduleRely(address(this));
        vm.warp(block.timestamp + 1 hours);
        vm.expectRevert(IRoot.TargetNotReady.selector);
        root.executeScheduledRely(address(this));
    }

    function testInvalidFile() public {
        vm.expectRevert(IRoot.FileUnrecognizedParam.selector);
        root.file("not-delay", 1);
    }

    //------ rely/denyContract tests ------///
    function testRelyDenyContract() public {
        vm.prank(address(adminSafe));
        guardian.scheduleRely(address(this));
        vm.warp(block.timestamp + DELAY + 1 hours);
        root.executeScheduledRely(address(this));

        assertEq(asyncRequests.wards(address(this)), 1);
        root.denyContract(address(asyncRequests), address(this));
        assertEq(asyncRequests.wards(address(this)), 0);

        root.relyContract(address(asyncRequests), address(this));
        assertEq(asyncRequests.wards(address(this)), 1);
    }

    //------ Token Recovery tests ------///
    function testRecoverTokens() public {
<<<<<<< HEAD
        (uint64 poolId,,) = deploySimpleVault();
        address clumsyUser = vm.addr(0x1234);
        address vault_ =
            investmentManager.vault(poolId, bytes16(bytes("1")), poolManager.assetToId(address(erc20), erc20TokenId));
        ERC7540Vault vault = ERC7540Vault(vault_);
=======
        deploySimpleVault(VaultKind.Async);
        address clumsyUser = vm.addr(0x1234);
        address vault_ =
            asyncRequests.vault(POOL_A, bytes16(bytes("1")), poolManager.assetToId(address(erc20), erc20TokenId));
        AsyncVault vault = AsyncVault(vault_);
>>>>>>> 3be5702c
        address asset_ = vault.asset();
        ERC20 asset = ERC20(asset_);
        deal(asset_, clumsyUser, 300);
        vm.startPrank(clumsyUser);
        asset.transfer(vault_, 100);
        asset.transfer(address(poolManager), 100);
        asset.transfer(address(asyncRequests), 100);
        vm.stopPrank();
        assertEq(asset.balanceOf(vault_), 100);
        assertEq(asset.balanceOf(address(poolManager)), 100);
        assertEq(asset.balanceOf(address(asyncRequests)), 100);
        assertEq(asset.balanceOf(clumsyUser), 0);
        centrifugeChain.recoverTokens(vault_, asset_, erc20TokenId, clumsyUser, 100);
        centrifugeChain.recoverTokens(address(poolManager), asset_, erc20TokenId, clumsyUser, 100);
        centrifugeChain.recoverTokens(address(asyncRequests), asset_, erc20TokenId, clumsyUser, 100);
        assertEq(asset.balanceOf(clumsyUser), 300);
        assertEq(asset.balanceOf(vault_), 0);
        assertEq(asset.balanceOf(address(poolManager)), 0);
        assertEq(asset.balanceOf(address(asyncRequests)), 0);
    }

    //Endorsements
    function testEndorseVeto() public {
        address endorser = makeAddr("endorser");

        // endorse
        address router = makeAddr("router");

        root.rely(endorser);
        vm.prank(endorser);
        root.endorse(router);
        assertEq(root.endorsements(router), 1);
        assertEq(root.endorsed(router), true);

        // veto
        root.deny(endorser);
        vm.expectRevert(IAuth.NotAuthorized.selector); // fail no auth permissions
        vm.prank(endorser);
        root.veto(router);

        root.rely(endorser);
        vm.prank(endorser);
        root.veto(router);
        assertEq(root.endorsements(router), 0);
        assertEq(root.endorsed(router), false);
    }

    function testDisputeRecovery() public {
        MockManager poolManager = new MockManager();
        gateway.file("adapters", OTHER_CHAIN_ID, testAdapters);

        bytes memory message = MessageLib.NotifyPool(1).serialize();
        bytes memory proof = _formatMessageProof(message);

        // Only send through 2 out of 3 adapters
        _send(adapter1, message);
        _send(adapter2, proof);
        assertEq(poolManager.received(message), 0);

        // Initiate recovery
        _send(
            adapter1,
            MessageLib.InitiateMessageRecovery(keccak256(proof), address(adapter3).toBytes32(), OTHER_CHAIN_ID)
                .serialize()
        );

        vm.expectRevert(bytes("Gateway/challenge-period-has-not-ended"));
        gateway.executeMessageRecovery(OTHER_CHAIN_ID, adapter3, proof);

        vm.prank(makeAddr("unauthorized"));
        vm.expectRevert(IGuardian.NotTheAuthorizedSafe.selector);
        guardian.disputeMessageRecovery(THIS_CHAIN_ID, OTHER_CHAIN_ID, adapter3, keccak256(proof));

        // Dispute recovery
        vm.prank(address(adminSafe));
        guardian.disputeMessageRecovery(THIS_CHAIN_ID, OTHER_CHAIN_ID, adapter3, keccak256(proof));

        // Check that recovery is not possible anymore
        vm.expectRevert(bytes("Gateway/message-recovery-not-initiated"));
        gateway.executeMessageRecovery(OTHER_CHAIN_ID, adapter3, proof);
        assertEq(poolManager.received(message), 0);
    }

    function _send(MockAdapter adapter, bytes memory message) internal {
        vm.prank(address(adapter));
        gateway.handle(OTHER_CHAIN_ID, message);
    }

    function _formatMessageProof(bytes memory message) internal pure returns (bytes memory) {
        return MessageLib.MessageProof(keccak256(message)).serialize();
    }
}<|MERGE_RESOLUTION|>--- conflicted
+++ resolved
@@ -225,19 +225,11 @@
 
     //------ Token Recovery tests ------///
     function testRecoverTokens() public {
-<<<<<<< HEAD
-        (uint64 poolId,,) = deploySimpleVault();
-        address clumsyUser = vm.addr(0x1234);
-        address vault_ =
-            investmentManager.vault(poolId, bytes16(bytes("1")), poolManager.assetToId(address(erc20), erc20TokenId));
-        ERC7540Vault vault = ERC7540Vault(vault_);
-=======
         deploySimpleVault(VaultKind.Async);
         address clumsyUser = vm.addr(0x1234);
         address vault_ =
-            asyncRequests.vault(POOL_A, bytes16(bytes("1")), poolManager.assetToId(address(erc20), erc20TokenId));
+            asyncRequests.vault(POOL_A.raw(), bytes16(bytes("1")), poolManager.assetToId(address(erc20), erc20TokenId));
         AsyncVault vault = AsyncVault(vault_);
->>>>>>> 3be5702c
         address asset_ = vault.asset();
         ERC20 asset = ERC20(asset_);
         deal(asset_, clumsyUser, 300);
