--- conflicted
+++ resolved
@@ -55,24 +55,7 @@
         address recipient,
         uint128 amount
     ) public {
-<<<<<<< HEAD
-        decimals = uint8(bound(decimals, 2, 18));
-        vm.assume(amount > 0);
-        vm.assume(recipient != address(0));
-
-        ERC20 erc20 = _newErc20(tokenName, tokenSymbol, decimals);
-        poolManager.registerAsset(address(erc20), 0, 0);
-
-        // First, an outgoing transfer must take place which has funds asset of the asset moved to
-        // the escrow account, from which funds are moved from into the recipient on an incoming transfer.
-        erc20.approve(address(poolManager), type(uint256).max);
-        erc20.mint(address(this), amount);
-        guardian.pause();
-        vm.expectRevert("Gateway/paused");
-        poolManager.transferAssets(address(erc20), bytes32(bytes20(recipient)), amount);
-=======
         // TODO: Set-up correct tests once CC is removed from tests and we test new architecture
->>>>>>> 2e0c7349
     }
 
     function testIncomingTrancheTokenTransferWhilePausedFails(
@@ -83,27 +66,7 @@
         address recipient,
         uint128 amount
     ) public {
-<<<<<<< HEAD
-        decimals = uint8(bound(decimals, 2, 18));
-        vm.assume(amount > 0);
-        vm.assume(recipient != address(0));
-
-        ERC20 erc20 = _newErc20(tokenName, tokenSymbol, decimals);
-        uint128 assetId = poolManager.registerAsset(address(erc20), 0, 0);
-
-        // First, an outgoing transfer must take place which has funds asset of the asset moved to
-        // the escrow account, from which funds are moved from into the recipient on an incoming transfer.
-        erc20.approve(address(poolManager), type(uint256).max);
-        erc20.mint(address(this), amount);
-        poolManager.transferAssets(address(erc20), bytes32(bytes20(recipient)), amount);
-        assertEq(erc20.balanceOf(address(poolManager.escrow())), amount);
-
-        guardian.pause();
-        vm.expectRevert("Gateway/paused");
-        centrifugeChain.incomingTransfer(assetId, bytes32(bytes20(recipient)), amount);
-=======
         // TODO: Set-up correct tests once CC is removed from tests and we test new architecture
->>>>>>> 2e0c7349
     }
 
     function testUnpausingResumesFunctionality(
@@ -114,32 +77,7 @@
         address recipient,
         uint128 amount
     ) public {
-<<<<<<< HEAD
-        decimals = uint8(bound(decimals, 2, 18));
-        vm.assume(amount > 0);
-        vm.assume(recipient != address(investmentManager.escrow()));
-        vm.assume(recipient != address(0));
-
-        ERC20 erc20 = _newErc20(tokenName, tokenSymbol, decimals);
-        vm.assume(recipient != address(erc20));
-        uint128 assetId = poolManager.registerAsset(address(erc20), 0, 0);
-
-        // First, an outgoing transfer must take place which has funds asset of the asset moved to
-        // the escrow account, from which funds are moved from into the recipient on an incoming transfer.
-        erc20.approve(address(poolManager), type(uint256).max);
-        erc20.mint(address(this), amount);
-        guardian.pause();
-        vm.prank(address(adminSafe));
-        guardian.unpause();
-        poolManager.transferAssets(address(erc20), bytes32(bytes20(recipient)), amount);
-        assertEq(erc20.balanceOf(address(poolManager.escrow())), amount);
-
-        centrifugeChain.incomingTransfer(assetId, bytes32(bytes20(recipient)), amount);
-        assertEq(erc20.balanceOf(address(poolManager.escrow())), 0);
-        assertEq(erc20.balanceOf(recipient), amount);
-=======
         // TODO: Set-up correct tests once CC is removed from tests and we test new architecture
->>>>>>> 2e0c7349
     }
 
     //------ Guardian tests ------///
