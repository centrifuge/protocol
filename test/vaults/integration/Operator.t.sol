// SPDX-License-Identifier: BUSL-1.1
pragma solidity 0.8.28;

import "test/vaults/BaseTest.sol";
import {IERC20} from "src/misc/interfaces/IERC20.sol";

contract OperatorTest is BaseTest {
    function testDepositAsOperator(uint256 amount) public {
        // If lower than 4 or odd, rounding down can lead to not receiving any tokens
        amount = uint128(bound(amount, 4, MAX_UINT128));
        vm.assume(amount % 2 == 0);

        uint128 price = 2 * 10 ** 18;
<<<<<<< HEAD
        (, address vault_, uint128 assetId) = deploySimpleVault();
=======
        (address vault_, uint128 assetId) = deploySimpleVault(VaultKind.Async);
>>>>>>> 3be5702c
        address investor = makeAddr("investor");
        address operator = makeAddr("operator");
        AsyncVault vault = AsyncVault(vault_);
        ITranche tranche = ITranche(address(vault.share()));

        centrifugeChain.updateTranchePrice(vault.poolId(), vault.trancheId(), assetId, price, uint64(block.timestamp));

        erc20.mint(investor, amount);

        centrifugeChain.updateMember(vault.poolId(), vault.trancheId(), investor, type(uint64).max);
        vm.prank(investor);
        erc20.approve(vault_, amount);

        vm.prank(operator);
        vm.expectRevert(bytes("AsyncVault/invalid-owner"));
        vault.requestDeposit(amount, investor, investor);

        vm.prank(investor);
        vm.expectRevert(bytes("AsyncVault/cannot-set-self-as-operator"));
        vault.setOperator(investor, true);

        assertEq(vault.isOperator(investor, operator), false);
        vm.prank(investor);
        vault.setOperator(operator, true);
        assertEq(vault.isOperator(investor, operator), true);

        vm.prank(operator);
        vault.requestDeposit(amount, investor, investor);
        assertEq(vault.pendingDepositRequest(0, investor), amount);
        assertEq(vault.pendingDepositRequest(0, operator), 0);

        centrifugeChain.isFulfilledDepositRequest(
            vault.poolId(), vault.trancheId(), bytes32(bytes20(investor)), assetId, uint128(amount), uint128(amount)
        );

        vm.prank(operator);
        vault.deposit(amount, investor, investor);
        assertEq(vault.pendingDepositRequest(0, investor), 0);
        assertEq(tranche.balanceOf(investor), amount);

        vm.prank(investor);
        vault.setOperator(operator, false);

        vm.prank(operator);
        vm.expectRevert(bytes("AsyncVault/invalid-owner"));
        vault.requestDeposit(amount, investor, investor);
    }

    function testDepositAsAuthorizedOperator(uint256 amount) public {
        // If lower than 4 or odd, rounding down can lead to not receiving any tokens
        amount = uint128(bound(amount, 4, MAX_UINT128));
        vm.assume(amount % 2 == 0);

        uint128 price = 2 * 10 ** 18;
<<<<<<< HEAD
        (, address vault_, uint128 assetId) = deploySimpleVault();
=======
        (address vault_, uint128 assetId) = deploySimpleVault(VaultKind.Async);
>>>>>>> 3be5702c
        (address controller, uint256 controllerPk) = makeAddrAndKey("controller");
        address operator = makeAddr("operator");
        AsyncVault vault = AsyncVault(vault_);

        centrifugeChain.updateTranchePrice(vault.poolId(), vault.trancheId(), assetId, price, uint64(block.timestamp));

        erc20.mint(controller, amount);

        centrifugeChain.updateMember(vault.poolId(), vault.trancheId(), controller, type(uint64).max);
        vm.prank(controller);
        erc20.approve(vault_, amount);

        vm.prank(operator);
        vm.expectRevert(bytes("AsyncVault/invalid-owner"));
        vault.requestDeposit(amount, controller, controller);

        uint256 deadline = type(uint64).max;
        (uint8 v, bytes32 r, bytes32 s) = vm.sign(
            controllerPk,
            keccak256(
                abi.encodePacked(
                    "\x19\x01",
                    vault.DOMAIN_SEPARATOR(),
                    keccak256(
                        abi.encode(
                            vault.AUTHORIZE_OPERATOR_TYPEHASH(),
                            controller,
                            controller,
                            true,
                            bytes32("nonce"),
                            deadline
                        )
                    )
                )
            )
        );
        bytes memory signature = abi.encodePacked(r, s, v);
        vm.prank(controller);
        vm.expectRevert(bytes("AsyncVault/cannot-set-self-as-operator"));
        vault.authorizeOperator(controller, controller, true, bytes32("nonce"), deadline, signature);

        (v, r, s) = vm.sign(
            controllerPk,
            keccak256(
                abi.encodePacked(
                    "\x19\x01",
                    vault.DOMAIN_SEPARATOR(),
                    keccak256(
                        abi.encode(
                            vault.AUTHORIZE_OPERATOR_TYPEHASH(), controller, operator, true, bytes32("nonce"), deadline
                        )
                    )
                )
            )
        );
        signature = abi.encodePacked(r, s, v);
        delete r;
        delete s;
        delete v;

        assertEq(vault.isOperator(controller, operator), false);
        vm.prank(operator);
        vault.authorizeOperator(controller, operator, true, bytes32("nonce"), deadline, signature);
        assertEq(vault.isOperator(controller, operator), true);

        vm.prank(operator);
        vault.requestDeposit(amount, controller, controller);
        assertEq(vault.pendingDepositRequest(0, controller), amount);
        assertEq(vault.pendingDepositRequest(0, operator), 0);
    }

    function testRedeemAsOperator(uint256 amount) public {
        // If lower than 4 or odd, rounding down can lead to not receiving any tokens
        amount = uint128(bound(amount, 4, MAX_UINT128 / 2));
        vm.assume(amount % 2 == 0);

<<<<<<< HEAD
        (, address vault_, uint128 assetId) = deploySimpleVault();
=======
        (address vault_, uint128 assetId) = deploySimpleVault(VaultKind.Async);
>>>>>>> 3be5702c
        address investor = makeAddr("investor");
        address operator = makeAddr("operator");
        AsyncVault vault = AsyncVault(vault_);

        deposit(vault_, investor, amount); // deposit funds first
        centrifugeChain.updateTranchePrice(
            vault.poolId(), vault.trancheId(), assetId, defaultPrice, uint64(block.timestamp)
        );

        vm.prank(operator);
        vm.expectRevert(IERC20.InsufficientAllowance.selector);
        vault.requestRedeem(amount, investor, investor);

        assertEq(vault.isOperator(investor, operator), false);
        vm.prank(investor);
        vault.setOperator(operator, true);
        assertEq(vault.isOperator(investor, operator), true);

        vm.prank(operator);
        vault.requestRedeem(amount, investor, investor);
        assertEq(vault.pendingRedeemRequest(0, investor), amount);
        assertEq(vault.pendingRedeemRequest(0, operator), 0);

        centrifugeChain.isFulfilledRedeemRequest(
            vault.poolId(), vault.trancheId(), bytes32(bytes20(investor)), assetId, uint128(amount), uint128(amount)
        );

        vm.prank(operator);
        vault.redeem(amount, investor, investor);
        assertEq(vault.pendingRedeemRequest(0, investor), 0);
        assertEq(erc20.balanceOf(investor), amount);

        vm.prank(investor);
        vault.setOperator(operator, false);

        deposit(vault_, investor, amount);
        vm.prank(operator);
        vm.expectRevert(IERC20.InsufficientAllowance.selector);
        vault.requestRedeem(amount, investor, investor);
    }

    function testInvalidateNonce(uint256 amount) public {
        // If lower than 4 or odd, rounding down can lead to not receiving any tokens
        amount = uint128(bound(amount, 4, MAX_UINT128));
        vm.assume(amount % 2 == 0);

        uint128 price = 2 * 10 ** 18;
<<<<<<< HEAD
        (, address vault_, uint128 assetId) = deploySimpleVault();
=======
        (address vault_, uint128 assetId) = deploySimpleVault(VaultKind.Async);
>>>>>>> 3be5702c
        (address controller, uint256 controllerPk) = makeAddrAndKey("controller");
        address operator = makeAddr("operator");
        AsyncVault vault = AsyncVault(vault_);

        centrifugeChain.updateTranchePrice(vault.poolId(), vault.trancheId(), assetId, price, uint64(block.timestamp));

        erc20.mint(controller, amount);

        centrifugeChain.updateMember(vault.poolId(), vault.trancheId(), controller, type(uint64).max);
        vm.prank(controller);
        erc20.approve(vault_, amount);

        vm.prank(operator);
        vm.expectRevert(bytes("AsyncVault/invalid-owner"));
        vault.requestDeposit(amount, controller, controller);

        uint256 deadline = type(uint64).max;
        bytes32 nonce = bytes32("nonce");
        (uint8 v, bytes32 r, bytes32 s) = vm.sign(
            controllerPk,
            keccak256(
                abi.encodePacked(
                    "\x19\x01",
                    vault.DOMAIN_SEPARATOR(),
                    keccak256(
                        abi.encode(vault.AUTHORIZE_OPERATOR_TYPEHASH(), controller, operator, true, deadline, nonce)
                    )
                )
            )
        );
        bytes memory signature = abi.encodePacked(r, s, v);
        delete r;
        delete s;
        delete v;

        vm.prank(controller);
        vault.invalidateNonce(nonce);

        assertEq(vault.authorizations(controller, nonce), true);

        vm.expectRevert(bytes("AsyncVault/authorization-used"));
        vm.prank(operator);
        vault.authorizeOperator(controller, operator, true, nonce, deadline, signature);
        assertEq(vault.isOperator(controller, operator), false);
    }
}<|MERGE_RESOLUTION|>--- conflicted
+++ resolved
@@ -11,11 +11,7 @@
         vm.assume(amount % 2 == 0);
 
         uint128 price = 2 * 10 ** 18;
-<<<<<<< HEAD
-        (, address vault_, uint128 assetId) = deploySimpleVault();
-=======
-        (address vault_, uint128 assetId) = deploySimpleVault(VaultKind.Async);
->>>>>>> 3be5702c
+        (, address vault_, uint128 assetId) = deploySimpleVault(VaultKind.Async);
         address investor = makeAddr("investor");
         address operator = makeAddr("operator");
         AsyncVault vault = AsyncVault(vault_);
@@ -70,11 +66,7 @@
         vm.assume(amount % 2 == 0);
 
         uint128 price = 2 * 10 ** 18;
-<<<<<<< HEAD
-        (, address vault_, uint128 assetId) = deploySimpleVault();
-=======
-        (address vault_, uint128 assetId) = deploySimpleVault(VaultKind.Async);
->>>>>>> 3be5702c
+        (, address vault_, uint128 assetId) = deploySimpleVault(VaultKind.Async);
         (address controller, uint256 controllerPk) = makeAddrAndKey("controller");
         address operator = makeAddr("operator");
         AsyncVault vault = AsyncVault(vault_);
@@ -151,11 +143,7 @@
         amount = uint128(bound(amount, 4, MAX_UINT128 / 2));
         vm.assume(amount % 2 == 0);
 
-<<<<<<< HEAD
-        (, address vault_, uint128 assetId) = deploySimpleVault();
-=======
-        (address vault_, uint128 assetId) = deploySimpleVault(VaultKind.Async);
->>>>>>> 3be5702c
+        (, address vault_, uint128 assetId) = deploySimpleVault(VaultKind.Async);
         address investor = makeAddr("investor");
         address operator = makeAddr("operator");
         AsyncVault vault = AsyncVault(vault_);
@@ -203,11 +191,7 @@
         vm.assume(amount % 2 == 0);
 
         uint128 price = 2 * 10 ** 18;
-<<<<<<< HEAD
-        (, address vault_, uint128 assetId) = deploySimpleVault();
-=======
-        (address vault_, uint128 assetId) = deploySimpleVault(VaultKind.Async);
->>>>>>> 3be5702c
+        (, address vault_, uint128 assetId) = deploySimpleVault(VaultKind.Async);
         (address controller, uint256 controllerPk) = makeAddrAndKey("controller");
         address operator = makeAddr("operator");
         AsyncVault vault = AsyncVault(vault_);
