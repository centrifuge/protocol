// SPDX-License-Identifier: BUSL-1.1
pragma solidity 0.8.28;

import "test/vaults/BaseTest.sol";
import {IERC20} from "src/misc/interfaces/IERC20.sol";

contract OperatorTest is BaseTest {
    function testDepositAsOperator(uint256 amount) public {
        // If lower than 4 or odd, rounding down can lead to not receiving any tokens
        amount = uint128(bound(amount, 4, MAX_UINT128));
        vm.assume(amount % 2 == 0);

        uint128 price = 2 * 10 ** 18;
        (, address vault_, uint128 assetId) = deploySimpleVault(VaultKind.Async);
        address investor = makeAddr("investor");
        address operator = makeAddr("operator");
        AsyncVault vault = AsyncVault(vault_);
        IShareToken shareToken = IShareToken(address(vault.share()));

<<<<<<< HEAD
        centrifugeChain.updateTranchePrice(vault.poolId(), vault.trancheId(), price, uint64(block.timestamp));
=======
        centrifugeChain.updateSharePrice(vault.poolId(), vault.trancheId(), assetId, price, uint64(block.timestamp));
>>>>>>> 81d604ac

        erc20.mint(investor, amount);

        centrifugeChain.updateMember(vault.poolId(), vault.trancheId(), investor, type(uint64).max);
        vm.prank(investor);
        erc20.approve(vault_, amount);

        vm.prank(operator);
        vm.expectRevert(bytes("AsyncVault/invalid-owner"));
        vault.requestDeposit(amount, investor, investor);

        vm.prank(investor);
        vm.expectRevert(bytes("AsyncVault/cannot-set-self-as-operator"));
        vault.setOperator(investor, true);

        assertEq(vault.isOperator(investor, operator), false);
        vm.prank(investor);
        vault.setOperator(operator, true);
        assertEq(vault.isOperator(investor, operator), true);

        vm.prank(operator);
        vault.requestDeposit(amount, investor, investor);
        assertEq(vault.pendingDepositRequest(0, investor), amount);
        assertEq(vault.pendingDepositRequest(0, operator), 0);

        centrifugeChain.isFulfilledDepositRequest(
            vault.poolId(), vault.trancheId(), bytes32(bytes20(investor)), assetId, uint128(amount), uint128(amount)
        );

        vm.prank(operator);
        vault.deposit(amount, investor, investor);
        assertEq(vault.pendingDepositRequest(0, investor), 0);
        assertEq(shareToken.balanceOf(investor), amount);

        vm.prank(investor);
        vault.setOperator(operator, false);

        vm.prank(operator);
        vm.expectRevert(bytes("AsyncVault/invalid-owner"));
        vault.requestDeposit(amount, investor, investor);
    }

    function testDepositAsAuthorizedOperator(uint256 amount) public {
        // If lower than 4 or odd, rounding down can lead to not receiving any tokens
        amount = uint128(bound(amount, 4, MAX_UINT128));
        vm.assume(amount % 2 == 0);

        uint128 price = 2 * 10 ** 18;
        (, address vault_, uint128 assetId) = deploySimpleVault(VaultKind.Async);
        (address controller, uint256 controllerPk) = makeAddrAndKey("controller");
        address operator = makeAddr("operator");
        AsyncVault vault = AsyncVault(vault_);

<<<<<<< HEAD
        centrifugeChain.updateTranchePrice(vault.poolId(), vault.trancheId(), price, uint64(block.timestamp));
=======
        centrifugeChain.updateSharePrice(vault.poolId(), vault.trancheId(), assetId, price, uint64(block.timestamp));
>>>>>>> 81d604ac

        erc20.mint(controller, amount);

        centrifugeChain.updateMember(vault.poolId(), vault.trancheId(), controller, type(uint64).max);
        vm.prank(controller);
        erc20.approve(vault_, amount);

        vm.prank(operator);
        vm.expectRevert(bytes("AsyncVault/invalid-owner"));
        vault.requestDeposit(amount, controller, controller);

        uint256 deadline = type(uint64).max;
        (uint8 v, bytes32 r, bytes32 s) = vm.sign(
            controllerPk,
            keccak256(
                abi.encodePacked(
                    "\x19\x01",
                    vault.DOMAIN_SEPARATOR(),
                    keccak256(
                        abi.encode(
                            vault.AUTHORIZE_OPERATOR_TYPEHASH(),
                            controller,
                            controller,
                            true,
                            bytes32("nonce"),
                            deadline
                        )
                    )
                )
            )
        );
        bytes memory signature = abi.encodePacked(r, s, v);
        vm.prank(controller);
        vm.expectRevert(bytes("AsyncVault/cannot-set-self-as-operator"));
        vault.authorizeOperator(controller, controller, true, bytes32("nonce"), deadline, signature);

        (v, r, s) = vm.sign(
            controllerPk,
            keccak256(
                abi.encodePacked(
                    "\x19\x01",
                    vault.DOMAIN_SEPARATOR(),
                    keccak256(
                        abi.encode(
                            vault.AUTHORIZE_OPERATOR_TYPEHASH(), controller, operator, true, bytes32("nonce"), deadline
                        )
                    )
                )
            )
        );
        signature = abi.encodePacked(r, s, v);
        delete r;
        delete s;
        delete v;

        assertEq(vault.isOperator(controller, operator), false);
        vm.prank(operator);
        vault.authorizeOperator(controller, operator, true, bytes32("nonce"), deadline, signature);
        assertEq(vault.isOperator(controller, operator), true);

        vm.prank(operator);
        vault.requestDeposit(amount, controller, controller);
        assertEq(vault.pendingDepositRequest(0, controller), amount);
        assertEq(vault.pendingDepositRequest(0, operator), 0);
    }

    function testRedeemAsOperator(uint256 amount) public {
        // If lower than 4 or odd, rounding down can lead to not receiving any tokens
        amount = uint128(bound(amount, 4, MAX_UINT128 / 2));
        vm.assume(amount % 2 == 0);

        (, address vault_, uint128 assetId) = deploySimpleVault(VaultKind.Async);
        address investor = makeAddr("investor");
        address operator = makeAddr("operator");
        AsyncVault vault = AsyncVault(vault_);

        deposit(vault_, investor, amount); // deposit funds first
<<<<<<< HEAD
        centrifugeChain.updateTranchePrice(vault.poolId(), vault.trancheId(), defaultPrice, uint64(block.timestamp));
=======
        centrifugeChain.updateSharePrice(
            vault.poolId(), vault.trancheId(), assetId, defaultPrice, uint64(block.timestamp)
        );
>>>>>>> 81d604ac

        vm.prank(operator);
        vm.expectRevert(IERC20.InsufficientAllowance.selector);
        vault.requestRedeem(amount, investor, investor);

        assertEq(vault.isOperator(investor, operator), false);
        vm.prank(investor);
        vault.setOperator(operator, true);
        assertEq(vault.isOperator(investor, operator), true);

        vm.prank(operator);
        vault.requestRedeem(amount, investor, investor);
        assertEq(vault.pendingRedeemRequest(0, investor), amount);
        assertEq(vault.pendingRedeemRequest(0, operator), 0);

        centrifugeChain.isFulfilledRedeemRequest(
            vault.poolId(), vault.trancheId(), bytes32(bytes20(investor)), assetId, uint128(amount), uint128(amount)
        );

        vm.prank(operator);
        vault.redeem(amount, investor, investor);
        assertEq(vault.pendingRedeemRequest(0, investor), 0);
        assertEq(erc20.balanceOf(investor), amount);

        vm.prank(investor);
        vault.setOperator(operator, false);

        deposit(vault_, investor, amount);
        vm.prank(operator);
        vm.expectRevert(IERC20.InsufficientAllowance.selector);
        vault.requestRedeem(amount, investor, investor);
    }

    function testInvalidateNonce(uint256 amount) public {
        // If lower than 4 or odd, rounding down can lead to not receiving any tokens
        amount = uint128(bound(amount, 4, MAX_UINT128));
        vm.assume(amount % 2 == 0);

        uint128 price = 2 * 10 ** 18;
        (, address vault_, uint128 assetId) = deploySimpleVault(VaultKind.Async);
        (address controller, uint256 controllerPk) = makeAddrAndKey("controller");
        address operator = makeAddr("operator");
        AsyncVault vault = AsyncVault(vault_);

<<<<<<< HEAD
        centrifugeChain.updateTranchePrice(vault.poolId(), vault.trancheId(), price, uint64(block.timestamp));
=======
        centrifugeChain.updateSharePrice(vault.poolId(), vault.trancheId(), assetId, price, uint64(block.timestamp));
>>>>>>> 81d604ac

        erc20.mint(controller, amount);

        centrifugeChain.updateMember(vault.poolId(), vault.trancheId(), controller, type(uint64).max);
        vm.prank(controller);
        erc20.approve(vault_, amount);

        vm.prank(operator);
        vm.expectRevert(bytes("AsyncVault/invalid-owner"));
        vault.requestDeposit(amount, controller, controller);

        uint256 deadline = type(uint64).max;
        bytes32 nonce = bytes32("nonce");
        (uint8 v, bytes32 r, bytes32 s) = vm.sign(
            controllerPk,
            keccak256(
                abi.encodePacked(
                    "\x19\x01",
                    vault.DOMAIN_SEPARATOR(),
                    keccak256(
                        abi.encode(vault.AUTHORIZE_OPERATOR_TYPEHASH(), controller, operator, true, deadline, nonce)
                    )
                )
            )
        );
        bytes memory signature = abi.encodePacked(r, s, v);
        delete r;
        delete s;
        delete v;

        vm.prank(controller);
        vault.invalidateNonce(nonce);

        assertEq(vault.authorizations(controller, nonce), true);

        vm.expectRevert(bytes("AsyncVault/authorization-used"));
        vm.prank(operator);
        vault.authorizeOperator(controller, operator, true, nonce, deadline, signature);
        assertEq(vault.isOperator(controller, operator), false);
    }
}<|MERGE_RESOLUTION|>--- conflicted
+++ resolved
@@ -17,11 +17,7 @@
         AsyncVault vault = AsyncVault(vault_);
         IShareToken shareToken = IShareToken(address(vault.share()));
 
-<<<<<<< HEAD
-        centrifugeChain.updateTranchePrice(vault.poolId(), vault.trancheId(), price, uint64(block.timestamp));
-=======
-        centrifugeChain.updateSharePrice(vault.poolId(), vault.trancheId(), assetId, price, uint64(block.timestamp));
->>>>>>> 81d604ac
+        centrifugeChain.updateSharePrice(vault.poolId(), vault.trancheId(), price, uint64(block.timestamp));
 
         erc20.mint(investor, amount);
 
@@ -75,11 +71,7 @@
         address operator = makeAddr("operator");
         AsyncVault vault = AsyncVault(vault_);
 
-<<<<<<< HEAD
-        centrifugeChain.updateTranchePrice(vault.poolId(), vault.trancheId(), price, uint64(block.timestamp));
-=======
-        centrifugeChain.updateSharePrice(vault.poolId(), vault.trancheId(), assetId, price, uint64(block.timestamp));
->>>>>>> 81d604ac
+        centrifugeChain.updateSharePrice(vault.poolId(), vault.trancheId(), price, uint64(block.timestamp));
 
         erc20.mint(controller, amount);
 
@@ -157,13 +149,7 @@
         AsyncVault vault = AsyncVault(vault_);
 
         deposit(vault_, investor, amount); // deposit funds first
-<<<<<<< HEAD
-        centrifugeChain.updateTranchePrice(vault.poolId(), vault.trancheId(), defaultPrice, uint64(block.timestamp));
-=======
-        centrifugeChain.updateSharePrice(
-            vault.poolId(), vault.trancheId(), assetId, defaultPrice, uint64(block.timestamp)
-        );
->>>>>>> 81d604ac
+        centrifugeChain.updateSharePrice(vault.poolId(), vault.trancheId(), defaultPrice, uint64(block.timestamp));
 
         vm.prank(operator);
         vm.expectRevert(IERC20.InsufficientAllowance.selector);
@@ -208,11 +194,7 @@
         address operator = makeAddr("operator");
         AsyncVault vault = AsyncVault(vault_);
 
-<<<<<<< HEAD
-        centrifugeChain.updateTranchePrice(vault.poolId(), vault.trancheId(), price, uint64(block.timestamp));
-=======
-        centrifugeChain.updateSharePrice(vault.poolId(), vault.trancheId(), assetId, price, uint64(block.timestamp));
->>>>>>> 81d604ac
+        centrifugeChain.updateSharePrice(vault.poolId(), vault.trancheId(), price, uint64(block.timestamp));
 
         erc20.mint(controller, amount);
 
