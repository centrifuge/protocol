// SPDX-License-Identifier: BUSL-1.1
pragma solidity 0.8.28;
pragma abicoder v2;

import {IAuth} from "src/misc/interfaces/IAuth.sol";
import {MathLib} from "src/misc/libraries/MathLib.sol";

import {PricingLib} from "src/common/libraries/PricingLib.sol";

<<<<<<< HEAD
=======
import {VaultPricingLib} from "src/vaults/libraries/VaultPricingLib.sol";
import {IEscrow} from "src/vaults/interfaces/IEscrow.sol";
>>>>>>> e9e6f668
import {VaultDetails} from "src/vaults/interfaces/IPoolManager.sol";
import {IAsyncVault} from "src/vaults/interfaces/IBaseVaults.sol";
import {IAsyncRequests} from "src/vaults/interfaces/investments/IAsyncRequests.sol";
import {IBaseInvestmentManager} from "src/vaults/interfaces/investments/IBaseInvestmentManager.sol";
import {IBaseVault} from "src/vaults/interfaces/IBaseVaults.sol";

import "test/vaults/BaseTest.sol";

interface VaultLike {
    function priceComputedAt() external view returns (uint64);
}

contract AsyncRequestsHarness is AsyncRequests {
    constructor(IEscrow globalEscrow, address root, address deployer) AsyncRequests(globalEscrow, root, deployer) {}

    function calculatePriceAssetPerShare(IBaseVault vault, uint128 assets, uint128 shares)
        external
        view
        returns (uint256 price)
    {
        if (address(vault) == address(0)) {
            return
                PricingLib.calculatePriceAssetPerShare(address(0), shares, address(0), 0, assets, MathLib.Rounding.Down);
        }

        VaultDetails memory vaultDetails = poolManager.vaultDetails(vault);
        address shareToken = vault.share();
        return PricingLib.calculatePriceAssetPerShare(
            shareToken, shares, vaultDetails.asset, vaultDetails.tokenId, assets, MathLib.Rounding.Down
        );
    }
}

contract AsyncRequestsTest is BaseTest {
    // Deployment
    function testDeployment(address nonWard) public {
        vm.assume(
            nonWard != address(root) && nonWard != address(gateway) && nonWard != address(poolManager)
                && nonWard != address(messageDispatcher) && nonWard != address(messageProcessor)
                && nonWard != address(syncRequests) && nonWard != address(this)
        );

        // redeploying within test to increase coverage
        new AsyncRequests(globalEscrow, address(root), address(this));

        // values set correctly
        assertEq(address(asyncRequests.sender()), address(messageDispatcher));
        assertEq(address(asyncRequests.poolManager()), address(poolManager));
        assertEq(address(asyncRequests.balanceSheet()), address(balanceSheet));
        assertEq(address(asyncRequests.poolEscrowProvider()), address(poolEscrowFactory));

        // permissions set correctly
        assertEq(asyncRequests.wards(address(root)), 1);
        assertEq(asyncRequests.wards(address(gateway)), 1);
        assertEq(asyncRequests.wards(address(poolManager)), 1);
        assertEq(asyncRequests.wards(address(messageProcessor)), 1);
        assertEq(asyncRequests.wards(address(messageDispatcher)), 1);
        assertEq(asyncRequests.wards(nonWard), 0);

        assertEq(balanceSheet.wards(address(asyncRequests)), 1);
        assertEq(messageDispatcher.wards(address(asyncRequests)), 1);
    }

    // --- Administration ---
    function testFile() public {
        // fail: unrecognized param
        vm.expectRevert(IBaseInvestmentManager.FileUnrecognizedParam.selector);
        asyncRequests.file("random", self);

        assertEq(address(asyncRequests.poolManager()), address(poolManager));
        // success
        asyncRequests.file("sender", randomUser);
        assertEq(address(asyncRequests.sender()), randomUser);
        asyncRequests.file("poolManager", randomUser);
        assertEq(address(asyncRequests.poolManager()), randomUser);
        asyncRequests.file("balanceSheet", randomUser);
        assertEq(address(asyncRequests.balanceSheet()), randomUser);
        asyncRequests.file("poolEscrowProvider", randomUser);
        assertEq(address(asyncRequests.poolEscrowProvider()), randomUser);

        // remove self from wards
        asyncRequests.deny(self);
        // auth fail
        vm.expectRevert(IAuth.NotAuthorized.selector);
        asyncRequests.file("poolManager", randomUser);
    }

    // --- Price calculations ---
    function testPrice() public {
<<<<<<< HEAD
        AsyncRequestsHarness harness = new AsyncRequestsHarness(address(root), address(this));
        assertEq(harness.calculatePriceAssetPerShare(IBaseVault(address(0)), 1, 0), 0);
        assertEq(harness.calculatePriceAssetPerShare(IBaseVault(address(0)), 0, 1), 0);
=======
        AsyncRequestsHarness harness = new AsyncRequestsHarness(globalEscrow, address(root), address(this));
        assertEq(harness.calculatePrice(IBaseVault(address(0)), 1, 0), 0);
        assertEq(harness.calculatePrice(IBaseVault(address(0)), 0, 1), 0);
>>>>>>> e9e6f668
    }
}<|MERGE_RESOLUTION|>--- conflicted
+++ resolved
@@ -7,11 +7,7 @@
 
 import {PricingLib} from "src/common/libraries/PricingLib.sol";
 
-<<<<<<< HEAD
-=======
-import {VaultPricingLib} from "src/vaults/libraries/VaultPricingLib.sol";
 import {IEscrow} from "src/vaults/interfaces/IEscrow.sol";
->>>>>>> e9e6f668
 import {VaultDetails} from "src/vaults/interfaces/IPoolManager.sol";
 import {IAsyncVault} from "src/vaults/interfaces/IBaseVaults.sol";
 import {IAsyncRequests} from "src/vaults/interfaces/investments/IAsyncRequests.sol";
@@ -101,14 +97,8 @@
 
     // --- Price calculations ---
     function testPrice() public {
-<<<<<<< HEAD
-        AsyncRequestsHarness harness = new AsyncRequestsHarness(address(root), address(this));
+        AsyncRequestsHarness harness = new AsyncRequestsHarness(globalEscrow, address(root), address(this));
         assertEq(harness.calculatePriceAssetPerShare(IBaseVault(address(0)), 1, 0), 0);
         assertEq(harness.calculatePriceAssetPerShare(IBaseVault(address(0)), 0, 1), 0);
-=======
-        AsyncRequestsHarness harness = new AsyncRequestsHarness(globalEscrow, address(root), address(this));
-        assertEq(harness.calculatePrice(IBaseVault(address(0)), 1, 0), 0);
-        assertEq(harness.calculatePrice(IBaseVault(address(0)), 0, 1), 0);
->>>>>>> e9e6f668
     }
 }