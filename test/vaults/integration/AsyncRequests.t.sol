// SPDX-License-Identifier: BUSL-1.1
pragma solidity 0.8.28;
pragma abicoder v2;

import {IAuth} from "src/misc/interfaces/IAuth.sol";

<<<<<<< HEAD
import {PriceConversionLib} from "src/vaults/libraries/PriceConversionLib.sol";
import {VaultDetails} from "src/vaults/interfaces/IPoolManager.sol";
import {IAsyncVault} from "src/vaults/interfaces/IERC7540.sol";
=======
import {VaultPricingLib} from "src/vaults/libraries/VaultPricingLib.sol";
>>>>>>> 95b10b57

import "test/vaults/BaseTest.sol";

interface VaultLike {
    function priceComputedAt() external view returns (uint64);
}

contract AsyncRequestsHarness is AsyncRequests {
    constructor(address root, address escrow) AsyncRequests(root, escrow) {}

    function calculatePrice(address vault, uint128 assets, uint128 shares) external view returns (uint256 price) {
<<<<<<< HEAD
        if (vault == address(0)) {
            return PriceConversionLib.calculatePrice(address(0), shares, address(0), 0, assets);
        }

        VaultDetails memory vaultDetails = poolManager.vaultDetails(vault);
        address shareToken = IAsyncVault(vault).share();
        return PriceConversionLib.calculatePrice(shareToken, shares, vaultDetails.asset, vaultDetails.tokenId, assets);
=======
        return VaultPricingLib.calculatePrice(vault, assets, shares);
>>>>>>> 95b10b57
    }
}

contract AsyncRequestsTest is BaseTest {
    // Deployment
    function testDeployment(address nonWard) public {
        vm.assume(
            nonWard != address(root) && nonWard != address(gateway) && nonWard != address(poolManager)
                && nonWard != address(messageDispatcher) && nonWard != address(messageProcessor)
                && nonWard != address(syncRequests) && nonWard != address(this)
        );

        // redeploying within test to increase coverage
        new AsyncRequests(address(root), address(escrow));

        // values set correctly
        assertEq(address(asyncRequests.escrow()), address(escrow));
        assertEq(address(asyncRequests.poolManager()), address(poolManager));

        // permissions set correctly
        assertEq(asyncRequests.wards(address(root)), 1);
        assertEq(asyncRequests.wards(address(gateway)), 1);
        assertEq(asyncRequests.wards(address(poolManager)), 1);
        assertEq(asyncRequests.wards(address(messageProcessor)), 1);
        assertEq(asyncRequests.wards(address(messageDispatcher)), 1);
        assertEq(asyncRequests.wards(nonWard), 0);
    }

    // --- Administration ---
    function testFile() public {
        // fail: unrecognized param
        vm.expectRevert(bytes("AsyncRequests/file-unrecognized-param"));
        asyncRequests.file("random", self);

        assertEq(address(asyncRequests.poolManager()), address(poolManager));
        // success
        asyncRequests.file("sender", randomUser);
        assertEq(address(asyncRequests.sender()), randomUser);
        asyncRequests.file("poolManager", randomUser);
        assertEq(address(asyncRequests.poolManager()), randomUser);

        // remove self from wards
        asyncRequests.deny(self);
        // auth fail
        vm.expectRevert(IAuth.NotAuthorized.selector);
        asyncRequests.file("poolManager", randomUser);
    }

    // --- Price calculations ---
    function testPrice() public {
        AsyncRequestsHarness harness = new AsyncRequestsHarness(address(root), address(escrow));
        assertEq(harness.calculatePrice(address(0), 1, 0), 0);
        assertEq(harness.calculatePrice(address(0), 0, 1), 0);
    }
}<|MERGE_RESOLUTION|>--- conflicted
+++ resolved
@@ -4,13 +4,9 @@
 
 import {IAuth} from "src/misc/interfaces/IAuth.sol";
 
-<<<<<<< HEAD
-import {PriceConversionLib} from "src/vaults/libraries/PriceConversionLib.sol";
+import {VaultPricingLib} from "src/vaults/libraries/VaultPricingLib.sol";
 import {VaultDetails} from "src/vaults/interfaces/IPoolManager.sol";
 import {IAsyncVault} from "src/vaults/interfaces/IERC7540.sol";
-=======
-import {VaultPricingLib} from "src/vaults/libraries/VaultPricingLib.sol";
->>>>>>> 95b10b57
 
 import "test/vaults/BaseTest.sol";
 
@@ -22,17 +18,13 @@
     constructor(address root, address escrow) AsyncRequests(root, escrow) {}
 
     function calculatePrice(address vault, uint128 assets, uint128 shares) external view returns (uint256 price) {
-<<<<<<< HEAD
         if (vault == address(0)) {
-            return PriceConversionLib.calculatePrice(address(0), shares, address(0), 0, assets);
+            return VaultPricingLib.calculatePrice(address(0), shares, address(0), 0, assets);
         }
 
         VaultDetails memory vaultDetails = poolManager.vaultDetails(vault);
         address shareToken = IAsyncVault(vault).share();
-        return PriceConversionLib.calculatePrice(shareToken, shares, vaultDetails.asset, vaultDetails.tokenId, assets);
-=======
-        return VaultPricingLib.calculatePrice(vault, assets, shares);
->>>>>>> 95b10b57
+        return VaultPricingLib.calculatePrice(shareToken, shares, vaultDetails.asset, vaultDetails.tokenId, assets);
     }
 }
 
