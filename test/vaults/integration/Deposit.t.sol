// SPDX-License-Identifier: BUSL-1.1
pragma solidity 0.8.28;

import {SafeTransferLib} from "src/misc/libraries/SafeTransferLib.sol";

import "test/vaults/BaseTest.sol";
import {CastLib} from "src/misc/libraries/CastLib.sol";
import {IAuth} from "src/misc/interfaces/IAuth.sol";

contract DepositTest is BaseTest {
    using MessageLib for *;
    using CastLib for *;

    uint32 constant CHAIN_ID = 1;

    /// forge-config: default.isolate = true
    function testDepositMint() public {
        _testDepositMint(4, true);
    }

    /// forge-config: default.isolate = true
    function testDepositMintFuzz(uint256 amount) public {
        vm.assume(amount % 2 == 0);
        _testDepositMint(amount, false);
    }

    function _testDepositMint(uint256 amount, bool snap) internal {
        // If lower than 4 or odd, rounding down can lead to not receiving any tokens
        amount = uint128(bound(amount, 4, MAX_UINT128));

        uint128 price = 2 * 10 ** 18;

        (address vault_, uint128 assetId) = deploySimpleVault();
        ERC7540Vault vault = ERC7540Vault(vault_);
        ITranche tranche = ITranche(address(vault.share()));
        centrifugeChain.updateTranchePrice(vault.poolId(), vault.trancheId(), assetId, price, uint64(block.timestamp));

        erc20.mint(self, amount);

        // will fail - user not member: can not send funds
        vm.expectRevert(bytes("InvestmentManager/transfer-not-allowed"));
        vault.requestDeposit(amount, self, self);

        assertEq(vault.isPermissioned(self), false);
        centrifugeChain.updateMember(vault.poolId(), vault.trancheId(), self, type(uint64).max); // add user as member
        assertEq(vault.isPermissioned(self), true);

        // will fail - user not member: can not receive tranche
        vm.expectRevert(bytes("InvestmentManager/transfer-not-allowed"));
        vault.requestDeposit(amount, nonMember, self);

        // will fail - user did not give asset allowance to vault
        vm.expectRevert(SafeTransferLib.SafeTransferFromFailed.selector);
        vault.requestDeposit(amount, self, self);

        // will fail - zero deposit not allowed
        vm.expectRevert(bytes("InvestmentManager/zero-amount-not-allowed"));
        vault.requestDeposit(0, self, self);

        // will fail - owner != msg.sender not allowed
        vm.expectRevert(bytes("ERC7540Vault/invalid-owner"));
        vault.requestDeposit(amount, self, nonMember);

<<<<<<< HEAD
        // will fail - investment asset not allowed
        centrifugeChain.disallowAsset(vault.poolId(), assetId);
        vm.expectRevert(bytes("InvestmentManager/asset-not-allowed"));
        vault.requestDeposit(amount, self, self);

=======
>>>>>>> 3564af66
        // will fail - cannot fulfill if there is no pending request
        uint128 shares = uint128((amount * 10 ** 18) / price); // tranchePrice = 2$
        uint64 poolId = vault.poolId();
        bytes16 trancheId = vault.trancheId();
        vm.expectRevert(bytes("InvestmentManager/no-pending-deposit-request"));
        centrifugeChain.isFulfilledDepositRequest(
            poolId, trancheId, bytes32(bytes20(self)), assetId, uint128(amount), shares
        );

        // success
<<<<<<< HEAD
        centrifugeChain.allowAsset(vault.poolId(), assetId);
=======
>>>>>>> 3564af66
        erc20.approve(vault_, amount);
        if (snap) {
            snapStart("ERC7540Vault_requestDeposit");
        }
        vault.requestDeposit(amount, self, self);
        if (snap) {
            snapEnd();
        }

        // fail: no asset left
        vm.expectRevert(bytes("ERC7540Vault/insufficient-balance"));
        vault.requestDeposit(amount, self, self);

        // ensure funds are locked in escrow
        assertEq(erc20.balanceOf(address(escrow)), amount);
        assertEq(erc20.balanceOf(self), 0);
        assertEq(vault.pendingDepositRequest(0, self), amount);
        assertEq(vault.claimableDepositRequest(0, self), 0);

        // trigger executed collectInvest
        assertApproxEqAbs(shares, amount / 2, 2);
        if (snap) {
            snapStart("InvestmentManager_fulfillDepositRequest");
        }
        centrifugeChain.isFulfilledDepositRequest(
            vault.poolId(), vault.trancheId(), bytes32(bytes20(self)), assetId, uint128(amount), shares
        );
        if (snap) {
            snapEnd();
        }

        // assert deposit & mint values adjusted
        assertEq(vault.maxMint(self), shares);
        assertApproxEqAbs(vault.maxDeposit(self), amount, 1);
        assertEq(vault.pendingDepositRequest(0, self), 0);
        assertEq(vault.claimableDepositRequest(0, self), amount);
        // assert tranche tokens minted
        assertEq(tranche.balanceOf(address(escrow)), shares);

        // check maxDeposit and maxMint are 0 for non-members
        centrifugeChain.updateMember(vault.poolId(), vault.trancheId(), self, uint64(block.timestamp));
        vm.warp(block.timestamp + 1);
        assertEq(vault.maxDeposit(self), 0);
        assertEq(vault.maxMint(self), 0);
        centrifugeChain.updateMember(vault.poolId(), vault.trancheId(), self, type(uint64).max);

        vm.assume(randomUser != self);
        // deposit 50% of the amount
        vm.startPrank(randomUser); // try to claim deposit on behalf of user and set the wrong user as receiver
        vm.expectRevert(bytes("ERC7540Vault/invalid-controller"));
        vault.deposit(amount / 2, randomUser, self);
        vm.stopPrank();

        vault.deposit(amount / 2, self, self); // deposit half the amount
        // Allow 2 difference because of rounding
        assertApproxEqAbs(tranche.balanceOf(self), shares / 2, 2);
        assertApproxEqAbs(tranche.balanceOf(address(escrow)), shares - shares / 2, 2);
        assertApproxEqAbs(vault.maxMint(self), shares - shares / 2, 2);
        assertApproxEqAbs(vault.maxDeposit(self), amount - amount / 2, 2);

        // mint the rest
        vault.mint(vault.maxMint(self), self);
        assertEq(tranche.balanceOf(self), shares - vault.maxMint(self));
        assertTrue(tranche.balanceOf(address(escrow)) <= 1);
        assertTrue(vault.maxMint(self) <= 1);

        // minting or depositing more should revert
        vm.expectRevert(bytes("InvestmentManager/exceeds-deposit-limits"));
        vault.mint(1, self);
        vm.expectRevert(bytes("InvestmentManager/exceeds-max-deposit"));
        vault.deposit(2, self, self);

        // remainder is rounding difference
        assertTrue(vault.maxDeposit(self) <= amount * 0.01e18);
    }

    function testDepositWithPrepaymentFromGateway(uint256 amount) public {
        amount = uint128(bound(amount, 4, MAX_UINT128));
        vm.assume(amount % 2 == 0);

        (, uint256 gasPerMessage) = gateway.estimate(CHAIN_ID, "PAYLOAD_IS_IRRELEVANT");

        assertEq(address(gateway).balance, GATEWAY_INITIAL_BALANCE);

        _testDepositMint(amount, false);

        // Multiply estimated gas by two due to outgoing registerAsset and requestDeposit messages
        assertEq(address(gateway).balance, GATEWAY_INITIAL_BALANCE - 2 * gasPerMessage);
    }

    function testPartialDepositExecutions(uint64 poolId, bytes16 trancheId) public {
        uint8 TRANCHE_TOKEN_DECIMALS = 18; // Like DAI
        uint8 INVESTMENT_CURRENCY_DECIMALS = 6; // 6, like USDC

        ERC20 asset = _newErc20("Currency", "CR", INVESTMENT_CURRENCY_DECIMALS);
        (address vault_, uint128 assetId) =
            deployVault(poolId, TRANCHE_TOKEN_DECIMALS, restrictionManager, "", "", trancheId, address(asset), 0, 0);
        ERC7540Vault vault = ERC7540Vault(vault_);
        centrifugeChain.updateTranchePrice(poolId, trancheId, assetId, 1000000000000000000, uint64(block.timestamp));

        // invest
        uint256 investmentAmount = 100000000; // 100 * 10**6
        centrifugeChain.updateMember(poolId, trancheId, self, type(uint64).max);
        asset.approve(vault_, investmentAmount);
        asset.mint(self, investmentAmount);
        vault.requestDeposit(investmentAmount, self, self);
        uint128 _assetId = poolManager.assetToId(address(asset)); // retrieve assetId

        // first trigger executed collectInvest of the first 50% at a price of 1.4
        uint128 assets = 50000000; // 50 * 10**6
        uint128 firstTranchePayout = 35714285714285714285; // 50 * 10**18 / 1.4, rounded down
        centrifugeChain.isFulfilledDepositRequest(
            poolId, trancheId, bytes32(bytes20(self)), _assetId, assets, firstTranchePayout
        );

        (,, uint256 depositPrice,,,,,,,) = investmentManager.investments(address(vault), self);
        assertEq(depositPrice, 1400000000000000000);

        // second trigger executed collectInvest of the second 50% at a price of 1.2
        uint128 secondTranchePayout = 41666666666666666666; // 50 * 10**18 / 1.2, rounded down
        centrifugeChain.isFulfilledDepositRequest(
            poolId, trancheId, bytes32(bytes20(self)), _assetId, assets, secondTranchePayout
        );

        (,, depositPrice,,,,,,,) = investmentManager.investments(address(vault), self);
        assertEq(depositPrice, 1292307679384615384);

        // assert deposit & mint values adjusted
        assertApproxEqAbs(vault.maxDeposit(self), assets * 2, 2);
        assertEq(vault.maxMint(self), firstTranchePayout + secondTranchePayout);
    }

    // function testDepositFairRounding(uint256 totalAmount, uint256 tokenAmount) public {
    //     totalAmount = bound(totalAmount, 1 * 10 ** 6, type(uint128).max / 10 ** 12);
    //     tokenAmount = bound(tokenAmount, 1 * 10 ** 6, type(uint128).max / 10 ** 12);

    //     //Deploy a pool
    //     ERC7540Vault vault = ERC7540Vault(deploySimpleVault());
    //     ITranche tranche = ITranche(address(vault.share()));

    //     root.relyContract(address(tranche), self);
    //     tranche.mint(address(escrow), type(uint128).max); // mint buffer to the escrow. Mock funds from other
    // users

    //     // fund user & request deposit
    //     centrifugeChain.updateMember(vault.poolId(), vault.trancheId(), self, uint64(block.timestamp));
    //     erc20.mint(self, totalAmount);
    //     erc20.approve(address(vault), totalAmount);
    //     vault.requestDeposit(totalAmount, self, self);

    //     // Ensure funds were locked in escrow
    //     assertEq(erc20.balanceOf(address(escrow)), totalAmount);
    //     assertEq(erc20.balanceOf(self), 0);

    //     // Gateway returns randomly generated values for amount of tranche tokens and asset
    //     centrifugeChain.isFulfilledDepositRequest(
    //         vault.poolId(),
    //         vault.trancheId(),
    //         bytes32(bytes20(self)),
    //         defaultAssetId,
    //         uint128(totalAmount),
    //         uint128(tokenAmount)
    //     );

    //     // user claims multiple partial deposits
    //     vm.assume(vault.maxDeposit(self) > 0);
    //     assertEq(erc20.balanceOf(self), 0);
    //     uint256 remaining = type(uint128).max;
    //     while (vault.maxDeposit(self) > 0 && vault.maxDeposit(self) > remaining) {
    //         uint256 randomDeposit = random(vault.maxDeposit(self), 1);

    //         try vault.deposit(randomDeposit, self, self) {
    //             if (vault.maxDeposit(self) == 0 && vault.maxMint(self) > 0) {
    //                 // If you cannot deposit anymore because the 1 wei remaining is rounded down,
    //                 // you should mint the remainder instead.
    //                 uint256 minted = vault.mint(vault.maxMint(self), self);
    //                 remaining -= minted;
    //                 break;
    //             }
    //         } catch {
    //             // If you cannot deposit anymore because the 1 wei remaining is rounded down,
    //             // you should mint the remainder instead.
    //             uint256 minted = vault.mint(vault.maxMint(self), self);
    //             remaining -= minted;
    //             break;
    //         }
    //     }

    //     assertEq(vault.maxDeposit(self), 0);
    //     assertApproxEqAbs(tranche.balanceOf(self), tokenAmount, 1);
    // }

    // function testMintFairRounding(uint256 totalAmount, uint256 tokenAmount) public {
    //     totalAmount = bound(totalAmount, 1 * 10 ** 6, type(uint128).max / 10 ** 12);
    //     tokenAmount = bound(tokenAmount, 1 * 10 ** 6, type(uint128).max / 10 ** 12);

    //     //Deploy a pool
    //     ERC7540Vault vault = ERC7540Vault(deploySimpleVault());
    //     ITranche tranche = ITranche(address(vault.share()));

    //     root.relyContract(address(tranche), self);
    //     tranche.mint(address(escrow), type(uint128).max); // mint buffer to the escrow. Mock funds from other
    // users

    //     // fund user & request deposit
    //     centrifugeChain.updateMember(vault.poolId(), vault.trancheId(), self, uint64(block.timestamp));
    //     erc20.mint(self, totalAmount);
    //     erc20.approve(address(vault), totalAmount);
    //     vault.requestDeposit(totalAmount, self, self);

    //     // Ensure funds were locked in escrow
    //     assertEq(erc20.balanceOf(address(escrow)), totalAmount);
    //     assertEq(erc20.balanceOf(self), 0);

    //     // Gateway returns randomly generated values for amount of tranche tokens and asset
    //     centrifugeChain.isFulfilledDepositRequest(
    //         vault.poolId(),
    //         vault.trancheId(),
    //         bytes32(bytes20(self)),
    //         defaultAssetId,
    //         uint128(totalAmount),
    //         uint128(tokenAmount)
    //     );

    //     // user claims multiple partial mints
    //     uint256 i = 0;
    //     while (vault.maxMint(self) > 0) {
    //         uint256 randomMint = random(vault.maxMint(self), i);
    //         try vault.mint(randomMint, self) {
    //             i++;
    //         } catch {
    //             break;
    //         }
    //     }

    //     assertEq(vault.maxMint(self), 0);
    //     assertLe(tranche.balanceOf(self), tokenAmount);
    // }

    function testDepositMintToReceiver(uint256 amount) public {
        // If lower than 4 or odd, rounding down can lead to not receiving any tokens
        amount = uint128(bound(amount, 4, MAX_UINT128));
        vm.assume(amount % 2 == 0);

        uint128 price = 2 * 10 ** 18;
        (address vault_, uint128 assetId) = deploySimpleVault();
        address receiver = makeAddr("receiver");
        ERC7540Vault vault = ERC7540Vault(vault_);
        ITranche tranche = ITranche(address(vault.share()));

        centrifugeChain.updateTranchePrice(vault.poolId(), vault.trancheId(), assetId, price, uint64(block.timestamp));

        erc20.mint(self, amount);

        centrifugeChain.updateMember(vault.poolId(), vault.trancheId(), self, type(uint64).max); // add user as member
        erc20.approve(vault_, amount); // add allowance
        vault.requestDeposit(amount, self, self);

        // trigger executed collectInvest
        uint128 shares = uint128(amount * 10 ** 18 / price); // tranchePrice = 2$
        assertApproxEqAbs(shares, amount / 2, 2);
        centrifugeChain.isFulfilledDepositRequest(
            vault.poolId(), vault.trancheId(), bytes32(bytes20(self)), assetId, uint128(amount), shares
        );

        // assert deposit & mint values adjusted
        assertEq(vault.maxMint(self), shares); // max deposit
        assertEq(vault.maxDeposit(self), amount); // max deposit
        // assert tranche tokens minted
        assertEq(tranche.balanceOf(address(escrow)), shares);

        // deposit 1/2 funds to receiver
        vm.expectRevert(bytes("RestrictionManager/transfer-blocked"));
        vault.deposit(amount / 2, receiver, self); // mint half the amount

        vm.expectRevert(bytes("RestrictionManager/transfer-blocked"));
        vault.mint(amount / 2, receiver); // mint half the amount

        centrifugeChain.updateMember(vault.poolId(), vault.trancheId(), receiver, type(uint64).max); // add receiver
            // member

        // success
        vault.deposit(amount / 2, receiver, self); // mint half the amount
        vault.mint(vault.maxMint(self), receiver); // mint half the amount

        assertApproxEqAbs(tranche.balanceOf(receiver), shares, 1);
        assertApproxEqAbs(tranche.balanceOf(receiver), shares, 1);
        assertApproxEqAbs(tranche.balanceOf(address(escrow)), 0, 1);
        assertApproxEqAbs(erc20.balanceOf(address(escrow)), amount, 1);
    }

    function testDepositAsEndorsedOperator(uint256 amount) public {
        // If lower than 4 or odd, rounding down can lead to not receiving any tokens
        amount = uint128(bound(amount, 4, MAX_UINT128));
        vm.assume(amount % 2 == 0);

        uint128 price = 2 * 10 ** 18;
        (address vault_, uint128 assetId) = deploySimpleVault();
        address receiver = makeAddr("receiver");
        ERC7540Vault vault = ERC7540Vault(vault_);
        ITranche tranche = ITranche(address(vault.share()));

        centrifugeChain.updateTranchePrice(vault.poolId(), vault.trancheId(), assetId, price, uint64(block.timestamp));

        erc20.mint(self, amount);
        centrifugeChain.updateMember(vault.poolId(), vault.trancheId(), self, type(uint64).max); // add user as member
        erc20.approve(vault_, amount); // add allowance
        vault.requestDeposit(amount, self, self);

        // trigger executed collectInvest
        uint128 tranchePayout = uint128(amount * 10 ** 18 / price); // tranchePrice = 2$
        assertApproxEqAbs(tranchePayout, amount / 2, 2);
        centrifugeChain.isFulfilledDepositRequest(
            vault.poolId(), vault.trancheId(), bytes32(bytes20(self)), assetId, uint128(amount), tranchePayout
        );

        // assert deposit & mint values adjusted
        assertEq(vault.maxMint(self), tranchePayout); // max deposit
        assertEq(vault.maxDeposit(self), amount); // max deposit
        // assert tranche tokens minted
        assertEq(tranche.balanceOf(address(escrow)), tranchePayout);

        centrifugeChain.updateMember(vault.poolId(), vault.trancheId(), receiver, type(uint64).max); // add receiver

        address router = makeAddr("router");

        vm.startPrank(router);
        vm.expectRevert(bytes("ERC7540Vault/invalid-controller")); // fail without endorsement
        vault.deposit(amount, receiver, address(this));
        vm.stopPrank();

        // endorse router
        root.endorse(router);

        vm.startPrank(router);
        vm.expectRevert(bytes("ERC7540Vault/cannot-set-self-as-operator"));
        vault.setEndorsedOperator(address(router), true);

        vault.setEndorsedOperator(address(this), true);
        vault.deposit(amount, receiver, address(this));
        vm.stopPrank();

        assertApproxEqAbs(tranche.balanceOf(receiver), tranchePayout, 1);
        assertApproxEqAbs(tranche.balanceOf(receiver), tranchePayout, 1);
        assertApproxEqAbs(tranche.balanceOf(address(escrow)), 0, 1);
        assertApproxEqAbs(erc20.balanceOf(address(escrow)), amount, 1);
    }

    function testDepositAndRedeemPrecision(uint64 poolId, bytes16 trancheId) public {
        uint8 TRANCHE_TOKEN_DECIMALS = 18; // Like DAI
        uint8 INVESTMENT_CURRENCY_DECIMALS = 6; // 6, like USDC

        ERC20 asset = _newErc20("Currency", "CR", INVESTMENT_CURRENCY_DECIMALS);
        (address vault_, uint128 assetId) =
            deployVault(poolId, TRANCHE_TOKEN_DECIMALS, restrictionManager, "", "", trancheId, address(asset), 0, 0);
        ERC7540Vault vault = ERC7540Vault(vault_);
        centrifugeChain.updateTranchePrice(poolId, trancheId, assetId, 1000000000000000000, uint64(block.timestamp));

        // invest
        uint256 investmentAmount = 100000000; // 100 * 10**6
        centrifugeChain.updateMember(poolId, trancheId, self, type(uint64).max);
        asset.approve(vault_, investmentAmount);
        asset.mint(self, investmentAmount);
        vault.requestDeposit(investmentAmount, self, self);

        // trigger executed collectInvest of the first 50% at a price of 1.2
        uint128 _assetId = poolManager.assetToId(address(asset)); // retrieve assetId
        uint128 assets = 50000000; // 50 * 10**6
        uint128 firstTranchePayout = 41666666666666666666; // 50 * 10**18 / 1.2, rounded down
        centrifugeChain.isFulfilledDepositRequest(
            poolId, trancheId, bytes32(bytes20(self)), _assetId, assets, firstTranchePayout
        );

        // assert deposit & mint values adjusted
        assertApproxEqAbs(vault.maxDeposit(self), assets, 1);
        assertEq(vault.maxMint(self), firstTranchePayout);

        // deposit price should be ~1.2*10**18
        (,, uint256 depositPrice,,,,,,,) = investmentManager.investments(address(vault), self);
        assertEq(depositPrice, 1200000000000000000);

        // trigger executed collectInvest of the second 50% at a price of 1.4
        assets = 50000000; // 50 * 10**6
        uint128 secondTranchePayout = 35714285714285714285; // 50 * 10**18 / 1.4, rounded down
        centrifugeChain.isFulfilledDepositRequest(
            poolId, trancheId, bytes32(bytes20(self)), _assetId, assets, secondTranchePayout
        );

        // collect the tranche tokens
        vault.mint(firstTranchePayout + secondTranchePayout, self);
        assertEq(ITranche(address(vault.share())).balanceOf(self), firstTranchePayout + secondTranchePayout);

        // redeem
        vault.requestRedeem(firstTranchePayout + secondTranchePayout, address(this), address(this));

        // trigger executed collectRedeem at a price of 1.5
        // 50% invested at 1.2 and 50% invested at 1.4 leads to ~77 tranche tokens
        // when redeeming at a price of 1.5, this leads to ~115.5 asset
        assets = 115500000; // 115.5*10**6

        // mint interest into escrow
        asset.mint(address(escrow), assets - investmentAmount);

        centrifugeChain.isFulfilledRedeemRequest(
            poolId, trancheId, bytes32(bytes20(self)), _assetId, assets, firstTranchePayout + secondTranchePayout
        );

        // redeem price should now be ~1.5*10**18.
        (,,, uint256 redeemPrice,,,,,,) = investmentManager.investments(address(vault), self);
        assertEq(redeemPrice, 1492615384615384615);
    }

    function testDepositAndRedeemPrecisionWithInverseDecimals(uint64 poolId, bytes16 trancheId) public {
        // uint8 TRANCHE_TOKEN_DECIMALS = 6; // Like DAI
        // uint8 INVESTMENT_CURRENCY_DECIMALS = 18; // 18, like USDC

        ERC20 asset = _newErc20("Currency", "CR", 18);
        (address vault_, uint128 assetId) =
            deployVault(poolId, 6, restrictionManager, "", "", trancheId, address(asset), 0, 0);
        ERC7540Vault vault = ERC7540Vault(vault_);
        ITranche tranche = ITranche(address(vault.share()));
        centrifugeChain.updateTranchePrice(
            poolId, trancheId, assetId, 1000000000000000000000000000, uint64(block.timestamp)
        );

        // invest
        uint256 investmentAmount = 100000000000000000000; // 100 * 10**18
        centrifugeChain.updateMember(poolId, trancheId, self, type(uint64).max);
        asset.approve(vault_, investmentAmount);
        asset.mint(self, investmentAmount);
        vault.requestDeposit(investmentAmount, self, self);

        // trigger executed collectInvest of the first 50% at a price of 1.2
        uint128 _assetId = poolManager.assetToId(address(asset)); // retrieve assetId
        uint128 assets = 50000000000000000000; // 50 * 10**18
        uint128 firstTranchePayout = 41666666; // 50 * 10**6 / 1.2, rounded down
        centrifugeChain.isFulfilledDepositRequest(
            poolId, trancheId, bytes32(bytes20(self)), _assetId, assets, firstTranchePayout
        );

        // assert deposit & mint values adjusted
        assertApproxEqAbs(vault.maxDeposit(self), assets, 10);
        assertEq(vault.maxMint(self), firstTranchePayout);

        // deposit price should be ~1.2*10**18
        (,, uint256 depositPrice,,,,,,,) = investmentManager.investments(address(vault), self);
        assertEq(depositPrice, 1200000019200000307);

        // trigger executed collectInvest of the second 50% at a price of 1.4
        assets = 50000000000000000000; // 50 * 10**18
        uint128 secondTranchePayout = 35714285; // 50 * 10**6 / 1.4, rounded down
        centrifugeChain.isFulfilledDepositRequest(
            poolId, trancheId, bytes32(bytes20(self)), _assetId, assets, secondTranchePayout
        );

        // collect the tranche tokens
        vault.mint(firstTranchePayout + secondTranchePayout, self);
        assertEq(tranche.balanceOf(self), firstTranchePayout + secondTranchePayout);

        // redeem
        vault.requestRedeem(firstTranchePayout + secondTranchePayout, address(this), address(this));

        // trigger executed collectRedeem at a price of 1.5
        // 50% invested at 1.2 and 50% invested at 1.4 leads to ~77 tranche tokens
        // when redeeming at a price of 1.5, this leads to ~115.5 asset
        assets = 115500000000000000000; // 115.5*10**18

        // mint interest into escrow
        asset.mint(address(escrow), assets - investmentAmount);

        centrifugeChain.isFulfilledRedeemRequest(
            poolId, trancheId, bytes32(bytes20(self)), _assetId, assets, firstTranchePayout + secondTranchePayout
        );

        // redeem price should now be ~1.5*10**18.
        (,,, uint256 redeemPrice,,,,,,) = investmentManager.investments(address(vault), self);
        assertEq(redeemPrice, 1492615411252828877);

        // collect the asset
        vault.withdraw(assets, self, self);
        assertEq(asset.balanceOf(self), assets);
    }

    // Test that assumes the swap from usdc (investment asset) to dai (pool asset) has a cost of 1%
    function testDepositAndRedeemPrecisionWithSlippage(uint64 poolId, bytes16 trancheId) public {
        uint8 INVESTMENT_CURRENCY_DECIMALS = 6; // 6, like USDC
        uint8 TRANCHE_TOKEN_DECIMALS = 18; // Like DAI

        ERC20 asset = _newErc20("Currency", "CR", INVESTMENT_CURRENCY_DECIMALS);
        (address vault_, uint128 assetId) =
            deployVault(poolId, TRANCHE_TOKEN_DECIMALS, restrictionManager, "", "", trancheId, address(asset), 0, 0);
        ERC7540Vault vault = ERC7540Vault(vault_);

        // price = (100*10**18) /  (99 * 10**18) = 101.010101 * 10**18
        centrifugeChain.updateTranchePrice(poolId, trancheId, assetId, 1010101010101010101, uint64(block.timestamp));

        // invest
        uint256 investmentAmount = 100000000; // 100 * 10**6
        centrifugeChain.updateMember(poolId, trancheId, self, type(uint64).max);
        asset.approve(vault_, investmentAmount);
        asset.mint(self, investmentAmount);
        vault.requestDeposit(investmentAmount, self, self);

        // trigger executed collectInvest at a tranche token price of 1.2
        uint128 _assetId = poolManager.assetToId(address(asset)); // retrieve assetId
        uint128 assets = 99000000; // 99 * 10**6

        // invested amount in dai is 99 * 10**18
        // executed at price of 1.2, leads to a tranche token payout of
        // 99 * 10**18 / 1.2 = 82500000000000000000
        uint128 shares = 82500000000000000000;
        centrifugeChain.isFulfilledDepositRequest(poolId, trancheId, bytes32(bytes20(self)), _assetId, assets, shares);
        centrifugeChain.updateTranchePrice(poolId, trancheId, assetId, 1200000000000000000, uint64(block.timestamp));

        // assert deposit & mint values adjusted
        assertEq(vault.maxDeposit(self), assets);
        assertEq(vault.maxMint(self), shares);

        // lp price is set to the deposit price
        (,, uint256 depositPrice,,,,,,,) = investmentManager.investments(address(vault), self);
        assertEq(depositPrice, 1200000000000000000);
    }

    // Test that assumes the swap from usdc (investment asset) to dai (pool asset) has a cost of 1%
    function testDepositAndRedeemPrecisionWithSlippageAndWithInverseDecimal(uint64 poolId, bytes16 trancheId) public {
        uint8 INVESTMENT_CURRENCY_DECIMALS = 18; // 18, like DAI
        uint8 TRANCHE_TOKEN_DECIMALS = 6; // Like USDC

        ERC20 asset = _newErc20("Currency", "CR", INVESTMENT_CURRENCY_DECIMALS);
        (address vault_, uint128 assetId) =
            deployVault(poolId, TRANCHE_TOKEN_DECIMALS, restrictionManager, "", "", trancheId, address(asset), 0, 0);
        ERC7540Vault vault = ERC7540Vault(vault_);

        // price = (100*10**18) /  (99 * 10**18) = 101.010101 * 10**18
        centrifugeChain.updateTranchePrice(poolId, trancheId, assetId, 1010101010101010101, uint64(block.timestamp));

        // invest
        uint256 investmentAmount = 100000000000000000000; // 100 * 10**18
        centrifugeChain.updateMember(poolId, trancheId, self, type(uint64).max);
        asset.approve(vault_, investmentAmount);
        asset.mint(self, investmentAmount);
        vault.requestDeposit(investmentAmount, self, self);

        // trigger executed collectInvest at a tranche token price of 1.2
        uint128 _assetId = poolManager.assetToId(address(asset)); // retrieve assetId
        uint128 assets = 99000000000000000000; // 99 * 10**18

        // invested amount in dai is 99 * 10**18
        // executed at price of 1.2, leads to a tranche token payout of
        // 99 * 10**6 / 1.2 = 82500000
        uint128 shares = 82500000;
        centrifugeChain.isFulfilledDepositRequest(poolId, trancheId, bytes32(bytes20(self)), _assetId, assets, shares);
        centrifugeChain.updateTranchePrice(poolId, trancheId, assetId, 1200000000000000000, uint64(block.timestamp));

        // assert deposit & mint values adjusted
        assertEq(vault.maxDeposit(self), assets);
        assertEq(vault.maxMint(self), shares);

        // lp price is set to the deposit price
        (,, uint256 depositPrice,,,,,,,) = investmentManager.investments(address(vault), self);
        assertEq(depositPrice, 1200000000000000000);
    }

    function testCancelDepositOrder(uint256 amount) public {
        amount = uint128(bound(amount, 2, MAX_UINT128));

        uint128 price = 2 * 10 ** 18;
        (address vault_, uint128 assetId) = deploySimpleVault();
        ERC7540Vault vault = ERC7540Vault(vault_);
        uint64 poolId = vault.poolId();
        bytes16 trancheId = vault.trancheId();
        centrifugeChain.updateTranchePrice(poolId, trancheId, assetId, price, uint64(block.timestamp));
        erc20.mint(self, amount);
        erc20.approve(vault_, amount);
        centrifugeChain.updateMember(poolId, trancheId, self, type(uint64).max);

        vault.requestDeposit(amount, self, self);

        assertEq(erc20.balanceOf(address(escrow)), amount);
        assertEq(erc20.balanceOf(address(self)), 0);

        vm.expectRevert(bytes("InvestmentManager/no-pending-cancel-deposit-request"));
        centrifugeChain.isFulfilledCancelDepositRequest(poolId, trancheId, self.toBytes32(), assetId, uint128(amount));

        // check message was send out to centchain
        vault.cancelDepositRequest(0, self);

        MessageLib.CancelDepositRequest memory m = adapter1.values_bytes("send").deserializeCancelDepositRequest();
        assertEq(m.poolId, vault.poolId());
        assertEq(m.scId, vault.trancheId());
        assertEq(m.investor, bytes32(bytes20(self)));
        assertEq(m.assetId, assetId);

        assertEq(vault.pendingCancelDepositRequest(0, self), true);

        // Cannot cancel twice
        vm.expectRevert(bytes("InvestmentManager/cancellation-is-pending"));
        vault.cancelDepositRequest(0, self);

        erc20.mint(self, amount);
        erc20.approve(vault_, amount);
        vm.expectRevert(bytes("InvestmentManager/cancellation-is-pending"));
        vault.requestDeposit(amount, self, self);
        erc20.burn(self, amount);

        centrifugeChain.isFulfilledCancelDepositRequest(
            vault.poolId(), vault.trancheId(), self.toBytes32(), assetId, uint128(amount)
        );
        assertEq(erc20.balanceOf(address(escrow)), amount);
        assertEq(erc20.balanceOf(self), 0);
        assertEq(vault.claimableCancelDepositRequest(0, self), amount);
        assertEq(vault.pendingCancelDepositRequest(0, self), false);

        // After cancellation is executed, new request can be submitted
        erc20.mint(self, amount);
        erc20.approve(vault_, amount);
        vault.requestDeposit(amount, self, self);
    }

    function partialDeposit(uint64 poolId, bytes16 trancheId, ERC7540Vault vault, ERC20 asset) public {
        ITranche tranche = ITranche(address(vault.share()));

        uint256 investmentAmount = 100000000; // 100 * 10**6
        centrifugeChain.updateMember(poolId, trancheId, self, type(uint64).max);
        asset.approve(address(vault), investmentAmount);
        asset.mint(self, investmentAmount);
        vault.requestDeposit(investmentAmount, self, self);
        uint128 _assetId = poolManager.assetToId(address(asset)); // retrieve assetId

        // first trigger executed collectInvest of the first 50% at a price of 1.4
        uint128 assets = 50000000; // 50 * 10**6
        uint128 firstTranchePayout = 35714285714285714285; // 50 * 10**18 / 1.4, rounded down
        centrifugeChain.isFulfilledDepositRequest(
            poolId, trancheId, bytes32(bytes20(self)), _assetId, assets, firstTranchePayout
        );

        (,, uint256 depositPrice,,,,,,,) = investmentManager.investments(address(vault), self);
        assertEq(depositPrice, 1400000000000000000);

        // second trigger executed collectInvest of the second 50% at a price of 1.2
        uint128 secondTranchePayout = 41666666666666666666; // 50 * 10**18 / 1.2, rounded down
        centrifugeChain.isFulfilledDepositRequest(
            poolId, trancheId, bytes32(bytes20(self)), _assetId, assets, secondTranchePayout
        );

        (,, depositPrice,,,,,,,) = investmentManager.investments(address(vault), self);
        assertEq(depositPrice, 1292307679384615384);

        // assert deposit & mint values adjusted
        assertApproxEqAbs(vault.maxDeposit(self), assets * 2, 2);
        assertEq(vault.maxMint(self), firstTranchePayout + secondTranchePayout);

        // collect the tranche tokens
        vault.mint(firstTranchePayout + secondTranchePayout, self);
        assertEq(tranche.balanceOf(self), firstTranchePayout + secondTranchePayout);
    }

    function testDepositAsInvestorDirectly(uint256 amount) public {
        amount = uint128(bound(amount, 4, MAX_UINT128));
        vm.assume(amount % 2 == 0);

        (address vault_, uint128 assetId) = deploySimpleVault();
        ERC7540Vault vault = ERC7540Vault(vault_);
        ITranche tranche = ITranche(address(vault.share()));

        assertEq(tranche.balanceOf(investor), 0);

        erc20.mint(investor, amount);
        centrifugeChain.updateMember(vault.poolId(), vault.trancheId(), investor, type(uint64).max); // add user as

        vm.startPrank(investor);
        erc20.approve(vault_, amount);
        vault.requestDeposit(amount, investor, investor);
        vm.stopPrank();

        centrifugeChain.isFulfilledDepositRequest(
            vault.poolId(), vault.trancheId(), investor.toBytes32(), assetId, uint128(amount), uint128(amount)
        );
        vm.expectRevert(bytes("InvestmentManager/exceeds-max-deposit"));
        vault.deposit(amount, investor);

        vm.prank(investor);
        uint256 shares = vault.deposit(amount, investor);

        assertEq(tranche.balanceOf(investor), amount);
        assertEq(shares, amount);
    }
}<|MERGE_RESOLUTION|>--- conflicted
+++ resolved
@@ -61,14 +61,6 @@
         vm.expectRevert(bytes("ERC7540Vault/invalid-owner"));
         vault.requestDeposit(amount, self, nonMember);
 
-<<<<<<< HEAD
-        // will fail - investment asset not allowed
-        centrifugeChain.disallowAsset(vault.poolId(), assetId);
-        vm.expectRevert(bytes("InvestmentManager/asset-not-allowed"));
-        vault.requestDeposit(amount, self, self);
-
-=======
->>>>>>> 3564af66
         // will fail - cannot fulfill if there is no pending request
         uint128 shares = uint128((amount * 10 ** 18) / price); // tranchePrice = 2$
         uint64 poolId = vault.poolId();
@@ -79,10 +71,6 @@
         );
 
         // success
-<<<<<<< HEAD
-        centrifugeChain.allowAsset(vault.poolId(), assetId);
-=======
->>>>>>> 3564af66
         erc20.approve(vault_, amount);
         if (snap) {
             snapStart("ERC7540Vault_requestDeposit");
