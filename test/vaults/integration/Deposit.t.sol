// SPDX-License-Identifier: BUSL-1.1
pragma solidity 0.8.28;

import {SafeTransferLib} from "src/misc/libraries/SafeTransferLib.sol";
import {MathLib} from "src/misc/libraries/MathLib.sol";
import {d18} from "src/misc/types/D18.sol";

import {ShareClassId} from "src/common/types/ShareClassId.sol";
import {PoolId} from "src/common/types/PoolId.sol";

import "test/vaults/BaseTest.sol";
import {CastLib} from "src/misc/libraries/CastLib.sol";
import {IAuth} from "src/misc/interfaces/IAuth.sol";
import {IHook} from "src/vaults/interfaces/token/IHook.sol";
import {IAsyncRequests} from "src/vaults/interfaces/investments/IAsyncRequests.sol";
import {IBaseVault, IAsyncVault} from "src/vaults/interfaces/IERC7540.sol";

contract DepositTest is BaseTest {
    using MessageLib for *;
    using CastLib for *;
    using MathLib for uint256;

    /// forge-config: default.isolate = true
    function testDepositMint() public {
        _testDepositMint(4, true);
    }

    /// forge-config: default.isolate = true
    function testDepositMintFuzz(uint256 amount) public {
        vm.assume(amount % 2 == 0);
        _testDepositMint(amount, false);
    }

    function _testDepositMint(uint256 amount, bool snap) internal {
        // If lower than 4 or odd, rounding down can lead to not receiving any tokens
        amount = uint128(bound(amount, 4, MAX_UINT128));

        uint128 price = 2 * 10 ** 18;

        (, address vault_, uint128 assetId) = deploySimpleVault(VaultKind.Async);
        AsyncVault vault = AsyncVault(vault_);
        IShareToken shareToken = IShareToken(address(vault.share()));
        centrifugeChain.updatePricePoolPerShare(vault.poolId(), vault.trancheId(), price, uint64(block.timestamp));

        erc20.mint(self, amount);

        // will fail - user not member: can not send funds
        vm.expectRevert(IAsyncRequests.TransferNotAllowed.selector);
        vault.requestDeposit(amount, self, self);

        assertEq(vault.isPermissioned(self), false);
        centrifugeChain.updateMember(vault.poolId(), vault.trancheId(), self, type(uint64).max); // add user as member
        assertEq(vault.isPermissioned(self), true);

        // will fail - user not member: can not receive share class
        vm.expectRevert(IAsyncRequests.TransferNotAllowed.selector);
        vault.requestDeposit(amount, nonMember, self);

        // will fail - user did not give asset allowance to vault
        vm.expectRevert(SafeTransferLib.SafeTransferFromFailed.selector);
        vault.requestDeposit(amount, self, self);

        // will fail - zero deposit not allowed
        vm.expectRevert(IAsyncRequests.ZeroAmountNotAllowed.selector);
        vault.requestDeposit(0, self, self);

        // will fail - owner != msg.sender not allowed
        vm.expectRevert(IAsyncVault.InvalidOwner.selector);
        vault.requestDeposit(amount, self, nonMember);

        // will fail - cannot fulfill if there is no pending request
        uint128 shares = uint128((amount * 10 ** 18) / price); // sharePrice = 2$
        uint64 poolId = vault.poolId();
        bytes16 scId = vault.trancheId();
        vm.expectRevert(IAsyncRequests.NoPendingRequest.selector);
        asyncRequests.fulfillDepositRequest(poolId, scId, self, assetId, uint128(amount), shares);

        // success
        erc20.approve(vault_, amount);
        if (snap) {
            vm.startSnapshotGas("AsyncVault", "requestDeposit");
        }
        vault.requestDeposit(amount, self, self);
        if (snap) {
            vm.stopSnapshotGas();
        }

        // fail: no asset left
        vm.expectRevert(IBaseVault.InsufficientBalance.selector);
        vault.requestDeposit(amount, self, self);

        // ensure funds are locked in escrow
        assertEq(erc20.balanceOf(poolEscrowFactory.escrow(vault.poolId())), amount);
        assertEq(erc20.balanceOf(self), 0);
        assertEq(vault.pendingDepositRequest(0, self), amount);
        assertEq(vault.claimableDepositRequest(0, self), 0);

        // trigger executed collectInvest
        assertApproxEqAbs(shares, amount / 2, 2);
        if (snap) {
            vm.startSnapshotGas("AsyncVault", "fulfillDepositRequest");
        }
        centrifugeChain.isFulfilledDepositRequest(
            vault.poolId(), vault.trancheId(), bytes32(bytes20(self)), assetId, uint128(amount), shares
        );
        if (snap) {
            vm.stopSnapshotGas();
        }

        // assert deposit & mint values adjusted
        assertEq(vault.maxMint(self), shares);
        assertApproxEqAbs(vault.maxDeposit(self), amount, 1);
        assertEq(vault.pendingDepositRequest(0, self), 0);
        assertEq(vault.claimableDepositRequest(0, self), amount);
        // assert share class tokens minted
        assertEq(shareToken.balanceOf(poolEscrowFactory.escrow(vault.poolId())), shares);

        // check maxDeposit and maxMint are 0 for non-members
        centrifugeChain.updateMember(vault.poolId(), vault.trancheId(), self, uint64(block.timestamp));
        vm.warp(block.timestamp + 1);
        assertEq(vault.maxDeposit(self), 0);
        assertEq(vault.maxMint(self), 0);
        centrifugeChain.updateMember(vault.poolId(), vault.trancheId(), self, type(uint64).max);

        vm.assume(randomUser != self);
        // deposit 50% of the amount
        vm.startPrank(randomUser); // try to claim deposit on behalf of user and set the wrong user as receiver
        vm.expectRevert(IBaseVault.InvalidController.selector);
        vault.deposit(amount / 2, randomUser, self);
        vm.stopPrank();

        vault.deposit(amount / 2, self, self); // deposit half the amount
        // Allow 2 difference because of rounding
        assertApproxEqAbs(shareToken.balanceOf(self), shares / 2, 2);
        assertApproxEqAbs(shareToken.balanceOf(poolEscrowFactory.escrow(vault.poolId())), shares - shares / 2, 2);
        assertApproxEqAbs(vault.maxMint(self), shares - shares / 2, 2);
        assertApproxEqAbs(vault.maxDeposit(self), amount - amount / 2, 2);

        // mint the rest
        vault.mint(vault.maxMint(self), self);
        assertEq(shareToken.balanceOf(self), shares - vault.maxMint(self));
        assertTrue(shareToken.balanceOf(poolEscrowFactory.escrow(vault.poolId())) <= 1);
        assertTrue(vault.maxMint(self) <= 1);

        // minting or depositing more should revert
        vm.expectRevert(IAsyncRequests.ExceedsDepositLimits.selector);
        vault.mint(1, self);
        vm.expectRevert(IAsyncRequests.ExceedsMaxDeposit.selector);
        vault.deposit(2, self, self);

        // remainder is rounding difference
        assertTrue(vault.maxDeposit(self) <= amount * 0.01e18);
    }

    function testDepositWithPrepaymentFromGateway(uint256 amount) public {
        amount = uint128(bound(amount, 4, MAX_UINT128));
        vm.assume(amount % 2 == 0);
        vm.deal(address(this), 1 ether);

        uint256 gasPerMessage = gateway.estimate(OTHER_CHAIN_ID, MessageLib.NotifyPool(1).serialize());
        gateway.setRefundAddress(POOL_A, address(gateway));
        gateway.subsidizePool{value: gasPerMessage}(POOL_A);

        (uint256 value,) = gateway.subsidy(POOL_A);
        assertEq(value, gasPerMessage);

        // One outgoing requestDeposit message
        _testDepositMint(amount, false);

        (value,) = gateway.subsidy(POOL_A);
        assertEq(value, 0);
    }

    function testPartialDepositExecutions() public {
        uint8 SHARE_TOKEN_DECIMALS = 18; // Like DAI
        uint8 INVESTMENT_CURRENCY_DECIMALS = 6; // 6, like USDC

        ERC20 asset = _newErc20("Currency", "CR", INVESTMENT_CURRENCY_DECIMALS);
        (uint64 poolId, address vault_, uint128 assetId) = deployVault(
            VaultKind.Async, SHARE_TOKEN_DECIMALS, restrictedTransfers, bytes16(bytes("1")), address(asset), 0, 0
        );
        AsyncVault vault = AsyncVault(vault_);
        centrifugeChain.updatePricePoolPerShare(poolId, vault.trancheId(), 1000000000000000000, uint64(block.timestamp));

        // invest
        uint256 investmentAmount = 100000000; // 100 * 10**6
        centrifugeChain.updateMember(poolId, vault.trancheId(), self, type(uint64).max);
        asset.approve(vault_, investmentAmount);
        asset.mint(self, investmentAmount);
        vault.requestDeposit(investmentAmount, self, self);

        // first trigger executed collectInvest of the first 50% at a price of 1.4
        uint128 assets = 50000000; // 50 * 10**6
        uint128 firstSharePayout = 35714285714285714285; // 50 * 10**18 / 1.4, rounded down
        centrifugeChain.isFulfilledDepositRequest(
            poolId, vault.trancheId(), bytes32(bytes20(self)), assetId, assets, firstSharePayout
        );

        (,, uint256 depositPrice,,,,,,,) = asyncRequests.investments(address(vault), self);
        assertEq(depositPrice, 1400000000000000000);

        // second trigger executed collectInvest of the second 50% at a price of 1.2
        uint128 secondSharePayout = 41666666666666666666; // 50 * 10**18 / 1.2, rounded down
        centrifugeChain.isFulfilledDepositRequest(
            poolId, vault.trancheId(), bytes32(bytes20(self)), assetId, assets, secondSharePayout
        );

        (,, depositPrice,,,,,,,) = asyncRequests.investments(address(vault), self);
        assertEq(depositPrice, 1292307679384615384);

        // assert deposit & mint values adjusted
        assertApproxEqAbs(vault.maxDeposit(self), assets * 2, 2);
        assertEq(vault.maxMint(self), firstSharePayout + secondSharePayout);
    }

    // function testDepositFairRounding(uint256 totalAmount, uint256 tokenAmount) public {
    //     totalAmount = bound(totalAmount, 1 * 10 ** 6, type(uint128).max / 10 ** 12);
    //     tokenAmount = bound(tokenAmount, 1 * 10 ** 6, type(uint128).max / 10 ** 12);

    //     //Deploy a pool
    //     AsyncVault vault = AsyncVault(deploySimpleVault(VaultKind.Async));
    //     IShareToken shareToken = IShareToken(address(vault.share()));

    //     root.relyContract(address(token), self);
    //     shareToken.mint(poolEscrowFactory.escrow(POOL_A), type(uint128).max); // mint buffer to the escrow.
    // Mock funds from other
    // users

    //     // fund user & request deposit
    //     centrifugeChain.updateMember(vault.poolId(), vault.trancheId(), self, uint64(block.timestamp));
    //     erc20.mint(self, totalAmount);
    //     erc20.approve(address(vault), totalAmount);
    //     vault.requestDeposit(totalAmount, self, self);

    //     // Ensure funds were locked in escrow
    //     assertEq(erc20.balanceOf(poolEscrowFactory.escrow(vault.poolId())), totalAmount);
    //     assertEq(erc20.balanceOf(self), 0);

    //     // Gateway returns randomly generated values for amount of share class tokens and asset
    //     centrifugeChain.isFulfilledDepositRequest(
    //         vault.poolId(),
    //         vault.trancheId(),
    //         bytes32(bytes20(self)),
    //         defaultAssetId,
    //         uint128(totalAmount),
    //         uint128(tokenAmount)
    //     );

    //     // user claims multiple partial deposits
    //     vm.assume(vault.maxDeposit(self) > 0);
    //     assertEq(erc20.balanceOf(self), 0);
    //     uint256 remaining = type(uint128).max;
    //     while (vault.maxDeposit(self) > 0 && vault.maxDeposit(self) > remaining) {
    //         uint256 randomDeposit = random(vault.maxDeposit(self), 1);

    //         try vault.deposit(randomDeposit, self, self) {
    //             if (vault.maxDeposit(self) == 0 && vault.maxMint(self) > 0) {
    //                 // If you cannot deposit anymore because the 1 wei remaining is rounded down,
    //                 // you should mint the remainder instead.
    //                 uint256 minted = vault.mint(vault.maxMint(self), self);
    //                 remaining -= minted;
    //                 break;
    //             }
    //         } catch {
    //             // If you cannot deposit anymore because the 1 wei remaining is rounded down,
    //             // you should mint the remainder instead.
    //             uint256 minted = vault.mint(vault.maxMint(self), self);
    //             remaining -= minted;
    //             break;
    //         }
    //     }

    //     assertEq(vault.maxDeposit(self), 0);
    //     assertApproxEqAbs(shareToken.balanceOf(self), tokenAmount, 1);
    // }

    // function testMintFairRounding(uint256 totalAmount, uint256 tokenAmount) public {
    //     totalAmount = bound(totalAmount, 1 * 10 ** 6, type(uint128).max / 10 ** 12);
    //     tokenAmount = bound(tokenAmount, 1 * 10 ** 6, type(uint128).max / 10 ** 12);

    //     //Deploy a pool
    //     AsyncVault vault = AsyncVault(deploySimpleVault(VaultKind.Async));
    //     IShareToken shareToken = IShareToken(address(vault.share()));

    //     root.relyContract(address(token), self);
    //     shareToken.mint(poolEscrowFactory.escrow(POOL_A), type(uint128).max); // mint buffer to the escrow.
    // Mock funds from other
    // users

    //     // fund user & request deposit
    //     centrifugeChain.updateMember(vault.poolId(), vault.trancheId(), self, uint64(block.timestamp));
    //     erc20.mint(self, totalAmount);
    //     erc20.approve(address(vault), totalAmount);
    //     vault.requestDeposit(totalAmount, self, self);

    //     // Ensure funds were locked in escrow
    //     assertEq(erc20.balanceOf(poolEscrowFactory.escrow(vault.poolId())), totalAmount);
    //     assertEq(erc20.balanceOf(self), 0);

    //     // Gateway returns randomly generated values for amount of share class tokens and asset
    //     centrifugeChain.isFulfilledDepositRequest(
    //         vault.poolId(),
    //         vault.trancheId(),
    //         bytes32(bytes20(self)),
    //         defaultAssetId,
    //         uint128(totalAmount),
    //         uint128(tokenAmount)
    //     );

    //     // user claims multiple partial mints
    //     uint256 i = 0;
    //     while (vault.maxMint(self) > 0) {
    //         uint256 randomMint = random(vault.maxMint(self), i);
    //         try vault.mint(randomMint, self) {
    //             i++;
    //         } catch {
    //             break;
    //         }
    //     }

    //     assertEq(vault.maxMint(self), 0);
    //     assertLe(shareToken.balanceOf(self), tokenAmount);
    // }

    function testDepositMintToReceiver(uint256 amount) public {
        // If lower than 4 or odd, rounding down can lead to not receiving any tokens
        amount = uint128(bound(amount, 4, MAX_UINT128));
        vm.assume(amount % 2 == 0);

        uint128 price = 2 * 10 ** 18;
        (, address vault_, uint128 assetId) = deploySimpleVault(VaultKind.Async);
        address receiver = makeAddr("receiver");
        AsyncVault vault = AsyncVault(vault_);
        IShareToken shareToken = IShareToken(address(vault.share()));

        centrifugeChain.updatePricePoolPerShare(vault.poolId(), vault.trancheId(), price, uint64(block.timestamp));
        erc20.mint(self, amount);

        centrifugeChain.updateMember(vault.poolId(), vault.trancheId(), self, type(uint64).max); // add user as member
        erc20.approve(vault_, amount); // add allowance
        vault.requestDeposit(amount, self, self);

        // trigger executed collectInvest
        uint128 shares = uint128(amount * 10 ** 18 / price); // sharePrice = 2$
        assertApproxEqAbs(shares, amount / 2, 2);
        centrifugeChain.isFulfilledDepositRequest(
            vault.poolId(), vault.trancheId(), bytes32(bytes20(self)), assetId, uint128(amount), shares
        );

        // assert deposit & mint values adjusted
        assertEq(vault.maxMint(self), shares); // max deposit
        assertEq(vault.maxDeposit(self), amount); // max deposit
        // assert share class tokens minted
        assertEq(shareToken.balanceOf(poolEscrowFactory.escrow(vault.poolId())), shares);

        // deposit 1/2 funds to receiver
        vm.expectRevert(IHook.TransferBlocked.selector);
        vault.deposit(amount / 2, receiver, self); // mint half the amount

        vm.expectRevert(IHook.TransferBlocked.selector);
        vault.mint(amount / 2, receiver); // mint half the amount

        centrifugeChain.updateMember(vault.poolId(), vault.trancheId(), receiver, type(uint64).max); // add receiver
            // member

        // success
        vault.deposit(amount / 2, receiver, self); // mint half the amount
        vault.mint(vault.maxMint(self), receiver); // mint half the amount

        assertApproxEqAbs(shareToken.balanceOf(receiver), shares, 1);
        assertApproxEqAbs(shareToken.balanceOf(receiver), shares, 1);
        assertApproxEqAbs(shareToken.balanceOf(poolEscrowFactory.escrow(vault.poolId())), 0, 1);
        assertApproxEqAbs(erc20.balanceOf(poolEscrowFactory.escrow(vault.poolId())), amount, 1);
    }

    function testDepositAsEndorsedOperator(uint256 amount) public {
        // If lower than 4 or odd, rounding down can lead to not receiving any tokens
        amount = uint128(bound(amount, 4, MAX_UINT128));
        vm.assume(amount % 2 == 0);

        uint128 price = 2 * 10 ** 18;
        (, address vault_, uint128 assetId) = deploySimpleVault(VaultKind.Async);
        address receiver = makeAddr("receiver");
        AsyncVault vault = AsyncVault(vault_);
        IShareToken shareToken = IShareToken(address(vault.share()));

        centrifugeChain.updatePricePoolPerShare(vault.poolId(), vault.trancheId(), price, uint64(block.timestamp));

        erc20.mint(self, amount);
        centrifugeChain.updateMember(vault.poolId(), vault.trancheId(), self, type(uint64).max); // add user as member
        erc20.approve(vault_, amount); // add allowance
        vault.requestDeposit(amount, self, self);

        // trigger executed collectInvest
        uint128 sharePayout = uint128(amount * 10 ** 18 / price); // sharePrice = 2$
        assertApproxEqAbs(sharePayout, amount / 2, 2);
        centrifugeChain.isFulfilledDepositRequest(
            vault.poolId(), vault.trancheId(), bytes32(bytes20(self)), assetId, uint128(amount), sharePayout
        );

        // assert deposit & mint values adjusted
        assertEq(vault.maxMint(self), sharePayout); // max deposit
        assertEq(vault.maxDeposit(self), amount); // max deposit
        // assert share class tokens minted
        assertEq(shareToken.balanceOf(poolEscrowFactory.escrow(vault.poolId())), sharePayout);

        centrifugeChain.updateMember(vault.poolId(), vault.trancheId(), receiver, type(uint64).max); // add receiver

        address router = makeAddr("router");

        vm.startPrank(router);
        vm.expectRevert(IBaseVault.InvalidController.selector); // fail without endorsement
        vault.deposit(amount, receiver, address(this));
        vm.stopPrank();

        // endorse router
        root.endorse(router);

        vm.startPrank(router);
        vm.expectRevert(IBaseVault.CannotSetSelfAsOperator.selector);
        vault.setEndorsedOperator(address(router), true);

        vault.setEndorsedOperator(address(this), true);
        vault.deposit(amount, receiver, address(this));
        vm.stopPrank();

        assertApproxEqAbs(shareToken.balanceOf(receiver), sharePayout, 1);
        assertApproxEqAbs(shareToken.balanceOf(receiver), sharePayout, 1);
        assertApproxEqAbs(shareToken.balanceOf(poolEscrowFactory.escrow(vault.poolId())), 0, 1);
        assertApproxEqAbs(erc20.balanceOf(poolEscrowFactory.escrow(vault.poolId())), amount, 1);
    }

    function testDepositAndRedeemPrecision() public {
        uint8 SHARE_TOKEN_DECIMALS = 18; // Like DAI
        uint8 INVESTMENT_CURRENCY_DECIMALS = 6; // 6, like USDC

        ERC20 asset = _newErc20("Currency", "CR", INVESTMENT_CURRENCY_DECIMALS);
        (uint64 poolId, address vault_, uint128 assetId) = deployVault(
            VaultKind.Async, SHARE_TOKEN_DECIMALS, restrictedTransfers, bytes16(bytes("1")), address(asset), 0, 0
        );
        AsyncVault vault = AsyncVault(vault_);
        centrifugeChain.updatePricePoolPerShare(poolId, vault.trancheId(), 1000000000000000000, uint64(block.timestamp));

        // invest
        uint256 investmentAmount = 100000000; // 100 * 10**6
        centrifugeChain.updateMember(poolId, vault.trancheId(), self, type(uint64).max);
        asset.approve(vault_, investmentAmount);
        asset.mint(self, investmentAmount);
        vault.requestDeposit(investmentAmount, self, self);

        // trigger executed collectInvest of the first 50% at a price of 1.2
        uint128 assets = 50000000; // 50 * 10**6
        uint128 firstSharePayout = 41666666666666666666; // 50 * 10**18 / 1.2, rounded down
        centrifugeChain.isFulfilledDepositRequest(
            poolId, vault.trancheId(), bytes32(bytes20(self)), assetId, assets, firstSharePayout
        );

        // assert deposit & mint values adjusted
        assertApproxEqAbs(vault.maxDeposit(self), assets, 1);
        assertEq(vault.maxMint(self), firstSharePayout);

        // deposit price should be ~1.2*10**18
        (,, uint256 depositPrice,,,,,,,) = asyncRequests.investments(address(vault), self);
        assertEq(depositPrice, 1200000000000000000);

        // trigger executed collectInvest of the second 50% at a price of 1.4
        assets = 50000000; // 50 * 10**6
        uint128 secondSharePayout = 35714285714285714285; // 50 * 10**18 / 1.4, rounded down
        centrifugeChain.isFulfilledDepositRequest(
            poolId, vault.trancheId(), bytes32(bytes20(self)), assetId, assets, secondSharePayout
        );

        // collect the share class tokens
        vault.mint(firstSharePayout + secondSharePayout, self);
        assertEq(IShareToken(address(vault.share())).balanceOf(self), firstSharePayout + secondSharePayout);

        // redeem
        vault.requestRedeem(firstSharePayout + secondSharePayout, address(this), address(this));

        // trigger executed collectRedeem at a price of 1.5
        // 50% invested at 1.2 and 50% invested at 1.4 leads to ~77 share class tokens
        // when redeeming at a price of 1.5, this leads to ~115.5 asset
        assets = 115500000; // 115.5*10**6

        // mint interest into escrow
        asset.mint(poolEscrowFactory.escrow(vault.poolId()), assets - investmentAmount);

        centrifugeChain.isFulfilledRedeemRequest(
            poolId, vault.trancheId(), bytes32(bytes20(self)), assetId, assets, firstSharePayout + secondSharePayout
        );

        // redeem price should now be ~1.5*10**18.
        (,,, uint256 redeemPrice,,,,,,) = asyncRequests.investments(address(vault), self);
        assertEq(redeemPrice, 1492615384615384615);
    }

    function testDepositAndRedeemPrecisionWithInverseDecimals(bytes16 scId) public {
        ERC20 asset = _newErc20("Currency", "CR", 18);
        (uint64 poolId, address vault_, uint128 assetId) =
            deployVault(VaultKind.Async, 6, restrictedTransfers, scId, address(asset), 0, 0);
        AsyncVault vault = AsyncVault(vault_);
        IShareToken shareToken = IShareToken(address(vault.share()));
        centrifugeChain.updatePricePoolPerShare(poolId, scId, 1000000000000000000000000000, uint64(block.timestamp));

        // invest
        uint256 investmentAmount = 100e18;
        centrifugeChain.updateMember(poolId, scId, self, type(uint64).max);
        asset.approve(vault_, investmentAmount);
        asset.mint(self, investmentAmount);
        vault.requestDeposit(investmentAmount, self, self);

        // trigger executed collectInvest of the first 50% at a price of 1.2
        uint128 assets = 50e18;
        uint128 firstSharePayout = 41666666; // 50 * 10**6 / 1.2, rounded down
        centrifugeChain.isFulfilledDepositRequest(
            poolId, scId, bytes32(bytes20(self)), assetId, assets, firstSharePayout
        );

        // assert deposit & mint values adjusted
        assertApproxEqAbs(vault.maxDeposit(self), assets, 10);
        assertEq(vault.maxMint(self), firstSharePayout);

        // deposit price should be ~1.2*10**18
        (,, uint256 depositPrice,,,,,,,) = asyncRequests.investments(address(vault), self);
        assertEq(depositPrice, 1200000019200000307);

        // trigger executed collectInvest of the second 50% at a price of 1.4
        assets = 50e18; // 50 * 10**18
        uint128 secondSharePayout = 35714285; // 50 * 10**6 / 1.4, rounded down
        centrifugeChain.isFulfilledDepositRequest(
            poolId, scId, bytes32(bytes20(self)), assetId, assets, secondSharePayout
        );

        // collect the share class tokens
        vault.mint(firstSharePayout + secondSharePayout, self);
        assertEq(shareToken.balanceOf(self), firstSharePayout + secondSharePayout);

        // redeem
        vault.requestRedeem(firstSharePayout + secondSharePayout, address(this), address(this));

        // trigger executed collectRedeem at a price of 1.5
        // 50% invested at 1.2 and 50% invested at 1.4 leads to ~77 share class tokens
        // when redeeming at a price of 1.5, this leads to ~115.5 assets
        // assets = 115500000000000000000; // 115.5*10**18
        assets = 115.5e18; // 115.5*10**18

        // Adjust escrow for interest
        // NOTE: In reality, the FM would have allocate the interest;
        asset.approve(poolEscrowFactory.escrow(poolId), type(uint256).max);
        _topUpEscrow(poolId, scId, asset, assets - investmentAmount);

        centrifugeChain.isFulfilledRedeemRequest(
            poolId, scId, bytes32(bytes20(self)), assetId, assets, firstSharePayout + secondSharePayout
        );

        // redeem price should now be ~1.5*10**18.
        (,,, uint256 redeemPrice,,,,,,) = asyncRequests.investments(address(vault), self);
        assertEq(redeemPrice, 1492615411252828877);

        // collect the asset
        vault.withdraw(assets, self, self);
        assertEq(asset.balanceOf(self), assets);
    }

    // Test that assumes the swap from usdc (investment asset) to dai (pool asset) has a cost of 1%
    function testDepositAndRedeemPrecisionWithSlippage(bytes16 scId) public {
        uint8 INVESTMENT_CURRENCY_DECIMALS = 6; // 6, like USDC
        uint8 SHARE_TOKEN_DECIMALS = 18; // Like DAI

        ERC20 asset = _newErc20("Currency", "CR", INVESTMENT_CURRENCY_DECIMALS);
        (uint64 poolId, address vault_, uint128 assetId) =
            deployVault(VaultKind.Async, SHARE_TOKEN_DECIMALS, restrictedTransfers, scId, address(asset), 0, 0);
        AsyncVault vault = AsyncVault(vault_);

        // price = (100*10**18) /  (99 * 10**18) = 101.010101 * 10**18
        centrifugeChain.updatePricePoolPerShare(poolId, scId, 1010101010101010101, uint64(block.timestamp));

        // invest
        uint256 investmentAmount = 100000000; // 100 * 10**6
        centrifugeChain.updateMember(poolId, scId, self, type(uint64).max);
        asset.approve(vault_, investmentAmount);
        asset.mint(self, investmentAmount);
        vault.requestDeposit(investmentAmount, self, self);

        // trigger executed collectInvest at a share class token price of 1.2
        uint128 assets = 99000000; // 99 * 10**6

        // invested amount in dai is 99 * 10**18
        // executed at price of 1.2, leads to a share class token payout of
        // 99 * 10**18 / 1.2 = 82500000000000000000
        uint128 shares = 82500000000000000000;
        centrifugeChain.isFulfilledDepositRequest(poolId, scId, bytes32(bytes20(self)), assetId, assets, shares);
        centrifugeChain.updatePricePoolPerShare(poolId, scId, 1200000000000000000, uint64(block.timestamp));

        // assert deposit & mint values adjusted
        assertEq(vault.maxDeposit(self), assets);
        assertEq(vault.maxMint(self), shares);

        // lp price is set to the deposit price
        (,, uint256 depositPrice,,,,,,,) = asyncRequests.investments(address(vault), self);
        assertEq(depositPrice, 1200000000000000000);
    }

    // Test that assumes the swap from usdc (investment asset) to dai (pool asset) has a cost of 1%
    function testDepositAndRedeemPrecisionWithSlippageAndWithInverseDecimal(bytes16 scId) public {
        uint8 INVESTMENT_CURRENCY_DECIMALS = 18; // 18, like DAI
        uint8 SHARE_TOKEN_DECIMALS = 6; // Like USDC

        ERC20 asset = _newErc20("Currency", "CR", INVESTMENT_CURRENCY_DECIMALS);
        (uint64 poolId, address vault_, uint128 assetId) =
            deployVault(VaultKind.Async, SHARE_TOKEN_DECIMALS, restrictedTransfers, scId, address(asset), 0, 0);
        AsyncVault vault = AsyncVault(vault_);

        // price = (100*10**18) /  (99 * 10**18) = 101.010101 * 10**18
        centrifugeChain.updatePricePoolPerShare(poolId, scId, 1010101010101010101, uint64(block.timestamp));

        // invest
        uint256 investmentAmount = 100000000000000000000; // 100 * 10**18
        centrifugeChain.updateMember(poolId, scId, self, type(uint64).max);
        asset.approve(vault_, investmentAmount);
        asset.mint(self, investmentAmount);
        vault.requestDeposit(investmentAmount, self, self);

        // trigger executed collectInvest at a share class token price of 1.2
        uint128 assets = 99000000000000000000; // 99 * 10**18

        // invested amount in dai is 99 * 10**18
        // executed at price of 1.2, leads to a share class token payout of
        // 99 * 10**6 / 1.2 = 82500000
        uint128 shares = 82500000;
        centrifugeChain.isFulfilledDepositRequest(poolId, scId, bytes32(bytes20(self)), assetId, assets, shares);
        centrifugeChain.updatePricePoolPerShare(poolId, scId, 1200000000000000000, uint64(block.timestamp));

        // assert deposit & mint values adjusted
        assertEq(vault.maxDeposit(self), assets);
        assertEq(vault.maxMint(self), shares);

        // lp price is set to the deposit price
        (,, uint256 depositPrice,,,,,,,) = asyncRequests.investments(address(vault), self);
        assertEq(depositPrice, 1200000000000000000);
    }

    function testCancelDepositOrder(uint256 amount) public {
        amount = uint128(bound(amount, 2, MAX_UINT128));

        uint128 price = 2 * 10 ** 18;
        (, address vault_, uint128 assetId) = deploySimpleVault(VaultKind.Async);
        AsyncVault vault = AsyncVault(vault_);
        uint64 poolId = vault.poolId();
        bytes16 scId = vault.trancheId();
        centrifugeChain.updatePricePoolPerShare(poolId, scId, price, uint64(block.timestamp));
        erc20.mint(self, amount);
        erc20.approve(vault_, amount);
        centrifugeChain.updateMember(poolId, scId, self, type(uint64).max);

        vault.requestDeposit(amount, self, self);

        assertEq(erc20.balanceOf(poolEscrowFactory.escrow(vault.poolId())), amount);
        assertEq(erc20.balanceOf(address(self)), 0);

        vm.expectRevert(IAsyncRequests.NoPendingRequest.selector);
        asyncRequests.fulfillCancelDepositRequest(poolId, scId, self, assetId, uint128(amount), uint128(amount));

        // check message was send out to centchain
        vault.cancelDepositRequest(0, self);

        MessageLib.CancelDepositRequest memory m = adapter1.values_bytes("send").deserializeCancelDepositRequest();
        assertEq(m.poolId, vault.poolId());
        assertEq(m.scId, vault.trancheId());
        assertEq(m.investor, bytes32(bytes20(self)));
        assertEq(m.assetId, assetId);

        assertEq(vault.pendingCancelDepositRequest(0, self), true);

        // Cannot cancel twice
        vm.expectRevert(IAsyncRequests.CancellationIsPending.selector);
        vault.cancelDepositRequest(0, self);

        erc20.mint(self, amount);
        erc20.approve(vault_, amount);
        vm.expectRevert(IAsyncRequests.CancellationIsPending.selector);
        vault.requestDeposit(amount, self, self);
        erc20.burn(self, amount);

        centrifugeChain.isFulfilledCancelDepositRequest(
            vault.poolId(), vault.trancheId(), self.toBytes32(), assetId, uint128(amount)
        );
        assertEq(erc20.balanceOf(poolEscrowFactory.escrow(vault.poolId())), amount);
        assertEq(erc20.balanceOf(self), 0);
        assertEq(vault.claimableCancelDepositRequest(0, self), amount);
        assertEq(vault.pendingCancelDepositRequest(0, self), false);

        // After cancellation is executed, new request can be submitted
        erc20.mint(self, amount);
        erc20.approve(vault_, amount);
        vault.requestDeposit(amount, self, self);
    }

    function partialDeposit(bytes16 scId, AsyncVault vault, ERC20 asset) public {
        IShareToken shareToken = IShareToken(address(vault.share()));

        uint256 investmentAmount = 100000000; // 100 * 10**6
        centrifugeChain.updateMember(vault.poolId(), scId, self, type(uint64).max);
        asset.approve(address(vault), investmentAmount);
        asset.mint(self, investmentAmount);
        vault.requestDeposit(investmentAmount, self, self);
        uint128 assetId = poolManager.assetToId(address(asset), erc20TokenId); // retrieve assetId

        // first trigger executed collectInvest of the first 50% at a price of 1.4
        uint128 assets = 50000000; // 50 * 10**6
        uint128 firstSharePayout = 35714285714285714285; // 50 * 10**18 / 1.4, rounded down
        centrifugeChain.isFulfilledDepositRequest(
            vault.poolId(), scId, bytes32(bytes20(self)), assetId, assets, firstSharePayout
        );

        (,, uint256 depositPrice,,,,,,,) = asyncRequests.investments(address(vault), self);
        assertEq(depositPrice, 1400000000000000000);

        // second trigger executed collectInvest of the second 50% at a price of 1.2
        uint128 secondSharePayout = 41666666666666666666; // 50 * 10**18 / 1.2, rounded down
        centrifugeChain.isFulfilledDepositRequest(
            vault.poolId(), scId, bytes32(bytes20(self)), assetId, assets, secondSharePayout
        );

        (,, depositPrice,,,,,,,) = asyncRequests.investments(address(vault), self);
        assertEq(depositPrice, 1292307679384615384);

        // assert deposit & mint values adjusted
        assertApproxEqAbs(vault.maxDeposit(self), assets * 2, 2);
        assertEq(vault.maxMint(self), firstSharePayout + secondSharePayout);

        // collect the share class tokens
        vault.mint(firstSharePayout + secondSharePayout, self);
        assertEq(shareToken.balanceOf(self), firstSharePayout + secondSharePayout);
    }

    function testDepositAsInvestorDirectly(uint256 amount) public {
        amount = uint128(bound(amount, 4, MAX_UINT128));
        vm.assume(amount % 2 == 0);

        (, address vault_, uint128 assetId) = deploySimpleVault(VaultKind.Async);
        AsyncVault vault = AsyncVault(vault_);
        IShareToken shareToken = IShareToken(address(vault.share()));

        assertEq(shareToken.balanceOf(investor), 0);

        erc20.mint(investor, amount);
        centrifugeChain.updateMember(vault.poolId(), vault.trancheId(), investor, type(uint64).max); // add user as

        vm.startPrank(investor);
        erc20.approve(vault_, amount);
        vault.requestDeposit(amount, investor, investor);
        vm.stopPrank();

        centrifugeChain.isFulfilledDepositRequest(
            vault.poolId(), vault.trancheId(), investor.toBytes32(), assetId, uint128(amount), uint128(amount)
        );
        vm.expectRevert(IAsyncRequests.ExceedsMaxDeposit.selector);
        vault.deposit(amount, investor);

        vm.prank(investor);
        uint256 shares = vault.deposit(amount, investor);

        assertEq(shareToken.balanceOf(investor), amount);
        assertEq(shares, amount);
    }

    function _topUpEscrow(uint64 poolId, bytes16 scId, ERC20 asset, uint256 assetAmount) internal {
<<<<<<< HEAD
        asset.mint(poolEscrowFactory.escrow(poolId), assetAmount);
        JournalEntry[] memory journalEntries = new JournalEntry[](0);
        Meta memory meta = Meta(journalEntries, journalEntries);
=======
        asset.mint(address(balanceSheet.escrow()), assetAmount);
>>>>>>> 1b0ee17f

        balanceSheet.deposit(
            PoolId.wrap(poolId),
            ShareClassId.wrap(scId),
            address(asset),
            0,
            poolEscrowFactory.escrow(poolId),
            assetAmount.toUint128(),
            d18(0) // NOTE: Price irrelevant here
        );
    }
}<|MERGE_RESOLUTION|>--- conflicted
+++ resolved
@@ -766,13 +766,7 @@
     }
 
     function _topUpEscrow(uint64 poolId, bytes16 scId, ERC20 asset, uint256 assetAmount) internal {
-<<<<<<< HEAD
         asset.mint(poolEscrowFactory.escrow(poolId), assetAmount);
-        JournalEntry[] memory journalEntries = new JournalEntry[](0);
-        Meta memory meta = Meta(journalEntries, journalEntries);
-=======
-        asset.mint(address(balanceSheet.escrow()), assetAmount);
->>>>>>> 1b0ee17f
 
         balanceSheet.deposit(
             PoolId.wrap(poolId),
