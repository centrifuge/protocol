// SPDX-License-Identifier: BUSL-1.1
pragma solidity 0.8.28;

import {SafeTransferLib} from "src/misc/libraries/SafeTransferLib.sol";
import {MathLib} from "src/misc/libraries/MathLib.sol";
import {d18} from "src/misc/types/D18.sol";
import {CastLib} from "src/misc/libraries/CastLib.sol";
import {IAuth} from "src/misc/interfaces/IAuth.sol";

import {ShareClassId} from "src/common/types/ShareClassId.sol";
import {PoolId} from "src/common/types/PoolId.sol";
import {AssetId} from "src/common/types/AssetId.sol";

import "test/vaults/BaseTest.sol";
import {IHook} from "src/vaults/interfaces/token/IHook.sol";
import {IAsyncRequests} from "src/vaults/interfaces/investments/IAsyncRequests.sol";
import {IBaseVault, IAsyncVault} from "src/vaults/interfaces/IBaseVaults.sol";

contract DepositTest is BaseTest {
    using MessageLib for *;
    using CastLib for *;
    using MathLib for uint256;

    /// forge-config: default.isolate = true
    function testDepositMint() public {
        _testDepositMint(4, true);
    }

    /// forge-config: default.isolate = true
    function testDepositMintFuzz(uint256 amount) public {
        vm.assume(amount % 2 == 0);
        _testDepositMint(amount, false);
    }

    function _testDepositMint(uint256 amount, bool snap) internal {
        // If lower than 4 or odd, rounding down can lead to not receiving any tokens
        amount = uint128(bound(amount, 4, MAX_UINT128));

        uint128 price = 2 * 10 ** 18;

        (, address vault_, uint128 assetId) = deploySimpleVault(VaultKind.Async);
        AsyncVault vault = AsyncVault(vault_);
        IShareToken shareToken = IShareToken(address(vault.share()));
        centrifugeChain.updatePricePoolPerShare(
            vault.poolId().raw(), vault.scId().raw(), price, uint64(block.timestamp)
        );

        erc20.mint(self, amount);

        // will fail - user not member: can not send funds
        vm.expectRevert(IAsyncRequests.TransferNotAllowed.selector);
        vault.requestDeposit(amount, self, self);

        assertEq(vault.isPermissioned(self), false);
        centrifugeChain.updateMember(vault.poolId().raw(), vault.scId().raw(), self, type(uint64).max); // add user as
            // member
        assertEq(vault.isPermissioned(self), true);

        // will fail - user not member: can not receive share class
        vm.expectRevert(IAsyncRequests.TransferNotAllowed.selector);
        vault.requestDeposit(amount, nonMember, self);

        // will fail - user did not give asset allowance to vault
        vm.expectRevert(SafeTransferLib.SafeTransferFromFailed.selector);
        vault.requestDeposit(amount, self, self);

        // will fail - zero deposit not allowed
        vm.expectRevert(IAsyncRequests.ZeroAmountNotAllowed.selector);
        vault.requestDeposit(0, self, self);

        // will fail - owner != msg.sender not allowed
        vm.expectRevert(IAsyncVault.InvalidOwner.selector);
        vault.requestDeposit(amount, self, nonMember);

        // will fail - cannot fulfill if there is no pending request
        uint128 shares = uint128((amount * 10 ** 18) / price); // sharePrice = 2$
        PoolId poolId = vault.poolId();
        ShareClassId scId = vault.scId();
        vm.expectRevert(IAsyncRequests.NoPendingRequest.selector);
        asyncRequests.fulfillDepositRequest(poolId, scId, self, AssetId.wrap(assetId), uint128(amount), shares);

        // success
        erc20.approve(vault_, amount);
        if (snap) {
            vm.startSnapshotGas("AsyncVault", "requestDeposit");
        }
        vault.requestDeposit(amount, self, self);
        if (snap) {
            vm.stopSnapshotGas();
        }

        // fail: no asset left
        vm.expectRevert(IBaseVault.InsufficientBalance.selector);
        vault.requestDeposit(amount, self, self);

        // ensure funds are locked in escrow
        assertEq(erc20.balanceOf(address(poolEscrowFactory.escrow(vault.poolId()))), amount);
        assertEq(erc20.balanceOf(self), 0);
        assertEq(vault.pendingDepositRequest(0, self), amount);
        assertEq(vault.claimableDepositRequest(0, self), 0);

        // trigger executed collectInvest
        assertApproxEqAbs(shares, amount / 2, 2);
        if (snap) {
            vm.startSnapshotGas("AsyncVault", "fulfillDepositRequest");
        }
        centrifugeChain.isFulfilledDepositRequest(
            vault.poolId().raw(), vault.scId().raw(), bytes32(bytes20(self)), assetId, uint128(amount), shares
        );
        if (snap) {
            vm.stopSnapshotGas();
        }

        // assert deposit & mint values adjusted
        assertEq(vault.maxMint(self), shares);
        assertApproxEqAbs(vault.maxDeposit(self), amount, 1);
        assertEq(vault.pendingDepositRequest(0, self), 0);
        assertEq(vault.claimableDepositRequest(0, self), amount);
        // assert share class tokens minted
        assertEq(shareToken.balanceOf(address(poolEscrowFactory.escrow(vault.poolId()))), shares);

        // check maxDeposit and maxMint are 0 for non-members
        centrifugeChain.updateMember(vault.poolId().raw(), vault.scId().raw(), self, uint64(block.timestamp));
        vm.warp(block.timestamp + 1);
        assertEq(vault.maxDeposit(self), 0);
        assertEq(vault.maxMint(self), 0);
        centrifugeChain.updateMember(vault.poolId().raw(), vault.scId().raw(), self, type(uint64).max);

        vm.assume(randomUser != self);
        // deposit 50% of the amount
        vm.startPrank(randomUser); // try to claim deposit on behalf of user and set the wrong user as receiver
        vm.expectRevert(IBaseVault.InvalidController.selector);
        vault.deposit(amount / 2, randomUser, self);
        vm.stopPrank();

        vault.deposit(amount / 2, self, self); // deposit half the amount
        // Allow 2 difference because of rounding
        assertApproxEqAbs(shareToken.balanceOf(self), shares / 2, 2);
        assertApproxEqAbs(
            shareToken.balanceOf(address(poolEscrowFactory.escrow(vault.poolId()))), shares - shares / 2, 2
        );
        assertApproxEqAbs(vault.maxMint(self), shares - shares / 2, 2);
        assertApproxEqAbs(vault.maxDeposit(self), amount - amount / 2, 2);

        // mint the rest
        vault.mint(vault.maxMint(self), self);
        assertEq(shareToken.balanceOf(self), shares - vault.maxMint(self));
        assertTrue(shareToken.balanceOf(address(poolEscrowFactory.escrow(vault.poolId()))) <= 1);
        assertTrue(vault.maxMint(self) <= 1);

        // minting or depositing more should revert
        vm.expectRevert(IAsyncRequests.ExceedsDepositLimits.selector);
        vault.mint(1, self);
        vm.expectRevert(IAsyncRequests.ExceedsMaxDeposit.selector);
        vault.deposit(2, self, self);

        // remainder is rounding difference
        assertTrue(vault.maxDeposit(self) <= amount * 0.01e18);
    }

    function testDepositWithPrepaymentFromGateway(uint256 amount) public {
        amount = uint128(bound(amount, 4, MAX_UINT128));
        vm.assume(amount % 2 == 0);
        vm.deal(address(this), 1 ether);

        uint256 gasPerMessage = gateway.estimate(OTHER_CHAIN_ID, MessageLib.NotifyPool(1).serialize());
        gateway.setRefundAddress(POOL_A, gateway);
        gateway.subsidizePool{value: gasPerMessage}(POOL_A);

        (uint256 value,) = gateway.subsidy(POOL_A);
        assertEq(value, gasPerMessage);

        // One outgoing requestDeposit message
        _testDepositMint(amount, false);

        (value,) = gateway.subsidy(POOL_A);
        assertEq(value, 0);
    }

    function testPartialDepositExecutions() public {
        uint8 SHARE_TOKEN_DECIMALS = 18; // Like DAI
        uint8 INVESTMENT_CURRENCY_DECIMALS = 6; // 6, like USDC

        ERC20 asset = _newErc20("Currency", "CR", INVESTMENT_CURRENCY_DECIMALS);
        (uint64 poolId, address vault_, uint128 assetId) = deployVault(
            VaultKind.Async, SHARE_TOKEN_DECIMALS, restrictedTransfers, bytes16(bytes("1")), address(asset), 0, 0
        );
        AsyncVault vault = AsyncVault(vault_);
        centrifugeChain.updatePricePoolPerShare(
            poolId, vault.scId().raw(), 1000000000000000000, uint64(block.timestamp)
        );

        // invest
        uint256 investmentAmount = 100000000; // 100 * 10**6
        centrifugeChain.updateMember(poolId, vault.scId().raw(), self, type(uint64).max);
        asset.approve(vault_, investmentAmount);
        asset.mint(self, investmentAmount);
        vault.requestDeposit(investmentAmount, self, self);

        // first trigger executed collectInvest of the first 50% at a price of 1.4
        uint128 assets = 50000000; // 50 * 10**6
        uint128 firstSharePayout = 35714285714285714285; // 50 * 10**18 / 1.4, rounded down
        centrifugeChain.isFulfilledDepositRequest(
            poolId, vault.scId().raw(), bytes32(bytes20(self)), assetId, assets, firstSharePayout
        );

        (,, uint256 depositPrice,,,,,,,) = asyncRequests.investments(vault, self);
        assertEq(depositPrice, 1400000000000000000);

        // second trigger executed collectInvest of the second 50% at a price of 1.2
        uint128 secondSharePayout = 41666666666666666666; // 50 * 10**18 / 1.2, rounded down
        centrifugeChain.isFulfilledDepositRequest(
            poolId, vault.scId().raw(), bytes32(bytes20(self)), assetId, assets, secondSharePayout
        );

        (,, depositPrice,,,,,,,) = asyncRequests.investments(vault, self);
        assertEq(depositPrice, 1292307679384615384);

        // assert deposit & mint values adjusted
        assertApproxEqAbs(vault.maxDeposit(self), assets * 2, 2);
        assertEq(vault.maxMint(self), firstSharePayout + secondSharePayout);
    }

    // function testDepositFairRounding(uint256 totalAmount, uint256 tokenAmount) public {
    //     totalAmount = bound(totalAmount, 1 * 10 ** 6, type(uint128).max / 10 ** 12);
    //     tokenAmount = bound(tokenAmount, 1 * 10 ** 6, type(uint128).max / 10 ** 12);

    //     //Deploy a pool
    //     AsyncVault vault = AsyncVault(deploySimpleVault(VaultKind.Async));
    //     IShareToken shareToken = IShareToken(address(vault.share()));

    //     root.relyContract(address(token), self);
    //     shareToken.mint(poolEscrowFactory.escrow(POOL_A), type(uint128).max); // mint buffer to the escrow.
    // Mock funds from other
    // users

    //     // fund user & request deposit
    //     centrifugeChain.updateMember(vault.poolId(), vault.scId(), self, uint64(block.timestamp));
    //     erc20.mint(self, totalAmount);
    //     erc20.approve(address(vault), totalAmount);
    //     vault.requestDeposit(totalAmount, self, self);

    //     // Ensure funds were locked in escrow
    //     assertEq(erc20.balanceOf(address(poolEscrowFactory.escrow(vault.poolId()))), totalAmount);
    //     assertEq(erc20.balanceOf(self), 0);

    //     // Gateway returns randomly generated values for amount of share class tokens and asset
    //     centrifugeChain.isFulfilledDepositRequest(
    //         vault.poolId(),
    //         vault.scId(),
    //         bytes32(bytes20(self)),
    //         defaultAssetId,
    //         uint128(totalAmount),
    //         uint128(tokenAmount)
    //     );

    //     // user claims multiple partial deposits
    //     vm.assume(vault.maxDeposit(self) > 0);
    //     assertEq(erc20.balanceOf(self), 0);
    //     uint256 remaining = type(uint128).max;
    //     while (vault.maxDeposit(self) > 0 && vault.maxDeposit(self) > remaining) {
    //         uint256 randomDeposit = random(vault.maxDeposit(self), 1);

    //         try vault.deposit(randomDeposit, self, self) {
    //             if (vault.maxDeposit(self) == 0 && vault.maxMint(self) > 0) {
    //                 // If you cannot deposit anymore because the 1 wei remaining is rounded down,
    //                 // you should mint the remainder instead.
    //                 uint256 minted = vault.mint(vault.maxMint(self), self);
    //                 remaining -= minted;
    //                 break;
    //             }
    //         } catch {
    //             // If you cannot deposit anymore because the 1 wei remaining is rounded down,
    //             // you should mint the remainder instead.
    //             uint256 minted = vault.mint(vault.maxMint(self), self);
    //             remaining -= minted;
    //             break;
    //         }
    //     }

    //     assertEq(vault.maxDeposit(self), 0);
    //     assertApproxEqAbs(shareToken.balanceOf(self), tokenAmount, 1);
    // }

    // function testMintFairRounding(uint256 totalAmount, uint256 tokenAmount) public {
    //     totalAmount = bound(totalAmount, 1 * 10 ** 6, type(uint128).max / 10 ** 12);
    //     tokenAmount = bound(tokenAmount, 1 * 10 ** 6, type(uint128).max / 10 ** 12);

    //     //Deploy a pool
    //     AsyncVault vault = AsyncVault(deploySimpleVault(VaultKind.Async));
    //     IShareToken shareToken = IShareToken(address(vault.share()));

    //     root.relyContract(address(token), self);
    //     shareToken.mint(poolEscrowFactory.escrow(POOL_A), type(uint128).max); // mint buffer to the escrow.
    // Mock funds from other
    // users

    //     // fund user & request deposit
    //     centrifugeChain.updateMember(vault.poolId(), vault.scId(), self, uint64(block.timestamp));
    //     erc20.mint(self, totalAmount);
    //     erc20.approve(address(vault), totalAmount);
    //     vault.requestDeposit(totalAmount, self, self);

    //     // Ensure funds were locked in escrow
    //     assertEq(erc20.balanceOf(address(poolEscrowFactory.escrow(vault.poolId()))), totalAmount);
    //     assertEq(erc20.balanceOf(self), 0);

    //     // Gateway returns randomly generated values for amount of share class tokens and asset
    //     centrifugeChain.isFulfilledDepositRequest(
    //         vault.poolId(),
    //         vault.scId(),
    //         bytes32(bytes20(self)),
    //         defaultAssetId,
    //         uint128(totalAmount),
    //         uint128(tokenAmount)
    //     );

    //     // user claims multiple partial mints
    //     uint256 i = 0;
    //     while (vault.maxMint(self) > 0) {
    //         uint256 randomMint = random(vault.maxMint(self), i);
    //         try vault.mint(randomMint, self) {
    //             i++;
    //         } catch {
    //             break;
    //         }
    //     }

    //     assertEq(vault.maxMint(self), 0);
    //     assertLe(shareToken.balanceOf(self), tokenAmount);
    // }

    function testDepositMintToReceiver(uint256 amount) public {
        // If lower than 4 or odd, rounding down can lead to not receiving any tokens
        amount = uint128(bound(amount, 4, MAX_UINT128));
        vm.assume(amount % 2 == 0);

        uint128 price = 2 * 10 ** 18;
        (, address vault_, uint128 assetId) = deploySimpleVault(VaultKind.Async);
        address receiver = makeAddr("receiver");
        AsyncVault vault = AsyncVault(vault_);
        IShareToken shareToken = IShareToken(address(vault.share()));

        centrifugeChain.updatePricePoolPerShare(
            vault.poolId().raw(), vault.scId().raw(), price, uint64(block.timestamp)
        );
        erc20.mint(self, amount);

        centrifugeChain.updateMember(vault.poolId().raw(), vault.scId().raw(), self, type(uint64).max); // add user as
            // member
        erc20.approve(vault_, amount); // add allowance
        vault.requestDeposit(amount, self, self);

        // trigger executed collectInvest
        uint128 shares = uint128(amount * 10 ** 18 / price); // sharePrice = 2$
        assertApproxEqAbs(shares, amount / 2, 2);
        centrifugeChain.isFulfilledDepositRequest(
            vault.poolId().raw(), vault.scId().raw(), bytes32(bytes20(self)), assetId, uint128(amount), shares
        );

        // assert deposit & mint values adjusted
        assertEq(vault.maxMint(self), shares); // max deposit
        assertEq(vault.maxDeposit(self), amount); // max deposit
        // assert share class tokens minted
        assertEq(shareToken.balanceOf(address(poolEscrowFactory.escrow(vault.poolId()))), shares);

        // deposit 1/2 funds to receiver
        vm.expectRevert(IHook.TransferBlocked.selector);
        vault.deposit(amount / 2, receiver, self); // mint half the amount

        vm.expectRevert(IHook.TransferBlocked.selector);
        vault.mint(amount / 2, receiver); // mint half the amount

        // add receiver number
        centrifugeChain.updateMember(vault.poolId().raw(), vault.scId().raw(), receiver, type(uint64).max);

        // success
        vault.deposit(amount / 2, receiver, self); // mint half the amount
        vault.mint(vault.maxMint(self), receiver); // mint half the amount

        assertApproxEqAbs(shareToken.balanceOf(receiver), shares, 1);
        assertApproxEqAbs(shareToken.balanceOf(receiver), shares, 1);
        assertApproxEqAbs(shareToken.balanceOf(address(poolEscrowFactory.escrow(vault.poolId()))), 0, 1);
        assertApproxEqAbs(erc20.balanceOf(address(poolEscrowFactory.escrow(vault.poolId()))), amount, 1);
    }

    function testDepositAsEndorsedOperator(uint256 amount) public {
        // If lower than 4 or odd, rounding down can lead to not receiving any tokens
        amount = uint128(bound(amount, 4, MAX_UINT128));
        vm.assume(amount % 2 == 0);

        uint128 price = 2 * 10 ** 18;
        (, address vault_, uint128 assetId) = deploySimpleVault(VaultKind.Async);
        address receiver = makeAddr("receiver");
        AsyncVault vault = AsyncVault(vault_);
        IShareToken shareToken = IShareToken(address(vault.share()));

        centrifugeChain.updatePricePoolPerShare(
            vault.poolId().raw(), vault.scId().raw(), price, uint64(block.timestamp)
        );

        erc20.mint(self, amount);
        centrifugeChain.updateMember(vault.poolId().raw(), vault.scId().raw(), self, type(uint64).max); // add user as
            // member
        erc20.approve(vault_, amount); // add allowance
        vault.requestDeposit(amount, self, self);

        // trigger executed collectInvest
        uint128 sharePayout = uint128(amount * 10 ** 18 / price); // sharePrice = 2$
        assertApproxEqAbs(sharePayout, amount / 2, 2);
        centrifugeChain.isFulfilledDepositRequest(
            vault.poolId().raw(), vault.scId().raw(), bytes32(bytes20(self)), assetId, uint128(amount), sharePayout
        );

        // assert deposit & mint values adjusted
        assertEq(vault.maxMint(self), sharePayout); // max deposit
        assertEq(vault.maxDeposit(self), amount); // max deposit
        // assert share class tokens minted
        assertEq(shareToken.balanceOf(address(poolEscrowFactory.escrow(vault.poolId()))), sharePayout);

        centrifugeChain.updateMember(vault.poolId().raw(), vault.scId().raw(), receiver, type(uint64).max); // add
            // receiver

        address router = makeAddr("router");

        vm.startPrank(router);
        vm.expectRevert(IBaseVault.InvalidController.selector); // fail without endorsement
        vault.deposit(amount, receiver, address(this));
        vm.stopPrank();

        // endorse router
        root.endorse(router);

        vm.startPrank(router);
        vm.expectRevert(IBaseVault.CannotSetSelfAsOperator.selector);
        vault.setEndorsedOperator(address(router), true);

        vault.setEndorsedOperator(address(this), true);
        vault.deposit(amount, receiver, address(this));
        vm.stopPrank();

        assertApproxEqAbs(shareToken.balanceOf(receiver), sharePayout, 1);
        assertApproxEqAbs(shareToken.balanceOf(receiver), sharePayout, 1);
        assertApproxEqAbs(shareToken.balanceOf(address(poolEscrowFactory.escrow(vault.poolId()))), 0, 1);
        assertApproxEqAbs(erc20.balanceOf(address(poolEscrowFactory.escrow(vault.poolId()))), amount, 1);
    }

    function testDepositAndRedeemPrecision() public {
        uint8 SHARE_TOKEN_DECIMALS = 18; // Like DAI
        uint8 INVESTMENT_CURRENCY_DECIMALS = 6; // 6, like USDC

        ERC20 asset = _newErc20("Currency", "CR", INVESTMENT_CURRENCY_DECIMALS);
        (uint64 poolId, address vault_, uint128 assetId) = deployVault(
            VaultKind.Async, SHARE_TOKEN_DECIMALS, restrictedTransfers, bytes16(bytes("1")), address(asset), 0, 0
        );
        AsyncVault vault = AsyncVault(vault_);
        centrifugeChain.updatePricePoolPerShare(
            poolId, vault.scId().raw(), 1000000000000000000, uint64(block.timestamp)
        );

        // invest
        uint256 investmentAmount = 100000000; // 100 * 10**6
        centrifugeChain.updateMember(poolId, vault.scId().raw(), self, type(uint64).max);
        asset.approve(vault_, investmentAmount);
        asset.mint(self, investmentAmount);
        vault.requestDeposit(investmentAmount, self, self);

        // trigger executed collectInvest of the first 50% at a price of 1.2
        uint128 assets = 50000000; // 50 * 10**6
        uint128 firstSharePayout = 41666666666666666666; // 50 * 10**18 / 1.2, rounded down
        centrifugeChain.isFulfilledDepositRequest(
            poolId, vault.scId().raw(), bytes32(bytes20(self)), assetId, assets, firstSharePayout
        );

        // assert deposit & mint values adjusted
        assertApproxEqAbs(vault.maxDeposit(self), assets, 1);
        assertEq(vault.maxMint(self), firstSharePayout);

        // deposit price should be ~1.2*10**18
        (,, uint256 depositPrice,,,,,,,) = asyncRequests.investments(vault, self);
        assertEq(depositPrice, 1200000000000000000);

        // trigger executed collectInvest of the second 50% at a price of 1.4
        assets = 50000000; // 50 * 10**6
        uint128 secondSharePayout = 35714285714285714285; // 50 * 10**18 / 1.4, rounded down
        centrifugeChain.isFulfilledDepositRequest(
            poolId, vault.scId().raw(), bytes32(bytes20(self)), assetId, assets, secondSharePayout
        );

        // collect the share class tokens
        vault.mint(firstSharePayout + secondSharePayout, self);
        assertEq(IShareToken(address(vault.share())).balanceOf(self), firstSharePayout + secondSharePayout);

        // redeem
        vault.requestRedeem(firstSharePayout + secondSharePayout, address(this), address(this));

        // trigger executed collectRedeem at a price of 1.5
        // 50% invested at 1.2 and 50% invested at 1.4 leads to ~77 share class tokens
        // when redeeming at a price of 1.5, this leads to ~115.5 asset
        assets = 115500000; // 115.5*10**6

        // mint interest into escrow
        asset.mint(address(poolEscrowFactory.escrow(vault.poolId())), assets - investmentAmount);

        centrifugeChain.isFulfilledRedeemRequest(
            poolId, vault.scId().raw(), bytes32(bytes20(self)), assetId, assets, firstSharePayout + secondSharePayout
        );

        // redeem price should now be ~1.5*10**18.
        (,,, uint256 redeemPrice,,,,,,) = asyncRequests.investments(vault, self);
        assertEq(redeemPrice, 1492615384615384615);
    }

    function testDepositAndRedeemPrecisionWithInverseDecimals(bytes16 scId) public {
        ERC20 asset = _newErc20("Currency", "CR", 18);
        (uint64 poolId, address vault_, uint128 assetId) =
            deployVault(VaultKind.Async, 6, restrictedTransfers, scId, address(asset), 0, 0);
        AsyncVault vault = AsyncVault(vault_);
        IShareToken shareToken = IShareToken(address(vault.share()));
        centrifugeChain.updatePricePoolPerShare(poolId, scId, 1000000000000000000000000000, uint64(block.timestamp));

        // invest
        uint256 investmentAmount = 100e18;
        centrifugeChain.updateMember(poolId, scId, self, type(uint64).max);
        asset.approve(vault_, investmentAmount);
        asset.mint(self, investmentAmount);
        vault.requestDeposit(investmentAmount, self, self);

        // trigger executed collectInvest of the first 50% at a price of 1.2
        uint128 assets = 50e18;
        uint128 firstSharePayout = 41666666; // 50 * 10**6 / 1.2, rounded down
        centrifugeChain.isFulfilledDepositRequest(
            poolId, scId, bytes32(bytes20(self)), assetId, assets, firstSharePayout
        );

        // assert deposit & mint values adjusted
        assertApproxEqAbs(vault.maxDeposit(self), assets, 10);
        assertEq(vault.maxMint(self), firstSharePayout);

        // deposit price should be ~1.2*10**18
        (,, uint256 depositPrice,,,,,,,) = asyncRequests.investments(vault, self);
        assertEq(depositPrice, 1200000019200000307);

        // trigger executed collectInvest of the second 50% at a price of 1.4
        assets = 50e18; // 50 * 10**18
        uint128 secondSharePayout = 35714285; // 50 * 10**6 / 1.4, rounded down
        centrifugeChain.isFulfilledDepositRequest(
            poolId, scId, bytes32(bytes20(self)), assetId, assets, secondSharePayout
        );

        // collect the share class tokens
        vault.mint(firstSharePayout + secondSharePayout, self);
        assertEq(shareToken.balanceOf(self), firstSharePayout + secondSharePayout);

        // redeem
        vault.requestRedeem(firstSharePayout + secondSharePayout, address(this), address(this));

        // trigger executed collectRedeem at a price of 1.5
        // 50% invested at 1.2 and 50% invested at 1.4 leads to ~77 share class tokens
        // when redeeming at a price of 1.5, this leads to ~115.5 assets
        // assets = 115500000000000000000; // 115.5*10**18
        assets = 115.5e18; // 115.5*10**18

        // Adjust escrow for interest
        // NOTE: In reality, the FM would have allocate the interest;
        asset.approve(address(poolEscrowFactory.escrow(PoolId.wrap(poolId))), type(uint256).max);
        _topUpEscrow(PoolId.wrap(poolId), ShareClassId.wrap(scId), asset, assets - investmentAmount);

        centrifugeChain.isFulfilledRedeemRequest(
            poolId, scId, bytes32(bytes20(self)), assetId, assets, firstSharePayout + secondSharePayout
        );

        // redeem price should now be ~1.5*10**18.
        (,,, uint256 redeemPrice,,,,,,) = asyncRequests.investments(vault, self);
        assertEq(redeemPrice, 1492615411252828877);

        // collect the asset
        vault.withdraw(assets, self, self);
        assertEq(asset.balanceOf(self), assets);
    }

    // Test that assumes the swap from usdc (investment asset) to dai (pool asset) has a cost of 1%
    function testDepositAndRedeemPrecisionWithSlippage(bytes16 scId) public {
        uint8 INVESTMENT_CURRENCY_DECIMALS = 6; // 6, like USDC
        uint8 SHARE_TOKEN_DECIMALS = 18; // Like DAI

        ERC20 asset = _newErc20("Currency", "CR", INVESTMENT_CURRENCY_DECIMALS);
        (uint64 poolId, address vault_, uint128 assetId) =
            deployVault(VaultKind.Async, SHARE_TOKEN_DECIMALS, restrictedTransfers, scId, address(asset), 0, 0);
        AsyncVault vault = AsyncVault(vault_);

        // price = (100*10**18) /  (99 * 10**18) = 101.010101 * 10**18
        centrifugeChain.updatePricePoolPerShare(poolId, scId, 1010101010101010101, uint64(block.timestamp));

        // invest
        uint256 investmentAmount = 100000000; // 100 * 10**6
        centrifugeChain.updateMember(poolId, scId, self, type(uint64).max);
        asset.approve(vault_, investmentAmount);
        asset.mint(self, investmentAmount);
        vault.requestDeposit(investmentAmount, self, self);

        // trigger executed collectInvest at a share class token price of 1.2
        uint128 assets = 99000000; // 99 * 10**6

        // invested amount in dai is 99 * 10**18
        // executed at price of 1.2, leads to a share class token payout of
        // 99 * 10**18 / 1.2 = 82500000000000000000
        uint128 shares = 82500000000000000000;
        centrifugeChain.isFulfilledDepositRequest(poolId, scId, bytes32(bytes20(self)), assetId, assets, shares);
        centrifugeChain.updatePricePoolPerShare(poolId, scId, 1200000000000000000, uint64(block.timestamp));

        // assert deposit & mint values adjusted
        assertEq(vault.maxDeposit(self), assets);
        assertEq(vault.maxMint(self), shares);

        // lp price is set to the deposit price
        (,, uint256 depositPrice,,,,,,,) = asyncRequests.investments(vault, self);
        assertEq(depositPrice, 1200000000000000000);
    }

    // Test that assumes the swap from usdc (investment asset) to dai (pool asset) has a cost of 1%
    function testDepositAndRedeemPrecisionWithSlippageAndWithInverseDecimal(bytes16 scId) public {
        uint8 INVESTMENT_CURRENCY_DECIMALS = 18; // 18, like DAI
        uint8 SHARE_TOKEN_DECIMALS = 6; // Like USDC

        ERC20 asset = _newErc20("Currency", "CR", INVESTMENT_CURRENCY_DECIMALS);
        (uint64 poolId, address vault_, uint128 assetId) =
            deployVault(VaultKind.Async, SHARE_TOKEN_DECIMALS, restrictedTransfers, scId, address(asset), 0, 0);
        AsyncVault vault = AsyncVault(vault_);

        // price = (100*10**18) /  (99 * 10**18) = 101.010101 * 10**18
        centrifugeChain.updatePricePoolPerShare(poolId, scId, 1010101010101010101, uint64(block.timestamp));

        // invest
        uint256 investmentAmount = 100000000000000000000; // 100 * 10**18
        centrifugeChain.updateMember(poolId, scId, self, type(uint64).max);
        asset.approve(vault_, investmentAmount);
        asset.mint(self, investmentAmount);
        vault.requestDeposit(investmentAmount, self, self);

        // trigger executed collectInvest at a share class token price of 1.2
        uint128 assets = 99000000000000000000; // 99 * 10**18

        // invested amount in dai is 99 * 10**18
        // executed at price of 1.2, leads to a share class token payout of
        // 99 * 10**6 / 1.2 = 82500000
        uint128 shares = 82500000;
        centrifugeChain.isFulfilledDepositRequest(poolId, scId, bytes32(bytes20(self)), assetId, assets, shares);
        centrifugeChain.updatePricePoolPerShare(poolId, scId, 1200000000000000000, uint64(block.timestamp));

        // assert deposit & mint values adjusted
        assertEq(vault.maxDeposit(self), assets);
        assertEq(vault.maxMint(self), shares);

        // lp price is set to the deposit price
        (,, uint256 depositPrice,,,,,,,) = asyncRequests.investments(vault, self);
        assertEq(depositPrice, 1200000000000000000);
    }

    function testCancelDepositOrder(uint256 amount) public {
        amount = uint128(bound(amount, 2, MAX_UINT128));

        uint128 price = 2 * 10 ** 18;
        (, address vault_, uint128 assetId) = deploySimpleVault(VaultKind.Async);
        AsyncVault vault = AsyncVault(vault_);
        PoolId poolId = vault.poolId();
        ShareClassId scId = vault.scId();
        centrifugeChain.updatePricePoolPerShare(poolId.raw(), scId.raw(), price, uint64(block.timestamp));
        erc20.mint(self, amount);
        erc20.approve(vault_, amount);
        centrifugeChain.updateMember(poolId.raw(), scId.raw(), self, type(uint64).max);

        vault.requestDeposit(amount, self, self);

        assertEq(erc20.balanceOf(address(poolEscrowFactory.escrow(vault.poolId()))), amount);
        assertEq(erc20.balanceOf(address(self)), 0);

        vm.expectRevert(IAsyncRequests.NoPendingRequest.selector);
        asyncRequests.fulfillCancelDepositRequest(
            poolId, scId, self, AssetId.wrap(assetId), uint128(amount), uint128(amount)
        );

        // check message was send out to centchain
        vault.cancelDepositRequest(0, self);

        MessageLib.CancelDepositRequest memory m = adapter1.values_bytes("send").deserializeCancelDepositRequest();
        assertEq(m.poolId, vault.poolId().raw());
        assertEq(m.scId, vault.scId().raw());
        assertEq(m.investor, bytes32(bytes20(self)));
        assertEq(m.assetId, assetId);

        assertEq(vault.pendingCancelDepositRequest(0, self), true);

        // Cannot cancel twice
        vm.expectRevert(IAsyncRequests.CancellationIsPending.selector);
        vault.cancelDepositRequest(0, self);

        erc20.mint(self, amount);
        erc20.approve(vault_, amount);
        vm.expectRevert(IAsyncRequests.CancellationIsPending.selector);
        vault.requestDeposit(amount, self, self);
        erc20.burn(self, amount);

        centrifugeChain.isFulfilledCancelDepositRequest(
            vault.poolId().raw(), vault.scId().raw(), self.toBytes32(), assetId, uint128(amount)
        );
        assertEq(erc20.balanceOf(address(poolEscrowFactory.escrow(vault.poolId()))), amount);
        assertEq(erc20.balanceOf(self), 0);
        assertEq(vault.claimableCancelDepositRequest(0, self), amount);
        assertEq(vault.pendingCancelDepositRequest(0, self), false);

        // After cancellation is executed, new request can be submitted
        erc20.mint(self, amount);
        erc20.approve(vault_, amount);
        vault.requestDeposit(amount, self, self);
    }

    function partialDeposit(bytes16 scId, AsyncVault vault, ERC20 asset) public {
        IShareToken shareToken = IShareToken(address(vault.share()));

        uint256 investmentAmount = 100000000; // 100 * 10**6
        centrifugeChain.updateMember(vault.poolId().raw(), scId, self, type(uint64).max);
        asset.approve(address(vault), investmentAmount);
        asset.mint(self, investmentAmount);
        vault.requestDeposit(investmentAmount, self, self);
        AssetId assetId = poolManager.assetToId(address(asset), erc20TokenId); // retrieve assetId

        // first trigger executed collectInvest of the first 50% at a price of 1.4
        uint128 assets = 50000000; // 50 * 10**6
        uint128 firstSharePayout = 35714285714285714285; // 50 * 10**18 / 1.4, rounded down
        centrifugeChain.isFulfilledDepositRequest(
            vault.poolId().raw(), scId, bytes32(bytes20(self)), assetId.raw(), assets, firstSharePayout
        );

        (,, uint256 depositPrice,,,,,,,) = asyncRequests.investments(vault, self);
        assertEq(depositPrice, 1400000000000000000);

        // second trigger executed collectInvest of the second 50% at a price of 1.2
        uint128 secondSharePayout = 41666666666666666666; // 50 * 10**18 / 1.2, rounded down
        centrifugeChain.isFulfilledDepositRequest(
            vault.poolId().raw(), scId, bytes32(bytes20(self)), assetId.raw(), assets, secondSharePayout
        );

        (,, depositPrice,,,,,,,) = asyncRequests.investments(vault, self);
        assertEq(depositPrice, 1292307679384615384);

        // assert deposit & mint values adjusted
        assertApproxEqAbs(vault.maxDeposit(self), assets * 2, 2);
        assertEq(vault.maxMint(self), firstSharePayout + secondSharePayout);

        // collect the share class tokens
        vault.mint(firstSharePayout + secondSharePayout, self);
        assertEq(shareToken.balanceOf(self), firstSharePayout + secondSharePayout);
    }

    function testDepositAsInvestorDirectly(uint256 amount) public {
        amount = uint128(bound(amount, 4, MAX_UINT128));
        vm.assume(amount % 2 == 0);

        (, address vault_, uint128 assetId) = deploySimpleVault(VaultKind.Async);
        AsyncVault vault = AsyncVault(vault_);
        IShareToken shareToken = IShareToken(address(vault.share()));

        assertEq(shareToken.balanceOf(investor), 0);

        erc20.mint(investor, amount);
        centrifugeChain.updateMember(vault.poolId().raw(), vault.scId().raw(), investor, type(uint64).max); // add user
            // as

        vm.startPrank(investor);
        erc20.approve(vault_, amount);
        vault.requestDeposit(amount, investor, investor);
        vm.stopPrank();

        centrifugeChain.isFulfilledDepositRequest(
            vault.poolId().raw(), vault.scId().raw(), investor.toBytes32(), assetId, uint128(amount), uint128(amount)
        );
        vm.expectRevert(IAsyncRequests.ExceedsMaxDeposit.selector);
        vault.deposit(amount, investor);

        vm.prank(investor);
        uint256 shares = vault.deposit(amount, investor);

        assertEq(shareToken.balanceOf(investor), amount);
        assertEq(shares, amount);
    }

    function _topUpEscrow(PoolId poolId, ShareClassId scId, ERC20 asset, uint256 assetAmount) internal {
        asset.mint(address(poolEscrowFactory.escrow(poolId)), assetAmount);

        balanceSheet.deposit(
            poolId,
            scId,
            address(asset),
            0,
<<<<<<< HEAD
            address(balanceSheet.escrow()),
            assetAmount.toUint128()
=======
            address(poolEscrowFactory.escrow(poolId)),
            assetAmount.toUint128(),
            d18(0) // NOTE: Price irrelevant here
>>>>>>> 4a51fd1d
        );
    }
}<|MERGE_RESOLUTION|>--- conflicted
+++ resolved
@@ -789,18 +789,7 @@
         asset.mint(address(poolEscrowFactory.escrow(poolId)), assetAmount);
 
         balanceSheet.deposit(
-            poolId,
-            scId,
-            address(asset),
-            0,
-<<<<<<< HEAD
-            address(balanceSheet.escrow()),
-            assetAmount.toUint128()
-=======
-            address(poolEscrowFactory.escrow(poolId)),
-            assetAmount.toUint128(),
-            d18(0) // NOTE: Price irrelevant here
->>>>>>> 4a51fd1d
+            poolId, scId, address(asset), 0, address(poolEscrowFactory.escrow(poolId)), assetAmount.toUint128()
         );
     }
 }