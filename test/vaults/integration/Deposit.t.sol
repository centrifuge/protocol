--- conflicted
+++ resolved
@@ -161,41 +161,22 @@
         assertEq(gateway.subsidy(POOL_A), 0);
     }
 
-<<<<<<< HEAD
     function testPartialDepositExecutions() public {
-        uint8 TRANCHE_TOKEN_DECIMALS = 18; // Like DAI
+        uint8 SHARE_TOKEN_DECIMALS = 18; // Like DAI
         uint8 INVESTMENT_CURRENCY_DECIMALS = 6; // 6, like USDC
 
         ERC20 asset = _newErc20("Currency", "CR", INVESTMENT_CURRENCY_DECIMALS);
         (uint64 poolId, address vault_, uint128 assetId) = deployVault(
-            VaultKind.Async, TRANCHE_TOKEN_DECIMALS, restrictionManager, bytes16(bytes("1")), address(asset), 0, 0
-        );
-        AsyncVault vault = AsyncVault(vault_);
-        centrifugeChain.updateTranchePrice(
+            VaultKind.Async, SHARE_TOKEN_DECIMALS, restrictedTransfers, bytes16(bytes("1")), address(asset), 0, 0
+        );
+        AsyncVault vault = AsyncVault(vault_);
+        centrifugeChain.updateSharePrice(
             poolId, vault.trancheId(), assetId, 1000000000000000000, uint64(block.timestamp)
         );
 
         // invest
         uint256 investmentAmount = 100000000; // 100 * 10**6
         centrifugeChain.updateMember(poolId, vault.trancheId(), self, type(uint64).max);
-=======
-    function testPartialDepositExecutions(uint64 poolId, bytes16 scId) public {
-        vm.assume(poolId >> 48 != THIS_CHAIN_ID);
-
-        uint8 SHARE_TOKEN_DECIMALS = 18; // Like DAI
-        uint8 INVESTMENT_CURRENCY_DECIMALS = 6; // 6, like USDC
-
-        ERC20 asset = _newErc20("Currency", "CR", INVESTMENT_CURRENCY_DECIMALS);
-        (address vault_, uint128 assetId) = deployVault(
-            VaultKind.Async, poolId, SHARE_TOKEN_DECIMALS, restrictedTransfers, "", "", scId, address(asset), 0, 0
-        );
-        AsyncVault vault = AsyncVault(vault_);
-        centrifugeChain.updateSharePrice(poolId, scId, assetId, 1000000000000000000, uint64(block.timestamp));
-
-        // invest
-        uint256 investmentAmount = 100000000; // 100 * 10**6
-        centrifugeChain.updateMember(poolId, scId, self, type(uint64).max);
->>>>>>> adea6c40
         asset.approve(vault_, investmentAmount);
         asset.mint(self, investmentAmount);
         vault.requestDeposit(investmentAmount, self, self);
@@ -205,11 +186,7 @@
         uint128 assets = 50000000; // 50 * 10**6
         uint128 firstSharePayout = 35714285714285714285; // 50 * 10**18 / 1.4, rounded down
         centrifugeChain.isFulfilledDepositRequest(
-<<<<<<< HEAD
-            poolId, vault.trancheId(), bytes32(bytes20(self)), _assetId, assets, firstTranchePayout
-=======
-            poolId, scId, bytes32(bytes20(self)), _assetId, assets, firstSharePayout
->>>>>>> adea6c40
+            poolId, vault.trancheId(), bytes32(bytes20(self)), _assetId, assets, firstSharePayout
         );
 
         (,, uint256 depositPrice,,,,,,,) = asyncRequests.investments(address(vault), self);
@@ -218,11 +195,7 @@
         // second trigger executed collectInvest of the second 50% at a price of 1.2
         uint128 secondSharePayout = 41666666666666666666; // 50 * 10**18 / 1.2, rounded down
         centrifugeChain.isFulfilledDepositRequest(
-<<<<<<< HEAD
-            poolId, vault.trancheId(), bytes32(bytes20(self)), _assetId, assets, secondTranchePayout
-=======
-            poolId, scId, bytes32(bytes20(self)), _assetId, assets, secondSharePayout
->>>>>>> adea6c40
+            poolId, vault.trancheId(), bytes32(bytes20(self)), _assetId, assets, secondSharePayout
         );
 
         (,, depositPrice,,,,,,,) = asyncRequests.investments(address(vault), self);
@@ -449,41 +422,22 @@
         assertApproxEqAbs(erc20.balanceOf(address(escrow)), amount, 1);
     }
 
-<<<<<<< HEAD
     function testDepositAndRedeemPrecision() public {
-        uint8 TRANCHE_TOKEN_DECIMALS = 18; // Like DAI
+        uint8 SHARE_TOKEN_DECIMALS = 18; // Like DAI
         uint8 INVESTMENT_CURRENCY_DECIMALS = 6; // 6, like USDC
 
         ERC20 asset = _newErc20("Currency", "CR", INVESTMENT_CURRENCY_DECIMALS);
         (uint64 poolId, address vault_, uint128 assetId) = deployVault(
-            VaultKind.Async, TRANCHE_TOKEN_DECIMALS, restrictionManager, bytes16(bytes("1")), address(asset), 0, 0
-        );
-        AsyncVault vault = AsyncVault(vault_);
-        centrifugeChain.updateTranchePrice(
+            VaultKind.Async, SHARE_TOKEN_DECIMALS, restrictedTransfers, bytes16(bytes("1")), address(asset), 0, 0
+        );
+        AsyncVault vault = AsyncVault(vault_);
+        centrifugeChain.updateSharePrice(
             poolId, vault.trancheId(), assetId, 1000000000000000000, uint64(block.timestamp)
         );
 
         // invest
         uint256 investmentAmount = 100000000; // 100 * 10**6
         centrifugeChain.updateMember(poolId, vault.trancheId(), self, type(uint64).max);
-=======
-    function testDepositAndRedeemPrecision(uint64 poolId, bytes16 scId) public {
-        vm.assume(poolId >> 48 != THIS_CHAIN_ID);
-
-        uint8 SHARE_TOKEN_DECIMALS = 18; // Like DAI
-        uint8 INVESTMENT_CURRENCY_DECIMALS = 6; // 6, like USDC
-
-        ERC20 asset = _newErc20("Currency", "CR", INVESTMENT_CURRENCY_DECIMALS);
-        (address vault_, uint128 assetId) = deployVault(
-            VaultKind.Async, poolId, SHARE_TOKEN_DECIMALS, restrictedTransfers, "", "", scId, address(asset), 0, 0
-        );
-        AsyncVault vault = AsyncVault(vault_);
-        centrifugeChain.updateSharePrice(poolId, scId, assetId, 1000000000000000000, uint64(block.timestamp));
-
-        // invest
-        uint256 investmentAmount = 100000000; // 100 * 10**6
-        centrifugeChain.updateMember(poolId, scId, self, type(uint64).max);
->>>>>>> adea6c40
         asset.approve(vault_, investmentAmount);
         asset.mint(self, investmentAmount);
         vault.requestDeposit(investmentAmount, self, self);
@@ -493,11 +447,7 @@
         uint128 assets = 50000000; // 50 * 10**6
         uint128 firstSharePayout = 41666666666666666666; // 50 * 10**18 / 1.2, rounded down
         centrifugeChain.isFulfilledDepositRequest(
-<<<<<<< HEAD
-            poolId, vault.trancheId(), bytes32(bytes20(self)), _assetId, assets, firstTranchePayout
-=======
-            poolId, scId, bytes32(bytes20(self)), _assetId, assets, firstSharePayout
->>>>>>> adea6c40
+            poolId, vault.trancheId(), bytes32(bytes20(self)), _assetId, assets, firstSharePayout
         );
 
         // assert deposit & mint values adjusted
@@ -512,11 +462,7 @@
         assets = 50000000; // 50 * 10**6
         uint128 secondSharePayout = 35714285714285714285; // 50 * 10**18 / 1.4, rounded down
         centrifugeChain.isFulfilledDepositRequest(
-<<<<<<< HEAD
-            poolId, vault.trancheId(), bytes32(bytes20(self)), _assetId, assets, secondTranchePayout
-=======
-            poolId, scId, bytes32(bytes20(self)), _assetId, assets, secondSharePayout
->>>>>>> adea6c40
+            poolId, vault.trancheId(), bytes32(bytes20(self)), _assetId, assets, secondSharePayout
         );
 
         // collect the share class tokens
@@ -535,16 +481,7 @@
         asset.mint(address(escrow), assets - investmentAmount);
 
         centrifugeChain.isFulfilledRedeemRequest(
-<<<<<<< HEAD
-            poolId,
-            vault.trancheId(),
-            bytes32(bytes20(self)),
-            _assetId,
-            assets,
-            firstTranchePayout + secondTranchePayout
-=======
-            poolId, scId, bytes32(bytes20(self)), _assetId, assets, firstSharePayout + secondSharePayout
->>>>>>> adea6c40
+            poolId, vault.trancheId(), bytes32(bytes20(self)), _assetId, assets, firstSharePayout + secondSharePayout
         );
 
         // redeem price should now be ~1.5*10**18.
@@ -552,25 +489,10 @@
         assertEq(redeemPrice, 1492615384615384615);
     }
 
-<<<<<<< HEAD
-    function testDepositAndRedeemPrecisionWithInverseDecimals(bytes16 trancheId) public {
-        // uint8 TRANCHE_TOKEN_DECIMALS = 6; // Like DAI
-        // uint8 INVESTMENT_CURRENCY_DECIMALS = 18; // 18, like USDC
-
+    function testDepositAndRedeemPrecisionWithInverseDecimals(bytes16 scId) public {
         ERC20 asset = _newErc20("Currency", "CR", 18);
         (uint64 poolId, address vault_, uint128 assetId) =
-            deployVault(VaultKind.Async, 6, restrictionManager, trancheId, address(asset), 0, 0);
-=======
-    function testDepositAndRedeemPrecisionWithInverseDecimals(uint64 poolId, bytes16 scId) public {
-        vm.assume(poolId >> 48 != THIS_CHAIN_ID);
-
-        // uint8 SHARE_TOKEN_DECIMALS = 6; // Like DAI
-        // uint8 INVESTMENT_CURRENCY_DECIMALS = 18; // 18, like USDC
-
-        ERC20 asset = _newErc20("Currency", "CR", 18);
-        (address vault_, uint128 assetId) =
-            deployVault(VaultKind.Async, poolId, 6, restrictedTransfers, "", "", scId, address(asset), 0, 0);
->>>>>>> adea6c40
+            deployVault(VaultKind.Async, 6, restrictedTransfers, scId, address(asset), 0, 0);
         AsyncVault vault = AsyncVault(vault_);
         IShareToken shareToken = IShareToken(address(vault.share()));
         centrifugeChain.updateSharePrice(poolId, scId, assetId, 1000000000000000000000000000, uint64(block.timestamp));
@@ -634,25 +556,13 @@
     }
 
     // Test that assumes the swap from usdc (investment asset) to dai (pool asset) has a cost of 1%
-<<<<<<< HEAD
-    function testDepositAndRedeemPrecisionWithSlippage(bytes16 trancheId) public {
-=======
-    function testDepositAndRedeemPrecisionWithSlippage(uint64 poolId, bytes16 scId) public {
-        vm.assume(poolId >> 48 != THIS_CHAIN_ID);
-
->>>>>>> adea6c40
+    function testDepositAndRedeemPrecisionWithSlippage(bytes16 scId) public {
         uint8 INVESTMENT_CURRENCY_DECIMALS = 6; // 6, like USDC
         uint8 SHARE_TOKEN_DECIMALS = 18; // Like DAI
 
         ERC20 asset = _newErc20("Currency", "CR", INVESTMENT_CURRENCY_DECIMALS);
-<<<<<<< HEAD
         (uint64 poolId, address vault_, uint128 assetId) =
-            deployVault(VaultKind.Async, TRANCHE_TOKEN_DECIMALS, restrictionManager, trancheId, address(asset), 0, 0);
-=======
-        (address vault_, uint128 assetId) = deployVault(
-            VaultKind.Async, poolId, SHARE_TOKEN_DECIMALS, restrictedTransfers, "", "", scId, address(asset), 0, 0
-        );
->>>>>>> adea6c40
+            deployVault(VaultKind.Async, SHARE_TOKEN_DECIMALS, restrictedTransfers, scId, address(asset), 0, 0);
         AsyncVault vault = AsyncVault(vault_);
 
         // price = (100*10**18) /  (99 * 10**18) = 101.010101 * 10**18
@@ -686,25 +596,13 @@
     }
 
     // Test that assumes the swap from usdc (investment asset) to dai (pool asset) has a cost of 1%
-<<<<<<< HEAD
-    function testDepositAndRedeemPrecisionWithSlippageAndWithInverseDecimal(bytes16 trancheId) public {
-=======
-    function testDepositAndRedeemPrecisionWithSlippageAndWithInverseDecimal(uint64 poolId, bytes16 scId) public {
-        vm.assume(poolId >> 48 != THIS_CHAIN_ID);
-
->>>>>>> adea6c40
+    function testDepositAndRedeemPrecisionWithSlippageAndWithInverseDecimal(bytes16 scId) public {
         uint8 INVESTMENT_CURRENCY_DECIMALS = 18; // 18, like DAI
         uint8 SHARE_TOKEN_DECIMALS = 6; // Like USDC
 
         ERC20 asset = _newErc20("Currency", "CR", INVESTMENT_CURRENCY_DECIMALS);
-<<<<<<< HEAD
         (uint64 poolId, address vault_, uint128 assetId) =
-            deployVault(VaultKind.Async, TRANCHE_TOKEN_DECIMALS, restrictionManager, trancheId, address(asset), 0, 0);
-=======
-        (address vault_, uint128 assetId) = deployVault(
-            VaultKind.Async, poolId, SHARE_TOKEN_DECIMALS, restrictedTransfers, "", "", scId, address(asset), 0, 0
-        );
->>>>>>> adea6c40
+            deployVault(VaultKind.Async, SHARE_TOKEN_DECIMALS, restrictedTransfers, scId, address(asset), 0, 0);
         AsyncVault vault = AsyncVault(vault_);
 
         // price = (100*10**18) /  (99 * 10**18) = 101.010101 * 10**18
@@ -793,21 +691,11 @@
         vault.requestDeposit(amount, self, self);
     }
 
-<<<<<<< HEAD
-    function partialDeposit(bytes16 trancheId, AsyncVault vault, ERC20 asset) public {
-        ITranche tranche = ITranche(address(vault.share()));
+    function partialDeposit(bytes16 scId, AsyncVault vault, ERC20 asset) public {
+        IShareToken shareToken = IShareToken(address(vault.share()));
 
         uint256 investmentAmount = 100000000; // 100 * 10**6
-        centrifugeChain.updateMember(vault.poolId(), trancheId, self, type(uint64).max);
-=======
-    function partialDeposit(uint64 poolId, bytes16 scId, AsyncVault vault, ERC20 asset) public {
-        vm.assume(poolId >> 48 != THIS_CHAIN_ID);
-
-        IShareToken shareToken = IShareToken(address(vault.share()));
-
-        uint256 investmentAmount = 100000000; // 100 * 10**6
-        centrifugeChain.updateMember(poolId, scId, self, type(uint64).max);
->>>>>>> adea6c40
+        centrifugeChain.updateMember(vault.poolId(), scId, self, type(uint64).max);
         asset.approve(address(vault), investmentAmount);
         asset.mint(self, investmentAmount);
         vault.requestDeposit(investmentAmount, self, self);
@@ -817,11 +705,7 @@
         uint128 assets = 50000000; // 50 * 10**6
         uint128 firstSharePayout = 35714285714285714285; // 50 * 10**18 / 1.4, rounded down
         centrifugeChain.isFulfilledDepositRequest(
-<<<<<<< HEAD
-            vault.poolId(), trancheId, bytes32(bytes20(self)), _assetId, assets, firstTranchePayout
-=======
-            poolId, scId, bytes32(bytes20(self)), _assetId, assets, firstSharePayout
->>>>>>> adea6c40
+            vault.poolId(), scId, bytes32(bytes20(self)), _assetId, assets, firstSharePayout
         );
 
         (,, uint256 depositPrice,,,,,,,) = asyncRequests.investments(address(vault), self);
@@ -830,11 +714,7 @@
         // second trigger executed collectInvest of the second 50% at a price of 1.2
         uint128 secondSharePayout = 41666666666666666666; // 50 * 10**18 / 1.2, rounded down
         centrifugeChain.isFulfilledDepositRequest(
-<<<<<<< HEAD
-            vault.poolId(), trancheId, bytes32(bytes20(self)), _assetId, assets, secondTranchePayout
-=======
-            poolId, scId, bytes32(bytes20(self)), _assetId, assets, secondSharePayout
->>>>>>> adea6c40
+            vault.poolId(), scId, bytes32(bytes20(self)), _assetId, assets, secondSharePayout
         );
 
         (,, depositPrice,,,,,,,) = asyncRequests.investments(address(vault), self);
