--- conflicted
+++ resolved
@@ -500,64 +500,42 @@
 
         address hook = address(new MockHook());
 
-<<<<<<< HEAD
-        vm.expectRevert(bytes("PoolManager/tranche-does-not-exist"));
-        centrifugeChain.updateTranchePrice(poolId, trancheId, price, uint64(block.timestamp));
-
-        centrifugeChain.addTranche(poolId, trancheId, tokenName, tokenSymbol, decimals, hook);
-        centrifugeChain.updateAssetPrice(poolId, trancheId, assetId, 1e18, uint64(block.timestamp));
+        vm.expectRevert(bytes("PoolManager/share-token-does-not-exist"));
+        centrifugeChain.updateSharePrice(poolId, scId, price, uint64(block.timestamp));
+
+        centrifugeChain.addShareClass(poolId, scId, tokenName, tokenSymbol, decimals, hook);
+        centrifugeChain.updateAssetPrice(poolId, scId, assetId, 1e18, uint64(block.timestamp));
 
         vm.expectRevert("PoolManager/invalid-price");
-        poolManager.checkedPricePerShare(poolId, trancheId, assetId);
-=======
-        vm.expectRevert(bytes("PoolManager/share-token-does-not-exist"));
-        centrifugeChain.updateSharePrice(poolId, scId, assetId, price, uint64(block.timestamp));
-
-        centrifugeChain.addShareClass(poolId, scId, tokenName, tokenSymbol, decimals, hook);
-
-        vm.expectRevert("PoolManager/unknown-price");
-        poolManager.sharePrice(poolId, scId, assetId);
->>>>>>> 81d604ac
+        poolManager.checkedPricePerShare(poolId, scId, assetId);
 
         // Allows us to go back in time later
         vm.warp(block.timestamp + 1 days);
 
         vm.expectRevert(IAuth.NotAuthorized.selector);
         vm.prank(randomUser);
-<<<<<<< HEAD
-        poolManager.updateTranchePrice(poolId, trancheId, price, uint64(block.timestamp));
+        poolManager.updateSharePrice(poolId, scId, price, uint64(block.timestamp));
         vm.expectRevert(IAuth.NotAuthorized.selector);
         vm.prank(randomUser);
-        poolManager.updateAssetPrice(poolId, trancheId, assetId, price, uint64(block.timestamp));
-
-        centrifugeChain.updateTranchePrice(poolId, trancheId, price, uint64(block.timestamp));
-        (D18 latestPrice, uint64 lastUpdated) = poolManager.pricePerShare(poolId, trancheId, assetId);
+        poolManager.updateAssetPrice(poolId, scId, assetId, price, uint64(block.timestamp));
+
+        centrifugeChain.updateSharePrice(poolId, scId, price, uint64(block.timestamp));
+        (D18 latestPrice, uint64 lastUpdated) = poolManager.pricePerShare(poolId, scId, assetId);
         assertEq(latestPrice.raw(), price);
         assertEq(lastUpdated, block.timestamp);
 
         vm.expectRevert(bytes("PoolManager/cannot-set-older-price"));
-        centrifugeChain.updateTranchePrice(poolId, trancheId, price, uint64(block.timestamp - 1));
+        centrifugeChain.updateSharePrice(poolId, scId, price, uint64(block.timestamp - 1));
 
         // NOTE: We have no maxAge set, so price is invalid after timestamp of block increases
         vm.warp(block.timestamp + 1);
         vm.expectRevert("PoolManager/invalid-price");
-        poolManager.checkedPricePerShare(poolId, trancheId, assetId);
+        poolManager.checkedPricePerShare(poolId, scId, assetId);
 
         // NOTE: Unchecked version will work
-        (latestPrice, lastUpdated) = poolManager.pricePerShare(poolId, trancheId, assetId);
+        (latestPrice, lastUpdated) = poolManager.pricePerShare(poolId, scId, assetId);
         assertEq(latestPrice.raw(), price);
         assertEq(lastUpdated, block.timestamp - 1);
-=======
-        poolManager.updateSharePrice(poolId, scId, assetId, price, uint64(block.timestamp));
-
-        centrifugeChain.updateSharePrice(poolId, scId, assetId, price, uint64(block.timestamp));
-        (uint256 latestPrice, uint64 priceComputedAt) = poolManager.sharePrice(poolId, scId, assetId);
-        assertEq(latestPrice, price);
-        assertEq(priceComputedAt, block.timestamp);
-
-        vm.expectRevert(bytes("PoolManager/cannot-set-older-price"));
-        centrifugeChain.updateSharePrice(poolId, scId, assetId, price, uint64(block.timestamp - 1));
->>>>>>> 81d604ac
     }
 
     function testVaultMigration() public {
