// SPDX-License-Identifier: BUSL-1.1
pragma solidity 0.8.28;

import {MockERC6909} from "test/misc/mocks/MockERC6909.sol";
import {MockHook} from "test/vaults/mocks/MockHook.sol";
import "test/vaults/BaseTest.sol";

import {SafeTransferLib} from "src/misc/libraries/SafeTransferLib.sol";
import {IGateway} from "src/common/interfaces/IGateway.sol";
import {IAuth} from "src/misc/interfaces/IAuth.sol";
import {IERC6909} from "src/misc/interfaces/IERC6909.sol";
import {CastLib} from "src/misc/libraries/CastLib.sol";
import {BytesLib} from "src/misc/libraries/BytesLib.sol";
import {D18} from "src/misc/types/D18.sol";

import {MessageLib} from "src/common/libraries/MessageLib.sol";

import {IPoolManager, VaultDetails} from "src/vaults/interfaces/IPoolManager.sol";
import {IBaseVault} from "src/vaults/interfaces/IERC7540.sol";
import {IVaultManager} from "src/vaults/interfaces/IVaultManager.sol";
import {IUpdateContract} from "src/vaults/interfaces/IUpdateContract.sol";
import {IHook} from "src/vaults/interfaces/token/IHook.sol";

import {IRestrictedTransfers} from "src/hooks/interfaces/IRestrictedTransfers.sol";

contract PoolManagerTestHelper is BaseTest {
    uint64 poolId;
    uint8 decimals;
    string tokenName;
    string tokenSymbol;
    bytes16 scId;
    address assetErc20;
    uint128 assetIdErc20;

    // helpers
    function hasDuplicates(bytes16[4] calldata array) internal pure returns (bool) {
        uint256 length = array.length;
        for (uint256 i = 0; i < length; i++) {
            for (uint256 j = i + 1; j < length; j++) {
                if (array[i] == array[j]) {
                    return true;
                }
            }
        }
        return false;
    }

    function setUpPoolAndShare(
        uint64 poolId_,
        uint8 decimals_,
        string memory tokenName_,
        string memory tokenSymbol_,
        bytes16 scId_
    ) public {
        decimals_ = uint8(bound(decimals_, 2, 18));
        vm.assume(bytes(tokenName_).length <= 128);
        vm.assume(bytes(tokenSymbol_).length <= 32);

        poolId = poolId_;
        decimals = decimals_;
        tokenName = tokenName;
        tokenSymbol = tokenSymbol_;
        scId = scId_;

        poolManager.addPool(poolId);
        poolManager.addShareClass(poolId, scId, tokenName, tokenSymbol, decimals, bytes32(0), address(new MockHook()));
    }

    function registerAssetErc20() public {
        assetErc20 = address(_newErc20(tokenName, tokenSymbol, decimals));
        assetIdErc20 = poolManager.registerAsset{value: defaultGas}(OTHER_CHAIN_ID, assetErc20, 0);
    }
}

contract PoolManagerTest is BaseTest, PoolManagerTestHelper {
    using MessageLib for *;
    using CastLib for *;

    // Deployment
    function testDeployment(address nonWard) public {
        vm.assume(
            nonWard != address(root) && nonWard != address(vaultRouter) && nonWard != address(this)
                && nonWard != address(messageProcessor) && nonWard != address(messageDispatcher)
                && nonWard != address(gateway)
        );

        address[] memory vaultFactories = new address[](1);
        vaultFactories[0] = address(asyncVaultFactory);

        // redeploying within test to increase coverage
        new PoolManager(tokenFactory, vaultFactories);

        // values set correctly
        assertEq(address(messageDispatcher.poolManager()), address(poolManager));
        assertEq(address(balanceSheet.poolManager()), address(poolManager));
        assertEq(address(asyncRequests.poolManager()), address(poolManager));
        assertEq(address(syncRequests.poolManager()), address(poolManager));

        assertEq(address(poolManager.poolEscrowFactory()), address(poolEscrowFactory));
        assertEq(address(poolManager.tokenFactory()), address(tokenFactory));
        assertEq(address(poolManager.balanceSheet()), address(balanceSheet));
        assertEq(address(poolManager.sender()), address(messageDispatcher));

        // permissions set correctly
        assertEq(poolManager.wards(address(root)), 1);
        assertEq(poolManager.wards(address(gateway)), 1);
        assertEq(poolManager.wards(address(vaultRouter)), 1);
        assertEq(poolManager.wards(nonWard), 0);
    }

    function testFile() public {
        address newSender = makeAddr("newSender");
        vm.expectEmit();
        emit IPoolManager.File("sender", newSender);
        poolManager.file("sender", newSender);
        assertEq(address(poolManager.sender()), newSender);

        address newBalanceSheet = makeAddr("newBalanceSheet");
        vm.expectEmit();
        emit IPoolManager.File("balanceSheet", newBalanceSheet);
        poolManager.file("balanceSheet", newBalanceSheet);
        assertEq(poolManager.balanceSheet(), newBalanceSheet);

        address newTokenFactory = makeAddr("newTokenFactory");
        vm.expectEmit();
        emit IPoolManager.File("tokenFactory", newTokenFactory);
        poolManager.file("tokenFactory", newTokenFactory);
        assertEq(address(poolManager.tokenFactory()), newTokenFactory);

        address newPoolEscrowFactory = makeAddr("newPoolEscrowFactory");
        vm.expectEmit();
        emit IPoolManager.File("poolEscrowFactory", newPoolEscrowFactory);
        poolManager.file("poolEscrowFactory", newPoolEscrowFactory);
        assertEq(address(poolManager.poolEscrowFactory()), newPoolEscrowFactory);

        address newVaultFactory = makeAddr("newVaultFactory");
        assertEq(poolManager.vaultFactory(newVaultFactory), false);
        poolManager.file("vaultFactory", newVaultFactory, true);
        assertEq(poolManager.vaultFactory(newVaultFactory), true);
        assertEq(poolManager.vaultFactory(asyncVaultFactory), true);

        vm.expectEmit();
        emit IPoolManager.File("vaultFactory", newVaultFactory, false);
        poolManager.file("vaultFactory", newVaultFactory, false);
        assertEq(poolManager.vaultFactory(newVaultFactory), false);

        address newEscrow = makeAddr("newEscrow");
        vm.expectRevert(IPoolManager.FileUnrecognizedParam.selector);
        poolManager.file("escrow", newEscrow);

        vm.expectRevert(IPoolManager.FileUnrecognizedParam.selector);
        poolManager.file("escrow", newEscrow, true);

        vm.prank(makeAddr("unauthorized"));
        vm.expectRevert(IAuth.NotAuthorized.selector);
        poolManager.file("", address(0));

        vm.prank(makeAddr("unauthorized"));
        vm.expectRevert(IAuth.NotAuthorized.selector);
        poolManager.file("", address(0), true);
    }

    function testAddPool(uint64 poolId) public {
        poolManager.addPool(poolId);

        vm.expectRevert(IPoolManager.PoolAlreadyAdded.selector);
        poolManager.addPool(poolId);

        vm.expectRevert(IAuth.NotAuthorized.selector);
        vm.prank(randomUser);
        poolManager.addPool(poolId);
    }

    function testAddShareClass(
        uint64 poolId,
        bytes16 scId,
        string memory tokenName,
        string memory tokenSymbol,
        bytes32 salt,
        uint8 decimals
    ) public {
        decimals = uint8(bound(decimals, 2, 18));
        vm.assume(bytes(tokenName).length <= 128);
        vm.assume(bytes(tokenSymbol).length <= 32);

        address hook = address(new MockHook());

        vm.expectRevert(IPoolManager.InvalidPool.selector);
        poolManager.addShareClass(poolId, scId, tokenName, tokenSymbol, decimals, salt, hook);
        poolManager.addPool(poolId);

        vm.expectRevert(IAuth.NotAuthorized.selector);
        vm.prank(randomUser);
        poolManager.addShareClass(poolId, scId, tokenName, tokenSymbol, decimals, salt, hook);

        vm.expectRevert(IPoolManager.TooFewDecimals.selector);
        poolManager.addShareClass(poolId, scId, tokenName, tokenSymbol, 0, bytes32(0), hook);

        vm.expectRevert(IPoolManager.TooManyDecimals.selector);
        poolManager.addShareClass(poolId, scId, tokenName, tokenSymbol, 19, bytes32(0), hook);

        vm.expectRevert(IPoolManager.InvalidHook.selector);
        poolManager.addShareClass(poolId, scId, tokenName, tokenSymbol, decimals, salt, address(1));

        poolManager.addShareClass(poolId, scId, tokenName, tokenSymbol, decimals, salt, hook);
        CentrifugeToken shareToken = CentrifugeToken(poolManager.shareToken(poolId, scId));
        assertEq(tokenName, shareToken.name());
        assertEq(tokenSymbol, shareToken.symbol());
        assertEq(decimals, shareToken.decimals());
        assertEq(hook, shareToken.hook());

        vm.expectRevert(IPoolManager.ShareClassAlreadyRegistered.selector);
        poolManager.addShareClass(poolId, scId, tokenName, tokenSymbol, decimals, salt, hook);
    }

    function testAddMultipleSharesWorks(
        uint64 poolId,
        bytes16[4] calldata scIds,
        string memory tokenName,
        string memory tokenSymbol,
        uint8 decimals
    ) public {
        decimals = uint8(bound(decimals, 2, 18));
        vm.assume(!hasDuplicates(scIds));
        vm.assume(bytes(tokenName).length <= 128);
        vm.assume(bytes(tokenSymbol).length <= 32);

        poolManager.addPool(poolId);

        address hook = address(new MockHook());

        for (uint256 i = 0; i < scIds.length; i++) {
            poolManager.addShareClass(poolId, scIds[i], tokenName, tokenSymbol, decimals, bytes32(i), hook);
            CentrifugeToken shareToken = CentrifugeToken(poolManager.shareToken(poolId, scIds[i]));
            assertEq(tokenName, shareToken.name());
            assertEq(tokenSymbol, shareToken.symbol());
            assertEq(decimals, shareToken.decimals());
        }
    }

    function testTransferSharesToCentrifuge(uint128 amount) public {
        vm.assume(amount > 0);
        uint64 validUntil = uint64(block.timestamp + 7 days);
        bytes32 centChainAddress = makeAddr("centChainAddress").toBytes32();
        (, address vault_,) = deploySimpleVault(VaultKind.Async);
        AsyncVault vault = AsyncVault(vault_);
        IShareToken shareToken = IShareToken(address(AsyncVault(vault_).share()));

        // fund this account with amount
        poolManager.updateRestriction(
            vault.poolId(),
            vault.trancheId(),
            MessageLib.UpdateRestrictionMember(address(this).toBytes32(), validUntil).serialize()
        );

        poolManager.handleTransferShares(vault.poolId(), vault.trancheId(), address(this), amount);
        assertEq(shareToken.balanceOf(address(this)), amount); // Verify the address(this) has the expected amount

        poolManager.updateRestriction(
            vault.poolId(),
            vault.trancheId(),
            MessageLib.UpdateRestrictionMember(address(uint160(OTHER_CHAIN_ID)).toBytes32(), type(uint64).max).serialize(
            )
        );

        // fails for invalid share class token
        uint64 poolId = vault.poolId();
        bytes16 scId = vault.trancheId();
        vm.expectRevert(IPoolManager.UnknownToken.selector);
        poolManager.transferShares{value: defaultGas}(OTHER_CHAIN_ID, poolId + 1, scId, centChainAddress, amount);

        // send the transfer from EVM -> Cent Chain
        poolManager.transferShares{value: defaultGas}(OTHER_CHAIN_ID, poolId, scId, centChainAddress, amount);
        assertEq(shareToken.balanceOf(address(this)), 0);

        // Finally, verify the connector called `adapter.send`
        bytes memory message = MessageLib.TransferShares(poolId, scId, centChainAddress, amount).serialize();
        assertEq(adapter1.sent(message), 1);
    }

    function testTransferSharesFromCentrifuge(uint128 amount) public {
        vm.assume(amount > 0);
        uint64 validUntil = uint64(block.timestamp + 7 days);
        address destinationAddress = makeAddr("destinationAddress");
        (, address vault_,) = deploySimpleVault(VaultKind.Async);
        AsyncVault vault = AsyncVault(vault_);
        uint64 poolId = vault.poolId();
        bytes16 scId = vault.trancheId();

        IShareToken shareToken = IShareToken(address(vault.share()));

        vm.expectRevert(IHook.TransferBlocked.selector);
        poolManager.handleTransferShares(poolId, scId, destinationAddress, amount);
        poolManager.updateRestriction(
            poolId, scId, MessageLib.UpdateRestrictionMember(destinationAddress.toBytes32(), validUntil).serialize()
        );

        vm.expectRevert(IPoolManager.UnknownToken.selector);
        poolManager.handleTransferShares(poolId + 1, scId, destinationAddress, amount);

        assertTrue(shareToken.checkTransferRestriction(address(0), destinationAddress, 0));
        poolManager.handleTransferShares(poolId, scId, destinationAddress, amount);
        assertEq(shareToken.balanceOf(destinationAddress), amount);
    }

    function testTransferSharesToEVM(uint128 amount) public {
        uint64 validUntil = uint64(block.timestamp + 7 days);
        address destinationAddress = makeAddr("destinationAddress");
        vm.assume(amount > 0);

        (, address vault_,) = deploySimpleVault(VaultKind.Async);
        AsyncVault vault = AsyncVault(vault_);
        IShareToken shareToken = IShareToken(address(AsyncVault(vault_).share()));

        poolManager.updateRestriction(
            vault.poolId(),
            vault.trancheId(),
            MessageLib.UpdateRestrictionMember(destinationAddress.toBytes32(), validUntil).serialize()
        );
        poolManager.updateRestriction(
            vault.poolId(),
            vault.trancheId(),
            MessageLib.UpdateRestrictionMember(address(this).toBytes32(), validUntil).serialize()
        );
        assertTrue(shareToken.checkTransferRestriction(address(0), address(this), 0));
        assertTrue(shareToken.checkTransferRestriction(address(0), destinationAddress, 0));

        // Fund this address with samount
        poolManager.handleTransferShares(vault.poolId(), vault.trancheId(), address(this), amount);
        assertEq(shareToken.balanceOf(address(this)), amount);

        poolManager.updateRestriction(
            vault.poolId(),
            vault.trancheId(),
            MessageLib.UpdateRestrictionMember(address(uint160(OTHER_CHAIN_ID)).toBytes32(), type(uint64).max).serialize(
            )
        );

        // fails for invalid share class token
        uint64 poolId = vault.poolId();
        bytes16 scId = vault.trancheId();
        vm.expectRevert(IPoolManager.UnknownToken.selector);
        poolManager.transferShares{value: defaultGas}(
            OTHER_CHAIN_ID, poolId + 1, scId, destinationAddress.toBytes32(), amount
        );

        // Transfer amount from this address to destinationAddress
        poolManager.transferShares{value: defaultGas}(
            OTHER_CHAIN_ID, vault.poolId(), vault.trancheId(), destinationAddress.toBytes32(), amount
        );
        assertEq(shareToken.balanceOf(address(this)), 0);
    }

    function testUpdateMember(uint64 validUntil) public {
        validUntil = uint64(bound(validUntil, block.timestamp, type(uint64).max));
        (, address vault_,) = deploySimpleVault(VaultKind.Async);
        AsyncVault vault = AsyncVault(vault_);
        IShareToken shareToken = IShareToken(address(AsyncVault(vault_).share()));

        uint64 poolId = vault.poolId();
        bytes16 scId = vault.trancheId();
        IRestrictedTransfers hook = IRestrictedTransfers(shareToken.hook());
        vm.expectRevert(IAuth.NotAuthorized.selector);
        vm.prank(randomUser);
        hook.updateMember(address(shareToken), randomUser, validUntil);

        vm.expectRevert(IPoolManager.UnknownToken.selector);
        poolManager.updateRestriction(
            100,
            bytes16(bytes("100")),
            MessageLib.UpdateRestrictionMember(randomUser.toBytes32(), validUntil).serialize()
        ); // use random poolId & shareId

        poolManager.updateRestriction(
            poolId, scId, MessageLib.UpdateRestrictionMember(randomUser.toBytes32(), validUntil).serialize()
        );
        assertTrue(shareToken.checkTransferRestriction(address(0), randomUser, 0));
    }

    function testFreezeAndUnfreeze() public {
        (, address vault_,) = deploySimpleVault(VaultKind.Async);
        AsyncVault vault = AsyncVault(vault_);
        uint64 poolId = vault.poolId();
        bytes16 scId = vault.trancheId();
        IShareToken shareToken = IShareToken(address(AsyncVault(vault_).share()));
        uint64 validUntil = uint64(block.timestamp + 7 days);
        address secondUser = makeAddr("secondUser");

        vm.expectRevert(IPoolManager.UnknownToken.selector);
        poolManager.updateRestriction(
            poolId + 1, scId, MessageLib.UpdateRestrictionFreeze(randomUser.toBytes32()).serialize()
        );

        vm.expectRevert(IPoolManager.UnknownToken.selector);
        poolManager.updateRestriction(
            poolId + 1, scId, MessageLib.UpdateRestrictionUnfreeze(randomUser.toBytes32()).serialize()
        );

        poolManager.updateRestriction(
            poolId, scId, MessageLib.UpdateRestrictionMember(randomUser.toBytes32(), validUntil).serialize()
        );
        poolManager.updateRestriction(
            poolId, scId, MessageLib.UpdateRestrictionMember(secondUser.toBytes32(), validUntil).serialize()
        );
        assertTrue(shareToken.checkTransferRestriction(randomUser, secondUser, 0));

        poolManager.updateRestriction(
            poolId, scId, MessageLib.UpdateRestrictionFreeze(randomUser.toBytes32()).serialize()
        );
        assertFalse(shareToken.checkTransferRestriction(randomUser, secondUser, 0));

        poolManager.updateRestriction(
            poolId, scId, MessageLib.UpdateRestrictionUnfreeze(randomUser.toBytes32()).serialize()
        );
        assertTrue(shareToken.checkTransferRestriction(randomUser, secondUser, 0));

        poolManager.updateRestriction(
            poolId, scId, MessageLib.UpdateRestrictionFreeze(secondUser.toBytes32()).serialize()
        );
        assertFalse(shareToken.checkTransferRestriction(randomUser, secondUser, 0));

        poolManager.updateRestriction(
            poolId, scId, MessageLib.UpdateRestrictionUnfreeze(secondUser.toBytes32()).serialize()
        );
        assertTrue(shareToken.checkTransferRestriction(randomUser, secondUser, 0));
    }

    function testUpdateShareMetadata() public {
        (, address vault_,) = deploySimpleVault(VaultKind.Async);
        AsyncVault vault = AsyncVault(vault_);
        uint64 poolId = vault.poolId();
        bytes16 scId = vault.trancheId();
        IShareToken shareToken = IShareToken(address(AsyncVault(vault_).share()));

        string memory updatedTokenName = "newName";
        string memory updatedTokenSymbol = "newSymbol";

        vm.expectRevert(IPoolManager.UnknownToken.selector);
        poolManager.updateShareMetadata(100, bytes16(bytes("100")), updatedTokenName, updatedTokenSymbol);

        vm.expectRevert(IAuth.NotAuthorized.selector);
        vm.prank(randomUser);
        poolManager.updateShareMetadata(poolId, scId, updatedTokenName, updatedTokenSymbol);

        assertEq(shareToken.name(), "name");
        assertEq(shareToken.symbol(), "symbol");

        poolManager.updateShareMetadata(poolId, scId, updatedTokenName, updatedTokenSymbol);
        assertEq(shareToken.name(), updatedTokenName);
        assertEq(shareToken.symbol(), updatedTokenSymbol);

        vm.expectRevert(IPoolManager.OldMetadata.selector);
        poolManager.updateShareMetadata(poolId, scId, updatedTokenName, updatedTokenSymbol);
    }

    function testUpdateShareHook() public {
        (, address vault_,) = deploySimpleVault(VaultKind.Async);
        AsyncVault vault = AsyncVault(vault_);
        uint64 poolId = vault.poolId();
        bytes16 scId = vault.trancheId();
        IShareToken shareToken = IShareToken(address(AsyncVault(vault_).share()));

        address newHook = makeAddr("NewHook");

        vm.expectRevert(IPoolManager.UnknownToken.selector);
        poolManager.updateShareHook(100, bytes16(bytes("100")), newHook);

        vm.expectRevert(IAuth.NotAuthorized.selector);
        vm.prank(randomUser);
        poolManager.updateShareHook(poolId, scId, newHook);

        assertEq(shareToken.hook(), restrictedTransfers);

        poolManager.updateShareHook(poolId, scId, newHook);
        assertEq(shareToken.hook(), newHook);

        vm.expectRevert(IPoolManager.OldHook.selector);
        poolManager.updateShareHook(poolId, scId, newHook);
    }

    function testUpdateRestriction() public {
        (, address vault_,) = deploySimpleVault(VaultKind.Async);
        AsyncVault vault = AsyncVault(vault_);
        uint64 poolId = vault.poolId();
        bytes16 scId = vault.trancheId();
        IShareToken shareToken = IShareToken(address(AsyncVault(vault_).share()));

        bytes memory update = MessageLib.UpdateRestrictionFreeze(makeAddr("User").toBytes32()).serialize();

        vm.expectRevert(IPoolManager.UnknownToken.selector);
        poolManager.updateRestriction(100, bytes16(bytes("100")), update);

        vm.expectRevert(IAuth.NotAuthorized.selector);
        vm.prank(randomUser);
        poolManager.updateRestriction(poolId, scId, update);

        address hook = shareToken.hook();
        poolManager.updateShareHook(poolId, scId, address(0));

        vm.expectRevert(IPoolManager.InvalidHook.selector);
        poolManager.updateRestriction(poolId, scId, update);

        poolManager.updateShareHook(poolId, scId, hook);

        poolManager.updateRestriction(poolId, scId, update);
    }

    function testUpdatePricePoolPerShareWorks(
        uint64 poolId,
        uint8 decimals,
        string memory tokenName,
        string memory tokenSymbol,
        bytes16 scId,
        uint128 price,
        bytes32 salt
    ) public {
        decimals = uint8(bound(decimals, 2, 18));
        vm.assume(poolId > 0);
        vm.assume(scId > 0);
        poolManager.addPool(poolId);
        uint128 assetId = poolManager.registerAsset{value: defaultGas}(OTHER_CHAIN_ID, address(erc20), 0);

        address hook = address(new MockHook());

        vm.expectRevert(IPoolManager.ShareTokenDoesNotExist.selector);
        poolManager.updatePricePoolPerShare(poolId, scId, price, uint64(block.timestamp));

        poolManager.addShareClass(poolId, scId, tokenName, tokenSymbol, decimals, salt, hook);

        poolManager.updatePricePoolPerAsset(poolId, scId, assetId, 1e18, uint64(block.timestamp));

        vm.expectRevert(IPoolManager.InvalidPrice.selector);
        poolManager.priceAssetPerShare(poolId, scId, assetId, true);

        // Allows us to go back in time later
        vm.warp(block.timestamp + 1 days);

        vm.expectRevert(IAuth.NotAuthorized.selector);
        vm.prank(randomUser);
        poolManager.updatePricePoolPerShare(poolId, scId, price, uint64(block.timestamp));
        vm.expectRevert(IAuth.NotAuthorized.selector);
        vm.prank(randomUser);
        poolManager.updatePricePoolPerAsset(poolId, scId, assetId, price, uint64(block.timestamp));

        poolManager.updatePricePoolPerShare(poolId, scId, price, uint64(block.timestamp));
        (D18 latestPrice, uint64 lastUpdated) = poolManager.priceAssetPerShare(poolId, scId, assetId, false);
        assertEq(latestPrice.raw(), price);
        assertEq(lastUpdated, block.timestamp);

        vm.expectRevert(IPoolManager.CannotSetOlderPrice.selector);
        poolManager.updatePricePoolPerShare(poolId, scId, price, uint64(block.timestamp - 1));

        // NOTE: We have no maxAge set, so price is invalid after timestamp of block increases
        vm.warp(block.timestamp + 1);
        vm.expectRevert(IPoolManager.InvalidPrice.selector);
        poolManager.priceAssetPerShare(poolId, scId, assetId, true);

        // NOTE: Unchecked version will work
        (latestPrice, lastUpdated) = poolManager.priceAssetPerShare(poolId, scId, assetId, false);
        assertEq(latestPrice.raw(), price);
        assertEq(lastUpdated, block.timestamp - 1);
    }

    function testVaultMigration() public {
        (, address oldVault_, uint128 assetId) = deploySimpleVault(VaultKind.Async);

        AsyncVault oldVault = AsyncVault(oldVault_);
        uint64 poolId = oldVault.poolId();
        bytes16 scId = oldVault.trancheId();
        address asset = address(oldVault.asset());

        AsyncVaultFactory newVaultFactory =
            new AsyncVaultFactory(address(root), address(asyncRequests), poolEscrowFactory);

        // rewire factory contracts
        newVaultFactory.rely(address(poolManager));
        asyncRequests.rely(address(newVaultFactory));
        poolManager.file("vaultFactory", address(newVaultFactory), true);

        // Remove old vault
        address vaultManager = address(IBaseVault(oldVault_).manager());
        IVaultManager(vaultManager).removeVault(poolId, scId, oldVault_, asset, assetId);
        assertEq(CentrifugeToken(poolManager.shareToken(poolId, scId)).vault(asset), address(0));

        // Deploy new vault
        address newVault = poolManager.deployVault(poolId, scId, assetId, address(newVaultFactory));
        assert(oldVault_ != newVault);
    }

    function testPoolManagerCannotTransferSharesOnAccountRestrictions(uint128 amount) public {
        uint64 validUntil = uint64(block.timestamp + 7 days);
        address destinationAddress = makeAddr("destinationAddress");
        vm.assume(amount > 0);

        (, address vault_,) = deploySimpleVault(VaultKind.Async);
        AsyncVault vault = AsyncVault(vault_);
        IShareToken shareToken = IShareToken(address(AsyncVault(vault_).share()));
        shareToken.approve(address(poolManager), amount);

        poolManager.updateRestriction(
            vault.poolId(),
            vault.trancheId(),
            MessageLib.UpdateRestrictionMember(destinationAddress.toBytes32(), validUntil).serialize()
        );
        poolManager.updateRestriction(
            vault.poolId(),
            vault.trancheId(),
            MessageLib.UpdateRestrictionMember(address(this).toBytes32(), validUntil).serialize()
        );

        assertTrue(shareToken.checkTransferRestriction(address(0), address(this), 0));
        assertTrue(shareToken.checkTransferRestriction(address(0), destinationAddress, 0));

        // Fund this address with amount
        poolManager.handleTransferShares(vault.poolId(), vault.trancheId(), address(this), amount);
        assertEq(shareToken.balanceOf(address(this)), amount);

        // fails for invalid share class token
        uint64 poolId = vault.poolId();
        bytes16 scId = vault.trancheId();

        poolManager.updateRestriction(
            poolId, scId, MessageLib.UpdateRestrictionFreeze(address(this).toBytes32()).serialize()
        );
        assertFalse(shareToken.checkTransferRestriction(address(this), destinationAddress, 0));

        vm.expectRevert(IPoolManager.CrossChainTransferNotAllowed.selector);
        poolManager.transferShares{value: defaultGas}(
            OTHER_CHAIN_ID, poolId, scId, destinationAddress.toBytes32(), amount
        );

        poolManager.updateRestriction(
            vault.poolId(),
            vault.trancheId(),
            MessageLib.UpdateRestrictionMember(address(uint160(OTHER_CHAIN_ID)).toBytes32(), type(uint64).max).serialize(
            )
        );

        vm.expectRevert(IPoolManager.CrossChainTransferNotAllowed.selector);
        poolManager.transferShares{value: defaultGas}(
            OTHER_CHAIN_ID, poolId, scId, destinationAddress.toBytes32(), amount
        );
        assertEq(shareToken.balanceOf(address(this)), amount);

        poolManager.updateRestriction(
            poolId, scId, MessageLib.UpdateRestrictionUnfreeze(address(this).toBytes32()).serialize()
        );
<<<<<<< HEAD
        poolManager.transferShares(OTHER_CHAIN_ID, poolId, scId, destinationAddress.toBytes32(), amount);
        assertEq(shareToken.balanceOf(poolEscrowFactory.escrow(poolId)), 0);
=======
        poolManager.transferShares{value: defaultGas}(
            OTHER_CHAIN_ID, poolId, scId, destinationAddress.toBytes32(), amount
        );
        assertEq(shareToken.balanceOf(address(escrow)), 0);
>>>>>>> 1b0ee17f
    }

    function testLinkVaultInvalidShare(uint64 poolId, bytes16 scId) public {
        vm.expectRevert(IPoolManager.ShareTokenDoesNotExist.selector);
        poolManager.linkVault(poolId, scId, defaultAssetId, address(0));
    }

    function testUnlinkVaultInvalidShare(uint64 poolId, bytes16 scId) public {
        vm.expectRevert(IPoolManager.ShareTokenDoesNotExist.selector);
        poolManager.unlinkVault(poolId, scId, defaultAssetId, address(0));
    }

    function testLinkVaultUnauthorized(uint64 poolId, bytes16 scId) public {
        vm.prank(makeAddr("unauthorized"));
        vm.expectRevert(IAuth.NotAuthorized.selector);
        poolManager.linkVault(poolId, scId, defaultAssetId, address(0));
    }

    function testUnlinkVaultUnauthorized(uint64 poolId, bytes16 scId) public {
        vm.prank(makeAddr("unauthorized"));
        vm.expectRevert(IAuth.NotAuthorized.selector);
        poolManager.unlinkVault(poolId, scId, defaultAssetId, address(0));
    }
}

contract PoolManagerDeployVaultTest is BaseTest, PoolManagerTestHelper {
    using MessageLib for *;
    using CastLib for *;
    using BytesLib for *;

    function _assertVaultSetup(address vaultAddress, uint128 assetId, address asset, uint256 tokenId, bool isLinked)
        private
        view
    {
        address vaultManager = address(IBaseVault(vaultAddress).manager());
        address token_ = poolManager.shareToken(poolId, scId);
        address vault_ = IShareToken(token_).vault(asset);

        assert(poolManager.isPoolActive(poolId));

        VaultDetails memory vaultDetails = poolManager.vaultDetails(vaultAddress);
        assertEq(assetId, vaultDetails.assetId, "vault assetId mismatch");
        assertEq(asset, vaultDetails.asset, "vault asset mismatch");
        assertEq(tokenId, vaultDetails.tokenId, "vault asset mismatch");
        assertEq(false, vaultDetails.isWrapper, "vault isWrapper mismatch");
        assertEq(isLinked, vaultDetails.isLinked, "vault isLinked mismatch");

        if (isLinked) {
            assert(poolManager.isLinked(poolId, scId, asset, vaultAddress));

            // check vault state
            assertEq(vaultAddress, vault_, "vault address mismatch");
            AsyncVault vault = AsyncVault(vault_);
            assertEq(address(vault.manager()), address(asyncRequests), "investment manager mismatch");
            assertEq(vault.asset(), asset, "asset mismatch");
            assertEq(vault.poolId(), poolId, "poolId mismatch");
            assertEq(vault.trancheId(), scId, "scId mismatch");
            assertEq(address(vault.share()), token_, "share class token mismatch");

            assertEq(vault.wards(address(asyncRequests)), 1);
            assertEq(vault.wards(address(this)), 0);
            assertEq(asyncRequests.wards(vaultAddress), 1);
        } else {
            assert(!poolManager.isLinked(poolId, scId, asset, vaultAddress));
            // Check Share permissions
            assertEq(CentrifugeToken(token_).wards(vaultManager), 1);

            // Check missing link
            assertEq(vault_, address(0), "Share link to vault requires linkVault");
            assertEq(asyncRequests.wards(vaultAddress), 0, "Vault auth on asyncRequests set up in linkVault");
        }
    }

    function _assertShareSetup(address vaultAddress, bool isLinked) private view {
        address token_ = poolManager.shareToken(poolId, scId);
        CentrifugeToken shareToken = CentrifugeToken(token_);

        assertEq(shareToken.wards(address(poolManager)), 1);
        assertEq(shareToken.wards(address(this)), 0);

        assertEq(shareToken.name(), tokenName, "share class token name mismatch");
        assertEq(shareToken.symbol(), tokenSymbol, "share class token symbol mismatch");
        assertEq(shareToken.decimals(), decimals, "share class token decimals mismatch");

        if (isLinked) {
            assertEq(shareToken.wards(vaultAddress), 1);
        } else {
            assertEq(shareToken.wards(vaultAddress), 0, "Vault auth on Share set up in linkVault");
        }
    }

    function _assertAllowance(address vaultAddress, address asset, uint256 tokenId) private view {
        address vaultManager = address(IBaseVault(vaultAddress).manager());
        address escrow_ = poolEscrowFactory.escrow(poolId);
        address token_ = poolManager.shareToken(poolId, scId);

        assertEq(
            IERC20(token_).allowance(escrow_, vaultManager),
            type(uint256).max,
            "Escrow to VaultManager share token allowance missing"
        );

        if (tokenId == 0) {
            assertEq(
                IERC20(asset).allowance(escrow_, address(poolManager)),
                type(uint256).max,
                "Escrow to PoolManager ERC20 Asset allowance missing"
            );
            assertEq(
                IERC20(asset).allowance(escrow_, address(balanceSheet)),
                type(uint256).max,
                "Escrow to BalanceSheet ERC20 Asset allowance missing"
            );
            assertEq(
                IERC20(asset).allowance(escrow_, vaultManager),
                type(uint256).max,
                "Escrow to VaultManager ERC20 Asset allowance missing"
            );
        } else {
            assertEq(
                IERC6909(asset).allowance(escrow_, address(poolManager), tokenId),
                type(uint256).max,
                "Escrow to PoolManager ERC6909 Asset allowance missing"
            );
            assertEq(
                IERC6909(asset).allowance(escrow_, address(balanceSheet), tokenId),
                type(uint256).max,
                "Escrow to BalanceSheet ERC6909 Asset allowance missing"
            );
            assertEq(
                IERC6909(asset).allowance(escrow_, vaultManager, tokenId),
                type(uint256).max,
                "Escrow to VaultManager ERC6909 Asset allowance missing"
            );
        }
    }

    function _assertDeployedVault(address vaultAddress, uint128 assetId, address asset, uint256 tokenId, bool isLinked)
        internal
        view
    {
        _assertVaultSetup(vaultAddress, assetId, asset, tokenId, isLinked);
        _assertShareSetup(vaultAddress, isLinked);
        _assertAllowance(vaultAddress, asset, tokenId);
    }

    function testDeployVaultWithoutLinkERC20(
        uint64 poolId_,
        uint8 decimals_,
        string memory tokenName_,
        string memory tokenSymbol_,
        bytes16 scId_
    ) public {
        setUpPoolAndShare(poolId_, decimals_, tokenName_, tokenSymbol_, scId_);

        address asset = address(erc20);

        // Check event except for vault address which cannot be known
        (uint128 assetId) = poolManager.registerAsset{value: defaultGas}(OTHER_CHAIN_ID, asset, erc20TokenId);
        vm.expectEmit(true, true, true, false);
        emit IPoolManager.DeployVault(poolId, scId, asset, erc20TokenId, asyncVaultFactory, address(0));
        address vaultAddress = poolManager.deployVault(poolId, scId, assetId, asyncVaultFactory);

        _assertDeployedVault(vaultAddress, assetId, asset, erc20TokenId, false);
    }

    function testDeployVaultWithLinkERC20(
        uint64 poolId_,
        uint8 decimals_,
        string memory tokenName_,
        string memory tokenSymbol_,
        bytes16 scId_
    ) public {
        setUpPoolAndShare(poolId_, decimals_, tokenName_, tokenSymbol_, scId_);

        address asset = address(erc20);

        (uint128 assetId) = poolManager.registerAsset{value: defaultGas}(OTHER_CHAIN_ID, asset, erc20TokenId);
        address vaultAddress = poolManager.deployVault(poolId, scId, assetId, asyncVaultFactory);

        vm.expectEmit(true, true, true, false);
        emit IPoolManager.LinkVault(poolId, scId, asset, erc20TokenId, vaultAddress);
        poolManager.linkVault(poolId, scId, assetId, vaultAddress);

        _assertDeployedVault(vaultAddress, assetId, asset, erc20TokenId, true);
    }

    function testDeployVaultWithoutLinkERC6909(
        uint64 poolId_,
        uint8 decimals_,
        string memory tokenName_,
        string memory tokenSymbol_,
        bytes16 scId_
    ) public {
        setUpPoolAndShare(poolId_, decimals_, tokenName_, tokenSymbol_, scId_);

        uint256 tokenId = decimals;
        address asset = address(new MockERC6909());

        // Check event except for vault address which cannot be known
        (uint128 assetId) = poolManager.registerAsset{value: defaultGas}(OTHER_CHAIN_ID, asset, tokenId);
        vm.expectEmit(true, true, true, false);
        emit IPoolManager.DeployVault(poolId, scId, asset, tokenId, asyncVaultFactory, address(0));
        address vaultAddress = poolManager.deployVault(poolId, scId, assetId, asyncVaultFactory);

        _assertDeployedVault(vaultAddress, assetId, asset, tokenId, false);
    }

    function testDeployVaultWithLinkERC6909(
        uint64 poolId_,
        uint8 decimals_,
        string memory tokenName_,
        string memory tokenSymbol_,
        bytes16 scId_
    ) public {
        setUpPoolAndShare(poolId_, decimals_, tokenName_, tokenSymbol_, scId_);

        uint256 tokenId = decimals;
        address asset = address(new MockERC6909());

        (uint128 assetId) = poolManager.registerAsset{value: defaultGas}(OTHER_CHAIN_ID, asset, tokenId);
        address vaultAddress = poolManager.deployVault(poolId, scId, assetId, asyncVaultFactory);

        vm.expectEmit(true, true, true, false);
        emit IPoolManager.LinkVault(poolId, scId, asset, tokenId, vaultAddress);
        poolManager.linkVault(poolId, scId, assetId, vaultAddress);

        _assertDeployedVault(vaultAddress, assetId, asset, tokenId, true);
    }

    function testDeploVaultInvalidShare(uint64 poolId, bytes16 scId) public {
        vm.expectRevert(IPoolManager.ShareTokenDoesNotExist.selector);
        poolManager.deployVault(poolId, scId, defaultAssetId, asyncVaultFactory);
    }

    function testDeploVaultInvalidVaultFactory(
        uint64 poolId_,
        uint8 decimals_,
        string memory tokenName_,
        string memory tokenSymbol_,
        bytes16 scId_
    ) public {
        setUpPoolAndShare(poolId_, decimals_, tokenName_, tokenSymbol_, scId_);

        vm.expectRevert(IPoolManager.InvalidFactory.selector);
        poolManager.deployVault(poolId, scId, defaultAssetId, address(0));
    }

    function testDeployVaultUnauthorized() public {
        vm.prank(makeAddr("unauthorized"));
        vm.expectRevert(IAuth.NotAuthorized.selector);
        poolManager.deployVault(0, bytes16(0), 0, address(0));
    }
}

contract PoolManagerRegisterAssetTest is BaseTest {
    using MessageLib for *;
    using CastLib for *;
    using BytesLib for *;

    uint32 constant STORAGE_INDEX_ASSET_COUNTER = 4;
    uint256 constant STORAGE_OFFSET_ASSET_COUNTER = 20;

    function _assertAssetCounterEq(uint32 expected) internal view {
        bytes32 slotData = vm.load(address(poolManager), bytes32(uint256(STORAGE_INDEX_ASSET_COUNTER)));

        // Extract `_assetCounter` at offset 20 bytes (rightmost 4 bytes)
        uint32 assetCounter = uint32(uint256(slotData >> (STORAGE_OFFSET_ASSET_COUNTER * 8)));
        assertEq(assetCounter, expected, "Asset counter does not match expected value");
    }

    function _assertAssetRegistered(address asset, uint128 assetId, uint256 tokenId, uint32 expectedAssetCounter)
        internal
        view
    {
        assertEq(poolManager.assetToId(asset, tokenId), assetId, "Asset to id mismatch");
        (address asset_, uint256 tokenId_) = poolManager.idToAsset(assetId);
        assertEq(asset_, asset);
        assertEq(tokenId_, tokenId);
        _assertAssetCounterEq(expectedAssetCounter);
    }

    function testRegisterSingleAssetERC20() public {
        address asset = address(erc20);
        bytes memory message =
            MessageLib.RegisterAsset({assetId: defaultAssetId, decimals: erc20.decimals()}).serialize();

        vm.expectEmit();
        emit IPoolManager.RegisterAsset(defaultAssetId, asset, 0, erc20.name(), erc20.symbol(), erc20.decimals());
        vm.expectEmit(false, false, false, false);
        emit IGateway.PrepareMessage(OTHER_CHAIN_ID, PoolId.wrap(0), message);
        uint128 assetId = poolManager.registerAsset{value: defaultGas}(OTHER_CHAIN_ID, asset, 0);

        assertEq(assetId, defaultAssetId);

        // Allowance is set during vault deployment
        assertEq(erc20.allowance(poolEscrowFactory.escrow(POOL_A.raw()), address(poolManager)), 0);
        _assertAssetRegistered(asset, assetId, 0, 1);
    }

    function testRegisterMultipleAssetsERC20(string calldata name, string calldata symbol, uint8 decimals) public {
        decimals = uint8(bound(decimals, 2, 18));

        ERC20 assetA = erc20;
        ERC20 assetB = _newErc20(name, symbol, decimals);

        uint128 assetIdA = poolManager.registerAsset{value: defaultGas}(OTHER_CHAIN_ID, address(assetA), 0);
        _assertAssetRegistered(address(assetA), assetIdA, 0, 1);

        uint128 assetIdB = poolManager.registerAsset{value: defaultGas}(OTHER_CHAIN_ID, address(assetB), 0);
        _assertAssetRegistered(address(assetB), assetIdB, 0, 2);

        assert(assetIdA != assetIdB);
    }

    function XtestRegisterSingleAssetERC20_emptyNameSymbol() public {
        ERC20 asset = _newErc20("", "", 10);
        poolManager.registerAsset{value: defaultGas}(OTHER_CHAIN_ID, address(asset), 0);
        _assertAssetRegistered(address(asset), defaultAssetId, 0, 1);
    }

    function testRegisterSingleAssetERC6909(uint8 decimals) public {
        uint256 tokenId = uint256(bound(decimals, 2, 18));
        MockERC6909 erc6909 = new MockERC6909();
        address asset = address(erc6909);

        bytes memory message =
            MessageLib.RegisterAsset({assetId: defaultAssetId, decimals: erc6909.decimals(tokenId)}).serialize();

        vm.expectEmit();
        emit IPoolManager.RegisterAsset(
            defaultAssetId, asset, tokenId, erc6909.name(tokenId), erc6909.symbol(tokenId), erc6909.decimals(tokenId)
        );
        vm.expectEmit(false, false, false, false);
        emit IGateway.PrepareMessage(OTHER_CHAIN_ID, PoolId.wrap(0), message);
        uint128 assetId = poolManager.registerAsset{value: defaultGas}(OTHER_CHAIN_ID, asset, tokenId);

        assertEq(assetId, defaultAssetId);

        // Allowance is set during vault deployment
        assertEq(erc6909.allowance(poolEscrowFactory.escrow(POOL_A.raw()), address(poolManager), tokenId), 0);
        _assertAssetRegistered(asset, assetId, tokenId, 1);
    }

    function testRegisterMultipleAssetsERC6909(uint8 decimals) public {
        MockERC6909 erc6909 = new MockERC6909();
        uint256 tokenIdA = uint256(bound(decimals, 3, 18));
        uint256 tokenIdB = uint256(bound(decimals, 2, tokenIdA - 1));

        uint128 assetIdA = poolManager.registerAsset{value: defaultGas}(OTHER_CHAIN_ID, address(erc6909), tokenIdA);
        _assertAssetRegistered(address(erc6909), assetIdA, tokenIdA, 1);

        uint128 assetIdB = poolManager.registerAsset{value: defaultGas}(OTHER_CHAIN_ID, address(erc6909), tokenIdB);
        _assertAssetRegistered(address(erc6909), assetIdB, tokenIdB, 2);

        assert(assetIdA != assetIdB);
    }

    function testRegisterAssetTwice() public {
        vm.expectEmit();
        emit IPoolManager.RegisterAsset(
            defaultAssetId, address(erc20), 0, erc20.name(), erc20.symbol(), erc20.decimals()
        );
        vm.expectEmit(false, false, false, false);
        emit IGateway.PrepareMessage(OTHER_CHAIN_ID, PoolId.wrap(0), bytes(""));
        emit IGateway.PrepareMessage(OTHER_CHAIN_ID, PoolId.wrap(0), bytes(""));
        poolManager.registerAsset{value: defaultGas}(OTHER_CHAIN_ID, address(erc20), 0);
        poolManager.registerAsset{value: defaultGas}(OTHER_CHAIN_ID, address(erc20), 0);
    }

    function testRegisterAsset_decimalsMissing() public {
        address asset = address(new MockERC6909());
        vm.expectRevert(IPoolManager.AssetMissingDecimals.selector);
        poolManager.registerAsset{value: defaultGas}(OTHER_CHAIN_ID, asset, 0);
    }

    function testRegisterAsset_invalidContract(uint256 tokenId) public {
        vm.expectRevert(IPoolManager.AssetMissingDecimals.selector);
        poolManager.registerAsset{value: defaultGas}(OTHER_CHAIN_ID, address(0), tokenId);
    }

    function testRegisterAssetERC20_decimalDeficit() public {
        ERC20 asset = _newErc20("", "", 1);
        vm.expectRevert(IPoolManager.TooFewDecimals.selector);
        poolManager.registerAsset{value: defaultGas}(OTHER_CHAIN_ID, address(asset), 0);
    }

    function testRegisterAssetERC20_decimalExcess() public {
        ERC20 asset = _newErc20("", "", 19);
        vm.expectRevert(IPoolManager.TooManyDecimals.selector);
        poolManager.registerAsset{value: defaultGas}(OTHER_CHAIN_ID, address(asset), 0);
    }

    function testRegisterAssetERC6909_decimalDeficit() public {
        MockERC6909 asset = new MockERC6909();
        vm.expectRevert(IPoolManager.TooFewDecimals.selector);
        poolManager.registerAsset{value: defaultGas}(OTHER_CHAIN_ID, address(asset), 1);
    }

    function testRegisterAssetERC6909_decimalExcess() public {
        MockERC6909 asset = new MockERC6909();
        vm.expectRevert(IPoolManager.TooManyDecimals.selector);
        poolManager.registerAsset{value: defaultGas}(OTHER_CHAIN_ID, address(asset), 19);
    }
}

contract UpdateContractMock is IUpdateContract {
    IUpdateContract immutable poolManager;

    constructor(address poolManager_) {
        poolManager = IUpdateContract(poolManager_);
    }

    function update(uint64 poolId, bytes16 scId, bytes calldata payload) public {
        poolManager.update(poolId, scId, payload);
    }
}

contract PoolManagerUpdateContract is BaseTest, PoolManagerTestHelper {
    using MessageLib for *;

    function testUpdateContractTargetThis(
        uint64 poolId_,
        uint8 decimals_,
        string memory tokenName_,
        string memory tokenSymbol_,
        bytes16 scId_
    ) public {
        setUpPoolAndShare(poolId_, decimals_, tokenName_, tokenSymbol_, scId_);
        registerAssetErc20();
        bytes memory vaultUpdate = _serializedUpdateContractNewVault(asyncVaultFactory);

        vm.expectEmit();
        emit IPoolManager.UpdateContract(poolId, scId, address(poolManager), vaultUpdate);
        poolManager.updateContract(poolId, scId, address(poolManager), vaultUpdate);
    }

    function testUpdateContractTargetUpdateContractMock(
        uint64 poolId_,
        uint8 decimals_,
        string memory tokenName_,
        string memory tokenSymbol_,
        bytes16 scId_
    ) public {
        setUpPoolAndShare(poolId_, decimals_, tokenName_, tokenSymbol_, scId_);
        registerAssetErc20();
        bytes memory vaultUpdate = _serializedUpdateContractNewVault(asyncVaultFactory);
        UpdateContractMock mock = new UpdateContractMock(address(poolManager));
        IAuth(address(poolManager)).rely(address(mock));

        vm.expectEmit();
        emit IPoolManager.UpdateContract(poolId, scId, address(mock), vaultUpdate);
        poolManager.updateContract(poolId, scId, address(mock), vaultUpdate);
    }

    function testUpdateContractInvalidVaultFactory(
        uint64 poolId_,
        uint8 decimals_,
        string memory tokenName_,
        string memory tokenSymbol_,
        bytes16 scId_
    ) public {
        setUpPoolAndShare(poolId_, decimals_, tokenName_, tokenSymbol_, scId_);
        registerAssetErc20();
        bytes memory vaultUpdate = _serializedUpdateContractNewVault(address(1));

        vm.expectRevert(IPoolManager.InvalidFactory.selector);
        poolManager.updateContract(poolId, scId, address(poolManager), vaultUpdate);
    }

    function testUpdateContractUnknownVault(
        uint64 poolId_,
        uint8 decimals_,
        string memory tokenName_,
        string memory tokenSymbol_,
        bytes16 scId_
    ) public {
        setUpPoolAndShare(poolId_, decimals_, tokenName_, tokenSymbol_, scId_);
        registerAssetErc20();
        bytes memory vaultUpdate = MessageLib.UpdateContractVaultUpdate({
            vaultOrFactory: bytes32("1"),
            assetId: assetIdErc20,
            kind: uint8(VaultUpdateKind.Link)
        }).serialize();

        vm.expectRevert(IPoolManager.UnknownVault.selector);
        poolManager.updateContract(poolId, scId, address(poolManager), vaultUpdate);
    }

    function testUpdateContractInvalidShare(uint64 poolId) public {
        poolManager.addPool(poolId);
        bytes memory vaultUpdate = _serializedUpdateContractNewVault(asyncVaultFactory);

        vm.expectRevert(IPoolManager.ShareTokenDoesNotExist.selector);
        poolManager.updateContract(poolId, scId, address(poolManager), vaultUpdate);
    }

    function testUpdateContractUnauthorized() public {
        vm.prank(makeAddr("unauthorized"));
        vm.expectRevert(IAuth.NotAuthorized.selector);
        poolManager.updateContract(0, bytes16(0), address(0), bytes(""));
    }

    function testUpdateUnauthorized() public {
        vm.prank(makeAddr("unauthorized"));
        vm.expectRevert(IAuth.NotAuthorized.selector);
        poolManager.update(0, bytes16(0), bytes(""));
    }

    function _serializedUpdateContractNewVault(address vaultFactory_) internal view returns (bytes memory payload) {
        return MessageLib.UpdateContractVaultUpdate({
            vaultOrFactory: bytes32(bytes20(vaultFactory_)),
            assetId: assetIdErc20,
            kind: uint8(VaultUpdateKind.DeployAndLink)
        }).serialize();
    }
}<|MERGE_RESOLUTION|>--- conflicted
+++ resolved
@@ -645,15 +645,10 @@
         poolManager.updateRestriction(
             poolId, scId, MessageLib.UpdateRestrictionUnfreeze(address(this).toBytes32()).serialize()
         );
-<<<<<<< HEAD
-        poolManager.transferShares(OTHER_CHAIN_ID, poolId, scId, destinationAddress.toBytes32(), amount);
-        assertEq(shareToken.balanceOf(poolEscrowFactory.escrow(poolId)), 0);
-=======
         poolManager.transferShares{value: defaultGas}(
             OTHER_CHAIN_ID, poolId, scId, destinationAddress.toBytes32(), amount
         );
-        assertEq(shareToken.balanceOf(address(escrow)), 0);
->>>>>>> 1b0ee17f
+        assertEq(shareToken.balanceOf(poolEscrowFactory.escrow(poolId)), 0);
     }
 
     function testLinkVaultInvalidShare(uint64 poolId, bytes16 scId) public {
@@ -914,7 +909,7 @@
     using CastLib for *;
     using BytesLib for *;
 
-    uint32 constant STORAGE_INDEX_ASSET_COUNTER = 4;
+    uint32 constant STORAGE_INDEX_ASSET_COUNTER = 5;
     uint256 constant STORAGE_OFFSET_ASSET_COUNTER = 20;
 
     function _assertAssetCounterEq(uint32 expected) internal view {
