--- conflicted
+++ resolved
@@ -88,11 +88,7 @@
         vaultFactories[0] = address(asyncVaultFactory);
 
         // redeploying within test to increase coverage
-<<<<<<< HEAD
-        new PoolManager(tokenFactory, vaultFactories);
-=======
-        new PoolManager(address(escrow), tokenFactory, vaultFactories, address(this));
->>>>>>> b3ebfede
+        new PoolManager(tokenFactory, vaultFactories, address(this));
 
         // values set correctly
         assertEq(address(messageDispatcher.poolManager()), address(poolManager));
@@ -573,12 +569,8 @@
         bytes16 scId = oldVault.trancheId();
         address asset = address(oldVault.asset());
 
-<<<<<<< HEAD
         AsyncVaultFactory newVaultFactory =
-            new AsyncVaultFactory(address(root), address(asyncRequests), poolEscrowFactory);
-=======
-        AsyncVaultFactory newVaultFactory = new AsyncVaultFactory(address(root), address(asyncRequests), address(this));
->>>>>>> b3ebfede
+            new AsyncVaultFactory(address(root), address(asyncRequests), poolEscrowFactory, address(this));
 
         // rewire factory contracts
         newVaultFactory.rely(address(poolManager));
