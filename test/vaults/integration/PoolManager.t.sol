// SPDX-License-Identifier: BUSL-1.1
pragma solidity 0.8.28;

import {MockERC6909} from "test/misc/mocks/MockERC6909.sol";
import {MockHook} from "test/vaults/mocks/MockHook.sol";
import "test/vaults/BaseTest.sol";

import {SafeTransferLib} from "src/misc/libraries/SafeTransferLib.sol";
import {IGateway} from "src/common/interfaces/IGateway.sol";
import {IAuth} from "src/misc/interfaces/IAuth.sol";
import {IERC6909} from "src/misc/interfaces/IERC6909.sol";
import {CastLib} from "src/misc/libraries/CastLib.sol";
import {BytesLib} from "src/misc/libraries/BytesLib.sol";

import {MessageLib} from "src/common/libraries/MessageLib.sol";

import {IRestrictionManager} from "src/vaults/interfaces/token/IRestrictionManager.sol";
import {IPoolManager, VaultDetails} from "src/vaults/interfaces/IPoolManager.sol";
import {IBaseVault} from "src/vaults/interfaces/IERC7540.sol";
import {IVaultManager} from "src/vaults/interfaces/IVaultManager.sol";
import {IUpdateContract} from "src/vaults/interfaces/IUpdateContract.sol";

contract PoolManagerTestHelper is BaseTest {
    uint64 poolId;
    uint8 decimals;
    string tokenName;
    string tokenSymbol;
    bytes16 trancheId;
    address assetErc20;
    uint128 assetIdErc20;

    // helpers
    function hasDuplicates(bytes16[4] calldata array) internal pure returns (bool) {
        uint256 length = array.length;
        for (uint256 i = 0; i < length; i++) {
            for (uint256 j = i + 1; j < length; j++) {
                if (array[i] == array[j]) {
                    return true;
                }
            }
        }
        return false;
    }

    function setUpPoolAndTranche(
        uint64 poolId_,
        uint8 decimals_,
        string memory tokenName_,
        string memory tokenSymbol_,
        bytes16 trancheId_
    ) public {
        decimals_ = uint8(bound(decimals_, 2, 18));
        vm.assume(bytes(tokenName_).length <= 128);
        vm.assume(bytes(tokenSymbol_).length <= 32);

        poolId = poolId_;
        decimals = decimals_;
        tokenName = tokenName;
        tokenSymbol = tokenSymbol_;
        trancheId = trancheId_;

        centrifugeChain.addPool(poolId);
        centrifugeChain.addTranche(poolId, trancheId, tokenName, tokenSymbol, decimals, address(new MockHook()));
    }

    function registerAssetErc20() public {
        assetErc20 = address(_newErc20(tokenName, tokenSymbol, decimals));
        assetIdErc20 = poolManager.registerAsset(assetErc20, 0, OTHER_CHAIN_ID);
    }
}

contract PoolManagerTest is BaseTest, PoolManagerTestHelper {
    using MessageLib for *;
    using CastLib for *;

    // Deployment
    function testDeployment(address nonWard) public {
        vm.assume(
            nonWard != address(root) && nonWard != address(vaultRouter) && nonWard != address(this)
                && nonWard != address(messageProcessor) && nonWard != address(messageDispatcher)
        );

        address[] memory vaultFactories = new address[](1);
        vaultFactories[0] = address(asyncVaultFactory);

        // redeploying within test to increase coverage
        new PoolManager(address(escrow), trancheFactory, vaultFactories);

        // values set correctly
        assertEq(address(poolManager.escrow()), address(escrow));
        assertEq(address(asyncRequests.poolManager()), address(poolManager));
        assertEq(address(syncRequests.poolManager()), address(poolManager));
        assertEq(address(messageDispatcher), address(poolManager.sender()));

        // permissions set correctly
        assertEq(poolManager.wards(address(root)), 1);
        assertEq(poolManager.wards(address(gateway)), 1);
        assertEq(poolManager.wards(address(vaultRouter)), 1);
        assertEq(escrow.wards(address(poolManager)), 1);
        assertEq(poolManager.wards(nonWard), 0);
    }

    function testFile() public {
        address newSender = makeAddr("newSender");
        vm.expectEmit();
        emit IPoolManager.File("sender", newSender);
        poolManager.file("sender", newSender);
        assertEq(address(poolManager.sender()), newSender);

        address newTrancheFactory = makeAddr("newTrancheFactory");
        vm.expectEmit();
        emit IPoolManager.File("trancheFactory", newTrancheFactory);
        poolManager.file("trancheFactory", newTrancheFactory);
        assertEq(address(poolManager.trancheFactory()), newTrancheFactory);

        address newVaultFactory = makeAddr("newVaultFactory");
        assertEq(poolManager.vaultFactory(newVaultFactory), false);
        poolManager.file("vaultFactory", newVaultFactory, true);
        assertEq(poolManager.vaultFactory(newVaultFactory), true);
        assertEq(poolManager.vaultFactory(asyncVaultFactory), true);

        vm.expectEmit();
        emit IPoolManager.File("vaultFactory", newVaultFactory, false);
        poolManager.file("vaultFactory", newVaultFactory, false);
        assertEq(poolManager.vaultFactory(newVaultFactory), false);

        address newEscrow = makeAddr("newEscrow");
        vm.expectRevert("PoolManager/file-unrecognized-param");
        poolManager.file("escrow", newEscrow);

        vm.expectRevert("PoolManager/file-unrecognized-param");
        poolManager.file("escrow", newEscrow, true);

        vm.prank(makeAddr("unauthorized"));
        vm.expectRevert(IAuth.NotAuthorized.selector);
        poolManager.file("", address(0));

        vm.prank(makeAddr("unauthorized"));
        vm.expectRevert(IAuth.NotAuthorized.selector);
        poolManager.file("", address(0), true);
    }

    function testRecoverTokensERC20(uint256 amount) public {
        vm.assume(amount > 0);

        address asset = address(erc20);
        address to = makeAddr("to");
        erc20.mint(address(poolManager), amount);

        assertEq(erc20.balanceOf(to), 0);
        poolManager.recoverTokens(asset, 0, to, amount);
        assertEq(erc20.balanceOf(address(poolManager)), 0);
        assertEq(erc20.balanceOf(to), amount);
    }

    function testRecoverTokensERC6909(uint256 amount, uint8 tokenId) public {
        vm.assume(amount > 0);
        tokenId = uint8(bound(tokenId, 2, 18));

        MockERC6909 erc6909 = new MockERC6909();
        address asset = address(erc6909);
        address to = makeAddr("to");
        erc6909.mint(address(poolManager), tokenId, amount);

        assertEq(erc6909.balanceOf(to, tokenId), 0);
        poolManager.recoverTokens(asset, tokenId, to, amount);
        assertEq(erc6909.balanceOf(address(poolManager), tokenId), 0);
        assertEq(erc6909.balanceOf(to, tokenId), amount);
    }

    function testRecoverTokensUnauthorized() public {
        vm.prank(makeAddr("unauthorized"));
        vm.expectRevert(IAuth.NotAuthorized.selector);
        poolManager.recoverTokens(address(0), 0, address(0), 0);
    }

    function testAddPool(uint64 poolId) public {
        centrifugeChain.addPool(poolId);

        vm.expectRevert(bytes("PoolManager/pool-already-added"));
        centrifugeChain.addPool(poolId);

        vm.expectRevert(IAuth.NotAuthorized.selector);
        vm.prank(randomUser);
        poolManager.addPool(poolId);
    }

    function testAddTranche(
        uint64 poolId,
        bytes16 trancheId,
        string memory tokenName,
        string memory tokenSymbol,
        bytes32 salt,
        uint8 decimals
    ) public {
        decimals = uint8(bound(decimals, 2, 18));
        vm.assume(bytes(tokenName).length <= 128);
        vm.assume(bytes(tokenSymbol).length <= 32);

        address hook = address(new MockHook());

        vm.expectRevert(bytes("PoolManager/invalid-pool"));
        centrifugeChain.addTranche(poolId, trancheId, tokenName, tokenSymbol, decimals, salt, hook);
        centrifugeChain.addPool(poolId);

        vm.expectRevert(IAuth.NotAuthorized.selector);
        vm.prank(randomUser);
        poolManager.addTranche(poolId, trancheId, tokenName, tokenSymbol, decimals, salt, hook);

        vm.expectRevert(bytes("PoolManager/too-few-tranche-token-decimals"));
        centrifugeChain.addTranche(poolId, trancheId, tokenName, tokenSymbol, 0, hook);

        vm.expectRevert(bytes("PoolManager/too-many-tranche-token-decimals"));
        centrifugeChain.addTranche(poolId, trancheId, tokenName, tokenSymbol, 19, hook);

        vm.expectRevert(bytes("PoolManager/invalid-hook"));
        centrifugeChain.addTranche(poolId, trancheId, tokenName, tokenSymbol, decimals, salt, address(1));

        centrifugeChain.addTranche(poolId, trancheId, tokenName, tokenSymbol, decimals, salt, hook);
        Tranche tranche = Tranche(poolManager.tranche(poolId, trancheId));
        assertEq(tokenName, tranche.name());
        assertEq(tokenSymbol, tranche.symbol());
        assertEq(decimals, tranche.decimals());
        assertEq(hook, tranche.hook());

        vm.expectRevert(bytes("PoolManager/tranche-already-exists"));
        centrifugeChain.addTranche(poolId, trancheId, tokenName, tokenSymbol, decimals, salt, hook);
    }

    function testAddMultipleTranchesWorks(
        uint64 poolId,
        bytes16[4] calldata trancheIds,
        string memory tokenName,
        string memory tokenSymbol,
        uint8 decimals
    ) public {
        decimals = uint8(bound(decimals, 2, 18));
        vm.assume(!hasDuplicates(trancheIds));
        vm.assume(bytes(tokenName).length <= 128);
        vm.assume(bytes(tokenSymbol).length <= 32);

        centrifugeChain.addPool(poolId);

        address hook = address(new MockHook());

        for (uint256 i = 0; i < trancheIds.length; i++) {
            centrifugeChain.addTranche(poolId, trancheIds[i], tokenName, tokenSymbol, decimals, hook);
            Tranche tranche = Tranche(poolManager.tranche(poolId, trancheIds[i]));
            assertEq(tokenName, tranche.name());
            assertEq(tokenSymbol, tranche.symbol());
            assertEq(decimals, tranche.decimals());
        }
    }

    function testTransferTrancheTokensToCentrifuge(uint128 amount) public {
        vm.assume(amount > 0);
        uint64 validUntil = uint64(block.timestamp + 7 days);
        bytes32 centChainAddress = makeAddr("centChainAddress").toBytes32();
<<<<<<< HEAD
        (, address vault_,) = deploySimpleVault();
        ERC7540Vault vault = ERC7540Vault(vault_);
        ITranche tranche = ITranche(address(ERC7540Vault(vault_).share()));
=======
        (address vault_,) = deploySimpleVault(VaultKind.Async);
        AsyncVault vault = AsyncVault(vault_);
        ITranche tranche = ITranche(address(AsyncVault(vault_).share()));
>>>>>>> 3be5702c

        // fund this account with amount
        centrifugeChain.updateMember(vault.poolId(), vault.trancheId(), address(this), validUntil);

        centrifugeChain.incomingTransferTrancheTokens(vault.poolId(), vault.trancheId(), address(this), amount);
        assertEq(tranche.balanceOf(address(this)), amount); // Verify the address(this) has the expected amount

        // fails for invalid tranche token
        uint64 poolId = vault.poolId();
        bytes16 trancheId = vault.trancheId();
        vm.expectRevert(bytes("PoolManager/unknown-token"));
        poolManager.transferTrancheTokens(poolId + 1, trancheId, OTHER_CHAIN_ID, centChainAddress, amount);

        // send the transfer from EVM -> Cent Chain
        tranche.approve(address(poolManager), amount);
        poolManager.transferTrancheTokens(poolId, trancheId, OTHER_CHAIN_ID, centChainAddress, amount);
        assertEq(tranche.balanceOf(address(this)), 0);

        // Finally, verify the connector called `adapter.send`
        bytes memory message = MessageLib.TransferShares(poolId, trancheId, centChainAddress, amount).serialize();
        assertEq(adapter1.sent(message), 1);
    }

    function testTransferTrancheTokensUnauthorized() public {
        vm.prank(makeAddr("unauthorized"));
        vm.expectRevert(IAuth.NotAuthorized.selector);
        poolManager.transferTrancheTokens(0, bytes16(0), 0, 0, 0);
    }

    function testTransferTrancheTokensFromCentrifuge(uint128 amount) public {
        vm.assume(amount > 0);
        uint64 validUntil = uint64(block.timestamp + 7 days);
        address destinationAddress = makeAddr("destinationAddress");
<<<<<<< HEAD
        (, address vault_,) = deploySimpleVault();
        ERC7540Vault vault = ERC7540Vault(vault_);
=======
        (address vault_,) = deploySimpleVault(VaultKind.Async);
        AsyncVault vault = AsyncVault(vault_);
>>>>>>> 3be5702c
        uint64 poolId = vault.poolId();
        bytes16 trancheId = vault.trancheId();

        ITranche tranche = ITranche(address(vault.share()));

        vm.expectRevert(bytes("RestrictionManager/transfer-blocked"));
        centrifugeChain.incomingTransferTrancheTokens(poolId, trancheId, destinationAddress, amount);
        centrifugeChain.updateMember(poolId, trancheId, destinationAddress, validUntil);

        vm.expectRevert(bytes("PoolManager/unknown-token"));
        centrifugeChain.incomingTransferTrancheTokens(poolId + 1, trancheId, destinationAddress, amount);

        assertTrue(tranche.checkTransferRestriction(address(0), destinationAddress, 0));
        centrifugeChain.incomingTransferTrancheTokens(poolId, trancheId, destinationAddress, amount);
        assertEq(tranche.balanceOf(destinationAddress), amount);
    }

    function testTransferTrancheTokensToEVM(uint128 amount) public {
        uint64 validUntil = uint64(block.timestamp + 7 days);
        address destinationAddress = makeAddr("destinationAddress");
        vm.assume(amount > 0);

<<<<<<< HEAD
        (, address vault_,) = deploySimpleVault();
        ERC7540Vault vault = ERC7540Vault(vault_);
        ITranche tranche = ITranche(address(ERC7540Vault(vault_).share()));
=======
        (address vault_,) = deploySimpleVault(VaultKind.Async);
        AsyncVault vault = AsyncVault(vault_);
        ITranche tranche = ITranche(address(AsyncVault(vault_).share()));
>>>>>>> 3be5702c

        centrifugeChain.updateMember(vault.poolId(), vault.trancheId(), destinationAddress, validUntil);
        centrifugeChain.updateMember(vault.poolId(), vault.trancheId(), address(this), validUntil);
        assertTrue(tranche.checkTransferRestriction(address(0), address(this), 0));
        assertTrue(tranche.checkTransferRestriction(address(0), destinationAddress, 0));

        // Fund this address with samount
        centrifugeChain.incomingTransferTrancheTokens(vault.poolId(), vault.trancheId(), address(this), amount);
        assertEq(tranche.balanceOf(address(this)), amount);

        // fails for invalid tranche token
        uint64 poolId = vault.poolId();
        bytes16 trancheId = vault.trancheId();
        vm.expectRevert(bytes("PoolManager/unknown-token"));
        poolManager.transferTrancheTokens(poolId + 1, trancheId, OTHER_CHAIN_ID, destinationAddress.toBytes32(), amount);

        // Approve and transfer amount from this address to destinationAddress
        tranche.approve(address(poolManager), amount);
        poolManager.transferTrancheTokens(
            vault.poolId(), vault.trancheId(), OTHER_CHAIN_ID, destinationAddress.toBytes32(), amount
        );
        assertEq(tranche.balanceOf(address(this)), 0);
    }

    function testUpdateMember(uint64 validUntil) public {
        validUntil = uint64(bound(validUntil, block.timestamp, type(uint64).max));
<<<<<<< HEAD
        (, address vault_,) = deploySimpleVault();
        ERC7540Vault vault = ERC7540Vault(vault_);
        ITranche tranche = ITranche(address(ERC7540Vault(vault_).share()));
=======
        (address vault_,) = deploySimpleVault(VaultKind.Async);
        AsyncVault vault = AsyncVault(vault_);
        ITranche tranche = ITranche(address(AsyncVault(vault_).share()));
>>>>>>> 3be5702c

        uint64 poolId = vault.poolId();
        bytes16 trancheId = vault.trancheId();
        IRestrictionManager hook = IRestrictionManager(tranche.hook());
        vm.expectRevert(IAuth.NotAuthorized.selector);
        vm.prank(randomUser);
        hook.updateMember(address(tranche), randomUser, validUntil);

        vm.expectRevert(bytes("PoolManager/unknown-token"));
        centrifugeChain.updateMember(100, bytes16(bytes("100")), randomUser, validUntil); // use random poolId &
            // trancheId

        centrifugeChain.updateMember(poolId, trancheId, randomUser, validUntil);
        assertTrue(tranche.checkTransferRestriction(address(0), randomUser, 0));

        vm.expectRevert(bytes("RestrictionManager/endorsed-user-cannot-be-updated"));
        centrifugeChain.updateMember(poolId, trancheId, address(escrow), validUntil);
    }

    function testFreezeAndUnfreeze() public {
<<<<<<< HEAD
        (, address vault_,) = deploySimpleVault();
        ERC7540Vault vault = ERC7540Vault(vault_);
=======
        (address vault_,) = deploySimpleVault(VaultKind.Async);
        AsyncVault vault = AsyncVault(vault_);
>>>>>>> 3be5702c
        uint64 poolId = vault.poolId();
        bytes16 trancheId = vault.trancheId();
        ITranche tranche = ITranche(address(AsyncVault(vault_).share()));
        uint64 validUntil = uint64(block.timestamp + 7 days);
        address secondUser = makeAddr("secondUser");

        vm.expectRevert(bytes("RestrictionManager/endorsed-user-cannot-be-frozen"));
        centrifugeChain.freeze(poolId, trancheId, address(escrow));

        vm.expectRevert(bytes("PoolManager/unknown-token"));
        centrifugeChain.freeze(poolId + 1, trancheId, randomUser);

        vm.expectRevert(bytes("PoolManager/unknown-token"));
        centrifugeChain.unfreeze(poolId + 1, trancheId, randomUser);

        centrifugeChain.updateMember(poolId, trancheId, randomUser, validUntil);
        centrifugeChain.updateMember(poolId, trancheId, secondUser, validUntil);
        assertTrue(tranche.checkTransferRestriction(randomUser, secondUser, 0));

        centrifugeChain.freeze(poolId, trancheId, randomUser);
        assertFalse(tranche.checkTransferRestriction(randomUser, secondUser, 0));

        centrifugeChain.unfreeze(poolId, trancheId, randomUser);
        assertTrue(tranche.checkTransferRestriction(randomUser, secondUser, 0));

        centrifugeChain.freeze(poolId, trancheId, secondUser);
        assertFalse(tranche.checkTransferRestriction(randomUser, secondUser, 0));

        centrifugeChain.unfreeze(poolId, trancheId, secondUser);
        assertTrue(tranche.checkTransferRestriction(randomUser, secondUser, 0));
    }

    function testUpdateTrancheMetadata() public {
<<<<<<< HEAD
        (, address vault_,) = deploySimpleVault();
        ERC7540Vault vault = ERC7540Vault(vault_);
=======
        (address vault_,) = deploySimpleVault(VaultKind.Async);
        AsyncVault vault = AsyncVault(vault_);
>>>>>>> 3be5702c
        uint64 poolId = vault.poolId();
        bytes16 trancheId = vault.trancheId();
        ITranche tranche = ITranche(address(AsyncVault(vault_).share()));

        string memory updatedTokenName = "newName";
        string memory updatedTokenSymbol = "newSymbol";

        vm.expectRevert(bytes("PoolManager/unknown-token"));
        centrifugeChain.updateTrancheMetadata(100, bytes16(bytes("100")), updatedTokenName, updatedTokenSymbol);

        vm.expectRevert(IAuth.NotAuthorized.selector);
        vm.prank(randomUser);
        poolManager.updateTrancheMetadata(poolId, trancheId, updatedTokenName, updatedTokenSymbol);

        assertEq(tranche.name(), "name");
        assertEq(tranche.symbol(), "symbol");

        centrifugeChain.updateTrancheMetadata(poolId, trancheId, updatedTokenName, updatedTokenSymbol);
        assertEq(tranche.name(), updatedTokenName);
        assertEq(tranche.symbol(), updatedTokenSymbol);

        vm.expectRevert(bytes("PoolManager/old-metadata"));
        centrifugeChain.updateTrancheMetadata(poolId, trancheId, updatedTokenName, updatedTokenSymbol);
    }

    function testUpdateTrancheHook() public {
<<<<<<< HEAD
        (, address vault_,) = deploySimpleVault();
        ERC7540Vault vault = ERC7540Vault(vault_);
=======
        (address vault_,) = deploySimpleVault(VaultKind.Async);
        AsyncVault vault = AsyncVault(vault_);
>>>>>>> 3be5702c
        uint64 poolId = vault.poolId();
        bytes16 trancheId = vault.trancheId();
        ITranche tranche = ITranche(address(AsyncVault(vault_).share()));

        address newHook = makeAddr("NewHook");

        vm.expectRevert(bytes("PoolManager/unknown-token"));
        centrifugeChain.updateTrancheHook(100, bytes16(bytes("100")), newHook);

        vm.expectRevert(IAuth.NotAuthorized.selector);
        vm.prank(randomUser);
        poolManager.updateTrancheHook(poolId, trancheId, newHook);

        assertEq(tranche.hook(), restrictionManager);

        centrifugeChain.updateTrancheHook(poolId, trancheId, newHook);
        assertEq(tranche.hook(), newHook);

        vm.expectRevert(bytes("PoolManager/old-hook"));
        centrifugeChain.updateTrancheHook(poolId, trancheId, newHook);
    }

    function testUpdateRestriction() public {
<<<<<<< HEAD
        (, address vault_,) = deploySimpleVault();
        ERC7540Vault vault = ERC7540Vault(vault_);
=======
        (address vault_,) = deploySimpleVault(VaultKind.Async);
        AsyncVault vault = AsyncVault(vault_);
>>>>>>> 3be5702c
        uint64 poolId = vault.poolId();
        bytes16 trancheId = vault.trancheId();
        ITranche tranche = ITranche(address(AsyncVault(vault_).share()));

        bytes memory update = MessageLib.UpdateRestrictionFreeze(makeAddr("User").toBytes32()).serialize();

        vm.expectRevert(bytes("PoolManager/unknown-token"));
        poolManager.updateRestriction(100, bytes16(bytes("100")), update);

        vm.expectRevert(IAuth.NotAuthorized.selector);
        vm.prank(randomUser);
        poolManager.updateRestriction(poolId, trancheId, update);

        address hook = tranche.hook();
        poolManager.updateTrancheHook(poolId, trancheId, address(0));

        vm.expectRevert(bytes("PoolManager/invalid-hook"));
        poolManager.updateRestriction(poolId, trancheId, update);

        poolManager.updateTrancheHook(poolId, trancheId, hook);

        poolManager.updateRestriction(poolId, trancheId, update);
    }

    function testUpdateTranchePriceWorks(
        uint64 poolId,
        uint8 decimals,
        string memory tokenName,
        string memory tokenSymbol,
        bytes16 trancheId,
        uint128 price
    ) public {
        decimals = uint8(bound(decimals, 2, 18));
        vm.assume(poolId > 0);
        vm.assume(trancheId > 0);
        centrifugeChain.addPool(poolId);
        uint128 assetId = poolManager.registerAsset(address(erc20), 0, OTHER_CHAIN_ID);

        address hook = address(new MockHook());

        vm.expectRevert(bytes("PoolManager/tranche-does-not-exist"));
        centrifugeChain.updateTranchePrice(poolId, trancheId, assetId, price, uint64(block.timestamp));

        centrifugeChain.addTranche(poolId, trancheId, tokenName, tokenSymbol, decimals, hook);

        vm.expectRevert("PoolManager/unknown-price");
        poolManager.tranchePrice(poolId, trancheId, assetId);

        // Allows us to go back in time later
        vm.warp(block.timestamp + 1 days);

        vm.expectRevert(IAuth.NotAuthorized.selector);
        vm.prank(randomUser);
        poolManager.updateTranchePrice(poolId, trancheId, assetId, price, uint64(block.timestamp));

        centrifugeChain.updateTranchePrice(poolId, trancheId, assetId, price, uint64(block.timestamp));
        (uint256 latestPrice, uint64 priceComputedAt) = poolManager.tranchePrice(poolId, trancheId, assetId);
        assertEq(latestPrice, price);
        assertEq(priceComputedAt, block.timestamp);

        vm.expectRevert(bytes("PoolManager/cannot-set-older-price"));
        centrifugeChain.updateTranchePrice(poolId, trancheId, assetId, price, uint64(block.timestamp - 1));
    }

    function testVaultMigration() public {
<<<<<<< HEAD
        (uint64 poolId, address oldVault_, uint128 assetId) = deploySimpleVault();

        ERC7540Vault oldVault = ERC7540Vault(oldVault_);
=======
        (address oldVault_, uint128 assetId) = deploySimpleVault(VaultKind.Async);

        AsyncVault oldVault = AsyncVault(oldVault_);
        uint64 poolId = oldVault.poolId();
>>>>>>> 3be5702c
        bytes16 trancheId = oldVault.trancheId();
        address asset = address(oldVault.asset());

        AsyncVaultFactory newVaultFactory = new AsyncVaultFactory(address(root), address(asyncRequests));

        // rewire factory contracts
        newVaultFactory.rely(address(poolManager));
        asyncRequests.rely(address(newVaultFactory));
        poolManager.file("vaultFactory", address(newVaultFactory), true);

        // Remove old vault
        address vaultManager = address(IBaseVault(oldVault_).manager());
        IVaultManager(vaultManager).removeVault(poolId, trancheId, oldVault_, asset, assetId);
        assertEq(Tranche(poolManager.tranche(poolId, trancheId)).vault(asset), address(0));

        // Deploy new vault
        address newVault = poolManager.deployVault(poolId, trancheId, assetId, address(newVaultFactory));
        assert(oldVault_ != newVault);
    }

    function testPoolManagerCannotTransferTrancheTokensOnAccountRestrictions(uint128 amount) public {
        uint64 validUntil = uint64(block.timestamp + 7 days);
        address destinationAddress = makeAddr("destinationAddress");
        vm.assume(amount > 0);

<<<<<<< HEAD
        (, address vault_,) = deploySimpleVault();
        ERC7540Vault vault = ERC7540Vault(vault_);
        ITranche tranche = ITranche(address(ERC7540Vault(vault_).share()));
=======
        (address vault_,) = deploySimpleVault(VaultKind.Async);
        AsyncVault vault = AsyncVault(vault_);
        ITranche tranche = ITranche(address(AsyncVault(vault_).share()));
>>>>>>> 3be5702c
        tranche.approve(address(poolManager), amount);

        centrifugeChain.updateMember(vault.poolId(), vault.trancheId(), destinationAddress, validUntil);
        centrifugeChain.updateMember(vault.poolId(), vault.trancheId(), address(this), validUntil);
        assertTrue(tranche.checkTransferRestriction(address(0), address(this), 0));
        assertTrue(tranche.checkTransferRestriction(address(0), destinationAddress, 0));

        // Fund this address with amount
        centrifugeChain.incomingTransferTrancheTokens(vault.poolId(), vault.trancheId(), address(this), amount);
        assertEq(tranche.balanceOf(address(this)), amount);

        // fails for invalid tranche token
        uint64 poolId = vault.poolId();
        bytes16 trancheId = vault.trancheId();

        centrifugeChain.freeze(poolId, trancheId, address(this));
        assertFalse(tranche.checkTransferRestriction(address(this), destinationAddress, 0));

        vm.expectRevert(bytes("RestrictionManager/transfer-blocked"));
        poolManager.transferTrancheTokens(poolId, trancheId, OTHER_CHAIN_ID, destinationAddress.toBytes32(), amount);
        assertEq(tranche.balanceOf(address(this)), amount);

        centrifugeChain.unfreeze(poolId, trancheId, address(this));
        poolManager.transferTrancheTokens(poolId, trancheId, OTHER_CHAIN_ID, destinationAddress.toBytes32(), amount);
        assertEq(tranche.balanceOf(address(escrow)), 0);
    }

    function testLinkVaultInvalidTranche(uint64 poolId, bytes16 trancheId) public {
        vm.expectRevert("PoolManager/tranche-does-not-exist");
        poolManager.linkVault(poolId, trancheId, defaultAssetId, address(0));
    }

    function testUnlinkVaultInvalidTranche(uint64 poolId, bytes16 trancheId) public {
        vm.expectRevert("PoolManager/tranche-does-not-exist");
        poolManager.unlinkVault(poolId, trancheId, defaultAssetId, address(0));
    }

    function testLinkVaultUnauthorized(uint64 poolId, bytes16 trancheId) public {
        vm.prank(makeAddr("unauthorized"));
        vm.expectRevert(IAuth.NotAuthorized.selector);
        poolManager.linkVault(poolId, trancheId, defaultAssetId, address(0));
    }

    function testUnlinkVaultUnauthorized(uint64 poolId, bytes16 trancheId) public {
        vm.prank(makeAddr("unauthorized"));
        vm.expectRevert(IAuth.NotAuthorized.selector);
        poolManager.unlinkVault(poolId, trancheId, defaultAssetId, address(0));
    }
}

contract PoolManagerDeployVaultTest is BaseTest, PoolManagerTestHelper {
    using MessageLib for *;
    using CastLib for *;
    using BytesLib for *;

    function _assertVaultSetup(address vaultAddress, uint128 assetId, address asset, uint256 tokenId, bool isLinked)
        private
        view
    {
        address vaultManager = address(IBaseVault(vaultAddress).manager());
        address tranche_ = poolManager.tranche(poolId, trancheId);
        address vault_ = ITranche(tranche_).vault(asset);

        assert(poolManager.isPoolActive(poolId));

        VaultDetails memory vaultDetails = poolManager.vaultDetails(vaultAddress);
        assertEq(assetId, vaultDetails.assetId, "vault assetId mismatch");
        assertEq(asset, vaultDetails.asset, "vault asset mismatch");
        assertEq(tokenId, vaultDetails.tokenId, "vault asset mismatch");
        assertEq(false, vaultDetails.isWrapper, "vault isWrapper mismatch");
        assertEq(isLinked, vaultDetails.isLinked, "vault isLinked mismatch");

        if (isLinked) {
            assert(poolManager.isLinked(poolId, trancheId, asset, vaultAddress));

            // check vault state
            assertEq(vaultAddress, vault_, "vault address mismatch");
            AsyncVault vault = AsyncVault(vault_);
            assertEq(address(vault.manager()), address(asyncRequests), "investment manager mismatch");
            assertEq(vault.asset(), asset, "asset mismatch");
            assertEq(vault.poolId(), poolId, "poolId mismatch");
            assertEq(vault.trancheId(), trancheId, "trancheId mismatch");
            assertEq(address(vault.share()), tranche_, "tranche mismatch");

            assertEq(vault.wards(address(asyncRequests)), 1);
            assertEq(vault.wards(address(this)), 0);
            assertEq(asyncRequests.wards(vaultAddress), 1);
        } else {
            assert(!poolManager.isLinked(poolId, trancheId, asset, vaultAddress));
            // Check Tranche permissions
            assertEq(Tranche(tranche_).wards(vaultManager), 1);

            // Check missing link
            assertEq(vault_, address(0), "Tranche link to vault requires linkVault");
            assertEq(asyncRequests.wards(vaultAddress), 0, "Vault auth on asyncRequests set up in linkVault");
        }
    }

    function _assertTrancheSetup(address vaultAddress, bool isLinked) private view {
        address tranche_ = poolManager.tranche(poolId, trancheId);
        Tranche tranche = Tranche(tranche_);

        assertEq(tranche.wards(address(poolManager)), 1);
        assertEq(tranche.wards(address(this)), 0);

        assertEq(tranche.name(), tokenName, "tranche name mismatch");
        assertEq(tranche.symbol(), tokenSymbol, "tranche symbol mismatch");
        assertEq(tranche.decimals(), decimals, "tranche decimals mismatch");

        if (isLinked) {
            assertEq(tranche.wards(vaultAddress), 1);
        } else {
            assertEq(tranche.wards(vaultAddress), 0, "Vault auth on Tranche set up in linkVault");
        }
    }

    function _assertAllowance(address vaultAddress, address asset, uint256 tokenId) private view {
        address vaultManager = address(IBaseVault(vaultAddress).manager());
        address escrow_ = address(poolManager.escrow());
        address tranche_ = poolManager.tranche(poolId, trancheId);

        assertEq(
            IERC20(tranche_).allowance(escrow_, vaultManager), type(uint256).max, "Tranche token allowance missing"
        );

        if (tokenId == 0) {
            assertEq(IERC20(asset).allowance(escrow_, vaultManager), type(uint256).max, "ERC20 Asset allowance missing");
        } else {
            assertEq(
                IERC6909(asset).allowance(escrow_, vaultManager, tokenId),
                type(uint256).max,
                "ERC6909 Asset allowance missing"
            );
        }
    }

    function _assertDeployedVault(address vaultAddress, uint128 assetId, address asset, uint256 tokenId, bool isLinked)
        internal
        view
    {
        _assertVaultSetup(vaultAddress, assetId, asset, tokenId, isLinked);
        _assertTrancheSetup(vaultAddress, isLinked);
        _assertAllowance(vaultAddress, asset, tokenId);
    }

    function testDeployVaultWithoutLinkERC20(
        uint64 poolId_,
        uint8 decimals_,
        string memory tokenName_,
        string memory tokenSymbol_,
        bytes16 trancheId_
    ) public {
        setUpPoolAndTranche(poolId_, decimals_, tokenName_, tokenSymbol_, trancheId_);

        address asset = address(erc20);

        // Check event except for vault address which cannot be known
        (uint128 assetId) = poolManager.registerAsset(asset, erc20TokenId, OTHER_CHAIN_ID);
        vm.expectEmit(true, true, true, false);
        emit IPoolManager.DeployVault(poolId, trancheId, asset, erc20TokenId, asyncVaultFactory, address(0));
        address vaultAddress = poolManager.deployVault(poolId, trancheId, assetId, asyncVaultFactory);

        _assertDeployedVault(vaultAddress, assetId, asset, erc20TokenId, false);
    }

    function testDeployVaultWithLinkERC20(
        uint64 poolId_,
        uint8 decimals_,
        string memory tokenName_,
        string memory tokenSymbol_,
        bytes16 trancheId_
    ) public {
        setUpPoolAndTranche(poolId_, decimals_, tokenName_, tokenSymbol_, trancheId_);

        address asset = address(erc20);

        (uint128 assetId) = poolManager.registerAsset(asset, erc20TokenId, OTHER_CHAIN_ID);
        address vaultAddress = poolManager.deployVault(poolId, trancheId, assetId, asyncVaultFactory);

        vm.expectEmit(true, true, true, false);
        emit IPoolManager.LinkVault(poolId, trancheId, asset, erc20TokenId, vaultAddress);
        poolManager.linkVault(poolId, trancheId, assetId, vaultAddress);

        _assertDeployedVault(vaultAddress, assetId, asset, erc20TokenId, true);
    }

    function testDeployVaultWithoutLinkERC6909(
        uint64 poolId_,
        uint8 decimals_,
        string memory tokenName_,
        string memory tokenSymbol_,
        bytes16 trancheId_
    ) public {
        setUpPoolAndTranche(poolId_, decimals_, tokenName_, tokenSymbol_, trancheId_);

        uint256 tokenId = decimals;
        address asset = address(new MockERC6909());

        // Check event except for vault address which cannot be known
        (uint128 assetId) = poolManager.registerAsset(asset, tokenId, OTHER_CHAIN_ID);
        vm.expectEmit(true, true, true, false);
        emit IPoolManager.DeployVault(poolId, trancheId, asset, tokenId, asyncVaultFactory, address(0));
        address vaultAddress = poolManager.deployVault(poolId, trancheId, assetId, asyncVaultFactory);

        _assertDeployedVault(vaultAddress, assetId, asset, tokenId, false);
    }

    function testDeployVaultWithLinkERC6909(
        uint64 poolId_,
        uint8 decimals_,
        string memory tokenName_,
        string memory tokenSymbol_,
        bytes16 trancheId_
    ) public {
        setUpPoolAndTranche(poolId_, decimals_, tokenName_, tokenSymbol_, trancheId_);

        uint256 tokenId = decimals;
        address asset = address(new MockERC6909());

        (uint128 assetId) = poolManager.registerAsset(asset, tokenId, OTHER_CHAIN_ID);
        address vaultAddress = poolManager.deployVault(poolId, trancheId, assetId, asyncVaultFactory);

        vm.expectEmit(true, true, true, false);
        emit IPoolManager.LinkVault(poolId, trancheId, asset, tokenId, vaultAddress);
        poolManager.linkVault(poolId, trancheId, assetId, vaultAddress);

        _assertDeployedVault(vaultAddress, assetId, asset, tokenId, true);
    }

    function testDeploVaultInvalidTranche(uint64 poolId, bytes16 trancheId) public {
        vm.expectRevert("PoolManager/tranche-does-not-exist");
        poolManager.deployVault(poolId, trancheId, defaultAssetId, asyncVaultFactory);
    }

    function testDeploVaultInvalidVaultFactory(
        uint64 poolId_,
        uint8 decimals_,
        string memory tokenName_,
        string memory tokenSymbol_,
        bytes16 trancheId_
    ) public {
        setUpPoolAndTranche(poolId_, decimals_, tokenName_, tokenSymbol_, trancheId_);

        vm.expectRevert("PoolManager/invalid-factory");
        poolManager.deployVault(poolId, trancheId, defaultAssetId, address(0));
    }

    function testDeployVaultUnauthorized() public {
        vm.prank(makeAddr("unauthorized"));
        vm.expectRevert(IAuth.NotAuthorized.selector);
        poolManager.deployVault(0, bytes16(0), 0, address(0));
    }
}

contract PoolManagerRegisterAssetTest is BaseTest {
    using MessageLib for *;
    using CastLib for *;
    using BytesLib for *;

    uint32 constant STORAGE_INDEX_ASSET_COUNTER = 3;
    uint256 constant STORAGE_OFFSET_ASSET_COUNTER = 20;

    function _assertAssetCounterEq(uint32 expected) internal view {
        bytes32 slotData = vm.load(address(poolManager), bytes32(uint256(STORAGE_INDEX_ASSET_COUNTER)));

        // Extract `_assetCounter` at offset 20 bytes (rightmost 4 bytes)
        uint32 assetCounter = uint32(uint256(slotData >> (STORAGE_OFFSET_ASSET_COUNTER * 8)));
        assertEq(assetCounter, expected, "Asset counter does not match expected value");
    }

    function _assertAssetRegistered(address asset, uint128 assetId, uint256 tokenId, uint32 expectedAssetCounter)
        internal
        view
    {
        assertEq(poolManager.assetToId(asset, tokenId), assetId, "Asset to id mismatch");
        (address asset_, uint256 tokenId_) = poolManager.idToAsset(assetId);
        assertEq(asset_, asset);
        assertEq(tokenId_, tokenId);
        _assertAssetCounterEq(expectedAssetCounter);
    }

    function testRegisterSingleAssetERC20() public {
        address asset = address(erc20);
        bytes memory message = MessageLib.RegisterAsset({
            assetId: defaultAssetId,
            name: erc20.name(),
            symbol: erc20.symbol().toBytes32(),
            decimals: erc20.decimals()
        }).serialize();

        vm.expectEmit();
        emit IPoolManager.RegisterAsset(defaultAssetId, asset, 0, erc20.name(), erc20.symbol(), erc20.decimals());
        vm.expectEmit(false, false, false, false);
        emit IGateway.SendMessage(message);
        uint128 assetId = poolManager.registerAsset(asset, 0, OTHER_CHAIN_ID);

        assertEq(assetId, defaultAssetId);
        assertEq(erc20.allowance(address(poolManager.escrow()), address(poolManager)), type(uint256).max);
        _assertAssetRegistered(asset, assetId, 0, 1);
    }

    function testRegisterMultipleAssetsERC20(string calldata name, string calldata symbol, uint8 decimals) public {
        decimals = uint8(bound(decimals, 2, 18));

        ERC20 assetA = erc20;
        ERC20 assetB = _newErc20(name, symbol, decimals);

        uint128 assetIdA = poolManager.registerAsset(address(assetA), 0, OTHER_CHAIN_ID);
        _assertAssetRegistered(address(assetA), assetIdA, 0, 1);

        uint128 assetIdB = poolManager.registerAsset(address(assetB), 0, OTHER_CHAIN_ID);
        _assertAssetRegistered(address(assetB), assetIdB, 0, 2);

        assert(assetIdA != assetIdB);
    }

    function testRegisterSingleAssetERC20_emptyNameSymbol() public {
        ERC20 asset = _newErc20("", "", 10);
        poolManager.registerAsset(address(asset), 0, OTHER_CHAIN_ID);
        _assertAssetRegistered(address(asset), defaultAssetId, 0, 1);
    }

    function testRegisterSingleAssetERC6909(uint8 decimals) public {
        uint256 tokenId = uint256(bound(decimals, 2, 18));
        MockERC6909 erc6909 = new MockERC6909();
        address asset = address(erc6909);

        bytes memory message = MessageLib.RegisterAsset({
            assetId: defaultAssetId,
            name: erc6909.name(tokenId),
            symbol: erc6909.symbol(tokenId).toBytes32(),
            decimals: erc6909.decimals(tokenId)
        }).serialize();

        vm.expectEmit();
        emit IPoolManager.RegisterAsset(
            defaultAssetId, asset, tokenId, erc6909.name(tokenId), erc6909.symbol(tokenId), erc6909.decimals(tokenId)
        );
        vm.expectEmit(false, false, false, false);
        emit IGateway.SendMessage(message);
        uint128 assetId = poolManager.registerAsset(asset, tokenId, OTHER_CHAIN_ID);

        assertEq(assetId, defaultAssetId);
        assertEq(erc6909.allowance(address(poolManager.escrow()), address(poolManager), tokenId), type(uint256).max);
        _assertAssetRegistered(asset, assetId, tokenId, 1);
    }

    function testRegisterMultipleAssetsERC6909(uint8 decimals) public {
        MockERC6909 erc6909 = new MockERC6909();
        uint256 tokenIdA = uint256(bound(decimals, 3, 18));
        uint256 tokenIdB = uint256(bound(decimals, 2, tokenIdA - 1));

        uint128 assetIdA = poolManager.registerAsset(address(erc6909), tokenIdA, OTHER_CHAIN_ID);
        _assertAssetRegistered(address(erc6909), assetIdA, tokenIdA, 1);

        uint128 assetIdB = poolManager.registerAsset(address(erc6909), tokenIdB, OTHER_CHAIN_ID);
        _assertAssetRegistered(address(erc6909), assetIdB, tokenIdB, 2);

        assert(assetIdA != assetIdB);
    }

    function testRegisterAssetTwice() public {
        vm.expectEmit();
        emit IPoolManager.RegisterAsset(
            defaultAssetId, address(erc20), 0, erc20.name(), erc20.symbol(), erc20.decimals()
        );
        vm.expectEmit(false, false, false, false);
        emit IGateway.SendMessage(bytes(""));
        emit IGateway.SendMessage(bytes(""));
        poolManager.registerAsset(address(erc20), 0, OTHER_CHAIN_ID);
        poolManager.registerAsset(address(erc20), 0, OTHER_CHAIN_ID);
    }

    function testRegisterAsset_decimalsMissing() public {
        address asset = address(new MockERC6909());
        vm.expectRevert("PoolManager/asset-missing-decimals");
        poolManager.registerAsset(asset, 0, OTHER_CHAIN_ID);
    }

    function testRegisterAsset_invalidContract(uint256 tokenId) public {
        vm.expectRevert("PoolManager/asset-missing-decimals");
        poolManager.registerAsset(address(0), tokenId, OTHER_CHAIN_ID);
    }

    function testRegisterAssetERC20_decimalDeficit() public {
        ERC20 asset = _newErc20("", "", 1);
        vm.expectRevert("PoolManager/too-few-asset-decimals");
        poolManager.registerAsset(address(asset), 0, OTHER_CHAIN_ID);
    }

    function testRegisterAssetERC20_decimalExcess() public {
        ERC20 asset = _newErc20("", "", 19);
        vm.expectRevert("PoolManager/too-many-asset-decimals");
        poolManager.registerAsset(address(asset), 0, OTHER_CHAIN_ID);
    }

    function testRegisterAssetERC6909_decimalDeficit() public {
        MockERC6909 asset = new MockERC6909();
        vm.expectRevert("PoolManager/too-few-asset-decimals");
        poolManager.registerAsset(address(asset), 1, OTHER_CHAIN_ID);
    }

    function testRegisterAssetERC6909_decimalExcess() public {
        MockERC6909 asset = new MockERC6909();
        vm.expectRevert("PoolManager/too-many-asset-decimals");
        poolManager.registerAsset(address(asset), 19, OTHER_CHAIN_ID);
    }

    function testRegisterAsset_unauthorized() public {
        vm.prank(makeAddr("unauthorized"));
        vm.expectRevert(IAuth.NotAuthorized.selector);
        poolManager.registerAsset(address(0), 0, 0);
    }
}

contract UpdateContractMock is IUpdateContract {
    IUpdateContract immutable poolManager;

    constructor(address poolManager_) {
        poolManager = IUpdateContract(poolManager_);
    }

    function update(uint64 poolId, bytes16 trancheId, bytes calldata payload) public {
        poolManager.update(poolId, trancheId, payload);
    }
}

contract PoolManagerUpdateContract is BaseTest, PoolManagerTestHelper {
    using MessageLib for *;

    function testUpdateContractTargetThis(
        uint64 poolId_,
        uint8 decimals_,
        string memory tokenName_,
        string memory tokenSymbol_,
        bytes16 trancheId_
    ) public {
        setUpPoolAndTranche(poolId_, decimals_, tokenName_, tokenSymbol_, trancheId_);
        registerAssetErc20();
        bytes memory vaultUpdate = _serializedUpdateContractNewVault(asyncVaultFactory);

        vm.expectEmit();
        emit IPoolManager.UpdateContract(poolId, trancheId, address(poolManager), vaultUpdate);
        poolManager.updateContract(poolId, trancheId, address(poolManager), vaultUpdate);
    }

    function testUpdateContractTargetUpdateContractMock(
        uint64 poolId_,
        uint8 decimals_,
        string memory tokenName_,
        string memory tokenSymbol_,
        bytes16 trancheId_
    ) public {
        setUpPoolAndTranche(poolId_, decimals_, tokenName_, tokenSymbol_, trancheId_);
        registerAssetErc20();
        bytes memory vaultUpdate = _serializedUpdateContractNewVault(asyncVaultFactory);
        UpdateContractMock mock = new UpdateContractMock(address(poolManager));
        IAuth(address(poolManager)).rely(address(mock));

        vm.expectEmit();
        emit IPoolManager.UpdateContract(poolId, trancheId, address(mock), vaultUpdate);
        poolManager.updateContract(poolId, trancheId, address(mock), vaultUpdate);
    }

    function testUpdateContractInvalidVaultFactory(
        uint64 poolId_,
        uint8 decimals_,
        string memory tokenName_,
        string memory tokenSymbol_,
        bytes16 trancheId_
    ) public {
        setUpPoolAndTranche(poolId_, decimals_, tokenName_, tokenSymbol_, trancheId_);
        registerAssetErc20();
        bytes memory vaultUpdate = _serializedUpdateContractNewVault(address(1));

        vm.expectRevert("PoolManager/invalid-factory");
        poolManager.updateContract(poolId, trancheId, address(poolManager), vaultUpdate);
    }

    function testUpdateContractUnknownVault(
        uint64 poolId_,
        uint8 decimals_,
        string memory tokenName_,
        string memory tokenSymbol_,
        bytes16 trancheId_
    ) public {
        setUpPoolAndTranche(poolId_, decimals_, tokenName_, tokenSymbol_, trancheId_);
        registerAssetErc20();
        bytes memory vaultUpdate = MessageLib.UpdateContractVaultUpdate({
            vaultOrFactory: bytes32("1"),
            assetId: assetIdErc20,
            kind: uint8(VaultUpdateKind.Link)
        }).serialize();

        vm.expectRevert("PoolManager/unknown-vault");
        poolManager.updateContract(poolId, trancheId, address(poolManager), vaultUpdate);
    }

    function testUpdateContractInvalidTranche(uint64 poolId) public {
        centrifugeChain.addPool(poolId);
        bytes memory vaultUpdate = _serializedUpdateContractNewVault(asyncVaultFactory);

        vm.expectRevert("PoolManager/tranche-does-not-exist");
        poolManager.updateContract(poolId, trancheId, address(poolManager), vaultUpdate);
    }

    function testUpdateContractUnauthorized() public {
        vm.prank(makeAddr("unauthorized"));
        vm.expectRevert(IAuth.NotAuthorized.selector);
        poolManager.updateContract(0, bytes16(0), address(0), bytes(""));
    }

    function testUpdateUnauthorized() public {
        vm.prank(makeAddr("unauthorized"));
        vm.expectRevert(IAuth.NotAuthorized.selector);
        poolManager.update(0, bytes16(0), bytes(""));
    }

    function _serializedUpdateContractNewVault(address vaultFactory_) internal view returns (bytes memory payload) {
        return MessageLib.UpdateContractVaultUpdate({
            vaultOrFactory: bytes32(bytes20(vaultFactory_)),
            assetId: assetIdErc20,
            kind: uint8(VaultUpdateKind.DeployAndLink)
        }).serialize();
    }
}<|MERGE_RESOLUTION|>--- conflicted
+++ resolved
@@ -256,15 +256,9 @@
         vm.assume(amount > 0);
         uint64 validUntil = uint64(block.timestamp + 7 days);
         bytes32 centChainAddress = makeAddr("centChainAddress").toBytes32();
-<<<<<<< HEAD
-        (, address vault_,) = deploySimpleVault();
-        ERC7540Vault vault = ERC7540Vault(vault_);
-        ITranche tranche = ITranche(address(ERC7540Vault(vault_).share()));
-=======
-        (address vault_,) = deploySimpleVault(VaultKind.Async);
+        (, address vault_,) = deploySimpleVault(VaultKind.Async);
         AsyncVault vault = AsyncVault(vault_);
         ITranche tranche = ITranche(address(AsyncVault(vault_).share()));
->>>>>>> 3be5702c
 
         // fund this account with amount
         centrifugeChain.updateMember(vault.poolId(), vault.trancheId(), address(this), validUntil);
@@ -298,13 +292,8 @@
         vm.assume(amount > 0);
         uint64 validUntil = uint64(block.timestamp + 7 days);
         address destinationAddress = makeAddr("destinationAddress");
-<<<<<<< HEAD
-        (, address vault_,) = deploySimpleVault();
-        ERC7540Vault vault = ERC7540Vault(vault_);
-=======
-        (address vault_,) = deploySimpleVault(VaultKind.Async);
+        (, address vault_,) = deploySimpleVault(VaultKind.Async);
         AsyncVault vault = AsyncVault(vault_);
->>>>>>> 3be5702c
         uint64 poolId = vault.poolId();
         bytes16 trancheId = vault.trancheId();
 
@@ -327,15 +316,9 @@
         address destinationAddress = makeAddr("destinationAddress");
         vm.assume(amount > 0);
 
-<<<<<<< HEAD
-        (, address vault_,) = deploySimpleVault();
-        ERC7540Vault vault = ERC7540Vault(vault_);
-        ITranche tranche = ITranche(address(ERC7540Vault(vault_).share()));
-=======
-        (address vault_,) = deploySimpleVault(VaultKind.Async);
+        (, address vault_,) = deploySimpleVault(VaultKind.Async);
         AsyncVault vault = AsyncVault(vault_);
         ITranche tranche = ITranche(address(AsyncVault(vault_).share()));
->>>>>>> 3be5702c
 
         centrifugeChain.updateMember(vault.poolId(), vault.trancheId(), destinationAddress, validUntil);
         centrifugeChain.updateMember(vault.poolId(), vault.trancheId(), address(this), validUntil);
@@ -362,15 +345,9 @@
 
     function testUpdateMember(uint64 validUntil) public {
         validUntil = uint64(bound(validUntil, block.timestamp, type(uint64).max));
-<<<<<<< HEAD
-        (, address vault_,) = deploySimpleVault();
-        ERC7540Vault vault = ERC7540Vault(vault_);
-        ITranche tranche = ITranche(address(ERC7540Vault(vault_).share()));
-=======
-        (address vault_,) = deploySimpleVault(VaultKind.Async);
+        (, address vault_,) = deploySimpleVault(VaultKind.Async);
         AsyncVault vault = AsyncVault(vault_);
         ITranche tranche = ITranche(address(AsyncVault(vault_).share()));
->>>>>>> 3be5702c
 
         uint64 poolId = vault.poolId();
         bytes16 trancheId = vault.trancheId();
@@ -391,13 +368,8 @@
     }
 
     function testFreezeAndUnfreeze() public {
-<<<<<<< HEAD
-        (, address vault_,) = deploySimpleVault();
-        ERC7540Vault vault = ERC7540Vault(vault_);
-=======
-        (address vault_,) = deploySimpleVault(VaultKind.Async);
+        (, address vault_,) = deploySimpleVault(VaultKind.Async);
         AsyncVault vault = AsyncVault(vault_);
->>>>>>> 3be5702c
         uint64 poolId = vault.poolId();
         bytes16 trancheId = vault.trancheId();
         ITranche tranche = ITranche(address(AsyncVault(vault_).share()));
@@ -431,13 +403,8 @@
     }
 
     function testUpdateTrancheMetadata() public {
-<<<<<<< HEAD
-        (, address vault_,) = deploySimpleVault();
-        ERC7540Vault vault = ERC7540Vault(vault_);
-=======
-        (address vault_,) = deploySimpleVault(VaultKind.Async);
+        (, address vault_,) = deploySimpleVault(VaultKind.Async);
         AsyncVault vault = AsyncVault(vault_);
->>>>>>> 3be5702c
         uint64 poolId = vault.poolId();
         bytes16 trancheId = vault.trancheId();
         ITranche tranche = ITranche(address(AsyncVault(vault_).share()));
@@ -464,13 +431,8 @@
     }
 
     function testUpdateTrancheHook() public {
-<<<<<<< HEAD
-        (, address vault_,) = deploySimpleVault();
-        ERC7540Vault vault = ERC7540Vault(vault_);
-=======
-        (address vault_,) = deploySimpleVault(VaultKind.Async);
+        (, address vault_,) = deploySimpleVault(VaultKind.Async);
         AsyncVault vault = AsyncVault(vault_);
->>>>>>> 3be5702c
         uint64 poolId = vault.poolId();
         bytes16 trancheId = vault.trancheId();
         ITranche tranche = ITranche(address(AsyncVault(vault_).share()));
@@ -494,13 +456,8 @@
     }
 
     function testUpdateRestriction() public {
-<<<<<<< HEAD
-        (, address vault_,) = deploySimpleVault();
-        ERC7540Vault vault = ERC7540Vault(vault_);
-=======
-        (address vault_,) = deploySimpleVault(VaultKind.Async);
+        (, address vault_,) = deploySimpleVault(VaultKind.Async);
         AsyncVault vault = AsyncVault(vault_);
->>>>>>> 3be5702c
         uint64 poolId = vault.poolId();
         bytes16 trancheId = vault.trancheId();
         ITranche tranche = ITranche(address(AsyncVault(vault_).share()));
@@ -566,16 +523,10 @@
     }
 
     function testVaultMigration() public {
-<<<<<<< HEAD
-        (uint64 poolId, address oldVault_, uint128 assetId) = deploySimpleVault();
-
-        ERC7540Vault oldVault = ERC7540Vault(oldVault_);
-=======
-        (address oldVault_, uint128 assetId) = deploySimpleVault(VaultKind.Async);
+        (, address oldVault_, uint128 assetId) = deploySimpleVault(VaultKind.Async);
 
         AsyncVault oldVault = AsyncVault(oldVault_);
         uint64 poolId = oldVault.poolId();
->>>>>>> 3be5702c
         bytes16 trancheId = oldVault.trancheId();
         address asset = address(oldVault.asset());
 
@@ -601,15 +552,9 @@
         address destinationAddress = makeAddr("destinationAddress");
         vm.assume(amount > 0);
 
-<<<<<<< HEAD
-        (, address vault_,) = deploySimpleVault();
-        ERC7540Vault vault = ERC7540Vault(vault_);
-        ITranche tranche = ITranche(address(ERC7540Vault(vault_).share()));
-=======
-        (address vault_,) = deploySimpleVault(VaultKind.Async);
+        (, address vault_,) = deploySimpleVault(VaultKind.Async);
         AsyncVault vault = AsyncVault(vault_);
         ITranche tranche = ITranche(address(AsyncVault(vault_).share()));
->>>>>>> 3be5702c
         tranche.approve(address(poolManager), amount);
 
         centrifugeChain.updateMember(vault.poolId(), vault.trancheId(), destinationAddress, validUntil);
