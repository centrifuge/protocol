// SPDX-License-Identifier: BUSL-1.1
pragma solidity 0.8.28;

import {MockERC6909} from "test/misc/mocks/MockERC6909.sol";
import {MockHook} from "test/vaults/mocks/MockHook.sol";
import "test/vaults/BaseTest.sol";

import {SafeTransferLib} from "src/misc/libraries/SafeTransferLib.sol";
import {IGateway} from "src/common/interfaces/IGateway.sol";
import {IAuth} from "src/misc/interfaces/IAuth.sol";
import {IERC6909} from "src/misc/interfaces/IERC6909.sol";
import {CastLib} from "src/misc/libraries/CastLib.sol";
import {BytesLib} from "src/misc/libraries/BytesLib.sol";

import {MessageLib} from "src/common/libraries/MessageLib.sol";

import {IRestrictedTransfers} from "src/vaults/interfaces/token/IRestrictedTransfers.sol";
import {IPoolManager, VaultDetails} from "src/vaults/interfaces/IPoolManager.sol";
import {IBaseVault} from "src/vaults/interfaces/IERC7540.sol";
import {IVaultManager} from "src/vaults/interfaces/IVaultManager.sol";
import {IUpdateContract} from "src/vaults/interfaces/IUpdateContract.sol";

contract PoolManagerTestHelper is BaseTest {
    uint64 poolId;
    uint8 decimals;
    string tokenName;
    string tokenSymbol;
    bytes16 scId;
    address assetErc20;
    uint128 assetIdErc20;

    // helpers
    function hasDuplicates(bytes16[4] calldata array) internal pure returns (bool) {
        uint256 length = array.length;
        for (uint256 i = 0; i < length; i++) {
            for (uint256 j = i + 1; j < length; j++) {
                if (array[i] == array[j]) {
                    return true;
                }
            }
        }
        return false;
    }

    function setUpPoolAndShare(
        uint64 poolId_,
        uint8 decimals_,
        string memory tokenName_,
        string memory tokenSymbol_,
        bytes16 scId_
    ) public {
        decimals_ = uint8(bound(decimals_, 2, 18));
        vm.assume(bytes(tokenName_).length <= 128);
        vm.assume(bytes(tokenSymbol_).length <= 32);

        poolId = poolId_;
        decimals = decimals_;
        tokenName = tokenName;
        tokenSymbol = tokenSymbol_;
        scId = scId_;

        centrifugeChain.addPool(poolId);
        centrifugeChain.addShareClass(poolId, scId, tokenName, tokenSymbol, decimals, address(new MockHook()));
    }

    function registerAssetErc20() public {
        assetErc20 = address(_newErc20(tokenName, tokenSymbol, decimals));
        assetIdErc20 = poolManager.registerAsset(assetErc20, 0, OTHER_CHAIN_ID);
    }
}

contract PoolManagerTest is BaseTest, PoolManagerTestHelper {
    using MessageLib for *;
    using CastLib for *;

    // Deployment
    function testDeployment(address nonWard) public {
        vm.assume(
            nonWard != address(root) && nonWard != address(vaultRouter) && nonWard != address(this)
                && nonWard != address(messageProcessor) && nonWard != address(messageDispatcher)
        );

        address[] memory vaultFactories = new address[](1);
        vaultFactories[0] = address(asyncVaultFactory);

        // redeploying within test to increase coverage
        new PoolManager(address(escrow), tokenFactory, vaultFactories);

        // values set correctly
        assertEq(address(poolManager.escrow()), address(escrow));
        assertEq(address(asyncRequests.poolManager()), address(poolManager));
        assertEq(address(syncRequests.poolManager()), address(poolManager));
        assertEq(address(messageDispatcher), address(poolManager.sender()));

        // permissions set correctly
        assertEq(poolManager.wards(address(root)), 1);
        assertEq(poolManager.wards(address(gateway)), 1);
        assertEq(poolManager.wards(address(vaultRouter)), 1);
        assertEq(escrow.wards(address(poolManager)), 1);
        assertEq(poolManager.wards(nonWard), 0);
    }

    function testFile() public {
        address newSender = makeAddr("newSender");
        vm.expectEmit();
        emit IPoolManager.File("sender", newSender);
        poolManager.file("sender", newSender);
        assertEq(address(poolManager.sender()), newSender);

        address newTokenFactory = makeAddr("newTokenFactory");
        vm.expectEmit();
        emit IPoolManager.File("tokenFactory", newTokenFactory);
        poolManager.file("tokenFactory", newTokenFactory);
        assertEq(address(poolManager.tokenFactory()), newTokenFactory);

        address newVaultFactory = makeAddr("newVaultFactory");
        assertEq(poolManager.vaultFactory(newVaultFactory), false);
        poolManager.file("vaultFactory", newVaultFactory, true);
        assertEq(poolManager.vaultFactory(newVaultFactory), true);
        assertEq(poolManager.vaultFactory(asyncVaultFactory), true);

        vm.expectEmit();
        emit IPoolManager.File("vaultFactory", newVaultFactory, false);
        poolManager.file("vaultFactory", newVaultFactory, false);
        assertEq(poolManager.vaultFactory(newVaultFactory), false);

        address newEscrow = makeAddr("newEscrow");
        vm.expectRevert("PoolManager/file-unrecognized-param");
        poolManager.file("escrow", newEscrow);

        vm.expectRevert("PoolManager/file-unrecognized-param");
        poolManager.file("escrow", newEscrow, true);

        vm.prank(makeAddr("unauthorized"));
        vm.expectRevert(IAuth.NotAuthorized.selector);
        poolManager.file("", address(0));

        vm.prank(makeAddr("unauthorized"));
        vm.expectRevert(IAuth.NotAuthorized.selector);
        poolManager.file("", address(0), true);
    }

    function testRecoverTokensERC20(uint256 amount) public {
        vm.assume(amount > 0);

        address asset = address(erc20);
        address to = makeAddr("to");
        erc20.mint(address(poolManager), amount);

        assertEq(erc20.balanceOf(to), 0);
        poolManager.recoverTokens(asset, 0, to, amount);
        assertEq(erc20.balanceOf(address(poolManager)), 0);
        assertEq(erc20.balanceOf(to), amount);
    }

    function testRecoverTokensERC6909(uint256 amount, uint8 tokenId) public {
        vm.assume(amount > 0);
        tokenId = uint8(bound(tokenId, 2, 18));

        MockERC6909 erc6909 = new MockERC6909();
        address asset = address(erc6909);
        address to = makeAddr("to");
        erc6909.mint(address(poolManager), tokenId, amount);

        assertEq(erc6909.balanceOf(to, tokenId), 0);
        poolManager.recoverTokens(asset, tokenId, to, amount);
        assertEq(erc6909.balanceOf(address(poolManager), tokenId), 0);
        assertEq(erc6909.balanceOf(to, tokenId), amount);
    }

    function testRecoverTokensUnauthorized() public {
        vm.prank(makeAddr("unauthorized"));
        vm.expectRevert(IAuth.NotAuthorized.selector);
        poolManager.recoverTokens(address(0), 0, address(0), 0);
    }

    function testAddPool(uint64 poolId) public {
        centrifugeChain.addPool(poolId);

        vm.expectRevert(bytes("PoolManager/pool-already-added"));
        centrifugeChain.addPool(poolId);

        vm.expectRevert(IAuth.NotAuthorized.selector);
        vm.prank(randomUser);
        poolManager.addPool(poolId);
    }

    function testAddShareClass(
        uint64 poolId,
        bytes16 scId,
        string memory tokenName,
        string memory tokenSymbol,
        bytes32 salt,
        uint8 decimals
    ) public {
        decimals = uint8(bound(decimals, 2, 18));
        vm.assume(bytes(tokenName).length <= 128);
        vm.assume(bytes(tokenSymbol).length <= 32);

        address hook = address(new MockHook());

        vm.expectRevert(bytes("PoolManager/invalid-pool"));
        centrifugeChain.addShareClass(poolId, scId, tokenName, tokenSymbol, decimals, salt, hook);
        centrifugeChain.addPool(poolId);

        vm.expectRevert(IAuth.NotAuthorized.selector);
        vm.prank(randomUser);
        poolManager.addShareClass(poolId, scId, tokenName, tokenSymbol, decimals, salt, hook);

        vm.expectRevert(bytes("PoolManager/too-few-token-decimals"));
        centrifugeChain.addShareClass(poolId, scId, tokenName, tokenSymbol, 0, hook);

        vm.expectRevert(bytes("PoolManager/too-many-token-decimals"));
        centrifugeChain.addShareClass(poolId, scId, tokenName, tokenSymbol, 19, hook);

        vm.expectRevert(bytes("PoolManager/invalid-hook"));
        centrifugeChain.addShareClass(poolId, scId, tokenName, tokenSymbol, decimals, salt, address(1));

        centrifugeChain.addShareClass(poolId, scId, tokenName, tokenSymbol, decimals, salt, hook);
        CentrifugeToken shareToken = CentrifugeToken(poolManager.shareToken(poolId, scId));
        assertEq(tokenName, shareToken.name());
        assertEq(tokenSymbol, shareToken.symbol());
        assertEq(decimals, shareToken.decimals());
        assertEq(hook, shareToken.hook());

        vm.expectRevert(bytes("PoolManager/share-class-already-exists"));
        centrifugeChain.addShareClass(poolId, scId, tokenName, tokenSymbol, decimals, salt, hook);
    }

    function testAddMultipleSharesWorks(
        uint64 poolId,
        bytes16[4] calldata scIds,
        string memory tokenName,
        string memory tokenSymbol,
        uint8 decimals
    ) public {
        decimals = uint8(bound(decimals, 2, 18));
        vm.assume(!hasDuplicates(scIds));
        vm.assume(bytes(tokenName).length <= 128);
        vm.assume(bytes(tokenSymbol).length <= 32);

        centrifugeChain.addPool(poolId);

        address hook = address(new MockHook());

        for (uint256 i = 0; i < scIds.length; i++) {
            centrifugeChain.addShareClass(poolId, scIds[i], tokenName, tokenSymbol, decimals, hook);
            CentrifugeToken shareToken = CentrifugeToken(poolManager.shareToken(poolId, scIds[i]));
            assertEq(tokenName, shareToken.name());
            assertEq(tokenSymbol, shareToken.symbol());
            assertEq(decimals, shareToken.decimals());
        }
    }

    function testTransferSharesToCentrifuge(uint128 amount) public {
        vm.assume(amount > 0);
        uint64 validUntil = uint64(block.timestamp + 7 days);
        bytes32 centChainAddress = makeAddr("centChainAddress").toBytes32();
        (, address vault_,) = deploySimpleVault(VaultKind.Async);
        AsyncVault vault = AsyncVault(vault_);
        IShareToken shareToken = IShareToken(address(AsyncVault(vault_).share()));

        // fund this account with amount
        centrifugeChain.updateMember(vault.poolId(), vault.trancheId(), address(this), validUntil);

        centrifugeChain.incomingTransferShares(vault.poolId(), vault.trancheId(), address(this), amount);
        assertEq(shareToken.balanceOf(address(this)), amount); // Verify the address(this) has the expected amount

        // fails for invalid share class token
        uint64 poolId = vault.poolId();
        bytes16 scId = vault.trancheId();
        vm.expectRevert(bytes("PoolManager/unknown-token"));
<<<<<<< HEAD
        poolManager.transferTrancheTokens(poolId + 1, trancheId, OTHER_CHAIN_ID, centChainAddress, amount);

        // send the transfer from EVM -> Cent Chain
        tranche.approve(address(poolManager), amount);
        poolManager.transferTrancheTokens(poolId, trancheId, OTHER_CHAIN_ID, centChainAddress, amount);
        assertEq(tranche.balanceOf(address(this)), 0);
=======
        poolManager.transferShares(poolId + 1, scId, 0, centChainAddress, amount);

        // send the transfer from EVM -> Cent Chain
        shareToken.approve(address(poolManager), amount);
        poolManager.transferShares(poolId, scId, 0, centChainAddress, amount);
        assertEq(shareToken.balanceOf(address(this)), 0);
>>>>>>> adea6c40

        // Finally, verify the connector called `adapter.send`
        bytes memory message = MessageLib.TransferShares(poolId, scId, centChainAddress, amount).serialize();
        assertEq(adapter1.sent(message), 1);
    }

    function testTransferSharesUnauthorized() public {
        vm.prank(makeAddr("unauthorized"));
        vm.expectRevert(IAuth.NotAuthorized.selector);
        poolManager.transferShares(0, bytes16(0), 0, 0, 0);
    }

    function testTransferSharesFromCentrifuge(uint128 amount) public {
        vm.assume(amount > 0);
        uint64 validUntil = uint64(block.timestamp + 7 days);
        address destinationAddress = makeAddr("destinationAddress");
        (, address vault_,) = deploySimpleVault(VaultKind.Async);
        AsyncVault vault = AsyncVault(vault_);
        uint64 poolId = vault.poolId();
        bytes16 scId = vault.trancheId();

        IShareToken shareToken = IShareToken(address(vault.share()));

        vm.expectRevert(bytes("RestrictedTransfers/transfer-blocked"));
        centrifugeChain.incomingTransferShares(poolId, scId, destinationAddress, amount);
        centrifugeChain.updateMember(poolId, scId, destinationAddress, validUntil);

        vm.expectRevert(bytes("PoolManager/unknown-token"));
        centrifugeChain.incomingTransferShares(poolId + 1, scId, destinationAddress, amount);

        assertTrue(shareToken.checkTransferRestriction(address(0), destinationAddress, 0));
        centrifugeChain.incomingTransferShares(poolId, scId, destinationAddress, amount);
        assertEq(shareToken.balanceOf(destinationAddress), amount);
    }

    function testTransferSharesToEVM(uint128 amount) public {
        uint64 validUntil = uint64(block.timestamp + 7 days);
        address destinationAddress = makeAddr("destinationAddress");
        vm.assume(amount > 0);

        (, address vault_,) = deploySimpleVault(VaultKind.Async);
        AsyncVault vault = AsyncVault(vault_);
        IShareToken shareToken = IShareToken(address(AsyncVault(vault_).share()));

        centrifugeChain.updateMember(vault.poolId(), vault.trancheId(), destinationAddress, validUntil);
        centrifugeChain.updateMember(vault.poolId(), vault.trancheId(), address(this), validUntil);
        assertTrue(shareToken.checkTransferRestriction(address(0), address(this), 0));
        assertTrue(shareToken.checkTransferRestriction(address(0), destinationAddress, 0));

        // Fund this address with samount
        centrifugeChain.incomingTransferShares(vault.poolId(), vault.trancheId(), address(this), amount);
        assertEq(shareToken.balanceOf(address(this)), amount);

        // fails for invalid share class token
        uint64 poolId = vault.poolId();
        bytes16 scId = vault.trancheId();
        vm.expectRevert(bytes("PoolManager/unknown-token"));
        poolManager.transferShares(poolId + 1, scId, OTHER_CHAIN_ID, destinationAddress.toBytes32(), amount);

        // Approve and transfer amount from this address to destinationAddress
        shareToken.approve(address(poolManager), amount);
        poolManager.transferShares(
            vault.poolId(), vault.trancheId(), OTHER_CHAIN_ID, destinationAddress.toBytes32(), amount
        );
        assertEq(shareToken.balanceOf(address(this)), 0);
    }

    function testUpdateMember(uint64 validUntil) public {
        validUntil = uint64(bound(validUntil, block.timestamp, type(uint64).max));
        (, address vault_,) = deploySimpleVault(VaultKind.Async);
        AsyncVault vault = AsyncVault(vault_);
        IShareToken shareToken = IShareToken(address(AsyncVault(vault_).share()));

        uint64 poolId = vault.poolId();
        bytes16 scId = vault.trancheId();
        IRestrictedTransfers hook = IRestrictedTransfers(shareToken.hook());
        vm.expectRevert(IAuth.NotAuthorized.selector);
        vm.prank(randomUser);
        hook.updateMember(address(shareToken), randomUser, validUntil);

        vm.expectRevert(bytes("PoolManager/unknown-token"));
        centrifugeChain.updateMember(100, bytes16(bytes("100")), randomUser, validUntil); // use random poolId &
            // shareId

        centrifugeChain.updateMember(poolId, scId, randomUser, validUntil);
        assertTrue(shareToken.checkTransferRestriction(address(0), randomUser, 0));

        vm.expectRevert(bytes("RestrictedTransfers/endorsed-user-cannot-be-updated"));
        centrifugeChain.updateMember(poolId, scId, address(escrow), validUntil);
    }

    function testFreezeAndUnfreeze() public {
        (, address vault_,) = deploySimpleVault(VaultKind.Async);
        AsyncVault vault = AsyncVault(vault_);
        uint64 poolId = vault.poolId();
        bytes16 scId = vault.trancheId();
        IShareToken shareToken = IShareToken(address(AsyncVault(vault_).share()));
        uint64 validUntil = uint64(block.timestamp + 7 days);
        address secondUser = makeAddr("secondUser");

        vm.expectRevert(bytes("RestrictedTransfers/endorsed-user-cannot-be-frozen"));
        centrifugeChain.freeze(poolId, scId, address(escrow));

        vm.expectRevert(bytes("PoolManager/unknown-token"));
        centrifugeChain.freeze(poolId + 1, scId, randomUser);

        vm.expectRevert(bytes("PoolManager/unknown-token"));
        centrifugeChain.unfreeze(poolId + 1, scId, randomUser);

        centrifugeChain.updateMember(poolId, scId, randomUser, validUntil);
        centrifugeChain.updateMember(poolId, scId, secondUser, validUntil);
        assertTrue(shareToken.checkTransferRestriction(randomUser, secondUser, 0));

        centrifugeChain.freeze(poolId, scId, randomUser);
        assertFalse(shareToken.checkTransferRestriction(randomUser, secondUser, 0));

        centrifugeChain.unfreeze(poolId, scId, randomUser);
        assertTrue(shareToken.checkTransferRestriction(randomUser, secondUser, 0));

        centrifugeChain.freeze(poolId, scId, secondUser);
        assertFalse(shareToken.checkTransferRestriction(randomUser, secondUser, 0));

        centrifugeChain.unfreeze(poolId, scId, secondUser);
        assertTrue(shareToken.checkTransferRestriction(randomUser, secondUser, 0));
    }

<<<<<<< HEAD
    function testUpdateTrancheMetadata() public {
        (, address vault_,) = deploySimpleVault(VaultKind.Async);
=======
    function testUpdateShareMetadata() public {
        (address vault_,) = deploySimpleVault(VaultKind.Async);
>>>>>>> adea6c40
        AsyncVault vault = AsyncVault(vault_);
        uint64 poolId = vault.poolId();
        bytes16 scId = vault.trancheId();
        IShareToken shareToken = IShareToken(address(AsyncVault(vault_).share()));

        string memory updatedTokenName = "newName";
        string memory updatedTokenSymbol = "newSymbol";

        vm.expectRevert(bytes("PoolManager/unknown-token"));
        centrifugeChain.updateShareMetadata(100, bytes16(bytes("100")), updatedTokenName, updatedTokenSymbol);

        vm.expectRevert(IAuth.NotAuthorized.selector);
        vm.prank(randomUser);
        poolManager.updateShareMetadata(poolId, scId, updatedTokenName, updatedTokenSymbol);

        assertEq(shareToken.name(), "name");
        assertEq(shareToken.symbol(), "symbol");

        centrifugeChain.updateShareMetadata(poolId, scId, updatedTokenName, updatedTokenSymbol);
        assertEq(shareToken.name(), updatedTokenName);
        assertEq(shareToken.symbol(), updatedTokenSymbol);

        vm.expectRevert(bytes("PoolManager/old-metadata"));
        centrifugeChain.updateShareMetadata(poolId, scId, updatedTokenName, updatedTokenSymbol);
    }

<<<<<<< HEAD
    function testUpdateTrancheHook() public {
        (, address vault_,) = deploySimpleVault(VaultKind.Async);
=======
    function testUpdateShareHook() public {
        (address vault_,) = deploySimpleVault(VaultKind.Async);
>>>>>>> adea6c40
        AsyncVault vault = AsyncVault(vault_);
        uint64 poolId = vault.poolId();
        bytes16 scId = vault.trancheId();
        IShareToken shareToken = IShareToken(address(AsyncVault(vault_).share()));

        address newHook = makeAddr("NewHook");

        vm.expectRevert(bytes("PoolManager/unknown-token"));
        centrifugeChain.updateShareHook(100, bytes16(bytes("100")), newHook);

        vm.expectRevert(IAuth.NotAuthorized.selector);
        vm.prank(randomUser);
        poolManager.updateShareHook(poolId, scId, newHook);

        assertEq(shareToken.hook(), restrictedTransfers);

        centrifugeChain.updateShareHook(poolId, scId, newHook);
        assertEq(shareToken.hook(), newHook);

        vm.expectRevert(bytes("PoolManager/old-hook"));
        centrifugeChain.updateShareHook(poolId, scId, newHook);
    }

    function testUpdateRestriction() public {
        (, address vault_,) = deploySimpleVault(VaultKind.Async);
        AsyncVault vault = AsyncVault(vault_);
        uint64 poolId = vault.poolId();
        bytes16 scId = vault.trancheId();
        IShareToken shareToken = IShareToken(address(AsyncVault(vault_).share()));

        bytes memory update = MessageLib.UpdateRestrictionFreeze(makeAddr("User").toBytes32()).serialize();

        vm.expectRevert(bytes("PoolManager/unknown-token"));
        poolManager.updateRestriction(100, bytes16(bytes("100")), update);

        vm.expectRevert(IAuth.NotAuthorized.selector);
        vm.prank(randomUser);
        poolManager.updateRestriction(poolId, scId, update);

        address hook = shareToken.hook();
        poolManager.updateShareHook(poolId, scId, address(0));

        vm.expectRevert(bytes("PoolManager/invalid-hook"));
        poolManager.updateRestriction(poolId, scId, update);

        poolManager.updateShareHook(poolId, scId, hook);

        poolManager.updateRestriction(poolId, scId, update);
    }

    function testupdateSharePriceWorks(
        uint64 poolId,
        uint8 decimals,
        string memory tokenName,
        string memory tokenSymbol,
        bytes16 scId,
        uint128 price
    ) public {
        decimals = uint8(bound(decimals, 2, 18));
        vm.assume(poolId > 0);
        vm.assume(scId > 0);
        centrifugeChain.addPool(poolId);
        uint128 assetId = poolManager.registerAsset(address(erc20), 0, OTHER_CHAIN_ID);

        address hook = address(new MockHook());

        vm.expectRevert(bytes("PoolManager/share-token-does-not-exist"));
        centrifugeChain.updateSharePrice(poolId, scId, assetId, price, uint64(block.timestamp));

        centrifugeChain.addShareClass(poolId, scId, tokenName, tokenSymbol, decimals, hook);

        vm.expectRevert("PoolManager/unknown-price");
        poolManager.sharePrice(poolId, scId, assetId);

        // Allows us to go back in time later
        vm.warp(block.timestamp + 1 days);

        vm.expectRevert(IAuth.NotAuthorized.selector);
        vm.prank(randomUser);
        poolManager.updateSharePrice(poolId, scId, assetId, price, uint64(block.timestamp));

        centrifugeChain.updateSharePrice(poolId, scId, assetId, price, uint64(block.timestamp));
        (uint256 latestPrice, uint64 priceComputedAt) = poolManager.sharePrice(poolId, scId, assetId);
        assertEq(latestPrice, price);
        assertEq(priceComputedAt, block.timestamp);

        vm.expectRevert(bytes("PoolManager/cannot-set-older-price"));
        centrifugeChain.updateSharePrice(poolId, scId, assetId, price, uint64(block.timestamp - 1));
    }

    function testVaultMigration() public {
        (, address oldVault_, uint128 assetId) = deploySimpleVault(VaultKind.Async);

        AsyncVault oldVault = AsyncVault(oldVault_);
        uint64 poolId = oldVault.poolId();
        bytes16 scId = oldVault.trancheId();
        address asset = address(oldVault.asset());

        AsyncVaultFactory newVaultFactory = new AsyncVaultFactory(address(root), address(asyncRequests));

        // rewire factory contracts
        newVaultFactory.rely(address(poolManager));
        asyncRequests.rely(address(newVaultFactory));
        poolManager.file("vaultFactory", address(newVaultFactory), true);

        // Remove old vault
        address vaultManager = address(IBaseVault(oldVault_).manager());
        IVaultManager(vaultManager).removeVault(poolId, scId, oldVault_, asset, assetId);
        assertEq(CentrifugeToken(poolManager.shareToken(poolId, scId)).vault(asset), address(0));

        // Deploy new vault
        address newVault = poolManager.deployVault(poolId, scId, assetId, address(newVaultFactory));
        assert(oldVault_ != newVault);
    }

    function testPoolManagerCannotTransferSharesOnAccountRestrictions(uint128 amount) public {
        uint64 validUntil = uint64(block.timestamp + 7 days);
        address destinationAddress = makeAddr("destinationAddress");
        vm.assume(amount > 0);

        (, address vault_,) = deploySimpleVault(VaultKind.Async);
        AsyncVault vault = AsyncVault(vault_);
        IShareToken shareToken = IShareToken(address(AsyncVault(vault_).share()));
        shareToken.approve(address(poolManager), amount);

        centrifugeChain.updateMember(vault.poolId(), vault.trancheId(), destinationAddress, validUntil);
        centrifugeChain.updateMember(vault.poolId(), vault.trancheId(), address(this), validUntil);
        assertTrue(shareToken.checkTransferRestriction(address(0), address(this), 0));
        assertTrue(shareToken.checkTransferRestriction(address(0), destinationAddress, 0));

        // Fund this address with amount
        centrifugeChain.incomingTransferShares(vault.poolId(), vault.trancheId(), address(this), amount);
        assertEq(shareToken.balanceOf(address(this)), amount);

        // fails for invalid share class token
        uint64 poolId = vault.poolId();
        bytes16 scId = vault.trancheId();

        centrifugeChain.freeze(poolId, scId, address(this));
        assertFalse(shareToken.checkTransferRestriction(address(this), destinationAddress, 0));

        vm.expectRevert(bytes("RestrictedTransfers/transfer-blocked"));
        poolManager.transferShares(poolId, scId, OTHER_CHAIN_ID, destinationAddress.toBytes32(), amount);
        assertEq(shareToken.balanceOf(address(this)), amount);

        centrifugeChain.unfreeze(poolId, scId, address(this));
        poolManager.transferShares(poolId, scId, OTHER_CHAIN_ID, destinationAddress.toBytes32(), amount);
        assertEq(shareToken.balanceOf(address(escrow)), 0);
    }

    function testLinkVaultInvalidShare(uint64 poolId, bytes16 scId) public {
        vm.expectRevert("PoolManager/share-token-does-not-exist");
        poolManager.linkVault(poolId, scId, defaultAssetId, address(0));
    }

    function testUnlinkVaultInvalidShare(uint64 poolId, bytes16 scId) public {
        vm.expectRevert("PoolManager/share-token-does-not-exist");
        poolManager.unlinkVault(poolId, scId, defaultAssetId, address(0));
    }

    function testLinkVaultUnauthorized(uint64 poolId, bytes16 scId) public {
        vm.prank(makeAddr("unauthorized"));
        vm.expectRevert(IAuth.NotAuthorized.selector);
        poolManager.linkVault(poolId, scId, defaultAssetId, address(0));
    }

    function testUnlinkVaultUnauthorized(uint64 poolId, bytes16 scId) public {
        vm.prank(makeAddr("unauthorized"));
        vm.expectRevert(IAuth.NotAuthorized.selector);
        poolManager.unlinkVault(poolId, scId, defaultAssetId, address(0));
    }
}

contract PoolManagerDeployVaultTest is BaseTest, PoolManagerTestHelper {
    using MessageLib for *;
    using CastLib for *;
    using BytesLib for *;

    function _assertVaultSetup(address vaultAddress, uint128 assetId, address asset, uint256 tokenId, bool isLinked)
        private
        view
    {
        address vaultManager = address(IBaseVault(vaultAddress).manager());
        address token_ = poolManager.shareToken(poolId, scId);
        address vault_ = IShareToken(token_).vault(asset);

        assert(poolManager.isPoolActive(poolId));

        VaultDetails memory vaultDetails = poolManager.vaultDetails(vaultAddress);
        assertEq(assetId, vaultDetails.assetId, "vault assetId mismatch");
        assertEq(asset, vaultDetails.asset, "vault asset mismatch");
        assertEq(tokenId, vaultDetails.tokenId, "vault asset mismatch");
        assertEq(false, vaultDetails.isWrapper, "vault isWrapper mismatch");
        assertEq(isLinked, vaultDetails.isLinked, "vault isLinked mismatch");

        if (isLinked) {
            assert(poolManager.isLinked(poolId, scId, asset, vaultAddress));

            // check vault state
            assertEq(vaultAddress, vault_, "vault address mismatch");
            AsyncVault vault = AsyncVault(vault_);
            assertEq(address(vault.manager()), address(asyncRequests), "investment manager mismatch");
            assertEq(vault.asset(), asset, "asset mismatch");
            assertEq(vault.poolId(), poolId, "poolId mismatch");
            assertEq(vault.trancheId(), scId, "scId mismatch");
            assertEq(address(vault.share()), token_, "share class token mismatch");

            assertEq(vault.wards(address(asyncRequests)), 1);
            assertEq(vault.wards(address(this)), 0);
            assertEq(asyncRequests.wards(vaultAddress), 1);
        } else {
            assert(!poolManager.isLinked(poolId, scId, asset, vaultAddress));
            // Check Share permissions
            assertEq(CentrifugeToken(token_).wards(vaultManager), 1);

            // Check missing link
            assertEq(vault_, address(0), "Share link to vault requires linkVault");
            assertEq(asyncRequests.wards(vaultAddress), 0, "Vault auth on asyncRequests set up in linkVault");
        }
    }

    function _assertShareSetup(address vaultAddress, bool isLinked) private view {
        address token_ = poolManager.shareToken(poolId, scId);
        CentrifugeToken shareToken = CentrifugeToken(token_);

        assertEq(shareToken.wards(address(poolManager)), 1);
        assertEq(shareToken.wards(address(this)), 0);

        assertEq(shareToken.name(), tokenName, "share class token name mismatch");
        assertEq(shareToken.symbol(), tokenSymbol, "share class token symbol mismatch");
        assertEq(shareToken.decimals(), decimals, "share class token decimals mismatch");

        if (isLinked) {
            assertEq(shareToken.wards(vaultAddress), 1);
        } else {
            assertEq(shareToken.wards(vaultAddress), 0, "Vault auth on Share set up in linkVault");
        }
    }

    function _assertAllowance(address vaultAddress, address asset, uint256 tokenId) private view {
        address vaultManager = address(IBaseVault(vaultAddress).manager());
        address escrow_ = address(poolManager.escrow());
        address token_ = poolManager.shareToken(poolId, scId);

        assertEq(IERC20(token_).allowance(escrow_, vaultManager), type(uint256).max, "Share token allowance missing");

        if (tokenId == 0) {
            assertEq(IERC20(asset).allowance(escrow_, vaultManager), type(uint256).max, "ERC20 Asset allowance missing");
        } else {
            assertEq(
                IERC6909(asset).allowance(escrow_, vaultManager, tokenId),
                type(uint256).max,
                "ERC6909 Asset allowance missing"
            );
        }
    }

    function _assertDeployedVault(address vaultAddress, uint128 assetId, address asset, uint256 tokenId, bool isLinked)
        internal
        view
    {
        _assertVaultSetup(vaultAddress, assetId, asset, tokenId, isLinked);
        _assertShareSetup(vaultAddress, isLinked);
        _assertAllowance(vaultAddress, asset, tokenId);
    }

    function testDeployVaultWithoutLinkERC20(
        uint64 poolId_,
        uint8 decimals_,
        string memory tokenName_,
        string memory tokenSymbol_,
        bytes16 scId_
    ) public {
        setUpPoolAndShare(poolId_, decimals_, tokenName_, tokenSymbol_, scId_);

        address asset = address(erc20);

        // Check event except for vault address which cannot be known
        (uint128 assetId) = poolManager.registerAsset(asset, erc20TokenId, OTHER_CHAIN_ID);
        vm.expectEmit(true, true, true, false);
        emit IPoolManager.DeployVault(poolId, scId, asset, erc20TokenId, asyncVaultFactory, address(0));
        address vaultAddress = poolManager.deployVault(poolId, scId, assetId, asyncVaultFactory);

        _assertDeployedVault(vaultAddress, assetId, asset, erc20TokenId, false);
    }

    function testDeployVaultWithLinkERC20(
        uint64 poolId_,
        uint8 decimals_,
        string memory tokenName_,
        string memory tokenSymbol_,
        bytes16 scId_
    ) public {
        setUpPoolAndShare(poolId_, decimals_, tokenName_, tokenSymbol_, scId_);

        address asset = address(erc20);

        (uint128 assetId) = poolManager.registerAsset(asset, erc20TokenId, OTHER_CHAIN_ID);
        address vaultAddress = poolManager.deployVault(poolId, scId, assetId, asyncVaultFactory);

        vm.expectEmit(true, true, true, false);
        emit IPoolManager.LinkVault(poolId, scId, asset, erc20TokenId, vaultAddress);
        poolManager.linkVault(poolId, scId, assetId, vaultAddress);

        _assertDeployedVault(vaultAddress, assetId, asset, erc20TokenId, true);
    }

    function testDeployVaultWithoutLinkERC6909(
        uint64 poolId_,
        uint8 decimals_,
        string memory tokenName_,
        string memory tokenSymbol_,
        bytes16 scId_
    ) public {
        setUpPoolAndShare(poolId_, decimals_, tokenName_, tokenSymbol_, scId_);

        uint256 tokenId = decimals;
        address asset = address(new MockERC6909());

        // Check event except for vault address which cannot be known
        (uint128 assetId) = poolManager.registerAsset(asset, tokenId, OTHER_CHAIN_ID);
        vm.expectEmit(true, true, true, false);
        emit IPoolManager.DeployVault(poolId, scId, asset, tokenId, asyncVaultFactory, address(0));
        address vaultAddress = poolManager.deployVault(poolId, scId, assetId, asyncVaultFactory);

        _assertDeployedVault(vaultAddress, assetId, asset, tokenId, false);
    }

    function testDeployVaultWithLinkERC6909(
        uint64 poolId_,
        uint8 decimals_,
        string memory tokenName_,
        string memory tokenSymbol_,
        bytes16 scId_
    ) public {
        setUpPoolAndShare(poolId_, decimals_, tokenName_, tokenSymbol_, scId_);

        uint256 tokenId = decimals;
        address asset = address(new MockERC6909());

        (uint128 assetId) = poolManager.registerAsset(asset, tokenId, OTHER_CHAIN_ID);
        address vaultAddress = poolManager.deployVault(poolId, scId, assetId, asyncVaultFactory);

        vm.expectEmit(true, true, true, false);
        emit IPoolManager.LinkVault(poolId, scId, asset, tokenId, vaultAddress);
        poolManager.linkVault(poolId, scId, assetId, vaultAddress);

        _assertDeployedVault(vaultAddress, assetId, asset, tokenId, true);
    }

    function testDeploVaultInvalidShare(uint64 poolId, bytes16 scId) public {
        vm.expectRevert("PoolManager/share-token-does-not-exist");
        poolManager.deployVault(poolId, scId, defaultAssetId, asyncVaultFactory);
    }

    function testDeploVaultInvalidVaultFactory(
        uint64 poolId_,
        uint8 decimals_,
        string memory tokenName_,
        string memory tokenSymbol_,
        bytes16 scId_
    ) public {
        setUpPoolAndShare(poolId_, decimals_, tokenName_, tokenSymbol_, scId_);

        vm.expectRevert("PoolManager/invalid-factory");
        poolManager.deployVault(poolId, scId, defaultAssetId, address(0));
    }

    function testDeployVaultUnauthorized() public {
        vm.prank(makeAddr("unauthorized"));
        vm.expectRevert(IAuth.NotAuthorized.selector);
        poolManager.deployVault(0, bytes16(0), 0, address(0));
    }
}

contract PoolManagerRegisterAssetTest is BaseTest {
    using MessageLib for *;
    using CastLib for *;
    using BytesLib for *;

    uint32 constant STORAGE_INDEX_ASSET_COUNTER = 3;
    uint256 constant STORAGE_OFFSET_ASSET_COUNTER = 20;

    function _assertAssetCounterEq(uint32 expected) internal view {
        bytes32 slotData = vm.load(address(poolManager), bytes32(uint256(STORAGE_INDEX_ASSET_COUNTER)));

        // Extract `_assetCounter` at offset 20 bytes (rightmost 4 bytes)
        uint32 assetCounter = uint32(uint256(slotData >> (STORAGE_OFFSET_ASSET_COUNTER * 8)));
        assertEq(assetCounter, expected, "Asset counter does not match expected value");
    }

    function _assertAssetRegistered(address asset, uint128 assetId, uint256 tokenId, uint32 expectedAssetCounter)
        internal
        view
    {
        assertEq(poolManager.assetToId(asset, tokenId), assetId, "Asset to id mismatch");
        (address asset_, uint256 tokenId_) = poolManager.idToAsset(assetId);
        assertEq(asset_, asset);
        assertEq(tokenId_, tokenId);
        _assertAssetCounterEq(expectedAssetCounter);
    }

    function testRegisterSingleAssetERC20() public {
        address asset = address(erc20);
        bytes memory message = MessageLib.RegisterAsset({
            assetId: defaultAssetId,
            name: erc20.name(),
            symbol: erc20.symbol().toBytes32(),
            decimals: erc20.decimals()
        }).serialize();

        vm.expectEmit();
        emit IPoolManager.RegisterAsset(defaultAssetId, asset, 0, erc20.name(), erc20.symbol(), erc20.decimals());
        vm.expectEmit(false, false, false, false);
        emit IGateway.SendMessage(message);
        uint128 assetId = poolManager.registerAsset(asset, 0, OTHER_CHAIN_ID);

        assertEq(assetId, defaultAssetId);
        assertEq(erc20.allowance(address(poolManager.escrow()), address(poolManager)), type(uint256).max);
        _assertAssetRegistered(asset, assetId, 0, 1);
    }

    function testRegisterMultipleAssetsERC20(string calldata name, string calldata symbol, uint8 decimals) public {
        decimals = uint8(bound(decimals, 2, 18));

        ERC20 assetA = erc20;
        ERC20 assetB = _newErc20(name, symbol, decimals);

        uint128 assetIdA = poolManager.registerAsset(address(assetA), 0, OTHER_CHAIN_ID);
        _assertAssetRegistered(address(assetA), assetIdA, 0, 1);

        uint128 assetIdB = poolManager.registerAsset(address(assetB), 0, OTHER_CHAIN_ID);
        _assertAssetRegistered(address(assetB), assetIdB, 0, 2);

        assert(assetIdA != assetIdB);
    }

    function testRegisterSingleAssetERC20_emptyNameSymbol() public {
        ERC20 asset = _newErc20("", "", 10);
        poolManager.registerAsset(address(asset), 0, OTHER_CHAIN_ID);
        _assertAssetRegistered(address(asset), defaultAssetId, 0, 1);
    }

    function testRegisterSingleAssetERC6909(uint8 decimals) public {
        uint256 tokenId = uint256(bound(decimals, 2, 18));
        MockERC6909 erc6909 = new MockERC6909();
        address asset = address(erc6909);

        bytes memory message = MessageLib.RegisterAsset({
            assetId: defaultAssetId,
            name: erc6909.name(tokenId),
            symbol: erc6909.symbol(tokenId).toBytes32(),
            decimals: erc6909.decimals(tokenId)
        }).serialize();

        vm.expectEmit();
        emit IPoolManager.RegisterAsset(
            defaultAssetId, asset, tokenId, erc6909.name(tokenId), erc6909.symbol(tokenId), erc6909.decimals(tokenId)
        );
        vm.expectEmit(false, false, false, false);
        emit IGateway.SendMessage(message);
        uint128 assetId = poolManager.registerAsset(asset, tokenId, OTHER_CHAIN_ID);

        assertEq(assetId, defaultAssetId);
        assertEq(erc6909.allowance(address(poolManager.escrow()), address(poolManager), tokenId), type(uint256).max);
        _assertAssetRegistered(asset, assetId, tokenId, 1);
    }

    function testRegisterMultipleAssetsERC6909(uint8 decimals) public {
        MockERC6909 erc6909 = new MockERC6909();
        uint256 tokenIdA = uint256(bound(decimals, 3, 18));
        uint256 tokenIdB = uint256(bound(decimals, 2, tokenIdA - 1));

        uint128 assetIdA = poolManager.registerAsset(address(erc6909), tokenIdA, OTHER_CHAIN_ID);
        _assertAssetRegistered(address(erc6909), assetIdA, tokenIdA, 1);

        uint128 assetIdB = poolManager.registerAsset(address(erc6909), tokenIdB, OTHER_CHAIN_ID);
        _assertAssetRegistered(address(erc6909), assetIdB, tokenIdB, 2);

        assert(assetIdA != assetIdB);
    }

    function testRegisterAssetTwice() public {
        vm.expectEmit();
        emit IPoolManager.RegisterAsset(
            defaultAssetId, address(erc20), 0, erc20.name(), erc20.symbol(), erc20.decimals()
        );
        vm.expectEmit(false, false, false, false);
        emit IGateway.SendMessage(bytes(""));
        emit IGateway.SendMessage(bytes(""));
        poolManager.registerAsset(address(erc20), 0, OTHER_CHAIN_ID);
        poolManager.registerAsset(address(erc20), 0, OTHER_CHAIN_ID);
    }

    function testRegisterAsset_decimalsMissing() public {
        address asset = address(new MockERC6909());
        vm.expectRevert("PoolManager/asset-missing-decimals");
        poolManager.registerAsset(asset, 0, OTHER_CHAIN_ID);
    }

    function testRegisterAsset_invalidContract(uint256 tokenId) public {
        vm.expectRevert("PoolManager/asset-missing-decimals");
        poolManager.registerAsset(address(0), tokenId, OTHER_CHAIN_ID);
    }

    function testRegisterAssetERC20_decimalDeficit() public {
        ERC20 asset = _newErc20("", "", 1);
        vm.expectRevert("PoolManager/too-few-asset-decimals");
        poolManager.registerAsset(address(asset), 0, OTHER_CHAIN_ID);
    }

    function testRegisterAssetERC20_decimalExcess() public {
        ERC20 asset = _newErc20("", "", 19);
        vm.expectRevert("PoolManager/too-many-asset-decimals");
        poolManager.registerAsset(address(asset), 0, OTHER_CHAIN_ID);
    }

    function testRegisterAssetERC6909_decimalDeficit() public {
        MockERC6909 asset = new MockERC6909();
        vm.expectRevert("PoolManager/too-few-asset-decimals");
        poolManager.registerAsset(address(asset), 1, OTHER_CHAIN_ID);
    }

    function testRegisterAssetERC6909_decimalExcess() public {
        MockERC6909 asset = new MockERC6909();
        vm.expectRevert("PoolManager/too-many-asset-decimals");
        poolManager.registerAsset(address(asset), 19, OTHER_CHAIN_ID);
    }

    function testRegisterAsset_unauthorized() public {
        vm.prank(makeAddr("unauthorized"));
        vm.expectRevert(IAuth.NotAuthorized.selector);
        poolManager.registerAsset(address(0), 0, 0);
    }
}

contract UpdateContractMock is IUpdateContract {
    IUpdateContract immutable poolManager;

    constructor(address poolManager_) {
        poolManager = IUpdateContract(poolManager_);
    }

    function update(uint64 poolId, bytes16 scId, bytes calldata payload) public {
        poolManager.update(poolId, scId, payload);
    }
}

contract PoolManagerUpdateContract is BaseTest, PoolManagerTestHelper {
    using MessageLib for *;

    function testUpdateContractTargetThis(
        uint64 poolId_,
        uint8 decimals_,
        string memory tokenName_,
        string memory tokenSymbol_,
        bytes16 scId_
    ) public {
        setUpPoolAndShare(poolId_, decimals_, tokenName_, tokenSymbol_, scId_);
        registerAssetErc20();
        bytes memory vaultUpdate = _serializedUpdateContractNewVault(asyncVaultFactory);

        vm.expectEmit();
        emit IPoolManager.UpdateContract(poolId, scId, address(poolManager), vaultUpdate);
        poolManager.updateContract(poolId, scId, address(poolManager), vaultUpdate);
    }

    function testUpdateContractTargetUpdateContractMock(
        uint64 poolId_,
        uint8 decimals_,
        string memory tokenName_,
        string memory tokenSymbol_,
        bytes16 scId_
    ) public {
        setUpPoolAndShare(poolId_, decimals_, tokenName_, tokenSymbol_, scId_);
        registerAssetErc20();
        bytes memory vaultUpdate = _serializedUpdateContractNewVault(asyncVaultFactory);
        UpdateContractMock mock = new UpdateContractMock(address(poolManager));
        IAuth(address(poolManager)).rely(address(mock));

        vm.expectEmit();
        emit IPoolManager.UpdateContract(poolId, scId, address(mock), vaultUpdate);
        poolManager.updateContract(poolId, scId, address(mock), vaultUpdate);
    }

    function testUpdateContractInvalidVaultFactory(
        uint64 poolId_,
        uint8 decimals_,
        string memory tokenName_,
        string memory tokenSymbol_,
        bytes16 scId_
    ) public {
        setUpPoolAndShare(poolId_, decimals_, tokenName_, tokenSymbol_, scId_);
        registerAssetErc20();
        bytes memory vaultUpdate = _serializedUpdateContractNewVault(address(1));

        vm.expectRevert("PoolManager/invalid-factory");
        poolManager.updateContract(poolId, scId, address(poolManager), vaultUpdate);
    }

    function testUpdateContractUnknownVault(
        uint64 poolId_,
        uint8 decimals_,
        string memory tokenName_,
        string memory tokenSymbol_,
        bytes16 scId_
    ) public {
        setUpPoolAndShare(poolId_, decimals_, tokenName_, tokenSymbol_, scId_);
        registerAssetErc20();
        bytes memory vaultUpdate = MessageLib.UpdateContractVaultUpdate({
            vaultOrFactory: bytes32("1"),
            assetId: assetIdErc20,
            kind: uint8(VaultUpdateKind.Link)
        }).serialize();

        vm.expectRevert("PoolManager/unknown-vault");
        poolManager.updateContract(poolId, scId, address(poolManager), vaultUpdate);
    }

    function testUpdateContractInvalidShare(uint64 poolId) public {
        centrifugeChain.addPool(poolId);
        bytes memory vaultUpdate = _serializedUpdateContractNewVault(asyncVaultFactory);

        vm.expectRevert("PoolManager/share-token-does-not-exist");
        poolManager.updateContract(poolId, scId, address(poolManager), vaultUpdate);
    }

    function testUpdateContractUnauthorized() public {
        vm.prank(makeAddr("unauthorized"));
        vm.expectRevert(IAuth.NotAuthorized.selector);
        poolManager.updateContract(0, bytes16(0), address(0), bytes(""));
    }

    function testUpdateUnauthorized() public {
        vm.prank(makeAddr("unauthorized"));
        vm.expectRevert(IAuth.NotAuthorized.selector);
        poolManager.update(0, bytes16(0), bytes(""));
    }

    function _serializedUpdateContractNewVault(address vaultFactory_) internal view returns (bytes memory payload) {
        return MessageLib.UpdateContractVaultUpdate({
            vaultOrFactory: bytes32(bytes20(vaultFactory_)),
            assetId: assetIdErc20,
            kind: uint8(VaultUpdateKind.DeployAndLink)
        }).serialize();
    }
}<|MERGE_RESOLUTION|>--- conflicted
+++ resolved
@@ -270,21 +270,12 @@
         uint64 poolId = vault.poolId();
         bytes16 scId = vault.trancheId();
         vm.expectRevert(bytes("PoolManager/unknown-token"));
-<<<<<<< HEAD
-        poolManager.transferTrancheTokens(poolId + 1, trancheId, OTHER_CHAIN_ID, centChainAddress, amount);
-
-        // send the transfer from EVM -> Cent Chain
-        tranche.approve(address(poolManager), amount);
-        poolManager.transferTrancheTokens(poolId, trancheId, OTHER_CHAIN_ID, centChainAddress, amount);
-        assertEq(tranche.balanceOf(address(this)), 0);
-=======
-        poolManager.transferShares(poolId + 1, scId, 0, centChainAddress, amount);
+        poolManager.transferShares(poolId + 1, scId, OTHER_CHAIN_ID, centChainAddress, amount);
 
         // send the transfer from EVM -> Cent Chain
         shareToken.approve(address(poolManager), amount);
-        poolManager.transferShares(poolId, scId, 0, centChainAddress, amount);
+        poolManager.transferShares(poolId, scId, OTHER_CHAIN_ID, centChainAddress, amount);
         assertEq(shareToken.balanceOf(address(this)), 0);
->>>>>>> adea6c40
 
         // Finally, verify the connector called `adapter.send`
         bytes memory message = MessageLib.TransferShares(poolId, scId, centChainAddress, amount).serialize();
@@ -411,13 +402,8 @@
         assertTrue(shareToken.checkTransferRestriction(randomUser, secondUser, 0));
     }
 
-<<<<<<< HEAD
-    function testUpdateTrancheMetadata() public {
+    function testUpdateShareMetadata() public {
         (, address vault_,) = deploySimpleVault(VaultKind.Async);
-=======
-    function testUpdateShareMetadata() public {
-        (address vault_,) = deploySimpleVault(VaultKind.Async);
->>>>>>> adea6c40
         AsyncVault vault = AsyncVault(vault_);
         uint64 poolId = vault.poolId();
         bytes16 scId = vault.trancheId();
@@ -444,13 +430,8 @@
         centrifugeChain.updateShareMetadata(poolId, scId, updatedTokenName, updatedTokenSymbol);
     }
 
-<<<<<<< HEAD
-    function testUpdateTrancheHook() public {
+    function testUpdateShareHook() public {
         (, address vault_,) = deploySimpleVault(VaultKind.Async);
-=======
-    function testUpdateShareHook() public {
-        (address vault_,) = deploySimpleVault(VaultKind.Async);
->>>>>>> adea6c40
         AsyncVault vault = AsyncVault(vault_);
         uint64 poolId = vault.poolId();
         bytes16 scId = vault.trancheId();
