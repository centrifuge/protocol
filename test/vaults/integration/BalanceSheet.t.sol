// SPDX-License-Identifier: BUSL-1.1
pragma solidity 0.8.28;

import "test/vaults/BaseTest.sol";
import {IAuth} from "src/misc/interfaces/IAuth.sol";
import {SafeTransferLib} from "src/misc/libraries/SafeTransferLib.sol";
import {CastLib} from "src/misc/libraries/CastLib.sol";
import {D18, d18} from "src/misc/types/D18.sol";

import {MessageLib} from "src/common/libraries/MessageLib.sol";
import {PoolId} from "src/common/types/PoolId.sol";
import {ShareClassId} from "src/common/types/ShareClassId.sol";
import {AssetId} from "src/common/types/AssetId.sol";
import {AccountId} from "src/common/types/AccountId.sol";

import {IBalanceSheet} from "src/vaults/interfaces/IBalanceSheet.sol";
import {BalanceSheet} from "src/vaults/BalanceSheet.sol";
import {IPoolEscrow} from "src/vaults/interfaces/IEscrow.sol";

contract BalanceSheetTest is BaseTest {
    using MessageLib for *;
    using CastLib for *;

    uint128 defaultAmount;
    D18 defaultPricePerShare;
    AssetId assetId;
    ShareClassId defaultTypedShareClassId;

    function setUp() public override {
        super.setUp();
        defaultAmount = 100;
        defaultPricePerShare = d18(1, 1);
        defaultTypedShareClassId = ShareClassId.wrap(defaultShareClassId);

        assetId = poolManager.registerAsset{value: 0.1 ether}(OTHER_CHAIN_ID, address(erc20), erc20TokenId);
        poolManager.addPool(POOL_A);
        poolManager.addShareClass(
            POOL_A, defaultTypedShareClassId, "testShareClass", "tsc", defaultDecimals, bytes32(""), restrictedTransfers
        );
        poolManager.updatePricePoolPerShare(
            POOL_A.raw(), defaultShareClassId, defaultPricePerShare.raw(), uint64(block.timestamp)
        );
        poolManager.updatePricePoolPerAsset(
            POOL_A.raw(), defaultShareClassId, assetId.raw(), defaultPricePerShare.raw(), uint64(block.timestamp)
        );
        poolManager.updateRestriction(
            POOL_A,
            defaultTypedShareClassId,
            MessageLib.UpdateRestrictionMember({user: address(this).toBytes32(), validUntil: MAX_UINT64}).serialize()
        );
        // In order for allowances to work during issuance, the balanceSheet must be canManage to transfer
        poolManager.updateRestriction(
            POOL_A,
            defaultTypedShareClassId,
            MessageLib.UpdateRestrictionMember({user: address(balanceSheet).toBytes32(), validUntil: MAX_UINT64})
                .serialize()
        );
        // Manually set necessary escrow allowance which are naturally part of poolManager.addVault
        IPoolEscrow escrow = poolEscrowFactory.escrow(POOL_A);
        vm.prank(address(poolManager));
        escrow.approveMax(address(erc20), erc20TokenId, address(balanceSheet));
    }

    // Deployment
    function testDeployment(address nonWard) public {
        vm.assume(
            nonWard != address(root) && nonWard != address(asyncRequests) && nonWard != address(syncRequests)
                && nonWard != address(gateway) && nonWard != address(messageProcessor)
                && nonWard != address(messageDispatcher) && nonWard != address(this)
        );

        // redeploying within test to increase coverage
        new BalanceSheet(address(this));

        // values set correctly
        assertEq(address(balanceSheet.gateway()), address(gateway));
        assertEq(address(balanceSheet.poolManager()), address(poolManager));
        assertEq(address(balanceSheet.sender()), address(messageDispatcher));
        assertEq(address(balanceSheet.sharePriceProvider()), address(syncRequests));
        assertEq(address(balanceSheet.poolEscrowProvider()), address(poolEscrowFactory));

        // permissions set correctly
        assertEq(balanceSheet.wards(address(root)), 1);
        assertEq(balanceSheet.wards(address(asyncRequests)), 1);
        assertEq(balanceSheet.wards(address(syncRequests)), 1);
        assertEq(balanceSheet.wards(address(messageProcessor)), 1);
        assertEq(balanceSheet.wards(address(messageDispatcher)), 1);
        assertEq(balanceSheet.wards(nonWard), 0);
    }

    // --- Administration ---
    function testFile() public {
        // fail: unrecognized param
        vm.expectRevert(IBalanceSheet.FileUnrecognizedParam.selector);
        balanceSheet.file("random", self);

        assertEq(address(balanceSheet.gateway()), address(gateway));
        // success
        balanceSheet.file("poolManager", randomUser);
        assertEq(address(balanceSheet.poolManager()), randomUser);
        balanceSheet.file("gateway", randomUser);
        assertEq(address(balanceSheet.gateway()), randomUser);
        balanceSheet.file("sender", randomUser);
        assertEq(address(balanceSheet.sender()), randomUser);
        balanceSheet.file("sharePriceProvider", randomUser);
        assertEq(address(balanceSheet.sharePriceProvider()), randomUser);
        balanceSheet.file("poolEscrowProvider", randomUser);
        assertEq(address(balanceSheet.poolEscrowProvider()), randomUser);

        // remove self from wards
        balanceSheet.deny(self);
        // auth fail
        vm.expectRevert(IAuth.NotAuthorized.selector);
        balanceSheet.file("poolManager", randomUser);
    }

    // --- IUpdateContract ---
    function testUpdate() public {
        erc20.mint(address(this), defaultAmount);
        erc20.approve(address(balanceSheet), defaultAmount);

        vm.prank(randomUser);
        vm.expectRevert(IAuth.NotAuthorized.selector);
        balanceSheet.deposit(
            POOL_A, defaultTypedShareClassId, address(erc20), erc20TokenId, address(this), defaultAmount
        );

        vm.expectEmit();
        emit IBalanceSheet.UpdateManager(POOL_A, defaultTypedShareClassId, randomUser, true);

        balanceSheet.update(
            POOL_A,
            defaultTypedShareClassId,
            MessageLib.UpdateContractUpdateManager({who: bytes20(randomUser), canManage: true}).serialize()
        );

        balanceSheet.deposit(
            POOL_A, defaultTypedShareClassId, address(erc20), erc20TokenId, address(this), defaultAmount
        );

        vm.expectEmit();
        emit IBalanceSheet.UpdateManager(POOL_A, defaultTypedShareClassId, randomUser, false);

        balanceSheet.update(
            POOL_A,
            defaultTypedShareClassId,
            MessageLib.UpdateContractUpdateManager({who: bytes20(randomUser), canManage: false}).serialize()
        );

        vm.prank(randomUser);
        vm.expectRevert(IAuth.NotAuthorized.selector);
        balanceSheet.deposit(
            POOL_A, defaultTypedShareClassId, address(erc20), erc20TokenId, address(this), defaultAmount
        );
    }

    // --- IBalanceSheet ---
    function testDeposit() public {
        balanceSheet.enableAssetsQueue(POOL_A, defaultTypedShareClassId, true);

        vm.prank(randomUser);
        vm.expectRevert(IAuth.NotAuthorized.selector);
        balanceSheet.deposit(
            POOL_A, defaultTypedShareClassId, address(erc20), erc20TokenId, address(this), defaultAmount
        );

        vm.expectRevert(SafeTransferLib.SafeTransferFromFailed.selector);
        balanceSheet.deposit(
            POOL_A, defaultTypedShareClassId, address(erc20), erc20TokenId, address(this), defaultAmount
        );

        erc20.mint(address(this), defaultAmount);
        erc20.approve(address(balanceSheet), defaultAmount);

        vm.expectEmit();
        emit IBalanceSheet.Deposit(
            POOL_A,
            defaultTypedShareClassId,
            address(erc20),
            erc20TokenId,
            address(this),
            defaultAmount,
            defaultPricePerShare,
            uint64(block.timestamp)
        );
        balanceSheet.deposit(
            POOL_A, defaultTypedShareClassId, address(erc20), erc20TokenId, address(this), defaultAmount
        );

        assertEq(erc20.balanceOf(address(this)), 0);
        (uint128 increase,) = balanceSheet.queuedAssets(POOL_A, defaultTypedShareClassId, assetId);
        assertEq(increase, defaultAmount);
        assertEq(erc20.balanceOf(address(balanceSheet.escrow())), defaultAmount);
    }

    function testNoteDeposit() public {
        vm.prank(randomUser);
        vm.expectRevert(IAuth.NotAuthorized.selector);
        balanceSheet.deposit(
            POOL_A, defaultTypedShareClassId, address(erc20), erc20TokenId, address(this), defaultAmount, d18(100, 5)
        );

        vm.expectEmit();
        emit IBalanceSheet.Deposit(
            POOL_A,
            defaultTypedShareClassId,
            address(erc20),
            erc20TokenId,
            address(this),
            defaultAmount,
            d18(100, 5),
            uint64(block.timestamp)
        );
        balanceSheet.noteDeposit(
            POOL_A, defaultTypedShareClassId, address(erc20), erc20TokenId, address(this), defaultAmount, d18(100, 5)
        );

        // Ensure no balance transfer occurred but escrow holding was incremented nevertheless
        assertEq(erc20.balanceOf(address(this)), 0);
        assertEq(erc20.balanceOf(address(poolEscrowFactory.escrow(POOL_A))), 0);
        assertEq(
            poolEscrowFactory.escrow(POOL_A).availableBalanceOf(defaultTypedShareClassId, address(erc20), erc20TokenId),
            defaultAmount
        );
    }

    function testWithdraw() public {
        testDeposit();

        vm.prank(randomUser);
        vm.expectRevert(IAuth.NotAuthorized.selector);
        balanceSheet.withdraw(
            POOL_A, defaultTypedShareClassId, address(erc20), erc20TokenId, address(this), defaultAmount
        );

        assertEq(erc20.balanceOf(address(this)), 0);

        vm.expectEmit();
        emit IBalanceSheet.Withdraw(
            POOL_A,
            defaultTypedShareClassId,
            address(erc20),
            erc20TokenId,
            address(this),
            defaultAmount,
            defaultPricePerShare,
            uint64(block.timestamp)
        );
        balanceSheet.withdraw(
            POOL_A, defaultTypedShareClassId, address(erc20), erc20TokenId, address(this), defaultAmount
        );

        (, uint128 decrease) = balanceSheet.queuedAssets(POOL_A, defaultTypedShareClassId, assetId);

        assertEq(erc20.balanceOf(address(this)), defaultAmount);
        assertEq(decrease, defaultAmount);
        assertEq(erc20.balanceOf(address(balanceSheet.escrow())), 0);
    }

    function testIssue() public {
        balanceSheet.enableSharesQueue(POOL_A, defaultTypedShareClassId, true);

        vm.prank(randomUser);
        vm.expectRevert(IAuth.NotAuthorized.selector);
        balanceSheet.issue(POOL_A, defaultTypedShareClassId, address(this), defaultAmount);

        IERC20 token = IERC20(poolManager.shareToken(POOL_A, defaultTypedShareClassId));
        assertEq(token.balanceOf(address(this)), 0);

        vm.expectEmit();
        emit IBalanceSheet.Issue(POOL_A, defaultTypedShareClassId, address(this), defaultPricePerShare, defaultAmount);
        balanceSheet.issue(POOL_A, defaultTypedShareClassId, address(this), defaultAmount);

        (uint128 increase,) = balanceSheet.queuedShares(POOL_A, defaultTypedShareClassId);
        assertEq(token.balanceOf(address(this)), defaultAmount);
        assertEq(increase, defaultAmount);

        balanceSheet.issue(POOL_A, defaultTypedShareClassId, address(this), defaultAmount * 2);

        (uint128 increase2,) = balanceSheet.queuedShares(POOL_A, defaultTypedShareClassId);
        assertEq(token.balanceOf(address(this)), defaultAmount * 3);
        assertEq(increase2, defaultAmount * 3);
    }

    function testRevoke() public {
        testIssue();
<<<<<<< HEAD

        IERC20 token = IERC20(poolManager.shareToken(POOL_A.raw(), defaultShareClassId));
        assertEq(token.balanceOf(address(this)), defaultAmount * 3);
=======
        IERC20 token = IERC20(poolManager.shareToken(POOL_A, defaultTypedShareClassId));
        assertEq(token.balanceOf(address(this)), defaultAmount);
>>>>>>> 4a51fd1d

        vm.prank(randomUser);
        vm.expectRevert(IAuth.NotAuthorized.selector);
        balanceSheet.revoke(POOL_A, defaultTypedShareClassId, address(this), defaultAmount);

        vm.expectRevert(IERC20.InsufficientAllowance.selector);
        balanceSheet.revoke(POOL_A, defaultTypedShareClassId, address(this), defaultAmount);

        token.approve(address(balanceSheet), defaultAmount * 3);
        vm.expectEmit();
        emit IBalanceSheet.Revoke(POOL_A, defaultTypedShareClassId, address(this), defaultPricePerShare, defaultAmount);
        balanceSheet.revoke(POOL_A, defaultTypedShareClassId, address(this), defaultAmount);

        (, uint128 decrease) = balanceSheet.queuedShares(POOL_A, defaultTypedShareClassId);
        assertEq(token.balanceOf(address(this)), defaultAmount * 2);
        assertEq(decrease, defaultAmount);

        balanceSheet.revoke(POOL_A, defaultTypedShareClassId, address(this), defaultAmount * 2);

        (, uint128 decrease2) = balanceSheet.queuedShares(POOL_A, defaultTypedShareClassId);
        assertEq(token.balanceOf(address(this)), 0);
        assertEq(decrease2, defaultAmount * 3);
    }

    function testQueuedShares() public {
        testRevoke();

        DispatcherSpy dispatcherSpy = new DispatcherSpy();
        vm.mockFunction(
            address(balanceSheet.sender()),
            address(dispatcherSpy),
            abi.encodeWithSelector(DispatcherSpy.sendUpdateShares.selector)
        );
        vm.mockFunction(
            address(balanceSheet.sender()),
            address(dispatcherSpy),
            abi.encodeWithSelector(DispatcherSpy.sendUpdateShares_result.selector)
        );

        // Add extra issuance to have an unequal number
        balanceSheet.issue(POOL_A, defaultTypedShareClassId, address(this), defaultAmount);
        (uint128 increase, uint128 decrease) = balanceSheet.queuedShares(POOL_A, defaultTypedShareClassId);

        assertEq(increase, defaultAmount * 4);
        assertEq(decrease, defaultAmount * 3);

        vm.prank(randomUser);
        vm.expectRevert(IAuth.NotAuthorized.selector);
        balanceSheet.submitQueuedShares(POOL_A, defaultTypedShareClassId);

        balanceSheet.submitQueuedShares(POOL_A, defaultTypedShareClassId);

        (uint128 increaseAfter, uint128 decreaseAfter) = balanceSheet.queuedShares(POOL_A, defaultTypedShareClassId);
        assertEq(increaseAfter, 0);
        assertEq(decreaseAfter, 0);
        (uint128 shares, bool isIssuance) = DispatcherSpy(address(balanceSheet.sender())).sendUpdateShares_result();
        assertEq(shares, defaultAmount);
        assertEq(isIssuance, true);
    }

    function testQueuedAssets() public {
        testDeposit();

        DispatcherSpy dispatcherSpy = new DispatcherSpy();
        vm.mockFunction(
            address(balanceSheet.sender()),
            address(dispatcherSpy),
            abi.encodeWithSelector(DispatcherSpy.sendUpdateHoldingAmount.selector)
        );
        vm.mockFunction(
            address(balanceSheet.sender()),
            address(dispatcherSpy),
            abi.encodeWithSelector(DispatcherSpy.sendUpdateHoldingAmount_result.selector)
        );

        (uint128 increase,) = balanceSheet.queuedAssets(POOL_A, defaultTypedShareClassId, assetId);
        assertEq(increase, defaultAmount);

        vm.prank(randomUser);
        vm.expectRevert(IAuth.NotAuthorized.selector);
        balanceSheet.submitQueuedAssets(POOL_A, defaultTypedShareClassId, assetId);

        balanceSheet.submitQueuedAssets(POOL_A, defaultTypedShareClassId, assetId);

        (uint128 increaseAfter,) = balanceSheet.queuedAssets(POOL_A, defaultTypedShareClassId, assetId);
        assertEq(increaseAfter, 0);
        (uint128 amount, bool isIncrease) =
            DispatcherSpy(address(balanceSheet.sender())).sendUpdateHoldingAmount_result();
        assertEq(amount, defaultAmount);
        assertEq(isIncrease, true);
    }

    function testAssetsQueueDisabled() public {
        DispatcherSpy dispatcherSpy = new DispatcherSpy();
        vm.mockFunction(
            address(balanceSheet.sender()),
            address(dispatcherSpy),
            abi.encodeWithSelector(DispatcherSpy.sendUpdateHoldingAmount.selector)
        );
        vm.mockFunction(
            address(balanceSheet.sender()),
            address(dispatcherSpy),
            abi.encodeWithSelector(DispatcherSpy.sendUpdateHoldingAmount_result.selector)
        );

        erc20.mint(address(this), defaultAmount);
        erc20.approve(address(balanceSheet), defaultAmount);

        balanceSheet.deposit(
            POOL_A, defaultTypedShareClassId, address(erc20), erc20TokenId, address(this), defaultAmount
        );

        (uint128 increase,) = balanceSheet.queuedAssets(POOL_A, defaultTypedShareClassId, assetId);
        assertEq(increase, 0);
        (uint128 amount, bool isIncrease) =
            DispatcherSpy(address(balanceSheet.sender())).sendUpdateHoldingAmount_result();
        assertEq(amount, defaultAmount);
        assertEq(isIncrease, true);

        balanceSheet.withdraw(
            POOL_A, defaultTypedShareClassId, address(erc20), erc20TokenId, address(this), defaultAmount / 2
        );

        (, uint128 decrease) = balanceSheet.queuedAssets(POOL_A, defaultTypedShareClassId, assetId);
        assertEq(decrease, 0);
        (uint128 amount2, bool isIncrease2) =
            DispatcherSpy(address(balanceSheet.sender())).sendUpdateHoldingAmount_result();
        assertEq(amount2, defaultAmount / 2);
        assertEq(isIncrease2, false);
    }

    function testSharesQueueDisabled() public {
        DispatcherSpy dispatcherSpy = new DispatcherSpy();
        vm.mockFunction(
            address(balanceSheet.sender()),
            address(dispatcherSpy),
            abi.encodeWithSelector(DispatcherSpy.sendUpdateShares.selector)
        );
        vm.mockFunction(
            address(balanceSheet.sender()),
            address(dispatcherSpy),
            abi.encodeWithSelector(DispatcherSpy.sendUpdateShares_result.selector)
        );

        balanceSheet.issue(POOL_A, defaultTypedShareClassId, address(this), defaultAmount);

        (uint128 increase,) = balanceSheet.queuedShares(POOL_A, defaultTypedShareClassId);
        assertEq(increase, 0);
        (uint128 shares, bool isIssuance) = DispatcherSpy(address(balanceSheet.sender())).sendUpdateShares_result();
        assertEq(shares, defaultAmount);
        assertEq(isIssuance, true);
    }

    function testSubmitWithQueueDisabled() public {
        DispatcherSpy dispatcherSpy = new DispatcherSpy();
        vm.mockFunction(
            address(balanceSheet.sender()),
            address(dispatcherSpy),
            abi.encodeWithSelector(DispatcherSpy.sendUpdateShares.selector)
        );
        vm.mockFunction(
            address(balanceSheet.sender()),
            address(dispatcherSpy),
            abi.encodeWithSelector(DispatcherSpy.sendUpdateShares_result.selector)
        );

        // Issue with queue enabled
        balanceSheet.enableSharesQueue(POOL_A, defaultTypedShareClassId, true);
        balanceSheet.issue(POOL_A, defaultTypedShareClassId, address(this), defaultAmount);

        // Submit with queue disabled
        balanceSheet.enableSharesQueue(POOL_A, defaultTypedShareClassId, false);
        balanceSheet.submitQueuedShares(POOL_A, defaultTypedShareClassId);

        // Shares should remain in the queue and not be submitted
        (uint128 increase,) = balanceSheet.queuedShares(POOL_A, defaultTypedShareClassId);
        assertEq(increase, defaultAmount);
        (uint128 shares, bool isIssuance) = DispatcherSpy(address(balanceSheet.sender())).sendUpdateShares_result();
        assertEq(shares, 0);
        assertEq(isIssuance, false);
    }

    function testTransferSharesFrom() public {
        testIssue();

        IERC20 token = IERC20(poolManager.shareToken(POOL_A.raw(), defaultShareClassId));

        assertEq(token.balanceOf(address(this)), defaultAmount * 3);

        vm.prank(randomUser);
        vm.expectRevert(IAuth.NotAuthorized.selector);
        balanceSheet.transferSharesFrom(POOL_A, defaultTypedShareClassId, address(this), address(1), defaultAmount);

        balanceSheet.transferSharesFrom(POOL_A, defaultTypedShareClassId, address(this), address(1), defaultAmount);

        assertEq(token.balanceOf(address(this)), defaultAmount * 2);
        assertEq(token.balanceOf(address(1)), defaultAmount);
    }
}

contract DispatcherSpy {
    function sendUpdateShares(PoolId, ShareClassId, uint128 shares, bool isIssuance) external {
        bytes32 slot = keccak256("dispatchedShares");
        bytes32 slot2 = keccak256("dispatchedSharesIsIssuance");
        assembly {
            sstore(slot, shares)
            sstore(slot2, isIssuance)
        }
    }

    function sendUpdateShares_result() external view returns (uint128 shares, bool isIssuance) {
        bytes32 slot = keccak256("dispatchedShares");
        bytes32 slot2 = keccak256("dispatchedSharesIsIssuance");
        assembly {
            shares := sload(slot)
            isIssuance := sload(slot2)
        }
    }

    function sendUpdateHoldingAmount(PoolId, ShareClassId, AssetId, address, uint128 amount, D18, bool isIncrease)
        external
    {
        bytes32 slot = keccak256("dispatchedHoldingAmount");
        bytes32 slot2 = keccak256("dispatchedHoldingAmountIsIncrease");
        assembly {
            sstore(slot, amount)
            sstore(slot2, isIncrease)
        }
    }

    function sendUpdateHoldingAmount_result() external view returns (uint128 amount, bool inIncrease) {
        bytes32 slot = keccak256("dispatchedHoldingAmount");
        bytes32 slot2 = keccak256("dispatchedHoldingAmountIsIncrease");
        assembly {
            amount := sload(slot)
            inIncrease := sload(slot2)
        }
    }
}<|MERGE_RESOLUTION|>--- conflicted
+++ resolved
@@ -38,10 +38,10 @@
             POOL_A, defaultTypedShareClassId, "testShareClass", "tsc", defaultDecimals, bytes32(""), restrictedTransfers
         );
         poolManager.updatePricePoolPerShare(
-            POOL_A.raw(), defaultShareClassId, defaultPricePerShare.raw(), uint64(block.timestamp)
+            POOL_A, defaultTypedShareClassId, defaultPricePerShare.raw(), uint64(block.timestamp)
         );
         poolManager.updatePricePoolPerAsset(
-            POOL_A.raw(), defaultShareClassId, assetId.raw(), defaultPricePerShare.raw(), uint64(block.timestamp)
+            POOL_A, defaultTypedShareClassId, assetId, defaultPricePerShare.raw(), uint64(block.timestamp)
         );
         poolManager.updateRestriction(
             POOL_A,
@@ -190,7 +190,7 @@
         assertEq(erc20.balanceOf(address(this)), 0);
         (uint128 increase,) = balanceSheet.queuedAssets(POOL_A, defaultTypedShareClassId, assetId);
         assertEq(increase, defaultAmount);
-        assertEq(erc20.balanceOf(address(balanceSheet.escrow())), defaultAmount);
+        assertEq(erc20.balanceOf(address(balanceSheet.poolEscrowProvider().escrow(POOL_A))), defaultAmount);
     }
 
     function testNoteDeposit() public {
@@ -254,7 +254,7 @@
 
         assertEq(erc20.balanceOf(address(this)), defaultAmount);
         assertEq(decrease, defaultAmount);
-        assertEq(erc20.balanceOf(address(balanceSheet.escrow())), 0);
+        assertEq(erc20.balanceOf(address(balanceSheet.poolEscrowProvider().escrow(POOL_A))), 0);
     }
 
     function testIssue() public {
@@ -284,14 +284,8 @@
 
     function testRevoke() public {
         testIssue();
-<<<<<<< HEAD
-
-        IERC20 token = IERC20(poolManager.shareToken(POOL_A.raw(), defaultShareClassId));
+        IERC20 token = IERC20(poolManager.shareToken(POOL_A, defaultTypedShareClassId));
         assertEq(token.balanceOf(address(this)), defaultAmount * 3);
-=======
-        IERC20 token = IERC20(poolManager.shareToken(POOL_A, defaultTypedShareClassId));
-        assertEq(token.balanceOf(address(this)), defaultAmount);
->>>>>>> 4a51fd1d
 
         vm.prank(randomUser);
         vm.expectRevert(IAuth.NotAuthorized.selector);
@@ -477,7 +471,7 @@
     function testTransferSharesFrom() public {
         testIssue();
 
-        IERC20 token = IERC20(poolManager.shareToken(POOL_A.raw(), defaultShareClassId));
+        IERC20 token = IERC20(poolManager.shareToken(POOL_A, defaultTypedShareClassId));
 
         assertEq(token.balanceOf(address(this)), defaultAmount * 3);
 
