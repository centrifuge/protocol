// SPDX-License-Identifier: BUSL-1.1
pragma solidity 0.8.28;

import {IAuth} from "src/misc/interfaces/IAuth.sol";

import {MessageLib} from "src/common/libraries/MessageLib.sol";

import {ISyncRequests} from "src/vaults/interfaces/investments/ISyncRequests.sol";
import {SyncRequests} from "src/vaults/SyncRequests.sol";

import "test/vaults/BaseTest.sol";

contract SyncRequestsBaseTest is BaseTest {
    function _assumeUnauthorizedCaller(address nonWard) internal view {
        vm.assume(
            nonWard != address(root) && nonWard != address(poolManager) && nonWard != address(syncDepositVaultFactory)
                && nonWard != address(this)
        );
    }
}

contract SyncRequestsTest is SyncRequestsBaseTest {
    using MessageLib for *;

    // Deployment
    function testDeployment(address nonWard) public {
        _assumeUnauthorizedCaller(nonWard);

        // redeploying within test to increase coverage
        new SyncRequests(address(root), address(escrow));

        // values set correctly
        assertEq(address(syncRequests.escrow()), address(escrow));
        assertEq(address(syncRequests.poolManager()), address(poolManager));
        assertEq(address(syncRequests.balanceSheetManager()), address(balanceSheetManager));

        // permissions set correctly
        assertEq(syncRequests.wards(address(root)), 1);
        assertEq(syncRequests.wards(address(poolManager)), 1);
        assertEq(syncRequests.wards(address(syncDepositVaultFactory)), 1);
        assertEq(balanceSheetManager.wards(address(syncRequests)), 1);
        assertEq(syncRequests.wards(nonWard), 0);
    }

    // --- Administration ---
    function testFile() public {
        // fail: unrecognized param
        vm.expectRevert(bytes("SyncRequests/file-unrecognized-param"));
        syncRequests.file("random", self);

        assertEq(address(syncRequests.poolManager()), address(poolManager));
        assertEq(address(syncRequests.balanceSheetManager()), address(balanceSheetManager));

        // success
        syncRequests.file("poolManager", randomUser);
        assertEq(address(syncRequests.poolManager()), randomUser);
        syncRequests.file("balanceSheetManager", randomUser);
        assertEq(address(syncRequests.balanceSheetManager()), randomUser);

        // remove self from wards
        syncRequests.deny(self);
        // auth fail
        vm.expectRevert(IAuth.NotAuthorized.selector);
        syncRequests.file("poolManager", randomUser);
    }
}

contract SyncRequestsUnauthorizedTest is SyncRequestsBaseTest {
    function testFileUnauthorized(address nonWard) public {
        _expectUnauthorized(nonWard);
        syncRequests.file(bytes32(0), address(0));
    }

    function testAddVaultUnauthorized(address nonWard) public {
        _expectUnauthorized(nonWard);
        syncRequests.addVault(0, bytes16(0), address(0), address(0), 0);
    }

    function testRemoveVaultUnauthorized(address nonWard) public {
        _expectUnauthorized(nonWard);
        syncRequests.removeVault(0, bytes16(0), address(0), address(0), 0);
    }

    function testDepositUnauthorized(address nonWard) public {
        _expectUnauthorized(nonWard);
        syncRequests.deposit(address(0), 0, address(0), address(0));
    }

    function testMintUnauthorized(address nonWard) public {
        _expectUnauthorized(nonWard);
        syncRequests.mint(address(0), 0, address(0), address(0));
    }

<<<<<<< HEAD
    function _expectUnauthorized(address caller) internal {
        vm.assume(caller != address(root) && caller != address(poolManager) && caller != address(this));

        vm.prank(caller);
=======
    function testUpdateUnauthorized(address nonWard) public {
        _expectUnauthorized(nonWard);
        syncRequests.update(0, bytes16(0), bytes(""));
    }

    function _expectUnauthorized(address nonWard) internal {
        _assumeUnauthorizedCaller(nonWard);
        vm.prank(nonWard);
>>>>>>> 81d604ac
        vm.expectRevert(IAuth.NotAuthorized.selector);
    }
}<|MERGE_RESOLUTION|>--- conflicted
+++ resolved
@@ -91,21 +91,10 @@
         syncRequests.mint(address(0), 0, address(0), address(0));
     }
 
-<<<<<<< HEAD
     function _expectUnauthorized(address caller) internal {
         vm.assume(caller != address(root) && caller != address(poolManager) && caller != address(this));
 
         vm.prank(caller);
-=======
-    function testUpdateUnauthorized(address nonWard) public {
-        _expectUnauthorized(nonWard);
-        syncRequests.update(0, bytes16(0), bytes(""));
-    }
-
-    function _expectUnauthorized(address nonWard) internal {
-        _assumeUnauthorizedCaller(nonWard);
-        vm.prank(nonWard);
->>>>>>> 81d604ac
         vm.expectRevert(IAuth.NotAuthorized.selector);
     }
 }