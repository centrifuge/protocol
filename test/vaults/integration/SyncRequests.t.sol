--- conflicted
+++ resolved
@@ -57,11 +57,7 @@
         _assumeUnauthorizedCaller(nonWard);
 
         // redeploying within test to increase coverage
-<<<<<<< HEAD
-        new SyncRequests(address(root));
-=======
-        new SyncRequests(address(root), address(escrow), address(this));
->>>>>>> b3ebfede
+        new SyncRequests(address(root), address(this));
 
         // values set correctly
         assertEq(address(syncRequests.poolManager()), address(poolManager));
