// SPDX-License-Identifier: BUSL-1.1
pragma solidity 0.8.28;

import "test/vaults/BaseTest.sol";
import {CastLib} from "src/misc/libraries/CastLib.sol";
import {IERC20} from "src/misc/interfaces/IERC20.sol";
import {IAuth} from "src/misc/interfaces/IAuth.sol";

contract RedeemTest is BaseTest {
    using MessageLib for *;
    using CastLib for *;

    function testRedeem(uint256 amount) public {
        amount = uint128(bound(amount, 2, MAX_UINT128 / 2));

        (address vault_, uint128 assetId) = deploySimpleVault();
        ERC7540Vault vault = ERC7540Vault(vault_);
        ITranche tranche = ITranche(address(vault.share()));

        deposit(vault_, self, amount); // deposit funds first
        centrifugeChain.updateTranchePrice(
            vault.poolId(), vault.trancheId(), assetId, defaultPrice, uint64(block.timestamp)
        );

        // will fail - zero deposit not allowed
        vm.expectRevert(bytes("InvestmentManager/zero-amount-not-allowed"));
        vault.requestRedeem(0, self, self);

        // will fail - investment asset not allowed
<<<<<<< HEAD
        centrifugeChain.disallowAsset(vault.poolId(), assetId);
        vm.expectRevert(bytes("InvestmentManager/asset-not-allowed"));
=======
        centrifugeChain.unlinkVault(vault.poolId(), vault.trancheId(), vault_);
        vm.expectRevert(IAuth.NotAuthorized.selector);
>>>>>>> 3564af66
        vault.requestRedeem(amount, address(this), address(this));

        // will fail - cannot fulfill if there is no pending redeem request
        uint128 assets = uint128((amount * 10 ** 18) / defaultPrice);
        uint64 poolId = vault.poolId();
        bytes16 trancheId = vault.trancheId();
        vm.expectRevert(bytes("InvestmentManager/no-pending-redeem-request"));
        centrifugeChain.isFulfilledRedeemRequest(
            poolId, trancheId, bytes32(bytes20(self)), assetId, assets, uint128(amount)
        );

        // success
<<<<<<< HEAD
        centrifugeChain.allowAsset(vault.poolId(), assetId);
=======
        centrifugeChain.linkVault(vault.poolId(), vault.trancheId(), vault_);
>>>>>>> 3564af66
        vault.requestRedeem(amount, address(this), address(this));
        assertEq(tranche.balanceOf(address(escrow)), amount);
        assertEq(vault.pendingRedeemRequest(0, self), amount);
        assertEq(vault.claimableRedeemRequest(0, self), 0);

        // fail: no tokens left
        vm.expectRevert(bytes("ERC7540Vault/insufficient-balance"));
        vault.requestRedeem(amount, address(this), address(this));

        // trigger executed collectRedeem
        centrifugeChain.isFulfilledRedeemRequest(
            vault.poolId(), vault.trancheId(), bytes32(bytes20(self)), assetId, assets, uint128(amount)
        );

        // assert withdraw & redeem values adjusted
        assertEq(vault.maxWithdraw(self), assets); // max deposit
        assertEq(vault.maxRedeem(self), amount); // max deposit
        assertEq(vault.pendingRedeemRequest(0, self), 0);
        assertEq(vault.claimableRedeemRequest(0, self), amount);
        assertEq(tranche.balanceOf(address(escrow)), 0);
        assertEq(erc20.balanceOf(address(escrow)), assets);

        // can redeem to self
        vault.redeem(amount / 2, self, self); // redeem half the amount to own wallet

        // can also redeem to another user on the memberlist
        centrifugeChain.updateMember(vault.poolId(), vault.trancheId(), investor, type(uint64).max);
        vault.redeem(amount / 2, investor, self); // redeem half the amount to investor wallet

        assertEq(tranche.balanceOf(self), 0);
        assertTrue(tranche.balanceOf(address(escrow)) <= 1);
        assertTrue(erc20.balanceOf(address(escrow)) <= 1);

        assertApproxEqAbs(erc20.balanceOf(self), (amount / 2), 1);
        assertApproxEqAbs(erc20.balanceOf(investor), (amount / 2), 1);
        assertTrue(vault.maxWithdraw(self) <= 1);
        assertTrue(vault.maxRedeem(self) <= 1);

        // withdrawing or redeeming more should revert
        vm.expectRevert(bytes("InvestmentManager/exceeds-redeem-limits"));
        vault.withdraw(2, investor, self);
        vm.expectRevert(bytes("InvestmentManager/exceeds-max-redeem"));
        vault.redeem(2, investor, self);
    }

    function testWithdraw(uint256 amount) public {
        amount = uint128(bound(amount, 2, MAX_UINT128 / 2));

        (address vault_, uint128 assetId) = deploySimpleVault();
        ERC7540Vault vault = ERC7540Vault(vault_);
        ITranche tranche = ITranche(address(vault.share()));

        deposit(vault_, self, amount); // deposit funds first
        centrifugeChain.updateTranchePrice(
            vault.poolId(), vault.trancheId(), assetId, defaultPrice, uint64(block.timestamp)
        );

        vault.requestRedeem(amount, address(this), address(this));
        assertEq(tranche.balanceOf(address(escrow)), amount);
        assertGt(vault.pendingRedeemRequest(0, self), 0);

        // trigger executed collectRedeem
        uint128 assets = uint128((amount * 10 ** 18) / defaultPrice);
        centrifugeChain.isFulfilledRedeemRequest(
            vault.poolId(), vault.trancheId(), bytes32(bytes20(self)), assetId, assets, uint128(amount)
        );

        // assert withdraw & redeem values adjusted
        assertEq(vault.maxWithdraw(self), assets); // max deposit
        assertEq(vault.maxRedeem(self), amount); // max deposit
        assertEq(tranche.balanceOf(address(escrow)), 0);
        assertEq(erc20.balanceOf(address(escrow)), assets);

        // can redeem to self
        vault.withdraw(amount / 2, self, self); // redeem half the amount to own wallet

        // can also withdraw to another user on the memberlist
        centrifugeChain.updateMember(vault.poolId(), vault.trancheId(), investor, type(uint64).max);
        vault.withdraw(amount / 2, investor, self); // redeem half the amount to investor wallet

        assertTrue(tranche.balanceOf(self) <= 1);
        assertTrue(erc20.balanceOf(address(escrow)) <= 1);
        assertApproxEqAbs(erc20.balanceOf(self), assets / 2, 1);
        assertApproxEqAbs(erc20.balanceOf(investor), assets / 2, 1);
        assertTrue(vault.maxRedeem(self) <= 1);
        assertTrue(vault.maxWithdraw(self) <= 1);
    }

    function testRequestRedeemWithApproval(uint256 redemption1, uint256 redemption2) public {
        vm.assume(investor != address(this));

        redemption1 = uint128(bound(redemption1, 2, MAX_UINT128 / 4));
        redemption2 = uint128(bound(redemption2, 2, MAX_UINT128 / 4));
        uint256 amount = redemption1 + redemption2;
        vm.assume(amountAssumption(amount));

        (address vault_,) = deploySimpleVault();
        ERC7540Vault vault = ERC7540Vault(vault_);
        ITranche tranche = ITranche(address(vault.share()));

        deposit(vault_, investor, amount); // deposit funds first // deposit funds first

        vm.expectRevert(IERC20.InsufficientAllowance.selector);
        vault.requestRedeem(amount, investor, investor);

        assertEq(tranche.allowance(investor, address(this)), 0);
        vm.prank(investor);
        tranche.approve(address(this), amount);
        assertEq(tranche.allowance(investor, address(this)), amount);

        // investor can requestRedeem
        vault.requestRedeem(amount, investor, investor);
        assertEq(tranche.allowance(investor, address(this)), 0);
    }

    function testCancelRedeemOrder(uint256 amount) public {
        amount = uint128(bound(amount, 2, MAX_UINT128 / 2));

        (address vault_, uint128 assetId) = deploySimpleVault();
        ERC7540Vault vault = ERC7540Vault(vault_);
        ITranche tranche = ITranche(address(vault.share()));
        deposit(vault_, self, amount * 2); // deposit funds first

        vm.expectRevert(bytes("InvestmentManager/no-pending-redeem-request"));
        vault.cancelRedeemRequest(0, self);

        vault.requestRedeem(amount, address(this), address(this));

        // will fail - user not member
        centrifugeChain.updateMember(vault.poolId(), vault.trancheId(), self, uint64(block.timestamp));
        vm.warp(block.timestamp + 1);
        vm.expectRevert(bytes("InvestmentManager/transfer-not-allowed"));
        vault.cancelRedeemRequest(0, self);
        centrifugeChain.updateMember(vault.poolId(), vault.trancheId(), self, type(uint64).max);

        assertEq(tranche.balanceOf(address(escrow)), amount);
        assertEq(tranche.balanceOf(self), amount);

        // check message was send out to centchain
        vault.cancelRedeemRequest(0, self);

        MessageLib.CancelRedeemRequest memory m = adapter1.values_bytes("send").deserializeCancelRedeemRequest();
        assertEq(m.poolId, vault.poolId());
        assertEq(m.scId, vault.trancheId());
        assertEq(m.investor, bytes32(bytes20(self)));
        assertEq(m.assetId, assetId);

        assertEq(vault.pendingCancelRedeemRequest(0, self), true);

        // Cannot cancel twice
        vm.expectRevert(bytes("InvestmentManager/cancellation-is-pending"));
        vault.cancelRedeemRequest(0, self);

        vm.expectRevert(bytes("InvestmentManager/cancellation-is-pending"));
        vault.requestRedeem(amount, address(this), address(this));

        centrifugeChain.isFulfilledCancelRedeemRequest(
            vault.poolId(), vault.trancheId(), self.toBytes32(), assetId, uint128(amount)
        );

        assertEq(tranche.balanceOf(address(escrow)), amount);
        assertEq(tranche.balanceOf(self), amount);
        assertEq(vault.claimableCancelRedeemRequest(0, self), amount);
        assertEq(vault.pendingCancelRedeemRequest(0, self), false);

        // After cancellation is executed, new request can be submitted
        vault.requestRedeem(amount, address(this), address(this));
    }

    function testTriggerRedeemRequestTokens(uint128 amount) public {
        amount = uint128(bound(amount, 2, (MAX_UINT128 - 1)));

        (address vault_, uint128 assetId) = deploySimpleVault();
        ERC7540Vault vault = ERC7540Vault(vault_);
        ITranche tranche = ITranche(address(vault.share()));
        deposit(vault_, investor, amount, false); // request and execute deposit, but don't claim
        assertEq(vault.maxMint(investor), amount);
        uint64 poolId = vault.poolId();
        bytes16 trancheId = vault.trancheId();

        vm.prank(investor);
        vault.mint(amount / 2, investor); // investor mints half of the amount

        assertApproxEqAbs(tranche.balanceOf(investor), amount / 2, 1);
        assertApproxEqAbs(tranche.balanceOf(address(escrow)), amount / 2, 1);
        assertApproxEqAbs(vault.maxMint(investor), amount / 2, 1);

        // Fail - Redeem amount too big
        vm.expectRevert(IERC20.InsufficientBalance.selector);
        centrifugeChain.triggerIncreaseRedeemOrder(poolId, trancheId, investor, assetId, uint128(amount + 1));

        //Fail - Tranche token amount zero
        vm.expectRevert(bytes("InvestmentManager/tranche-token-amount-is-zero"));
        centrifugeChain.triggerIncreaseRedeemOrder(poolId, trancheId, investor, assetId, 0);

        // should work even if investor is frozen
        centrifugeChain.freeze(poolId, trancheId, investor); // freeze investor
        assertTrue(!Tranche(address(vault.share())).checkTransferRestriction(investor, address(escrow), amount));

        // half of the amount will be trabsferred from the investor's wallet & half of the amount will be taken from
        // escrow
        centrifugeChain.triggerIncreaseRedeemOrder(poolId, trancheId, investor, assetId, amount);

        assertApproxEqAbs(tranche.balanceOf(investor), 0, 1);
        assertApproxEqAbs(tranche.balanceOf(address(escrow)), amount, 1);
        assertEq(vault.maxMint(investor), 0);

        centrifugeChain.isFulfilledRedeemRequest(
            vault.poolId(), vault.trancheId(), bytes32(bytes20(investor)), assetId, uint128(amount), uint128(amount)
        );

        vm.expectRevert(bytes("InvestmentManager/exceeds-max-redeem"));
        vm.prank(investor);
        vault.redeem(amount, investor, investor);
    }

    function testTriggerRedeemRequestTokensWithCancellation(uint128 amount) public {
        amount = uint128(bound(amount, 2, (MAX_UINT128 - 1)));
        vm.assume(amount % 2 == 0);

        (address vault_, uint128 assetId) = deploySimpleVault();
        ERC7540Vault vault = ERC7540Vault(vault_);
        ITranche tranche = ITranche(address(vault.share()));
        deposit(vault_, investor, amount, false); // request and execute deposit, but don't claim
        assertEq(vault.maxMint(investor), amount);
        uint64 poolId = vault.poolId();
        bytes16 trancheId = vault.trancheId();

        vm.prank(investor);
        vault.mint(amount, investor); // investor mints half of the amount

        assertApproxEqAbs(tranche.balanceOf(investor), amount, 1);
        assertApproxEqAbs(tranche.balanceOf(address(escrow)), 0, 1);
        assertApproxEqAbs(vault.maxMint(investor), 0, 1);

        // investor submits request to redeem half the amount
        vm.prank(investor);
        vault.requestRedeem(amount / 2, investor, investor);
        assertEq(tranche.balanceOf(address(escrow)), amount / 2);
        assertEq(tranche.balanceOf(investor), amount / 2);
        // investor cancels outstanding cancellation request
        vm.prank(investor);
        vault.cancelRedeemRequest(0, investor);
        assertEq(vault.pendingCancelRedeemRequest(0, investor), true);
        // redeem request can still be triggered for the other half of the investors tokens even though the investor has
        // an outstanding cancellation
        centrifugeChain.triggerIncreaseRedeemOrder(poolId, trancheId, investor, assetId, amount / 2);
        assertApproxEqAbs(tranche.balanceOf(investor), 0, 1);
        assertApproxEqAbs(tranche.balanceOf(address(escrow)), amount, 1);
        assertEq(vault.maxMint(investor), 0);
    }

    function testTriggerRedeemRequestTokensUnmintedTokensInEscrow(uint128 amount) public {
        amount = uint128(bound(amount, 2, (MAX_UINT128 - 1)));

        (address vault_, uint128 assetId) = deploySimpleVault();
        ERC7540Vault vault = ERC7540Vault(vault_);
        ITranche tranche = ITranche(address(vault.share()));
        deposit(vault_, investor, amount, false); // request and execute deposit, but don't claim
        assertEq(vault.maxMint(investor), amount);
        uint64 poolId = vault.poolId();
        bytes16 trancheId = vault.trancheId();

        // Fail - Redeem amount too big
        vm.expectRevert(IERC20.InsufficientBalance.selector);
        centrifugeChain.triggerIncreaseRedeemOrder(poolId, trancheId, investor, assetId, uint128(amount + 1));

        // should work even if investor is frozen
        centrifugeChain.freeze(poolId, trancheId, investor); // freeze investor
        assertTrue(!Tranche(address(vault.share())).checkTransferRestriction(investor, address(escrow), amount));

        // Test trigger partial redeem (maxMint > redeemAmount), where investor did not mint their tokens - user tokens
        // are still locked in escrow
        uint128 redeemAmount = uint128(amount / 2);
        centrifugeChain.triggerIncreaseRedeemOrder(poolId, trancheId, investor, assetId, redeemAmount);
        assertApproxEqAbs(tranche.balanceOf(address(escrow)), amount, 1);
        assertEq(tranche.balanceOf(investor), 0);

        // Test trigger full redeem (maxMint = redeemAmount), where investor did not mint their tokens - user tokens are
        // still locked in escrow
        redeemAmount = uint128(amount - redeemAmount);
        centrifugeChain.triggerIncreaseRedeemOrder(poolId, trancheId, investor, assetId, redeemAmount);
        assertApproxEqAbs(tranche.balanceOf(address(escrow)), amount, 1);
        assertEq(tranche.balanceOf(investor), 0);
        assertEq(vault.maxMint(investor), 0);

        centrifugeChain.isFulfilledRedeemRequest(
            vault.poolId(), vault.trancheId(), bytes32(bytes20(investor)), assetId, uint128(amount), uint128(amount)
        );

        vm.expectRevert(bytes("InvestmentManager/exceeds-max-redeem"));
        vm.prank(investor);
        vault.redeem(amount, investor, investor);
    }

    function testPartialRedemptionExecutions() public {
        (address vault_, uint128 assetId) = deploySimpleVault();
        ERC7540Vault vault = ERC7540Vault(vault_);
        ITranche tranche = ITranche(address(vault.share()));
        uint64 poolId = vault.poolId();
        bytes16 trancheId = vault.trancheId();
        ERC20 asset = ERC20(address(vault.asset()));
        centrifugeChain.updateTranchePrice(poolId, trancheId, assetId, 1000000000000000000, uint64(block.timestamp));

        // invest
        uint256 investmentAmount = 100000000; // 100 * 10**6
        centrifugeChain.updateMember(poolId, trancheId, self, type(uint64).max);
        asset.approve(address(investmentManager), investmentAmount);
        asset.mint(self, investmentAmount);
        erc20.approve(address(vault), investmentAmount);
        vault.requestDeposit(investmentAmount, self, self);

        uint128 shares = 100000000;
        centrifugeChain.isFulfilledDepositRequest(
            poolId, trancheId, bytes32(bytes20(self)), assetId, uint128(investmentAmount), shares
        );

        (,, uint256 depositPrice,,,,,,,) = investmentManager.investments(address(vault), self);
        assertEq(depositPrice, 1000000000000000000);

        // assert deposit & mint values adjusted
        assertApproxEqAbs(vault.maxDeposit(self), investmentAmount, 2);
        assertEq(vault.maxMint(self), shares);

        // collect the tranche tokens
        vault.mint(shares, self);
        assertEq(tranche.balanceOf(self), shares);

        // redeem
        vault.requestRedeem(shares, self, self);

        // trigger first executed collectRedeem at a price of 1.5
        // user is able to redeem 50 tranche tokens, at 1.5 price, 75 asset is paid out
        uint128 assets = 75000000; // 150*10**6

        // mint approximate interest amount into escrow
        asset.mint(address(escrow), assets * 2 - investmentAmount);

        centrifugeChain.isFulfilledRedeemRequest(poolId, trancheId, bytes32(bytes20(self)), assetId, assets, shares / 2);

        (,,, uint256 redeemPrice,,,,,,) = investmentManager.investments(address(vault), self);
        assertEq(redeemPrice, 1500000000000000000);

        // trigger second executed collectRedeem at a price of 1.0
        // user has 50 tranche tokens left, at 1.0 price, 50 asset is paid out
        assets = 50000000; // 50*10**6

        centrifugeChain.isFulfilledRedeemRequest(poolId, trancheId, bytes32(bytes20(self)), assetId, assets, shares / 2);

        (,,, redeemPrice,,,,,,) = investmentManager.investments(address(vault), self);
        assertEq(redeemPrice, 1250000000000000000);
    }

    function partialRedeem(uint64 poolId, bytes16 trancheId, ERC7540Vault vault, ERC20 asset) public {
        ITranche tranche = ITranche(address(vault.share()));

        uint128 assetId = poolManager.assetToId(address(asset));
        uint256 totalTranches = tranche.balanceOf(self);
        uint256 redeemAmount = 50000000000000000000;
        assertTrue(redeemAmount <= totalTranches);
        vault.requestRedeem(redeemAmount, self, self);

        // first trigger executed collectRedeem of the first 25 tranches at a price of 1.1
        uint128 firstTrancheRedeem = 25000000000000000000;
        uint128 secondTrancheRedeem = 25000000000000000000;
        assertEq(firstTrancheRedeem + secondTrancheRedeem, redeemAmount);
        uint128 firstCurrencyPayout = 27500000; // (25000000000000000000/10**18) * 10**6 * 1.1

        centrifugeChain.isFulfilledRedeemRequest(
            poolId, trancheId, bytes32(bytes20(self)), assetId, firstCurrencyPayout, firstTrancheRedeem
        );

        assertEq(vault.maxRedeem(self), firstTrancheRedeem);

        (,,, uint256 redeemPrice,,,,,,) = investmentManager.investments(address(vault), self);
        assertEq(redeemPrice, 1100000000000000000);

        // second trigger executed collectRedeem of the second 25 tranches at a price of 1.3
        uint128 secondCurrencyPayout = 32500000; // (25000000000000000000/10**18) * 10**6 * 1.3
        centrifugeChain.isFulfilledRedeemRequest(
            poolId, trancheId, bytes32(bytes20(self)), assetId, secondCurrencyPayout, secondTrancheRedeem
        );

        (,,, redeemPrice,,,,,,) = investmentManager.investments(address(vault), self);
        assertEq(redeemPrice, 1200000000000000000);

        assertApproxEqAbs(vault.maxWithdraw(self), firstCurrencyPayout + secondCurrencyPayout, 2);
        assertEq(vault.maxRedeem(self), redeemAmount);

        // collect the asset
        vault.redeem(redeemAmount, self, self);
        assertEq(tranche.balanceOf(self), totalTranches - redeemAmount);
        assertEq(asset.balanceOf(self), firstCurrencyPayout + secondCurrencyPayout);
    }
}<|MERGE_RESOLUTION|>--- conflicted
+++ resolved
@@ -27,13 +27,8 @@
         vault.requestRedeem(0, self, self);
 
         // will fail - investment asset not allowed
-<<<<<<< HEAD
-        centrifugeChain.disallowAsset(vault.poolId(), assetId);
-        vm.expectRevert(bytes("InvestmentManager/asset-not-allowed"));
-=======
         centrifugeChain.unlinkVault(vault.poolId(), vault.trancheId(), vault_);
         vm.expectRevert(IAuth.NotAuthorized.selector);
->>>>>>> 3564af66
         vault.requestRedeem(amount, address(this), address(this));
 
         // will fail - cannot fulfill if there is no pending redeem request
@@ -46,11 +41,7 @@
         );
 
         // success
-<<<<<<< HEAD
-        centrifugeChain.allowAsset(vault.poolId(), assetId);
-=======
         centrifugeChain.linkVault(vault.poolId(), vault.trancheId(), vault_);
->>>>>>> 3564af66
         vault.requestRedeem(amount, address(this), address(this));
         assertEq(tranche.balanceOf(address(escrow)), amount);
         assertEq(vault.pendingRedeemRequest(0, self), amount);
