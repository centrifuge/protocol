// SPDX-License-Identifier: BUSL-1.1
pragma solidity 0.8.28;

import "test/vaults/BaseTest.sol";
import {IAuth} from "src/misc/interfaces/IAuth.sol";
import {IERC20} from "src/misc/interfaces/IERC20.sol";

contract BurnTest is BaseTest {
    function testBurn(uint256 amount) public {
        amount = uint128(bound(amount, 2, MAX_UINT128));

<<<<<<< HEAD
        (, address vault_,) = deploySimpleVault();
        ERC7540Vault vault = ERC7540Vault(vault_);
=======
        (address vault_,) = deploySimpleVault(VaultKind.Async);
        AsyncVault vault = AsyncVault(vault_);
>>>>>>> 3be5702c

        ITranche tranche = ITranche(address(vault.share()));
        root.relyContract(address(tranche), self); // give self auth permissions
        // add investor as member
        centrifugeChain.updateMember(vault.poolId(), vault.trancheId(), investor, type(uint64).max);

        tranche.mint(investor, amount);
        root.denyContract(address(tranche), self); // remove auth permissions from self

        vm.expectRevert(IAuth.NotAuthorized.selector);
        tranche.burn(investor, amount);

        root.relyContract(address(tranche), self); // give self auth permissions
        vm.expectRevert(IERC20.InsufficientAllowance.selector);
        tranche.burn(investor, amount);

        // success
        vm.prank(investor);
        tranche.approve(self, amount); // approve to burn tokens
        tranche.burn(investor, amount);

        assertEq(tranche.balanceOf(investor), 0);
        assertEq(tranche.balanceOf(investor), tranche.balanceOf(investor));
    }
}<|MERGE_RESOLUTION|>--- conflicted
+++ resolved
@@ -9,13 +9,8 @@
     function testBurn(uint256 amount) public {
         amount = uint128(bound(amount, 2, MAX_UINT128));
 
-<<<<<<< HEAD
-        (, address vault_,) = deploySimpleVault();
-        ERC7540Vault vault = ERC7540Vault(vault_);
-=======
-        (address vault_,) = deploySimpleVault(VaultKind.Async);
+        (, address vault_,) = deploySimpleVault(VaultKind.Async);
         AsyncVault vault = AsyncVault(vault_);
->>>>>>> 3be5702c
 
         ITranche tranche = ITranche(address(vault.share()));
         root.relyContract(address(tranche), self); // give self auth permissions
