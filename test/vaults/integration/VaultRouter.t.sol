--- conflicted
+++ resolved
@@ -33,13 +33,8 @@
         // If lower than 4 or odd, rounding down can lead to not receiving any tokens
         amount = uint128(bound(amount, 4, MAX_UINT128));
 
-<<<<<<< HEAD
-        (, address vault_, uint128 assetId) = deploySimpleVault();
-        ERC7540Vault vault = ERC7540Vault(vault_);
-=======
-        (address vault_, uint128 assetId) = deploySimpleVault(VaultKind.Async);
-        AsyncVault vault = AsyncVault(vault_);
->>>>>>> 3be5702c
+        (, address vault_, uint128 assetId) = deploySimpleVault(VaultKind.Async);
+        AsyncVault vault = AsyncVault(vault_);
         vm.label(vault_, "vault");
 
         erc20.mint(self, amount);
@@ -114,13 +109,8 @@
     }
 
     function testEnableDisableVaults() public {
-<<<<<<< HEAD
-        (, address vault_,) = deploySimpleVault();
-        ERC7540Vault vault = ERC7540Vault(vault_);
-=======
-        (address vault_,) = deploySimpleVault(VaultKind.Async);
-        AsyncVault vault = AsyncVault(vault_);
->>>>>>> 3be5702c
+        (, address vault_,) = deploySimpleVault(VaultKind.Async);
+        AsyncVault vault = AsyncVault(vault_);
         vm.label(vault_, "vault");
 
         root.veto(address(vaultRouter));
@@ -150,13 +140,8 @@
         amount = uint128(bound(amount, 4, MAX_UINT128));
         vm.assume(amount % 2 == 0);
 
-<<<<<<< HEAD
-        (, address vault_, uint128 assetId) = deploySimpleVault();
-        ERC7540Vault vault = ERC7540Vault(vault_);
-=======
-        (address vault_, uint128 assetId) = deploySimpleVault(VaultKind.Async);
-        AsyncVault vault = AsyncVault(vault_);
->>>>>>> 3be5702c
+        (, address vault_, uint128 assetId) = deploySimpleVault(VaultKind.Async);
+        AsyncVault vault = AsyncVault(vault_);
         vm.label(vault_, "vault");
 
         erc20.mint(self, amount);
@@ -204,13 +189,8 @@
         amount = uint128(bound(amount, 4, MAX_UINT128));
 
         // deposit
-<<<<<<< HEAD
-        (, address vault_, uint128 assetId) = deploySimpleVault();
-        ERC7540Vault vault = ERC7540Vault(vault_);
-=======
-        (address vault_, uint128 assetId) = deploySimpleVault(VaultKind.Async);
-        AsyncVault vault = AsyncVault(vault_);
->>>>>>> 3be5702c
+        (, address vault_, uint128 assetId) = deploySimpleVault(VaultKind.Async);
+        AsyncVault vault = AsyncVault(vault_);
         vm.label(vault_, "vault");
         erc20.mint(self, amount);
         erc20.approve(vault_, amount);
@@ -355,13 +335,8 @@
     function _testMulticallingApproveVaultAndExecuteLockedDepositRequest(uint256 amount, bool snap) internal {
         amount = uint128(bound(amount, 4, MAX_UINT128));
 
-<<<<<<< HEAD
-        (, address vault_, uint128 assetId) = deploySimpleVault();
-        ERC7540Vault vault = ERC7540Vault(vault_);
-=======
-        (address vault_, uint128 assetId) = deploySimpleVault(VaultKind.Async);
-        AsyncVault vault = AsyncVault(vault_);
->>>>>>> 3be5702c
+        (, address vault_, uint128 assetId) = deploySimpleVault(VaultKind.Async);
+        AsyncVault vault = AsyncVault(vault_);
         vm.label(vault_, "vault");
 
         erc20.mint(self, amount);
@@ -395,13 +370,8 @@
         vm.assume(amount % 2 == 0);
 
         // deposit
-<<<<<<< HEAD
-        (, address vault_, uint128 assetId) = deploySimpleVault();
-        ERC7540Vault vault = ERC7540Vault(vault_);
-=======
-        (address vault_, uint128 assetId) = deploySimpleVault(VaultKind.Async);
-        AsyncVault vault = AsyncVault(vault_);
->>>>>>> 3be5702c
+        (, address vault_, uint128 assetId) = deploySimpleVault(VaultKind.Async);
+        AsyncVault vault = AsyncVault(vault_);
         vm.label(vault_, "vault");
         erc20.mint(self, amount);
         erc20.approve(vault_, amount);
@@ -466,16 +436,9 @@
         vm.assume(amount % 2 == 0);
 
         MockERC20Wrapper wrapper = new MockERC20Wrapper(address(erc20));
-<<<<<<< HEAD
         (, address vault_, uint128 assetId) =
-            deployVault(6, restrictionManager, bytes16(bytes("1")), address(wrapper), 0, 0);
-        ERC7540Vault vault = ERC7540Vault(vault_);
-=======
-        (address vault_, uint128 assetId) = deployVault(
-            VaultKind.Async, 5, 6, restrictionManager, "name", "symbol", bytes16(bytes("1")), address(wrapper), 0, 0
-        );
-        AsyncVault vault = AsyncVault(vault_);
->>>>>>> 3be5702c
+            deployVault(VaultKind.Async, 6, restrictionManager, bytes16(bytes("1")), address(wrapper), 0, 0);
+        AsyncVault vault = AsyncVault(vault_);
         vm.label(vault_, "vault");
 
         address investor = makeAddr("investor");
@@ -510,15 +473,9 @@
         vm.assume(amount % 2 == 0);
 
         MockERC20Wrapper wrapper = new MockERC20Wrapper(address(erc20));
-<<<<<<< HEAD
-        (, address vault_,) = deployVault(6, restrictionManager, bytes16(bytes("1")), address(wrapper), 0, 0);
-        ERC7540Vault vault = ERC7540Vault(vault_);
-=======
-        (address vault_,) = deployVault(
-            VaultKind.Async, 5, 6, restrictionManager, "name", "symbol", bytes16(bytes("1")), address(wrapper), 0, 0
-        );
-        AsyncVault vault = AsyncVault(vault_);
->>>>>>> 3be5702c
+        (, address vault_,) =
+            deployVault(VaultKind.Async, 6, restrictionManager, bytes16(bytes("1")), address(wrapper), 0, 0);
+        AsyncVault vault = AsyncVault(vault_);
         vm.label(vault_, "vault");
 
         address investor = makeAddr("investor");
@@ -546,15 +503,9 @@
         vm.assume(amount % 2 == 0);
 
         MockERC20Wrapper wrapper = new MockERC20Wrapper(address(erc20));
-<<<<<<< HEAD
-        (, address vault_,) = deployVault(6, restrictionManager, bytes16(bytes("1")), address(wrapper), 0, 0);
-        ERC7540Vault vault = ERC7540Vault(vault_);
-=======
-        (address vault_,) = deployVault(
-            VaultKind.Async, 5, 6, restrictionManager, "name", "symbol", bytes16(bytes("1")), address(wrapper), 0, 0
-        );
-        AsyncVault vault = AsyncVault(vault_);
->>>>>>> 3be5702c
+        (, address vault_,) =
+            deployVault(VaultKind.Async, 6, restrictionManager, bytes16(bytes("1")), address(wrapper), 0, 0);
+        AsyncVault vault = AsyncVault(vault_);
         vm.label(vault_, "vault");
 
         address investor = makeAddr("investor");
@@ -578,16 +529,9 @@
         vm.assume(amount % 2 == 0);
 
         MockERC20Wrapper wrapper = new MockERC20Wrapper(address(erc20));
-<<<<<<< HEAD
         (, address vault_, uint128 assetId) =
-            deployVault(6, restrictionManager, bytes16(bytes("1")), address(wrapper), 0, 0);
-        ERC7540Vault vault = ERC7540Vault(vault_);
-=======
-        (address vault_, uint128 assetId) = deployVault(
-            VaultKind.Async, 5, 6, restrictionManager, "name", "symbol", bytes16(bytes("1")), address(wrapper), 0, 0
-        );
-        AsyncVault vault = AsyncVault(vault_);
->>>>>>> 3be5702c
+            deployVault(VaultKind.Async, 6, restrictionManager, bytes16(bytes("1")), address(wrapper), 0, 0);
+        AsyncVault vault = AsyncVault(vault_);
         vm.label(vault_, "vault");
 
         address investor = makeAddr("investor");
@@ -640,13 +584,8 @@
         address routerEscrowAddress = address(routerEscrow);
 
         MockERC20Wrapper wrapper = new MockERC20Wrapper(address(erc20));
-<<<<<<< HEAD
-        (, address vault_,) = deployVault(6, restrictionManager, bytes16(bytes("1")), address(wrapper), 0, 0);
-=======
-        (address vault_,) = deployVault(
-            VaultKind.Async, 5, 6, restrictionManager, "name", "symbol", bytes16(bytes("1")), address(wrapper), 0, 0
-        );
->>>>>>> 3be5702c
+        (, address vault_,) =
+            deployVault(VaultKind.Async, 6, restrictionManager, bytes16(bytes("1")), address(wrapper), 0, 0);
         vm.label(vault_, "vault");
 
         erc20.mint(self, underlyingAmount);
@@ -719,13 +658,8 @@
         amount = uint128(bound(amount, 4, MAX_UINT128));
         vm.assume(amount % 2 == 0);
 
-<<<<<<< HEAD
-        (, address vault_,) = deploySimpleVault();
-        ERC7540Vault vault = ERC7540Vault(vault_);
-=======
-        (address vault_,) = deploySimpleVault(VaultKind.Async);
-        AsyncVault vault = AsyncVault(vault_);
->>>>>>> 3be5702c
+        (, address vault_,) = deploySimpleVault(VaultKind.Async);
+        AsyncVault vault = AsyncVault(vault_);
         vm.label(vault_, "vault");
 
         erc20.mint(self, amount);
@@ -787,21 +721,12 @@
         erc20Y = _newErc20("Y's Dollar", "USDY", 6);
         vm.label(address(erc20X), "erc20X");
         vm.label(address(erc20Y), "erc20Y");
-<<<<<<< HEAD
-        (, address vault1_,) = deployVault(6, restrictionManager, bytes16(bytes("1")), address(erc20X), 0, 0);
-        (, address vault2_,) = deployVault(6, restrictionManager, bytes16(bytes("2")), address(erc20Y), 0, 0);
-        vault1 = ERC7540Vault(vault1_);
-        vault2 = ERC7540Vault(vault2_);
-=======
-        (address vault1_,) = deployVault(
-            VaultKind.Async, 5, 6, restrictionManager, "name1", "symbol1", bytes16(bytes("1")), address(erc20X), 0, 0
-        );
-        (address vault2_,) = deployVault(
-            VaultKind.Async, 4, 6, restrictionManager, "name2", "symbol2", bytes16(bytes("2")), address(erc20Y), 0, 0
-        );
+        (, address vault1_,) =
+            deployVault(VaultKind.Async, 6, restrictionManager, bytes16(bytes("1")), address(erc20X), 0, 0);
+        (, address vault2_,) =
+            deployVault(VaultKind.Async, 6, restrictionManager, bytes16(bytes("2")), address(erc20Y), 0, 0);
         vault1 = AsyncVault(vault1_);
         vault2 = AsyncVault(vault2_);
->>>>>>> 3be5702c
         vm.label(vault1_, "vault1");
         vm.label(vault2_, "vault2");
 
@@ -820,13 +745,8 @@
         vm.assume(amount % 2 == 0);
 
         MockReentrantERC20Wrapper1 wrapper = new MockReentrantERC20Wrapper1(address(erc20), address(vaultRouter));
-<<<<<<< HEAD
-        (, address vault_,) = deployVault(6, restrictionManager, bytes16(bytes("1")), address(wrapper), 0, 0);
-=======
-        (address vault_,) = deployVault(
-            VaultKind.Async, 5, 6, restrictionManager, "name", "symbol", bytes16(bytes("1")), address(wrapper), 0, 0
-        );
->>>>>>> 3be5702c
+        (, address vault_,) =
+            deployVault(VaultKind.Async, 6, restrictionManager, bytes16(bytes("1")), address(wrapper), 0, 0);
         vm.label(vault_, "vault");
 
         address investor = makeAddr("investor");
