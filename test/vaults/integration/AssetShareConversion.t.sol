// SPDX-License-Identifier: BUSL-1.1
pragma solidity 0.8.28;

import "test/vaults/BaseTest.sol";

contract AssetShareConversionTest is BaseTest {
    function testAssetShareConversion(bytes16 trancheId) public {
        uint8 INVESTMENT_CURRENCY_DECIMALS = 6; // 6, like USDC
        uint8 TRANCHE_TOKEN_DECIMALS = 18; // Like DAI

        ERC20 asset = _newErc20("Asset", "A", INVESTMENT_CURRENCY_DECIMALS);
<<<<<<< HEAD
        (uint64 poolId, address vault_, uint128 assetId) =
            deployVault(TRANCHE_TOKEN_DECIMALS, restrictionManager, trancheId, address(asset), 0, 0);
        ERC7540Vault vault = ERC7540Vault(vault_);
        ITranche tranche = ITranche(address(ERC7540Vault(vault_).share()));
=======
        (address vault_, uint128 assetId) = deployVault(
            VaultKind.Async, poolId, TRANCHE_TOKEN_DECIMALS, restrictionManager, "", "", trancheId, address(asset), 0, 0
        );
        AsyncVault vault = AsyncVault(vault_);
        ITranche tranche = ITranche(address(AsyncVault(vault_).share()));
>>>>>>> 3be5702c

        assertEq(vault.priceLastUpdated(), block.timestamp);
        assertEq(vault.pricePerShare(), 1e6);
        centrifugeChain.updateTranchePrice(poolId, trancheId, assetId, 1e18, uint64(block.timestamp));
        assertEq(vault.priceLastUpdated(), uint64(block.timestamp));
        assertEq(vault.pricePerShare(), 1e6);

        // invest
        uint256 investmentAmount = 100000000; // 100 * 10**6
        centrifugeChain.updateMember(poolId, trancheId, self, type(uint64).max);
        asset.approve(vault_, investmentAmount);
        asset.mint(self, investmentAmount);
        vault.requestDeposit(investmentAmount, self, self);

        // trigger executed collectInvest at a price of 1.0
        uint128 _assetId = poolManager.assetToId(address(asset), erc20TokenId); // retrieve assetId
        uint128 shares = 100000000000000000000; // 100 * 10**18
        centrifugeChain.isFulfilledDepositRequest(
            poolId, trancheId, bytes32(bytes20(self)), _assetId, uint128(investmentAmount), shares
        );
        vault.mint(shares, self);
        centrifugeChain.updateTranchePrice(poolId, trancheId, assetId, 1000000000000000000, uint64(block.timestamp));

        // assert share/asset conversion
        assertEq(tranche.totalSupply(), 100000000000000000000);
        assertEq(vault.totalAssets(), 100000000);
        assertEq(vault.convertToShares(100000000), 100000000000000000000); // tranche tokens have 12 more decimals than
            // assets
        assertEq(vault.convertToAssets(vault.convertToShares(100000000000000000000)), 100000000000000000000);
        assertEq(vault.pricePerShare(), 1e6);

        // assert share/asset conversion after price update
        centrifugeChain.updateTranchePrice(poolId, trancheId, assetId, 1200000000000000000, uint64(block.timestamp));

        assertEq(vault.totalAssets(), 120000000);
        assertEq(vault.convertToShares(120000000), 100000000000000000000); // tranche tokens have 12 more decimals than
            // assets
        assertEq(vault.convertToAssets(vault.convertToShares(120000000000000000000)), 120000000000000000000);
        assertEq(vault.pricePerShare(), 1.2e6);
    }

    function testAssetShareConversionWithInverseDecimals(bytes16 trancheId) public {
        uint8 INVESTMENT_CURRENCY_DECIMALS = 18; // 18, like DAI
        uint8 TRANCHE_TOKEN_DECIMALS = 6; // Like USDC

        ERC20 asset = _newErc20("Currency", "CR", INVESTMENT_CURRENCY_DECIMALS);
<<<<<<< HEAD
        (uint64 poolId, address vault_, uint128 assetId) =
            deployVault(TRANCHE_TOKEN_DECIMALS, restrictionManager, trancheId, address(asset), 0, 0);
        ERC7540Vault vault = ERC7540Vault(vault_);
        ITranche tranche = ITranche(address(ERC7540Vault(vault_).share()));
=======
        (address vault_, uint128 assetId) = deployVault(
            VaultKind.Async, poolId, TRANCHE_TOKEN_DECIMALS, restrictionManager, "", "", trancheId, address(asset), 0, 0
        );
        AsyncVault vault = AsyncVault(vault_);
        ITranche tranche = ITranche(address(AsyncVault(vault_).share()));
>>>>>>> 3be5702c
        centrifugeChain.updateTranchePrice(poolId, trancheId, assetId, 1000000, uint64(block.timestamp));

        // invest
        uint256 investmentAmount = 100000000000000000000; // 100 * 10**18
        centrifugeChain.updateMember(poolId, trancheId, self, type(uint64).max);
        asset.approve(vault_, investmentAmount);
        asset.mint(self, investmentAmount);
        vault.requestDeposit(investmentAmount, self, self);

        // trigger executed collectInvest at a price of 1.0
        uint128 _assetId = poolManager.assetToId(address(asset), erc20TokenId); // retrieve assetId
        uint128 shares = 100000000; // 100 * 10**6
        centrifugeChain.isFulfilledDepositRequest(
            poolId, trancheId, bytes32(bytes20(self)), _assetId, uint128(investmentAmount), shares
        );
        vault.mint(shares, self);
        centrifugeChain.updateTranchePrice(poolId, trancheId, assetId, 1000000000000000000, uint64(block.timestamp));

        // assert share/asset conversion
        assertEq(tranche.totalSupply(), 100000000);
        assertEq(vault.totalAssets(), 100000000000000000000);
        // tranche tokens have 12 less decimals than asset
        assertEq(vault.convertToShares(100000000000000000000), 100000000);
        assertEq(vault.convertToAssets(vault.convertToShares(100000000000000000000)), 100000000000000000000);
        assertEq(vault.pricePerShare(), 1e18);

        // assert share/asset conversion after price update
        centrifugeChain.updateTranchePrice(poolId, trancheId, assetId, 1200000000000000000, uint64(block.timestamp));

        assertEq(vault.totalAssets(), 120000000000000000000);
        // tranche tokens have 12 less decimals than assets
        assertEq(vault.convertToShares(120000000000000000000), 100000000);
        assertEq(vault.convertToAssets(vault.convertToShares(120000000000000000000)), 120000000000000000000);
        assertEq(vault.pricePerShare(), 1.2e18);
    }

    function testPriceWorksAfterRemovingVault(bytes16 trancheId) public {
        uint8 INVESTMENT_CURRENCY_DECIMALS = 6; // 6, like USDC
        uint8 TRANCHE_TOKEN_DECIMALS = 18; // Like DAI

        ERC20 asset = _newErc20("Asset", "A", INVESTMENT_CURRENCY_DECIMALS);
<<<<<<< HEAD
        (uint64 poolId, address vault_, uint128 assetId) =
            deployVault(TRANCHE_TOKEN_DECIMALS, restrictionManager, trancheId, address(asset), 0, 0);
        ERC7540Vault vault = ERC7540Vault(vault_);
        ITranche(address(ERC7540Vault(vault_).share()));
=======
        (address vault_, uint128 assetId) = deployVault(
            VaultKind.Async, poolId, TRANCHE_TOKEN_DECIMALS, restrictionManager, "", "", trancheId, address(asset), 0, 0
        );
        AsyncVault vault = AsyncVault(vault_);
        ITranche(address(AsyncVault(vault_).share()));
>>>>>>> 3be5702c

        assertEq(vault.priceLastUpdated(), block.timestamp);
        assertEq(vault.pricePerShare(), 1e6);
        centrifugeChain.updateTranchePrice(poolId, trancheId, assetId, 1.2e18, uint64(block.timestamp));
        assertEq(vault.priceLastUpdated(), uint64(block.timestamp));
        assertEq(vault.pricePerShare(), 1.2e6);

        poolManager.unlinkVault(poolId, trancheId, assetId, address(vault));

        assertEq(vault.priceLastUpdated(), uint64(block.timestamp));
        assertEq(vault.pricePerShare(), 1.2e6);
    }
}<|MERGE_RESOLUTION|>--- conflicted
+++ resolved
@@ -9,18 +9,10 @@
         uint8 TRANCHE_TOKEN_DECIMALS = 18; // Like DAI
 
         ERC20 asset = _newErc20("Asset", "A", INVESTMENT_CURRENCY_DECIMALS);
-<<<<<<< HEAD
         (uint64 poolId, address vault_, uint128 assetId) =
-            deployVault(TRANCHE_TOKEN_DECIMALS, restrictionManager, trancheId, address(asset), 0, 0);
-        ERC7540Vault vault = ERC7540Vault(vault_);
-        ITranche tranche = ITranche(address(ERC7540Vault(vault_).share()));
-=======
-        (address vault_, uint128 assetId) = deployVault(
-            VaultKind.Async, poolId, TRANCHE_TOKEN_DECIMALS, restrictionManager, "", "", trancheId, address(asset), 0, 0
-        );
+            deployVault(VaultKind.Async, TRANCHE_TOKEN_DECIMALS, restrictionManager, trancheId, address(asset), 0, 0);
         AsyncVault vault = AsyncVault(vault_);
         ITranche tranche = ITranche(address(AsyncVault(vault_).share()));
->>>>>>> 3be5702c
 
         assertEq(vault.priceLastUpdated(), block.timestamp);
         assertEq(vault.pricePerShare(), 1e6);
@@ -67,18 +59,10 @@
         uint8 TRANCHE_TOKEN_DECIMALS = 6; // Like USDC
 
         ERC20 asset = _newErc20("Currency", "CR", INVESTMENT_CURRENCY_DECIMALS);
-<<<<<<< HEAD
         (uint64 poolId, address vault_, uint128 assetId) =
-            deployVault(TRANCHE_TOKEN_DECIMALS, restrictionManager, trancheId, address(asset), 0, 0);
-        ERC7540Vault vault = ERC7540Vault(vault_);
-        ITranche tranche = ITranche(address(ERC7540Vault(vault_).share()));
-=======
-        (address vault_, uint128 assetId) = deployVault(
-            VaultKind.Async, poolId, TRANCHE_TOKEN_DECIMALS, restrictionManager, "", "", trancheId, address(asset), 0, 0
-        );
+            deployVault(VaultKind.Async, TRANCHE_TOKEN_DECIMALS, restrictionManager, trancheId, address(asset), 0, 0);
         AsyncVault vault = AsyncVault(vault_);
         ITranche tranche = ITranche(address(AsyncVault(vault_).share()));
->>>>>>> 3be5702c
         centrifugeChain.updateTranchePrice(poolId, trancheId, assetId, 1000000, uint64(block.timestamp));
 
         // invest
@@ -120,18 +104,10 @@
         uint8 TRANCHE_TOKEN_DECIMALS = 18; // Like DAI
 
         ERC20 asset = _newErc20("Asset", "A", INVESTMENT_CURRENCY_DECIMALS);
-<<<<<<< HEAD
         (uint64 poolId, address vault_, uint128 assetId) =
-            deployVault(TRANCHE_TOKEN_DECIMALS, restrictionManager, trancheId, address(asset), 0, 0);
-        ERC7540Vault vault = ERC7540Vault(vault_);
-        ITranche(address(ERC7540Vault(vault_).share()));
-=======
-        (address vault_, uint128 assetId) = deployVault(
-            VaultKind.Async, poolId, TRANCHE_TOKEN_DECIMALS, restrictionManager, "", "", trancheId, address(asset), 0, 0
-        );
+            deployVault(VaultKind.Async, TRANCHE_TOKEN_DECIMALS, restrictionManager, trancheId, address(asset), 0, 0);
         AsyncVault vault = AsyncVault(vault_);
         ITranche(address(AsyncVault(vault_).share()));
->>>>>>> 3be5702c
 
         assertEq(vault.priceLastUpdated(), block.timestamp);
         assertEq(vault.pricePerShare(), 1e6);
