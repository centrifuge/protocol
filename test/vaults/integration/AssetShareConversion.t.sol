// SPDX-License-Identifier: BUSL-1.1
pragma solidity 0.8.28;

import "test/vaults/BaseTest.sol";

contract AssetShareConversionTest is BaseTest {
    function testAssetShareConversion(uint64 poolId, bytes16 trancheId) public {
        uint8 INVESTMENT_CURRENCY_DECIMALS = 6; // 6, like USDC
        uint8 TRANCHE_TOKEN_DECIMALS = 18; // Like DAI

        ERC20 asset = _newErc20("Asset", "A", INVESTMENT_CURRENCY_DECIMALS);
        (address vault_, uint128 assetId) =
            deployVault(poolId, TRANCHE_TOKEN_DECIMALS, restrictionManager, "", "", trancheId, address(asset), 0, 0);
        ERC7540Vault vault = ERC7540Vault(vault_);
        ITranche tranche = ITranche(address(ERC7540Vault(vault_).share()));

        assertEq(vault.priceLastUpdated(), block.timestamp);
        assertEq(vault.pricePerShare(), 1e6);
        centrifugeChain.updateTranchePrice(poolId, trancheId, assetId, 1e18, uint64(block.timestamp));
        assertEq(vault.priceLastUpdated(), uint64(block.timestamp));
        assertEq(vault.pricePerShare(), 1e6);

        // invest
        uint256 investmentAmount = 100000000; // 100 * 10**6
        centrifugeChain.updateMember(poolId, trancheId, self, type(uint64).max);
        asset.approve(vault_, investmentAmount);
        asset.mint(self, investmentAmount);
        vault.requestDeposit(investmentAmount, self, self);

        // trigger executed collectInvest at a price of 1.0
        uint128 _assetId = poolManager.assetToId(address(asset)); // retrieve assetId
        uint128 shares = 100000000000000000000; // 100 * 10**18
        centrifugeChain.isFulfilledDepositRequest(
            poolId, trancheId, bytes32(bytes20(self)), _assetId, uint128(investmentAmount), shares
        );
        vault.mint(shares, self);
        centrifugeChain.updateTranchePrice(poolId, trancheId, assetId, 1000000000000000000, uint64(block.timestamp));

        // assert share/asset conversion
        assertEq(tranche.totalSupply(), 100000000000000000000);
        assertEq(vault.totalAssets(), 100000000);
        assertEq(vault.convertToShares(100000000), 100000000000000000000); // tranche tokens have 12 more decimals than
            // assets
        assertEq(vault.convertToAssets(vault.convertToShares(100000000000000000000)), 100000000000000000000);
        assertEq(vault.pricePerShare(), 1e6);

        // assert share/asset conversion after price update
        centrifugeChain.updateTranchePrice(poolId, trancheId, assetId, 1200000000000000000, uint64(block.timestamp));

        assertEq(vault.totalAssets(), 120000000);
        assertEq(vault.convertToShares(120000000), 100000000000000000000); // tranche tokens have 12 more decimals than
            // assets
        assertEq(vault.convertToAssets(vault.convertToShares(120000000000000000000)), 120000000000000000000);
        assertEq(vault.pricePerShare(), 1.2e6);
    }

    function testAssetShareConversionWithInverseDecimals(uint64 poolId, bytes16 trancheId) public {
        uint8 INVESTMENT_CURRENCY_DECIMALS = 18; // 18, like DAI
        uint8 TRANCHE_TOKEN_DECIMALS = 6; // Like USDC

        ERC20 asset = _newErc20("Currency", "CR", INVESTMENT_CURRENCY_DECIMALS);
        (address vault_, uint128 assetId) =
            deployVault(poolId, TRANCHE_TOKEN_DECIMALS, restrictionManager, "", "", trancheId, address(asset), 0, 0);
        ERC7540Vault vault = ERC7540Vault(vault_);
        ITranche tranche = ITranche(address(ERC7540Vault(vault_).share()));
        centrifugeChain.updateTranchePrice(poolId, trancheId, assetId, 1000000, uint64(block.timestamp));

        // invest
        uint256 investmentAmount = 100000000000000000000; // 100 * 10**18
        centrifugeChain.updateMember(poolId, trancheId, self, type(uint64).max);
        asset.approve(vault_, investmentAmount);
        asset.mint(self, investmentAmount);
        vault.requestDeposit(investmentAmount, self, self);

        // trigger executed collectInvest at a price of 1.0
        uint128 _assetId = poolManager.assetToId(address(asset)); // retrieve assetId
        uint128 shares = 100000000; // 100 * 10**6
        centrifugeChain.isFulfilledDepositRequest(
            poolId, trancheId, bytes32(bytes20(self)), _assetId, uint128(investmentAmount), shares
        );
        vault.mint(shares, self);
        centrifugeChain.updateTranchePrice(poolId, trancheId, assetId, 1000000000000000000, uint64(block.timestamp));

        // assert share/asset conversion
        assertEq(tranche.totalSupply(), 100000000);
        assertEq(vault.totalAssets(), 100000000000000000000);
        // tranche tokens have 12 less decimals than asset
        assertEq(vault.convertToShares(100000000000000000000), 100000000);
        assertEq(vault.convertToAssets(vault.convertToShares(100000000000000000000)), 100000000000000000000);
        assertEq(vault.pricePerShare(), 1e18);

        // assert share/asset conversion after price update
        centrifugeChain.updateTranchePrice(poolId, trancheId, assetId, 1200000000000000000, uint64(block.timestamp));

        assertEq(vault.totalAssets(), 120000000000000000000);
        // tranche tokens have 12 less decimals than assets
        assertEq(vault.convertToShares(120000000000000000000), 100000000);
        assertEq(vault.convertToAssets(vault.convertToShares(120000000000000000000)), 120000000000000000000);
        assertEq(vault.pricePerShare(), 1.2e18);
    }

<<<<<<< HEAD
    function testPriceWorksAfterRemovingVault(uint64 poolId, bytes16 trancheId) public {
=======
    function testPriceWorksAfterUnlinkVault(uint64 poolId, bytes16 trancheId, uint128 assetId) public {
        vm.assume(assetId > 0);

>>>>>>> 3564af66
        uint8 INVESTMENT_CURRENCY_DECIMALS = 6; // 6, like USDC
        uint8 TRANCHE_TOKEN_DECIMALS = 18; // Like DAI

        ERC20 asset = _newErc20("Asset", "A", INVESTMENT_CURRENCY_DECIMALS);
        (address vault_, uint128 assetId) =
            deployVault(poolId, TRANCHE_TOKEN_DECIMALS, restrictionManager, "", "", trancheId, address(asset), 0, 0);
        ERC7540Vault vault = ERC7540Vault(vault_);
        ITranche(address(ERC7540Vault(vault_).share()));

        assertEq(vault.priceLastUpdated(), block.timestamp);
        assertEq(vault.pricePerShare(), 1e6);
        centrifugeChain.updateTranchePrice(poolId, trancheId, assetId, 1.2e18, uint64(block.timestamp));
        assertEq(vault.priceLastUpdated(), uint64(block.timestamp));
        assertEq(vault.pricePerShare(), 1.2e6);

        poolManager.unlinkVault(poolId, trancheId, address(vault.asset()), address(vault));

        assertEq(vault.priceLastUpdated(), uint64(block.timestamp));
        assertEq(vault.pricePerShare(), 1.2e6);
    }
}<|MERGE_RESOLUTION|>--- conflicted
+++ resolved
@@ -99,13 +99,7 @@
         assertEq(vault.pricePerShare(), 1.2e18);
     }
 
-<<<<<<< HEAD
     function testPriceWorksAfterRemovingVault(uint64 poolId, bytes16 trancheId) public {
-=======
-    function testPriceWorksAfterUnlinkVault(uint64 poolId, bytes16 trancheId, uint128 assetId) public {
-        vm.assume(assetId > 0);
-
->>>>>>> 3564af66
         uint8 INVESTMENT_CURRENCY_DECIMALS = 6; // 6, like USDC
         uint8 TRANCHE_TOKEN_DECIMALS = 18; // Like DAI
 
