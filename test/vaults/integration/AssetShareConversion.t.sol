// SPDX-License-Identifier: BUSL-1.1
pragma solidity 0.8.28;

import "test/vaults/BaseTest.sol";

contract AssetShareConversionTest is BaseTest {
    function testAssetShareConversion(bytes16 scId) public {
        uint8 INVESTMENT_CURRENCY_DECIMALS = 6; // 6, like USDC
        uint8 SHARE_TOKEN_DECIMALS = 18; // Like DAI

        ERC20 asset = _newErc20("Asset", "A", INVESTMENT_CURRENCY_DECIMALS);
        (uint64 poolId, address vault_, uint128 assetId) =
            deployVault(VaultKind.Async, SHARE_TOKEN_DECIMALS, restrictedTransfers, scId, address(asset), 0, 0);
        AsyncVault vault = AsyncVault(vault_);
        IShareToken shareToken = IShareToken(address(AsyncVault(vault_).share()));

        assertEq(vault.priceLastUpdated(), block.timestamp);
        assertEq(vault.pricePerShare(), 1e6);
<<<<<<< HEAD
        centrifugeChain.updateTranchePrice(poolId, trancheId, 1e18, uint64(block.timestamp));
        centrifugeChain.updateAssetPrice(poolId, trancheId, assetId, 1e18, uint64(block.timestamp));
=======
        centrifugeChain.updateSharePrice(poolId, scId, assetId, 1e18, uint64(block.timestamp));
>>>>>>> 81d604ac
        assertEq(vault.priceLastUpdated(), uint64(block.timestamp));
        assertEq(vault.pricePerShare(), 1e6);

        // invest
        uint256 investmentAmount = 100000000; // 100 * 10**6
        centrifugeChain.updateMember(poolId, scId, self, type(uint64).max);
        asset.approve(vault_, investmentAmount);
        asset.mint(self, investmentAmount);
        vault.requestDeposit(investmentAmount, self, self);

        // trigger executed collectInvest at a price of 1.0
        uint128 _assetId = poolManager.assetToId(address(asset), erc20TokenId); // retrieve assetId
        uint128 shares = 100000000000000000000; // 100 * 10**18
        centrifugeChain.isFulfilledDepositRequest(
            poolId, scId, bytes32(bytes20(self)), _assetId, uint128(investmentAmount), shares
        );
        vault.mint(shares, self);
<<<<<<< HEAD
        centrifugeChain.updateTranchePrice(poolId, trancheId, 1e18, uint64(block.timestamp));
=======
        centrifugeChain.updateSharePrice(poolId, scId, assetId, 1000000000000000000, uint64(block.timestamp));

>>>>>>> 81d604ac
        // assert share/asset conversion
        assertEq(shareToken.totalSupply(), 100000000000000000000);
        assertEq(vault.totalAssets(), 100000000);
        assertEq(vault.convertToShares(100000000), 100000000000000000000); // share class tokens have 12 more decimals
            // than
            // assets
        assertEq(vault.convertToAssets(vault.convertToShares(100000000000000000000)), 100000000000000000000);
        assertEq(vault.pricePerShare(), 1e6);

        // assert share/asset conversion after price update
<<<<<<< HEAD
        centrifugeChain.updateTranchePrice(poolId, trancheId, 1200000000000000000, uint64(block.timestamp));
=======
        centrifugeChain.updateSharePrice(poolId, scId, assetId, 1200000000000000000, uint64(block.timestamp));
>>>>>>> 81d604ac

        assertEq(vault.totalAssets(), 120000000);
        assertEq(vault.convertToShares(120000000), 100000000000000000000); // share class tokens have 12 more decimals
            // than
            // assets
        assertEq(vault.convertToAssets(vault.convertToShares(120000000000000000000)), 120000000000000000000);
        assertEq(vault.pricePerShare(), 1.2e6);

        // Updating the asset price updates the conversions and price per share in asset
        centrifugeChain.updateAssetPrice(poolId, trancheId, assetId, 0.5e18, uint64(block.timestamp));

        // NOTE: For 1 unit of pool, you know get 2 units of assets. As the price of a share is 1.2 POOL/SHARE
        //       we now have 2 * 1.2 = 2.4 units of assets per share
        assertEq(vault.totalAssets(), 240000000);
        assertEq(vault.convertToShares(240000000), 100000000000000000000); // tranche tokens have 12 more decimals than
        // assets
        assertEq(vault.convertToAssets(vault.convertToShares(240000000000000000000)), 240000000000000000000);
        assertEq(vault.pricePerShare(), 2.4e6);
    }

    function testAssetShareConversionWithInverseDecimals(bytes16 scId) public {
        uint8 INVESTMENT_CURRENCY_DECIMALS = 18; // 18, like DAI
        uint8 SHARE_TOKEN_DECIMALS = 6; // Like USDC

        ERC20 asset = _newErc20("Currency", "CR", INVESTMENT_CURRENCY_DECIMALS);
<<<<<<< HEAD
        (address vault_,) = deployVault(
            VaultKind.Async, poolId, TRANCHE_TOKEN_DECIMALS, restrictionManager, "", "", trancheId, address(asset), 0, 0
        );
        AsyncVault vault = AsyncVault(vault_);
        ITranche tranche = ITranche(address(AsyncVault(vault_).share()));
        centrifugeChain.updateTranchePrice(poolId, trancheId, 1000000, uint64(block.timestamp));
=======
        (uint64 poolId, address vault_, uint128 assetId) =
            deployVault(VaultKind.Async, SHARE_TOKEN_DECIMALS, restrictedTransfers, scId, address(asset), 0, 0);
        AsyncVault vault = AsyncVault(vault_);
        IShareToken shareToken = IShareToken(address(AsyncVault(vault_).share()));
        centrifugeChain.updateSharePrice(poolId, scId, assetId, 1000000, uint64(block.timestamp));
>>>>>>> 81d604ac

        // invest
        uint256 investmentAmount = 100000000000000000000; // 100 * 10**18
        centrifugeChain.updateMember(poolId, scId, self, type(uint64).max);
        asset.approve(vault_, investmentAmount);
        asset.mint(self, investmentAmount);
        vault.requestDeposit(investmentAmount, self, self);

        // trigger executed collectInvest at a price of 1.0
        uint128 _assetId = poolManager.assetToId(address(asset), erc20TokenId); // retrieve assetId
        uint128 shares = 100000000; // 100 * 10**6
        centrifugeChain.isFulfilledDepositRequest(
            poolId, scId, bytes32(bytes20(self)), _assetId, uint128(investmentAmount), shares
        );
        vault.mint(shares, self);
<<<<<<< HEAD
        centrifugeChain.updateTranchePrice(poolId, trancheId, 1000000000000000000, uint64(block.timestamp));
=======
        centrifugeChain.updateSharePrice(poolId, scId, assetId, 1000000000000000000, uint64(block.timestamp));
>>>>>>> 81d604ac

        // assert share/asset conversion
        assertEq(shareToken.totalSupply(), 100000000);
        assertEq(vault.totalAssets(), 100000000000000000000);
        // share class tokens have 12 less decimals than asset
        assertEq(vault.convertToShares(100000000000000000000), 100000000);
        assertEq(vault.convertToAssets(vault.convertToShares(100000000000000000000)), 100000000000000000000);
        assertEq(vault.pricePerShare(), 1e18);

        // assert share/asset conversion after price update
<<<<<<< HEAD
        centrifugeChain.updateTranchePrice(poolId, trancheId, 1200000000000000000, uint64(block.timestamp));
=======
        centrifugeChain.updateSharePrice(poolId, scId, assetId, 1200000000000000000, uint64(block.timestamp));
>>>>>>> 81d604ac

        assertEq(vault.totalAssets(), 120000000000000000000);
        // share class tokens have 12 less decimals than assets
        assertEq(vault.convertToShares(120000000000000000000), 100000000);
        assertEq(vault.convertToAssets(vault.convertToShares(120000000000000000000)), 120000000000000000000);
        assertEq(vault.pricePerShare(), 1.2e18);
    }

    function testPriceWorksAfterRemovingVault(bytes16 scId) public {
        uint8 INVESTMENT_CURRENCY_DECIMALS = 6; // 6, like USDC
        uint8 SHARE_TOKEN_DECIMALS = 18; // Like DAI

        ERC20 asset = _newErc20("Asset", "A", INVESTMENT_CURRENCY_DECIMALS);
        (uint64 poolId, address vault_, uint128 assetId) =
            deployVault(VaultKind.Async, SHARE_TOKEN_DECIMALS, restrictedTransfers, scId, address(asset), 0, 0);
        AsyncVault vault = AsyncVault(vault_);
        IShareToken(address(AsyncVault(vault_).share()));

        assertEq(vault.priceLastUpdated(), block.timestamp);
        assertEq(vault.pricePerShare(), 1e6);
<<<<<<< HEAD
        centrifugeChain.updateTranchePrice(poolId, trancheId, 1.2e18, uint64(block.timestamp));
=======
        centrifugeChain.updateSharePrice(poolId, scId, assetId, 1.2e18, uint64(block.timestamp));
>>>>>>> 81d604ac
        assertEq(vault.priceLastUpdated(), uint64(block.timestamp));
        assertEq(vault.pricePerShare(), 1.2e6);

        poolManager.unlinkVault(poolId, scId, assetId, address(vault));

        assertEq(vault.priceLastUpdated(), uint64(block.timestamp));
        assertEq(vault.pricePerShare(), 1.2e6);
    }
}<|MERGE_RESOLUTION|>--- conflicted
+++ resolved
@@ -16,12 +16,8 @@
 
         assertEq(vault.priceLastUpdated(), block.timestamp);
         assertEq(vault.pricePerShare(), 1e6);
-<<<<<<< HEAD
-        centrifugeChain.updateTranchePrice(poolId, trancheId, 1e18, uint64(block.timestamp));
-        centrifugeChain.updateAssetPrice(poolId, trancheId, assetId, 1e18, uint64(block.timestamp));
-=======
-        centrifugeChain.updateSharePrice(poolId, scId, assetId, 1e18, uint64(block.timestamp));
->>>>>>> 81d604ac
+        centrifugeChain.updateSharePrice(poolId, scId, 1e18, uint64(block.timestamp));
+        centrifugeChain.updateAssetPrice(poolId, scId, assetId, 1e18, uint64(block.timestamp));
         assertEq(vault.priceLastUpdated(), uint64(block.timestamp));
         assertEq(vault.pricePerShare(), 1e6);
 
@@ -39,12 +35,7 @@
             poolId, scId, bytes32(bytes20(self)), _assetId, uint128(investmentAmount), shares
         );
         vault.mint(shares, self);
-<<<<<<< HEAD
-        centrifugeChain.updateTranchePrice(poolId, trancheId, 1e18, uint64(block.timestamp));
-=======
-        centrifugeChain.updateSharePrice(poolId, scId, assetId, 1000000000000000000, uint64(block.timestamp));
-
->>>>>>> 81d604ac
+        centrifugeChain.updateSharePrice(poolId, scId, 1e18, uint64(block.timestamp));
         // assert share/asset conversion
         assertEq(shareToken.totalSupply(), 100000000000000000000);
         assertEq(vault.totalAssets(), 100000000);
@@ -55,11 +46,7 @@
         assertEq(vault.pricePerShare(), 1e6);
 
         // assert share/asset conversion after price update
-<<<<<<< HEAD
-        centrifugeChain.updateTranchePrice(poolId, trancheId, 1200000000000000000, uint64(block.timestamp));
-=======
-        centrifugeChain.updateSharePrice(poolId, scId, assetId, 1200000000000000000, uint64(block.timestamp));
->>>>>>> 81d604ac
+        centrifugeChain.updateSharePrice(poolId, scId, 1200000000000000000, uint64(block.timestamp));
 
         assertEq(vault.totalAssets(), 120000000);
         assertEq(vault.convertToShares(120000000), 100000000000000000000); // share class tokens have 12 more decimals
@@ -69,7 +56,7 @@
         assertEq(vault.pricePerShare(), 1.2e6);
 
         // Updating the asset price updates the conversions and price per share in asset
-        centrifugeChain.updateAssetPrice(poolId, trancheId, assetId, 0.5e18, uint64(block.timestamp));
+        centrifugeChain.updateAssetPrice(poolId, scId, assetId, 0.5e18, uint64(block.timestamp));
 
         // NOTE: For 1 unit of pool, you know get 2 units of assets. As the price of a share is 1.2 POOL/SHARE
         //       we now have 2 * 1.2 = 2.4 units of assets per share
@@ -85,20 +72,11 @@
         uint8 SHARE_TOKEN_DECIMALS = 6; // Like USDC
 
         ERC20 asset = _newErc20("Currency", "CR", INVESTMENT_CURRENCY_DECIMALS);
-<<<<<<< HEAD
-        (address vault_,) = deployVault(
-            VaultKind.Async, poolId, TRANCHE_TOKEN_DECIMALS, restrictionManager, "", "", trancheId, address(asset), 0, 0
-        );
-        AsyncVault vault = AsyncVault(vault_);
-        ITranche tranche = ITranche(address(AsyncVault(vault_).share()));
-        centrifugeChain.updateTranchePrice(poolId, trancheId, 1000000, uint64(block.timestamp));
-=======
         (uint64 poolId, address vault_, uint128 assetId) =
             deployVault(VaultKind.Async, SHARE_TOKEN_DECIMALS, restrictedTransfers, scId, address(asset), 0, 0);
         AsyncVault vault = AsyncVault(vault_);
         IShareToken shareToken = IShareToken(address(AsyncVault(vault_).share()));
-        centrifugeChain.updateSharePrice(poolId, scId, assetId, 1000000, uint64(block.timestamp));
->>>>>>> 81d604ac
+        centrifugeChain.updateSharePrice(poolId, scId, 1000000, uint64(block.timestamp));
 
         // invest
         uint256 investmentAmount = 100000000000000000000; // 100 * 10**18
@@ -114,11 +92,7 @@
             poolId, scId, bytes32(bytes20(self)), _assetId, uint128(investmentAmount), shares
         );
         vault.mint(shares, self);
-<<<<<<< HEAD
-        centrifugeChain.updateTranchePrice(poolId, trancheId, 1000000000000000000, uint64(block.timestamp));
-=======
-        centrifugeChain.updateSharePrice(poolId, scId, assetId, 1000000000000000000, uint64(block.timestamp));
->>>>>>> 81d604ac
+        centrifugeChain.updateSharePrice(poolId, scId, 1000000000000000000, uint64(block.timestamp));
 
         // assert share/asset conversion
         assertEq(shareToken.totalSupply(), 100000000);
@@ -129,11 +103,7 @@
         assertEq(vault.pricePerShare(), 1e18);
 
         // assert share/asset conversion after price update
-<<<<<<< HEAD
-        centrifugeChain.updateTranchePrice(poolId, trancheId, 1200000000000000000, uint64(block.timestamp));
-=======
-        centrifugeChain.updateSharePrice(poolId, scId, assetId, 1200000000000000000, uint64(block.timestamp));
->>>>>>> 81d604ac
+        centrifugeChain.updateSharePrice(poolId, scId, 1200000000000000000, uint64(block.timestamp));
 
         assertEq(vault.totalAssets(), 120000000000000000000);
         // share class tokens have 12 less decimals than assets
@@ -154,11 +124,7 @@
 
         assertEq(vault.priceLastUpdated(), block.timestamp);
         assertEq(vault.pricePerShare(), 1e6);
-<<<<<<< HEAD
-        centrifugeChain.updateTranchePrice(poolId, trancheId, 1.2e18, uint64(block.timestamp));
-=======
-        centrifugeChain.updateSharePrice(poolId, scId, assetId, 1.2e18, uint64(block.timestamp));
->>>>>>> 81d604ac
+        centrifugeChain.updateSharePrice(poolId, scId, 1.2e18, uint64(block.timestamp));
         assertEq(vault.priceLastUpdated(), uint64(block.timestamp));
         assertEq(vault.pricePerShare(), 1.2e6);
 
