--- conflicted
+++ resolved
@@ -4,25 +4,13 @@
 import "test/vaults/BaseTest.sol";
 
 contract AssetShareConversionTest is BaseTest {
-<<<<<<< HEAD
-    function testAssetShareConversion(bytes16 trancheId) public {
-=======
-    function testAssetShareConversion(uint64 poolId, bytes16 scId) public {
-        vm.assume(poolId >> 48 != THIS_CHAIN_ID);
-
->>>>>>> adea6c40
+    function testAssetShareConversion(bytes16 scId) public {
         uint8 INVESTMENT_CURRENCY_DECIMALS = 6; // 6, like USDC
         uint8 SHARE_TOKEN_DECIMALS = 18; // Like DAI
 
         ERC20 asset = _newErc20("Asset", "A", INVESTMENT_CURRENCY_DECIMALS);
-<<<<<<< HEAD
         (uint64 poolId, address vault_, uint128 assetId) =
-            deployVault(VaultKind.Async, TRANCHE_TOKEN_DECIMALS, restrictionManager, trancheId, address(asset), 0, 0);
-=======
-        (address vault_, uint128 assetId) = deployVault(
-            VaultKind.Async, poolId, SHARE_TOKEN_DECIMALS, restrictedTransfers, "", "", scId, address(asset), 0, 0
-        );
->>>>>>> adea6c40
+            deployVault(VaultKind.Async, SHARE_TOKEN_DECIMALS, restrictedTransfers, scId, address(asset), 0, 0);
         AsyncVault vault = AsyncVault(vault_);
         IShareToken shareToken = IShareToken(address(AsyncVault(vault_).share()));
 
@@ -68,25 +56,13 @@
         assertEq(vault.pricePerShare(), 1.2e6);
     }
 
-<<<<<<< HEAD
-    function testAssetShareConversionWithInverseDecimals(bytes16 trancheId) public {
-=======
-    function testAssetShareConversionWithInverseDecimals(uint64 poolId, bytes16 scId) public {
-        vm.assume(poolId >> 48 != THIS_CHAIN_ID);
-
->>>>>>> adea6c40
+    function testAssetShareConversionWithInverseDecimals(bytes16 scId) public {
         uint8 INVESTMENT_CURRENCY_DECIMALS = 18; // 18, like DAI
         uint8 SHARE_TOKEN_DECIMALS = 6; // Like USDC
 
         ERC20 asset = _newErc20("Currency", "CR", INVESTMENT_CURRENCY_DECIMALS);
-<<<<<<< HEAD
         (uint64 poolId, address vault_, uint128 assetId) =
-            deployVault(VaultKind.Async, TRANCHE_TOKEN_DECIMALS, restrictionManager, trancheId, address(asset), 0, 0);
-=======
-        (address vault_, uint128 assetId) = deployVault(
-            VaultKind.Async, poolId, SHARE_TOKEN_DECIMALS, restrictedTransfers, "", "", scId, address(asset), 0, 0
-        );
->>>>>>> adea6c40
+            deployVault(VaultKind.Async, SHARE_TOKEN_DECIMALS, restrictedTransfers, scId, address(asset), 0, 0);
         AsyncVault vault = AsyncVault(vault_);
         IShareToken shareToken = IShareToken(address(AsyncVault(vault_).share()));
         centrifugeChain.updateSharePrice(poolId, scId, assetId, 1000000, uint64(block.timestamp));
@@ -125,25 +101,13 @@
         assertEq(vault.pricePerShare(), 1.2e18);
     }
 
-<<<<<<< HEAD
-    function testPriceWorksAfterRemovingVault(bytes16 trancheId) public {
-=======
-    function testPriceWorksAfterRemovingVault(uint64 poolId, bytes16 scId) public {
-        vm.assume(poolId >> 48 != THIS_CHAIN_ID);
-
->>>>>>> adea6c40
+    function testPriceWorksAfterRemovingVault(bytes16 scId) public {
         uint8 INVESTMENT_CURRENCY_DECIMALS = 6; // 6, like USDC
         uint8 SHARE_TOKEN_DECIMALS = 18; // Like DAI
 
         ERC20 asset = _newErc20("Asset", "A", INVESTMENT_CURRENCY_DECIMALS);
-<<<<<<< HEAD
         (uint64 poolId, address vault_, uint128 assetId) =
-            deployVault(VaultKind.Async, TRANCHE_TOKEN_DECIMALS, restrictionManager, trancheId, address(asset), 0, 0);
-=======
-        (address vault_, uint128 assetId) = deployVault(
-            VaultKind.Async, poolId, SHARE_TOKEN_DECIMALS, restrictedTransfers, "", "", scId, address(asset), 0, 0
-        );
->>>>>>> adea6c40
+            deployVault(VaultKind.Async, SHARE_TOKEN_DECIMALS, restrictedTransfers, scId, address(asset), 0, 0);
         AsyncVault vault = AsyncVault(vault_);
         IShareToken(address(AsyncVault(vault_).share()));
 
