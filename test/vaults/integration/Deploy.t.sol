--- conflicted
+++ resolved
@@ -269,19 +269,10 @@
     ) public returns (address) {
         vm.startPrank(address(gateway));
         poolManager.addPool(poolId);
-<<<<<<< HEAD
-        poolManager.addTranche(poolId, trancheId, tokenName, tokenSymbol, decimals, hook);
+        poolManager.addTranche(poolId, trancheId, tokenName, tokenSymbol,decimals, keccak256(abi.encodePacked(poolId, trancheId)), hook);
         uint128 assetId = poolManager.registerAsset(address(erc20), 0, 0);
         poolManager.allowAsset(poolId, assetId);
         poolManager.updateTranchePrice(poolId, trancheId, assetId, uint128(10 ** 18), uint64(block.timestamp));
-=======
-        poolManager.addTranche(
-            poolId, trancheId, tokenName, tokenSymbol, decimals, keccak256(abi.encodePacked(poolId, trancheId)), hook
-        );
-        poolManager.addAsset(1, address(erc20));
-        poolManager.allowAsset(poolId, 1);
-        poolManager.updateTranchePrice(poolId, trancheId, 1, uint128(10 ** 18), uint64(block.timestamp));
->>>>>>> 2e0c7349
         vm.stopPrank();
 
         poolManager.deployTranche(poolId, trancheId);
