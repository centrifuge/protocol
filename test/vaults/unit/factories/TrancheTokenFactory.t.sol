// SPDX-License-Identifier: BUSL-1.1
pragma solidity 0.8.28;

import {Root} from "src/common/Root.sol";

import {TrancheFactory} from "src/vaults/factories/TrancheFactory.sol";
import {Tranche} from "src/vaults/token/Tranche.sol";
import {Escrow} from "src/vaults/Escrow.sol";
import {VaultKind} from "src/vaults/interfaces/IVaultManager.sol";

import {BaseTest} from "test/vaults/BaseTest.sol";
import "forge-std/Test.sol";

interface PoolManagerLike {
    function getTranche(uint64 poolId, bytes16 trancheId) external view returns (address);
}

contract FactoryTest is Test {
    uint256 mainnetFork;
    uint256 polygonFork;
    address root;

    function setUp() public {
        if (vm.envOr("FORK_TESTS", false)) {
            mainnetFork = vm.createFork(vm.rpcUrl("ethereum-mainnet"));
            polygonFork = vm.createFork(vm.rpcUrl("polygon-mainnet"));
        }

        root = address(new Root(48 hours, address(this)));
    }

    function testTrancheFactoryIsDeterministicAcrossChains(bytes16 trancheId) public {
        if (vm.envOr("FORK_TESTS", false)) {
            vm.setEnv("DEPLOYMENT_SALT", "0x290decd9548b62a8d60345a988386fc84ba6bc95484008f6362f93160ef3e563");
            vm.selectFork(mainnetFork);
            BaseTest testSetup1 = new BaseTest{salt: keccak256(abi.encode(vm.envString("DEPLOYMENT_SALT")))}();
            testSetup1.setUp();
<<<<<<< HEAD
            testSetup1.deployVault(18, testSetup1.restrictionManager(), trancheId, address(testSetup1.erc20()), 0, 0);
            address tranche1 =
                PoolManagerLike(address(testSetup1.poolManager())).getTranche(testSetup1.POOL_A().raw(), trancheId);
=======
            testSetup1.deployVault(
                VaultKind.Async,
                poolId,
                18,
                testSetup1.restrictionManager(),
                "",
                "",
                trancheId,
                address(testSetup1.erc20()),
                0,
                0
            );
            address tranche1 = PoolManagerLike(address(testSetup1.poolManager())).getTranche(poolId, trancheId);
>>>>>>> 3be5702c
            address root1 = address(testSetup1.root());

            vm.selectFork(polygonFork);
            BaseTest testSetup2 = new BaseTest{salt: keccak256(abi.encode(vm.envString("DEPLOYMENT_SALT")))}();
            testSetup2.setUp();
<<<<<<< HEAD
            testSetup2.deployVault(18, testSetup2.restrictionManager(), trancheId, address(testSetup2.erc20()), 0, 0);
            address tranche2 =
                PoolManagerLike(address(testSetup2.poolManager())).getTranche(testSetup2.POOL_A().raw(), trancheId);
=======
            testSetup2.deployVault(
                VaultKind.Async,
                poolId,
                18,
                testSetup2.restrictionManager(),
                "",
                "",
                trancheId,
                address(testSetup2.erc20()),
                0,
                0
            );
            address tranche2 = PoolManagerLike(address(testSetup2.poolManager())).getTranche(poolId, trancheId);
>>>>>>> 3be5702c
            address root2 = address(testSetup2.root());

            assertEq(address(root1), address(root2));
            assertEq(tranche1, tranche2);
        }
    }

    function testTrancheFactoryShouldBeDeterministic(bytes32 salt) public {
        address predictedAddress = address(
            uint160(
                uint256(
                    keccak256(
                        abi.encodePacked(
                            bytes1(0xff),
                            address(this),
                            salt,
                            keccak256(
                                abi.encodePacked(
                                    type(TrancheFactory).creationCode, abi.encode(root), abi.encode(address(this))
                                )
                            )
                        )
                    )
                )
            )
        );
        TrancheFactory trancheFactory = new TrancheFactory{salt: salt}(root, address(this));
        assertEq(address(trancheFactory), predictedAddress);
    }

    function testTrancheShouldBeDeterministic(
        address asyncRequests,
        address poolManager,
        string memory name,
        string memory symbol,
        bytes32 factorySalt,
        bytes32 tokenSalt,
        uint8 decimals
    ) public {
        decimals = uint8(bound(decimals, 0, 18));
        TrancheFactory trancheFactory = new TrancheFactory{salt: factorySalt}(root, address(this));

        address predictedAddress = address(
            uint160(
                uint256(
                    keccak256(
                        abi.encodePacked(
                            bytes1(0xff),
                            address(trancheFactory),
                            tokenSalt,
                            keccak256(abi.encodePacked(type(Tranche).creationCode, abi.encode(decimals)))
                        )
                    )
                )
            )
        );

        address[] memory trancheWards = new address[](2);
        trancheWards[0] = address(asyncRequests);
        trancheWards[1] = address(poolManager);

        address token = trancheFactory.newTranche(name, symbol, decimals, tokenSalt, trancheWards);

        assertEq(address(token), predictedAddress);
        assertEq(trancheFactory.getAddress(decimals, tokenSalt), address(token));
    }

    function testDeployingDeterministicAddressTwiceReverts(
        bytes32 salt,
        address asyncRequests,
        address poolManager,
        string memory name,
        string memory symbol,
        uint8 decimals
    ) public {
        decimals = uint8(bound(decimals, 0, 18));
        address predictedAddress = address(
            uint160(
                uint256(
                    keccak256(
                        abi.encodePacked(
                            bytes1(0xff),
                            address(this),
                            salt,
                            keccak256(
                                abi.encodePacked(
                                    type(TrancheFactory).creationCode, abi.encode(root), abi.encode(address(this))
                                )
                            )
                        )
                    )
                )
            )
        );

        address[] memory trancheWards = new address[](2);
        trancheWards[0] = address(asyncRequests);
        trancheWards[1] = address(poolManager);

        TrancheFactory trancheFactory = new TrancheFactory{salt: salt}(root, address(this));
        assertEq(address(trancheFactory), predictedAddress);

        trancheFactory.newTranche(name, symbol, decimals, bytes32(0), trancheWards);
        vm.expectRevert();
        trancheFactory.newTranche(name, symbol, decimals, bytes32(0), trancheWards);
    }

    function _stringToBytes32(string memory source) internal pure returns (bytes32 result) {
        bytes memory tempEmptyStringTest = bytes(source);
        if (tempEmptyStringTest.length == 0) {
            return 0x0;
        }

        assembly {
            result := mload(add(source, 32))
        }
    }
}<|MERGE_RESOLUTION|>--- conflicted
+++ resolved
@@ -35,49 +35,33 @@
             vm.selectFork(mainnetFork);
             BaseTest testSetup1 = new BaseTest{salt: keccak256(abi.encode(vm.envString("DEPLOYMENT_SALT")))}();
             testSetup1.setUp();
-<<<<<<< HEAD
-            testSetup1.deployVault(18, testSetup1.restrictionManager(), trancheId, address(testSetup1.erc20()), 0, 0);
-            address tranche1 =
-                PoolManagerLike(address(testSetup1.poolManager())).getTranche(testSetup1.POOL_A().raw(), trancheId);
-=======
             testSetup1.deployVault(
                 VaultKind.Async,
-                poolId,
                 18,
                 testSetup1.restrictionManager(),
-                "",
-                "",
-                trancheId,
+                bytes16(bytes("1")),
                 address(testSetup1.erc20()),
                 0,
                 0
             );
-            address tranche1 = PoolManagerLike(address(testSetup1.poolManager())).getTranche(poolId, trancheId);
->>>>>>> 3be5702c
+            address tranche1 =
+                PoolManagerLike(address(testSetup1.poolManager())).getTranche(testSetup1.POOL_A().raw(), trancheId);
             address root1 = address(testSetup1.root());
 
             vm.selectFork(polygonFork);
             BaseTest testSetup2 = new BaseTest{salt: keccak256(abi.encode(vm.envString("DEPLOYMENT_SALT")))}();
             testSetup2.setUp();
-<<<<<<< HEAD
-            testSetup2.deployVault(18, testSetup2.restrictionManager(), trancheId, address(testSetup2.erc20()), 0, 0);
-            address tranche2 =
-                PoolManagerLike(address(testSetup2.poolManager())).getTranche(testSetup2.POOL_A().raw(), trancheId);
-=======
             testSetup2.deployVault(
                 VaultKind.Async,
-                poolId,
                 18,
                 testSetup2.restrictionManager(),
-                "",
-                "",
-                trancheId,
+                bytes16(bytes("1")),
                 address(testSetup2.erc20()),
                 0,
                 0
             );
-            address tranche2 = PoolManagerLike(address(testSetup2.poolManager())).getTranche(poolId, trancheId);
->>>>>>> 3be5702c
+            address tranche2 =
+                PoolManagerLike(address(testSetup2.poolManager())).getTranche(testSetup2.POOL_A().raw(), trancheId);
             address root2 = address(testSetup2.root());
 
             assertEq(address(root1), address(root2));
