// SPDX-License-Identifier: BUSL-1.1
pragma solidity 0.8.28;

import "forge-std/Test.sol";

import {IAuth} from "src/misc/interfaces/IAuth.sol";

import {IPoolEscrowProvider, IPoolEscrowFactory} from "src/vaults/interfaces/factories/IPoolEscrowFactory.sol";
import {PoolEscrow} from "src/vaults/Escrow.sol";
import {PoolEscrowFactory} from "src/vaults/factories/PoolEscrowFactory.sol";

contract PoolEscrowFactoryTest is Test {
    PoolEscrowFactory factory;

    address deployer = address(this);
    address root = makeAddr("root");
    address poolManager = makeAddr("poolManager");
    address gateway = makeAddr("gateway");
    address balanceSheet = makeAddr("balanceSheet");
    address asyncRequests = makeAddr("asyncRequests");
    address randomUser = makeAddr("randomUser");

    function setUp() public {
        factory = new PoolEscrowFactory(root, deployer);
        factory.file("poolManager", poolManager);
        factory.file("gateway", gateway);
        factory.file("balanceSheet", balanceSheet);
        factory.file("asyncRequests", asyncRequests);
    }

    function testEscrows(uint64 poolId) public {
        assertEq(address(factory.deployedEscrow(poolId)), address(0), "Escrow should not exist yet");
        address escrow = address(factory.newEscrow(poolId));
        assertEq(address(factory.deployedEscrow(poolId)), escrow, "Escrow address mismatch");
    }

    function testDeployEscrowAtDeterministicAddress(uint64 poolId) public {
        address expectedEscrow = address(factory.escrow(poolId));
        address actual = address(factory.newEscrow(poolId));

        assertEq(expectedEscrow, actual, "Escrow address mismatch");
    }

    function testDeployEscrowTwiceReverts(uint64 poolId) public {
        factory.newEscrow(poolId);
        vm.expectRevert(IPoolEscrowFactory.EscrowAlreadyDeployed.selector);
        factory.newEscrow(poolId);
    }

    function testEscrowHasCorrectPermissions(uint64 poolId, address nonWard) public {
<<<<<<< HEAD
        vm.assume(
            nonWard != root && nonWard != gateway && nonWard != poolManager && nonWard != balanceSheet
                && nonWard != asyncRequests
        );
        address escrowAddr = factory.newEscrow(poolId);
=======
        vm.assume(nonWard != root && nonWard != poolManager && nonWard != balanceSheet && nonWard != asyncRequests);
        address escrowAddr = address(factory.newEscrow(poolId));
>>>>>>> a94ce2db

        PoolEscrow escrow = PoolEscrow(payable(escrowAddr));

        assertEq(escrow.wards(root), 1, "root not authorized");
        assertEq(escrow.wards(gateway), 1, "gateway not authorized");
        assertEq(escrow.wards(poolManager), 1, "poolManager not authorized");
        assertEq(escrow.wards(balanceSheet), 1, "balanceSheet not authorized");
        assertEq(escrow.wards(asyncRequests), 1, "asyncRequests not authorized");

        assertEq(escrow.wards(address(factory)), 0, "factory still authorized");
        assertEq(escrow.wards(nonWard), 0, "unexpected authorization");
    }

    function testFileSetsPoolManager() public {
        factory.file("poolManager", randomUser);
        assertEq(factory.poolManager(), randomUser);
    }

    function testFileSetsBalanceSheet() public {
        factory.file("balanceSheet", randomUser);
        assertEq(factory.balanceSheet(), randomUser);
    }

    function testFileSetsAsyncRequests() public {
        factory.file("asyncRequests", randomUser);
        assertEq(factory.asyncRequests(), randomUser);
    }

    function testFileWithUnknownParamReverts() public {
        vm.expectRevert(IPoolEscrowFactory.FileUnrecognizedParam.selector);
        factory.file("unknown", randomUser);
    }

    function testFileUnauthorizedReverts() public {
        vm.prank(randomUser);
        vm.expectRevert(IAuth.NotAuthorized.selector);
        factory.file("poolManager", randomUser);
    }
}<|MERGE_RESOLUTION|>--- conflicted
+++ resolved
@@ -48,16 +48,11 @@
     }
 
     function testEscrowHasCorrectPermissions(uint64 poolId, address nonWard) public {
-<<<<<<< HEAD
         vm.assume(
             nonWard != root && nonWard != gateway && nonWard != poolManager && nonWard != balanceSheet
                 && nonWard != asyncRequests
         );
-        address escrowAddr = factory.newEscrow(poolId);
-=======
-        vm.assume(nonWard != root && nonWard != poolManager && nonWard != balanceSheet && nonWard != asyncRequests);
         address escrowAddr = address(factory.newEscrow(poolId));
->>>>>>> a94ce2db
 
         PoolEscrow escrow = PoolEscrow(payable(escrowAddr));
 
