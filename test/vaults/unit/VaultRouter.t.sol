// SPDX-License-Identifier: BUSL-1.1
pragma solidity 0.8.28;

import "src/misc/interfaces/IERC20.sol";
import {CastLib} from "src/misc/libraries/CastLib.sol";

import "src/vaults/interfaces/IERC7575.sol";
import "src/vaults/interfaces/IERC7540.sol";
import {VaultRouter} from "src/vaults/VaultRouter.sol";
import {IPoolManager} from "src/vaults/interfaces/IPoolManager.sol";

import {MockERC6909} from "test/misc/mocks/MockERC6909.sol";
import {MockERC20Wrapper} from "test/vaults/mocks/MockERC20Wrapper.sol";
import "test/vaults/BaseTest.sol";

interface Authlike {
    function rely(address) external;
}

contract ERC20WrapperFake {
    address public underlying;

    constructor(address underlying_) {
        underlying = underlying_;
    }
}

contract VaultRouterTest is BaseTest {
    using CastLib for *;

    uint16 constant CHAIN_ID = 1;
    uint256 constant GAS_BUFFER = 10 gwei;
    /// @dev Payload is not taken into account during gas estimation
    bytes constant PAYLOAD_FOR_GAS_ESTIMATION = "irrelevant_value";

    function testInitialization() public {
        // redeploying within test to increase coverage
        new VaultRouter(CHAIN_ID, address(routerEscrow), address(gateway), address(poolManager));

        assertEq(address(vaultRouter.escrow()), address(routerEscrow));
        assertEq(address(vaultRouter.gateway()), address(gateway));
        assertEq(address(vaultRouter.poolManager()), address(poolManager));
    }

    function testGetVault() public {
<<<<<<< HEAD
        (, address vault_,) = deploySimpleVault();
        ERC7540Vault vault = ERC7540Vault(vault_);
=======
        (address vault_,) = deploySimpleVault(VaultKind.Async);
        AsyncVault vault = AsyncVault(vault_);
>>>>>>> 3be5702c
        vm.label(vault_, "vault");

        assertEq(vaultRouter.getVault(vault.poolId(), vault.trancheId(), address(erc20)), vault_);
    }

    function testRecoverTokens() public {
        uint256 amount = 100;
        erc20.mint(address(vaultRouter), amount);
        vm.prank(address(root));
        vaultRouter.recoverTokens(address(erc20), erc20TokenId, address(this), amount);
        assertEq(erc20.balanceOf(address(this)), amount);
    }

    function testRequestDeposit() public {
<<<<<<< HEAD
        (, address vault_,) = deploySimpleVault();
=======
        (address vault_,) = deploySimpleVault(VaultKind.Async);
>>>>>>> 3be5702c
        vm.label(vault_, "vault");
        AsyncVault vault = AsyncVault(vault_);
        uint256 amount = 100 * 10 ** 18;
        erc20.mint(self, amount);
        erc20.approve(address(vault_), amount);
        centrifugeChain.updateMember(vault.poolId(), vault.trancheId(), self, type(uint64).max);
        uint256 gas = estimateGas();

        vm.expectRevert("AsyncVault/invalid-owner");
        vaultRouter.requestDeposit{value: gas}(vault_, amount, self, self);
        vaultRouter.enable(vault_);

        vm.expectRevert("Gateway/cannot-topup-with-nothing");
        vaultRouter.requestDeposit{value: 0}(vault_, amount, self, self);

        vm.expectRevert("Gateway/not-enough-gas-funds");
        vaultRouter.requestDeposit{value: gas - 1}(vault_, amount, self, self);

        vaultRouter.requestDeposit{value: gas}(vault_, amount, self, self);
        assertEq(erc20.balanceOf(address(escrow)), amount);
    }

    function testLockDepositRequests() public {
<<<<<<< HEAD
        (, address vault_,) = deploySimpleVault();
=======
        (address vault_,) = deploySimpleVault(VaultKind.Async);
>>>>>>> 3be5702c
        vm.label(vault_, "vault");

        uint256 amount = 100 * 10 ** 18;
        assertEq(erc20.balanceOf(address(routerEscrow)), 0);

        erc20.mint(self, amount);
        erc20.approve(address(vaultRouter), amount);

        vm.expectRevert("PoolManager/unknown-vault");
        vaultRouter.lockDepositRequest(makeAddr("maliciousVault"), amount, self, self);

        vaultRouter.lockDepositRequest(vault_, amount, self, self);

        assertEq(erc20.balanceOf(address(routerEscrow)), amount);
    }

    function testUnlockDepositRequests() public {
<<<<<<< HEAD
        (, address vault_,) = deploySimpleVault();
=======
        (address vault_,) = deploySimpleVault(VaultKind.Async);
>>>>>>> 3be5702c
        vm.label(vault_, "vault");

        uint256 amount = 100 * 10 ** 18;

        erc20.mint(self, amount);
        erc20.approve(address(vaultRouter), amount);

        vm.expectRevert(bytes("VaultRouter/no-locked-balance"));
        vaultRouter.unlockDepositRequest(vault_, self);

        vaultRouter.lockDepositRequest(vault_, amount, self, self);
        assertEq(erc20.balanceOf(address(routerEscrow)), amount);
        assertEq(erc20.balanceOf(self), 0);
        vaultRouter.unlockDepositRequest(vault_, self);
        assertEq(erc20.balanceOf(address(routerEscrow)), 0);
        assertEq(erc20.balanceOf(self), amount);
    }

    function testCancelDepositRequest() public {
<<<<<<< HEAD
        (, address vault_,) = deploySimpleVault();
=======
        (address vault_,) = deploySimpleVault(VaultKind.Async);
>>>>>>> 3be5702c
        vm.label(vault_, "vault");
        AsyncVault vault = AsyncVault(vault_);

        uint256 amount = 100 * 10 ** 18;
        assertEq(erc20.balanceOf(address(routerEscrow)), 0);

        erc20.mint(self, amount);
        erc20.approve(address(vaultRouter), amount);

        vaultRouter.enable(vault_);
        vaultRouter.lockDepositRequest(vault_, amount, self, self);
        assertEq(erc20.balanceOf(address(routerEscrow)), amount);
        assertEq(vault.pendingCancelDepositRequest(0, self), false);

        uint256 fuel = estimateGas();
        vm.deal(address(this), 10 ether);

        vm.expectRevert("Gateway/cannot-topup-with-nothing");
        vaultRouter.cancelDepositRequest{value: 0}(vault_);

        vm.expectRevert("AsyncRequests/no-pending-deposit-request");
        vaultRouter.cancelDepositRequest{value: fuel}(vault_);

        centrifugeChain.updateMember(vault.poolId(), vault.trancheId(), self, type(uint64).max);
        vaultRouter.executeLockedDepositRequest{value: fuel}(vault_, self);
        assertEq(vault.pendingDepositRequest(0, self), amount);

        vaultRouter.cancelDepositRequest{value: fuel}(vault_);
        assertTrue(vault.pendingCancelDepositRequest(0, self));
    }

    function testClaimCancelDepositRequest() public {
<<<<<<< HEAD
        (, address vault_, uint128 assetId) = deploySimpleVault();
=======
        (address vault_, uint128 assetId) = deploySimpleVault(VaultKind.Async);
>>>>>>> 3be5702c
        vm.label(vault_, "vault");
        AsyncVault vault = AsyncVault(vault_);

        uint256 amount = 100 * 10 ** 18;

        erc20.mint(self, amount);
        erc20.approve(address(vault_), amount);
        centrifugeChain.updateMember(vault.poolId(), vault.trancheId(), self, type(uint64).max);

        uint256 gas = estimateGas() + GAS_BUFFER;
        vaultRouter.enable(vault_);
        vaultRouter.requestDeposit{value: gas}(vault_, amount, self, self);
        assertEq(erc20.balanceOf(address(escrow)), amount);

        vaultRouter.cancelDepositRequest{value: gas}(vault_);
        assertEq(vault.pendingCancelDepositRequest(0, self), true);
        assertEq(erc20.balanceOf(address(escrow)), amount);
        centrifugeChain.isFulfilledCancelDepositRequest(
            vault.poolId(), vault.trancheId(), self.toBytes32(), assetId, uint128(amount)
        );
        assertEq(vault.claimableCancelDepositRequest(0, self), amount);

        address nonMember = makeAddr("nonMember");
        vm.prank(nonMember);
        vm.expectRevert("VaultRouter/invalid-sender");
        vaultRouter.claimCancelDepositRequest(vault_, nonMember, self);

        vm.expectRevert("AsyncRequests/transfer-not-allowed");
        vaultRouter.claimCancelDepositRequest(vault_, nonMember, self);

        vaultRouter.claimCancelDepositRequest(vault_, self, self);
        assertEq(erc20.balanceOf(address(escrow)), 0);
        assertEq(erc20.balanceOf(self), amount);
    }

    function testRequestRedeem() external {
        // Deposit first
<<<<<<< HEAD
        (, address vault_, uint128 assetId) = deploySimpleVault();
=======
        (address vault_, uint128 assetId) = deploySimpleVault(VaultKind.Async);
>>>>>>> 3be5702c
        vm.label(vault_, "vault");
        AsyncVault vault = AsyncVault(vault_);
        uint256 amount = 100 * 10 ** 18;
        erc20.mint(self, amount);
        erc20.approve(address(vault_), amount);
        centrifugeChain.updateMember(vault.poolId(), vault.trancheId(), self, type(uint64).max);
        uint256 gas = estimateGas();
        vaultRouter.enable(vault_);
        vaultRouter.requestDeposit{value: gas}(vault_, amount, self, self);
        IERC20 share = IERC20(address(vault.share()));
        centrifugeChain.isFulfilledDepositRequest(
            vault.poolId(), vault.trancheId(), bytes32(bytes20(self)), assetId, uint128(amount), uint128(amount)
        );
        vault.deposit(amount, self, self);
        assertEq(share.balanceOf(address(self)), amount);

        // Then redeem
        share.approve(address(vaultRouter), amount);

        vm.expectRevert("Gateway/cannot-topup-with-nothing");
        vaultRouter.requestRedeem{value: 0}(vault_, amount, self, self);

        vm.expectRevert("Gateway/not-enough-gas-funds");
        vaultRouter.requestRedeem{value: gas - 1}(vault_, amount, self, self);

        vaultRouter.requestRedeem{value: gas}(vault_, amount, self, self);
        assertEq(share.balanceOf(address(self)), 0);
    }

    function testCancelRedeemRequest() public {
        // Deposit first
<<<<<<< HEAD
        (, address vault_, uint128 assetId) = deploySimpleVault();
=======
        (address vault_, uint128 assetId) = deploySimpleVault(VaultKind.Async);
>>>>>>> 3be5702c
        vm.label(vault_, "vault");
        AsyncVault vault = AsyncVault(vault_);
        uint256 amount = 100 * 10 ** 18;
        erc20.mint(self, amount);
        erc20.approve(address(vault_), amount);
        centrifugeChain.updateMember(vault.poolId(), vault.trancheId(), self, type(uint64).max);
        uint256 gas = estimateGas();
        vaultRouter.enable(vault_);
        vaultRouter.requestDeposit{value: gas}(vault_, amount, self, self);
        IERC20 share = IERC20(address(vault.share()));
        centrifugeChain.isFulfilledDepositRequest(
            vault.poolId(), vault.trancheId(), bytes32(bytes20(self)), assetId, uint128(amount), uint128(amount)
        );
        vault.deposit(amount, self, self);
        assertEq(share.balanceOf(address(self)), amount);

        // Then redeem
        share.approve(address(vaultRouter), amount);
        vaultRouter.requestRedeem{value: gas}(vault_, amount, self, self);
        assertEq(share.balanceOf(address(self)), 0);

        vm.deal(address(this), 10 ether);

        vm.expectRevert("Gateway/cannot-topup-with-nothing");
        vaultRouter.cancelRedeemRequest{value: 0}(vault_);

        vm.expectRevert("Gateway/not-enough-gas-funds");
        vaultRouter.cancelRedeemRequest{value: gas - 1}(vault_);

        vaultRouter.cancelRedeemRequest{value: gas}(vault_);
        assertEq(vault.pendingCancelRedeemRequest(0, self), true);
    }

    function testClaimCancelRedeemRequest() public {
        // Deposit first
<<<<<<< HEAD
        (, address vault_, uint128 assetId) = deploySimpleVault();
=======
        (address vault_, uint128 assetId) = deploySimpleVault(VaultKind.Async);
>>>>>>> 3be5702c
        vm.label(vault_, "vault");
        AsyncVault vault = AsyncVault(vault_);
        uint256 amount = 100 * 10 ** 18;
        erc20.mint(self, amount);
        erc20.approve(address(vault_), amount);
        centrifugeChain.updateMember(vault.poolId(), vault.trancheId(), self, type(uint64).max);
        uint256 gas = estimateGas() + GAS_BUFFER;
        vaultRouter.enable(vault_);
        vaultRouter.requestDeposit{value: gas}(vault_, amount, self, self);
        IERC20 share = IERC20(address(vault.share()));
        centrifugeChain.isFulfilledDepositRequest(
            vault.poolId(), vault.trancheId(), bytes32(bytes20(self)), assetId, uint128(amount), uint128(amount)
        );
        vault.deposit(amount, self, self);
        assertEq(share.balanceOf(address(self)), amount);

        // Then redeem
        share.approve(vault_, amount);
        share.approve(address(vaultRouter), amount);
        vaultRouter.requestRedeem{value: gas}(vault_, amount, self, self);
        assertEq(share.balanceOf(address(self)), 0);

        vaultRouter.cancelRedeemRequest{value: gas}(vault_);
        assertEq(vault.pendingCancelRedeemRequest(0, self), true);

        centrifugeChain.isFulfilledCancelRedeemRequest(
            vault.poolId(), vault.trancheId(), self.toBytes32(), assetId, uint128(amount)
        );

        address sender = makeAddr("maliciousUser");
        vm.prank(sender);
        vm.expectRevert("VaultRouter/invalid-sender");
        vaultRouter.claimCancelRedeemRequest(vault_, sender, self);

        vaultRouter.claimCancelRedeemRequest(vault_, self, self);
        assertEq(share.balanceOf(address(self)), amount);
    }

    function testPermit() public {
<<<<<<< HEAD
        (, address vault_,) = deploySimpleVault();
=======
        (address vault_,) = deploySimpleVault(VaultKind.Async);
>>>>>>> 3be5702c
        vm.label(vault_, "vault");

        bytes32 PERMIT_TYPEHASH =
            keccak256("Permit(address owner,address spender,uint256 value,uint256 nonce,uint256 deadline)");
        uint256 privateKey = 0xBEEF;
        address owner = vm.addr(privateKey);
        vm.label(owner, "owner");
        vm.label(address(vaultRouter), "spender");

        (uint8 v, bytes32 r, bytes32 s) = vm.sign(
            privateKey,
            keccak256(
                abi.encodePacked(
                    "\x19\x01",
                    erc20.DOMAIN_SEPARATOR(),
                    keccak256(abi.encode(PERMIT_TYPEHASH, owner, address(vaultRouter), 1e18, 0, block.timestamp))
                )
            )
        );

        vm.prank(owner);
        vaultRouter.permit(address(erc20), address(vaultRouter), 1e18, block.timestamp, v, r, s);

        assertEq(erc20.allowance(owner, address(vaultRouter)), 1e18);
        assertEq(erc20.nonces(owner), 1);
    }

    /// forge-config: default.isolate = true
    function testTransferTrancheTokensToAddressDestination() public {
<<<<<<< HEAD
        (, address vault_,) = deploySimpleVault();
=======
        (address vault_,) = deploySimpleVault(VaultKind.Async);
>>>>>>> 3be5702c
        vm.label(vault_, "vault");
        AsyncVault vault = AsyncVault(vault_);
        ERC20 share = ERC20(IAsyncVault(vault_).share());

        uint256 amount = 100 * 10 ** 18;
        address destinationAddress = makeAddr("destinationAddress");

        centrifugeChain.updateMember(vault.poolId(), vault.trancheId(), address(this), type(uint64).max);
        centrifugeChain.updateMember(vault.poolId(), vault.trancheId(), destinationAddress, type(uint64).max);

        vm.prank(address(root));
        share.mint(self, 100 * 10 ** 18);

        share.approve(address(vaultRouter), amount);
        uint256 fuel = estimateGas();

        vm.expectRevert("Gateway/cannot-topup-with-nothing");
        vaultRouter.transferTrancheTokens{value: 0}(vault_, OTHER_CHAIN_ID, destinationAddress, uint128(amount));

        vm.expectRevert("Gateway/not-enough-gas-funds");
        vaultRouter.transferTrancheTokens{value: fuel - 1}(vault_, OTHER_CHAIN_ID, destinationAddress, uint128(amount));

        snapStart("VaultRouter_transferTrancheTokens");
        vaultRouter.transferTrancheTokens{value: fuel}(vault_, OTHER_CHAIN_ID, destinationAddress, uint128(amount));
        snapEnd();
        assertEq(share.balanceOf(address(vaultRouter)), 0);
        assertEq(share.balanceOf(address(this)), 0);
    }

    function testTransferTrancheTokensToBytes32Destination() public {
<<<<<<< HEAD
        (, address vault_,) = deploySimpleVault();
=======
        (address vault_,) = deploySimpleVault(VaultKind.Async);
>>>>>>> 3be5702c
        vm.label(vault_, "vault");
        AsyncVault vault = AsyncVault(vault_);
        ERC20 share = ERC20(IAsyncVault(vault_).share());

        uint256 amount = 100 * 10 ** 18;
        address destinationAddress = makeAddr("destinationAddress");
        bytes32 destinationAddressAsBytes32 = destinationAddress.toBytes32();

        centrifugeChain.updateMember(vault.poolId(), vault.trancheId(), address(this), type(uint64).max);
        // centrifugeChain.updateMember(vault.poolId(), vault.trancheId(), address(vaultRouter), type(uint64).max);
        centrifugeChain.updateMember(vault.poolId(), vault.trancheId(), destinationAddress, type(uint64).max);

        vm.prank(address(root));
        share.mint(self, 100 * 10 ** 18);

        share.approve(address(vaultRouter), amount);
        uint256 fuel = estimateGas();

        vm.expectRevert("Gateway/cannot-topup-with-nothing");
        vaultRouter.transferTrancheTokens{value: 0}(
            vault_, OTHER_CHAIN_ID, destinationAddressAsBytes32, uint128(amount)
        );

        vm.expectRevert("Gateway/not-enough-gas-funds");
        vaultRouter.transferTrancheTokens{value: fuel - 1}(
            vault_, OTHER_CHAIN_ID, destinationAddressAsBytes32, uint128(amount)
        );

        vaultRouter.transferTrancheTokens{value: fuel}(
            vault_, OTHER_CHAIN_ID, destinationAddressAsBytes32, uint128(amount)
        );
        assertEq(share.balanceOf(address(vaultRouter)), 0);
        assertEq(share.balanceOf(address(this)), 0);
    }

    function testRegisterAssetERC20() public {
        address asset = address(erc20);
        uint256 fuel = estimateGas();

        vm.expectRevert("Gateway/cannot-topup-with-nothing");
        vaultRouter.registerAsset{value: 0}(asset, 0, OTHER_CHAIN_ID);

        vm.expectRevert("Gateway/not-enough-gas-funds");
        vaultRouter.registerAsset{value: fuel - 1}(asset, 0, OTHER_CHAIN_ID);

        vm.expectEmit();
        emit IPoolManager.RegisterAsset(defaultAssetId, asset, 0, erc20.name(), erc20.symbol(), erc20.decimals());
        vaultRouter.registerAsset{value: fuel}(asset, 0, OTHER_CHAIN_ID);
    }

    function testRegisterAssetERC6909() public {
        MockERC6909 erc6909 = new MockERC6909();
        address asset = address(erc6909);
        uint256 tokenId = 18;
        uint256 fuel = estimateGas();

        vm.expectRevert("Gateway/cannot-topup-with-nothing");
        vaultRouter.registerAsset{value: 0}(asset, tokenId, OTHER_CHAIN_ID);

        vm.expectRevert("Gateway/not-enough-gas-funds");
        vaultRouter.registerAsset{value: fuel - 1}(asset, tokenId, OTHER_CHAIN_ID);

        vm.expectEmit();
        emit IPoolManager.RegisterAsset(
            defaultAssetId, asset, tokenId, erc6909.name(tokenId), erc6909.symbol(tokenId), erc6909.decimals(tokenId)
        );
        vaultRouter.registerAsset{value: fuel}(asset, tokenId, OTHER_CHAIN_ID);
    }

    function testEnableAndDisable() public {
<<<<<<< HEAD
        (, address vault_,) = deploySimpleVault();
=======
        (address vault_,) = deploySimpleVault(VaultKind.Async);
>>>>>>> 3be5702c
        vm.label(vault_, "vault");

        assertFalse(AsyncVault(vault_).isOperator(self, address(vaultRouter)));
        assertEq(vaultRouter.isEnabled(vault_, self), false);
        vaultRouter.enable(vault_);
        assertTrue(AsyncVault(vault_).isOperator(self, address(vaultRouter)));
        assertEq(vaultRouter.isEnabled(vault_, self), true);
        vaultRouter.disable(vault_);
        assertFalse(AsyncVault(vault_).isOperator(self, address(vaultRouter)));
        assertEq(vaultRouter.isEnabled(vault_, self), false);
    }

    function testWrap() public {
        uint256 amount = 150 * 10 ** 18;
        uint256 balance = 100 * 10 ** 18;
        address receiver = makeAddr("receiver");
        MockERC20Wrapper wrapper = new MockERC20Wrapper(address(erc20));

        vm.expectRevert(bytes("VaultRouter/invalid-owner"));
        vaultRouter.wrap(address(wrapper), amount, receiver, makeAddr("ownerIsNeitherCallerNorRouter"));

        vm.expectRevert(bytes("VaultRouter/zero-balance"));
        vaultRouter.wrap(address(wrapper), amount, receiver, self);

        erc20.mint(self, balance);
        erc20.approve(address(vaultRouter), amount);
        wrapper.setFail("depositFor", true);
        vm.expectRevert(bytes("VaultRouter/wrap-failed"));
        vaultRouter.wrap(address(wrapper), amount, receiver, self);

        wrapper.setFail("depositFor", false);
        vaultRouter.wrap(address(wrapper), amount, receiver, self);
        assertEq(wrapper.balanceOf(receiver), balance);
        assertEq(erc20.balanceOf(self), 0);

        erc20.mint(address(vaultRouter), balance);
        vaultRouter.wrap(address(wrapper), amount, receiver, address(vaultRouter));
        assertEq(wrapper.balanceOf(receiver), 200 * 10 ** 18);
        assertEq(erc20.balanceOf(address(vaultRouter)), 0);
    }

    function testUnwrap() public {
        uint256 amount = 150 * 10 ** 18;
        uint256 balance = 100 * 10 ** 18;
        MockERC20Wrapper wrapper = new MockERC20Wrapper(address(erc20));
        erc20.mint(self, balance);
        erc20.approve(address(vaultRouter), amount);

        vm.expectRevert(bytes("VaultRouter/zero-balance"));
        vaultRouter.unwrap(address(wrapper), amount, self);

        vaultRouter.wrap(address(wrapper), amount, address(vaultRouter), self);
        wrapper.setFail("withdrawTo", true);
        vm.expectRevert(bytes("VaultRouter/unwrap-failed"));
        vaultRouter.unwrap(address(wrapper), amount, self);
        wrapper.setFail("withdrawTo", false);

        assertEq(wrapper.balanceOf(address(vaultRouter)), balance);
        assertEq(erc20.balanceOf(self), 0);
        vaultRouter.unwrap(address(wrapper), amount, self);
        assertEq(wrapper.balanceOf(address(vaultRouter)), 0);
        assertEq(erc20.balanceOf(self), balance);
    }

    function testEstimate() public view {
        bytes memory message = "IRRELEVANT";
        uint256 estimated = vaultRouter.estimate(CHAIN_ID, message);
        (, uint256 gatewayEstimated) = gateway.estimate(CHAIN_ID, message);
        assertEq(estimated, gatewayEstimated);
    }

    function testIfUserIsPermittedToExecuteRequests() public {
        uint256 amount = 100 * 10 ** 18;
<<<<<<< HEAD
        (, address vault_,) = deploySimpleVault();
=======
        (address vault_,) = deploySimpleVault(VaultKind.Async);
>>>>>>> 3be5702c
        vm.label(vault_, "vault");
        AsyncVault vault = AsyncVault(vault_);

        vm.deal(self, 1 ether);
        erc20.mint(self, amount);
        erc20.approve(address(vaultRouter), amount);

        bool canUserExecute = vaultRouter.hasPermissions(vault_, self);
        assertFalse(canUserExecute);

        vaultRouter.lockDepositRequest(vault_, amount, self, self);
        assertEq(erc20.balanceOf(address(routerEscrow)), amount);

        uint256 gasLimit = vaultRouter.estimate(CHAIN_ID, "irrelevant_payload");

        vm.expectRevert(bytes("AsyncRequests/transfer-not-allowed"));
        vaultRouter.executeLockedDepositRequest{value: gasLimit}(vault_, self);
        centrifugeChain.updateMember(vault.poolId(), vault.trancheId(), self, type(uint64).max);

        canUserExecute = vaultRouter.hasPermissions(vault_, self);
        assertTrue(canUserExecute);

        vaultRouter.executeLockedDepositRequest{value: gasLimit}(vault_, self);
        assertEq(erc20.balanceOf(address(routerEscrow)), 0);
        assertEq(erc20.balanceOf(address(escrow)), amount);
    }

    function estimateGas() internal view returns (uint256 total) {
        (, total) = gateway.estimate(CHAIN_ID, PAYLOAD_FOR_GAS_ESTIMATION);
    }
}<|MERGE_RESOLUTION|>--- conflicted
+++ resolved
@@ -43,13 +43,8 @@
     }
 
     function testGetVault() public {
-<<<<<<< HEAD
-        (, address vault_,) = deploySimpleVault();
-        ERC7540Vault vault = ERC7540Vault(vault_);
-=======
-        (address vault_,) = deploySimpleVault(VaultKind.Async);
-        AsyncVault vault = AsyncVault(vault_);
->>>>>>> 3be5702c
+        (, address vault_,) = deploySimpleVault(VaultKind.Async);
+        AsyncVault vault = AsyncVault(vault_);
         vm.label(vault_, "vault");
 
         assertEq(vaultRouter.getVault(vault.poolId(), vault.trancheId(), address(erc20)), vault_);
@@ -64,11 +59,7 @@
     }
 
     function testRequestDeposit() public {
-<<<<<<< HEAD
-        (, address vault_,) = deploySimpleVault();
-=======
-        (address vault_,) = deploySimpleVault(VaultKind.Async);
->>>>>>> 3be5702c
+        (, address vault_,) = deploySimpleVault(VaultKind.Async);
         vm.label(vault_, "vault");
         AsyncVault vault = AsyncVault(vault_);
         uint256 amount = 100 * 10 ** 18;
@@ -92,11 +83,7 @@
     }
 
     function testLockDepositRequests() public {
-<<<<<<< HEAD
-        (, address vault_,) = deploySimpleVault();
-=======
-        (address vault_,) = deploySimpleVault(VaultKind.Async);
->>>>>>> 3be5702c
+        (, address vault_,) = deploySimpleVault(VaultKind.Async);
         vm.label(vault_, "vault");
 
         uint256 amount = 100 * 10 ** 18;
@@ -114,11 +101,7 @@
     }
 
     function testUnlockDepositRequests() public {
-<<<<<<< HEAD
-        (, address vault_,) = deploySimpleVault();
-=======
-        (address vault_,) = deploySimpleVault(VaultKind.Async);
->>>>>>> 3be5702c
+        (, address vault_,) = deploySimpleVault(VaultKind.Async);
         vm.label(vault_, "vault");
 
         uint256 amount = 100 * 10 ** 18;
@@ -138,11 +121,7 @@
     }
 
     function testCancelDepositRequest() public {
-<<<<<<< HEAD
-        (, address vault_,) = deploySimpleVault();
-=======
-        (address vault_,) = deploySimpleVault(VaultKind.Async);
->>>>>>> 3be5702c
+        (, address vault_,) = deploySimpleVault(VaultKind.Async);
         vm.label(vault_, "vault");
         AsyncVault vault = AsyncVault(vault_);
 
@@ -175,11 +154,7 @@
     }
 
     function testClaimCancelDepositRequest() public {
-<<<<<<< HEAD
-        (, address vault_, uint128 assetId) = deploySimpleVault();
-=======
-        (address vault_, uint128 assetId) = deploySimpleVault(VaultKind.Async);
->>>>>>> 3be5702c
+        (, address vault_, uint128 assetId) = deploySimpleVault(VaultKind.Async);
         vm.label(vault_, "vault");
         AsyncVault vault = AsyncVault(vault_);
 
@@ -217,11 +192,7 @@
 
     function testRequestRedeem() external {
         // Deposit first
-<<<<<<< HEAD
-        (, address vault_, uint128 assetId) = deploySimpleVault();
-=======
-        (address vault_, uint128 assetId) = deploySimpleVault(VaultKind.Async);
->>>>>>> 3be5702c
+        (, address vault_, uint128 assetId) = deploySimpleVault(VaultKind.Async);
         vm.label(vault_, "vault");
         AsyncVault vault = AsyncVault(vault_);
         uint256 amount = 100 * 10 ** 18;
@@ -253,11 +224,7 @@
 
     function testCancelRedeemRequest() public {
         // Deposit first
-<<<<<<< HEAD
-        (, address vault_, uint128 assetId) = deploySimpleVault();
-=======
-        (address vault_, uint128 assetId) = deploySimpleVault(VaultKind.Async);
->>>>>>> 3be5702c
+        (, address vault_, uint128 assetId) = deploySimpleVault(VaultKind.Async);
         vm.label(vault_, "vault");
         AsyncVault vault = AsyncVault(vault_);
         uint256 amount = 100 * 10 ** 18;
@@ -293,11 +260,7 @@
 
     function testClaimCancelRedeemRequest() public {
         // Deposit first
-<<<<<<< HEAD
-        (, address vault_, uint128 assetId) = deploySimpleVault();
-=======
-        (address vault_, uint128 assetId) = deploySimpleVault(VaultKind.Async);
->>>>>>> 3be5702c
+        (, address vault_, uint128 assetId) = deploySimpleVault(VaultKind.Async);
         vm.label(vault_, "vault");
         AsyncVault vault = AsyncVault(vault_);
         uint256 amount = 100 * 10 ** 18;
@@ -337,11 +300,7 @@
     }
 
     function testPermit() public {
-<<<<<<< HEAD
-        (, address vault_,) = deploySimpleVault();
-=======
-        (address vault_,) = deploySimpleVault(VaultKind.Async);
->>>>>>> 3be5702c
+        (, address vault_,) = deploySimpleVault(VaultKind.Async);
         vm.label(vault_, "vault");
 
         bytes32 PERMIT_TYPEHASH =
@@ -371,11 +330,7 @@
 
     /// forge-config: default.isolate = true
     function testTransferTrancheTokensToAddressDestination() public {
-<<<<<<< HEAD
-        (, address vault_,) = deploySimpleVault();
-=======
-        (address vault_,) = deploySimpleVault(VaultKind.Async);
->>>>>>> 3be5702c
+        (, address vault_,) = deploySimpleVault(VaultKind.Async);
         vm.label(vault_, "vault");
         AsyncVault vault = AsyncVault(vault_);
         ERC20 share = ERC20(IAsyncVault(vault_).share());
@@ -406,11 +361,7 @@
     }
 
     function testTransferTrancheTokensToBytes32Destination() public {
-<<<<<<< HEAD
-        (, address vault_,) = deploySimpleVault();
-=======
-        (address vault_,) = deploySimpleVault(VaultKind.Async);
->>>>>>> 3be5702c
+        (, address vault_,) = deploySimpleVault(VaultKind.Async);
         vm.label(vault_, "vault");
         AsyncVault vault = AsyncVault(vault_);
         ERC20 share = ERC20(IAsyncVault(vault_).share());
@@ -481,11 +432,7 @@
     }
 
     function testEnableAndDisable() public {
-<<<<<<< HEAD
-        (, address vault_,) = deploySimpleVault();
-=======
-        (address vault_,) = deploySimpleVault(VaultKind.Async);
->>>>>>> 3be5702c
+        (, address vault_,) = deploySimpleVault(VaultKind.Async);
         vm.label(vault_, "vault");
 
         assertFalse(AsyncVault(vault_).isOperator(self, address(vaultRouter)));
@@ -559,11 +506,7 @@
 
     function testIfUserIsPermittedToExecuteRequests() public {
         uint256 amount = 100 * 10 ** 18;
-<<<<<<< HEAD
-        (, address vault_,) = deploySimpleVault();
-=======
-        (address vault_,) = deploySimpleVault(VaultKind.Async);
->>>>>>> 3be5702c
+        (, address vault_,) = deploySimpleVault(VaultKind.Async);
         vm.label(vault_, "vault");
         AsyncVault vault = AsyncVault(vault_);
 
