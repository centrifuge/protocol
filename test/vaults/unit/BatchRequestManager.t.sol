--- conflicted
+++ resolved
@@ -444,11 +444,7 @@
     }
 
     /// @dev Helper function for redeem and approval - direct calls
-<<<<<<< HEAD
-    function _redeemAndApprove(uint128 redeemShares, uint128 approvedShares, uint128 /* navPerShare */ ) internal {
-=======
     function _redeemAndApprove(uint128 redeemShares, uint128 approvedShares, uint128 /* navPerShare */) internal {
->>>>>>> 9f65ee9e
         batchRequestManager.requestRedeem(poolId, scId, redeemShares, investor, USDC);
         batchRequestManager.approveRedeems(
             poolId, scId, USDC, _nowRedeem(USDC), approvedShares, _pricePoolPerAsset(USDC)
@@ -1997,19 +1993,7 @@
         uint128 newAmount = amount * 2;
         vm.expectEmit();
         emit IBatchRequestManager.UpdateDepositRequest(
-<<<<<<< HEAD
-            poolId,
-            scId,
-            USDC,
-            3,
-            otherInvestor,
-            amount,
-            0,
-            newAmount,
-            false // Queued, not pending
-=======
             poolId, scId, USDC, 3, otherInvestor, amount, 0, newAmount, false // Queued, not pending
->>>>>>> 9f65ee9e
         );
         batchRequestManager.requestDeposit(poolId, scId, newAmount, otherInvestor, USDC);
 
@@ -2320,19 +2304,7 @@
         _depositAndApprove(MIN_REQUEST_AMOUNT_USDC, MIN_REQUEST_AMOUNT_USDC);
 
         vm.expectEmit();
-<<<<<<< HEAD
-        emit IBatchRequestManager.IssueShares(
-            poolId,
-            scId,
-            USDC,
-            1,
-            d18(0),
-            d18(0),
-            0 // Zero shares issued
-        );
-=======
         emit IBatchRequestManager.IssueShares(poolId, scId, USDC, 1, d18(0), d18(0), 0);
->>>>>>> 9f65ee9e
         uint256 cost = batchRequestManager.issueShares(poolId, scId, USDC, _nowIssue(USDC), d18(0), SHARE_HOOK_GAS);
         assertEq(cost, CB_GAS_COST, "Should return callback cost");
 
@@ -2352,19 +2324,7 @@
         // Revoke shares with zero NAV
         vm.expectEmit();
         emit IBatchRequestManager.RevokeShares(
-<<<<<<< HEAD
-            poolId,
-            scId,
-            USDC,
-            1,
-            d18(0),
-            d18(0),
-            MIN_REQUEST_AMOUNT_SHARES,
-            0,
-            0 // Zero payout
-=======
             poolId, scId, USDC, 1, d18(0), d18(0), MIN_REQUEST_AMOUNT_SHARES, 0, 0 // Zero payout
->>>>>>> 9f65ee9e
         );
         uint256 cost = batchRequestManager.revokeShares(poolId, scId, USDC, _nowRevoke(USDC), d18(0), SHARE_HOOK_GAS);
         assertEq(cost, CB_GAS_COST, "Should return callback cost");
@@ -2391,17 +2351,7 @@
         // Issue shares with non-zero NAV but zero price
         vm.expectEmit();
         emit IBatchRequestManager.IssueShares(
-<<<<<<< HEAD
-            poolId,
-            scId,
-            USDC,
-            1,
-            d18(1),
-            d18(0),
-            0 // d18(0) from zero price calculation
-=======
             poolId, scId, USDC, 1, d18(1), d18(0), 0 // d18(0) from zero price calculation
->>>>>>> 9f65ee9e
         );
         batchRequestManager.issueShares(poolId, scId, USDC, _nowIssue(USDC), d18(1), SHARE_HOOK_GAS);
 
