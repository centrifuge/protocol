--- conflicted
+++ resolved
@@ -28,12 +28,7 @@
         // values set correctly
         assertEq(address(poolManager.gateway()), address(gateway));
         assertEq(address(poolManager.escrow()), address(escrow));
-<<<<<<< HEAD
-        assertEq(address(poolManager.investmentManager()), address(investmentManager));
         assertEq(address(gateway.handler()), address(poolManager.sender()));
-=======
-        assertEq(address(gateway.poolManager()), address(poolManager));
->>>>>>> 3564af66
         assertEq(address(investmentManager.poolManager()), address(poolManager));
 
         // permissions set correctly
