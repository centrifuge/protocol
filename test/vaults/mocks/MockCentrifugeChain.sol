--- conflicted
+++ resolved
@@ -139,20 +139,16 @@
         execute(MessageLib.UpdateShareClassHook({poolId: poolId, scId: scId, hook: bytes32(bytes20(hook))}).serialize());
     }
 
-<<<<<<< HEAD
-    function updateTranchePrice(uint64 poolId, bytes16 trancheId, uint128 price, uint64 computedAt) public {
-        execute(
-            MessageLib.NotifySharePrice({poolId: poolId, scId: trancheId, price: price, timestamp: computedAt})
+    function updateSharePrice(uint64 poolId, bytes16 scId, uint128 price, uint64 computedAt) public {
+        execute(
+            MessageLib.NotifySharePrice({poolId: poolId, scId: scId, price: price, timestamp: computedAt})
                 .serialize()
         );
     }
 
-    function updateAssetPrice(uint64 poolId, bytes16 trancheId, uint128 assetId, uint128 price, uint64 computedAt)
+    function updateAssetPrice(uint64 poolId, bytes16 scId, uint128 assetId, uint128 price, uint64 computedAt)
         public
     {
-=======
-    function updateSharePrice(uint64 poolId, bytes16 scId, uint128 assetId, uint128 price, uint64 computedAt) public {
->>>>>>> 81d604ac
         execute(
             MessageLib.NotifyAssetPrice({
                 poolId: poolId,
