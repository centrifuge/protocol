--- conflicted
+++ resolved
@@ -24,15 +24,6 @@
         }
     }
 
-<<<<<<< HEAD
-=======
-    function addAsset(uint128 assetId, address asset) public {
-        // TODO: remove me when registerAsset feature is added
-        bytes memory _message = abi.encodePacked(uint8(MessageType.RegisterAsset), assetId, asset);
-        execute(_message);
-    }
-
->>>>>>> 2e0c7349
     function addPool(uint64 poolId) public {
         execute(MessageLib.NotifyPool({poolId: poolId}).serialize());
     }
