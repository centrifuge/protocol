--- conflicted
+++ resolved
@@ -43,13 +43,8 @@
                 scId: trancheId,
                 target: bytes32(bytes20(address(poolManager))),
                 payload: MessageLib.UpdateContractVaultUpdate({
-<<<<<<< HEAD
                     factory: bytes32(0),
-                    assetId: poolManager.getVaultAssetId(vault),
-=======
-                    factory: address(0),
                     assetId: vaultDetails.assetId,
->>>>>>> 66dcd39d
                     isLinked: false,
                     vault: bytes32(bytes20(vault))
                 }).serialize()
@@ -66,13 +61,8 @@
                 scId: trancheId,
                 target: bytes32(bytes20(address(poolManager))),
                 payload: MessageLib.UpdateContractVaultUpdate({
-<<<<<<< HEAD
                     factory: bytes32(0),
-                    assetId: poolManager.getVaultAssetId(vault),
-=======
-                    factory: address(0),
                     assetId: vaultDetails.assetId,
->>>>>>> 66dcd39d
                     isLinked: true,
                     vault: bytes32(bytes20(vault))
                 }).serialize()
