// SPDX-License-Identifier: BUSL-1.1
pragma solidity 0.8.28;

import {PoolId} from "../../../src/common/types/PoolId.sol";
import {ShareClassId} from "../../../src/common/types/ShareClassId.sol";
import {ISnapshotHook} from "../../../src/common/interfaces/ISnapshotHook.sol";

contract MockSnapshotHook is ISnapshotHook {
    mapping(PoolId => mapping(ShareClassId => mapping(uint16 centrifugeId => uint256 counter))) public synced;
<<<<<<< HEAD
    mapping(PoolId => mapping(ShareClassId => mapping(uint16 centrifugeId => uint256 amountTransferred))) public
        transfers;
=======
    mapping(
        PoolId
            => mapping(
                ShareClassId
                    => mapping(uint16 fromCentrifugeId => mapping(uint16 toCentrifugeId => uint256 amountTransferred))
            )
    ) public transfers;
>>>>>>> ed9dc5be

    function onSync(PoolId poolId, ShareClassId scId, uint16 centrifugeId) external {
        synced[poolId][scId][centrifugeId]++;
    }

    function onTransfer(
        PoolId poolId,
        ShareClassId scId,
        uint16 fromCentrifugeId,
        uint16 toCentrifugeId,
        uint128 sharesTransferred
    ) external {
<<<<<<< HEAD
        transfers[poolId][scId][fromCentrifugeId] += sharesTransferred;
        transfers[poolId][scId][toCentrifugeId] += sharesTransferred;
=======
        transfers[poolId][scId][fromCentrifugeId][toCentrifugeId] += sharesTransferred;
>>>>>>> ed9dc5be
    }
}<|MERGE_RESOLUTION|>--- conflicted
+++ resolved
@@ -7,10 +7,6 @@
 
 contract MockSnapshotHook is ISnapshotHook {
     mapping(PoolId => mapping(ShareClassId => mapping(uint16 centrifugeId => uint256 counter))) public synced;
-<<<<<<< HEAD
-    mapping(PoolId => mapping(ShareClassId => mapping(uint16 centrifugeId => uint256 amountTransferred))) public
-        transfers;
-=======
     mapping(
         PoolId
             => mapping(
@@ -18,7 +14,6 @@
                     => mapping(uint16 fromCentrifugeId => mapping(uint16 toCentrifugeId => uint256 amountTransferred))
             )
     ) public transfers;
->>>>>>> ed9dc5be
 
     function onSync(PoolId poolId, ShareClassId scId, uint16 centrifugeId) external {
         synced[poolId][scId][centrifugeId]++;
@@ -31,11 +26,6 @@
         uint16 toCentrifugeId,
         uint128 sharesTransferred
     ) external {
-<<<<<<< HEAD
-        transfers[poolId][scId][fromCentrifugeId] += sharesTransferred;
-        transfers[poolId][scId][toCentrifugeId] += sharesTransferred;
-=======
         transfers[poolId][scId][fromCentrifugeId][toCentrifugeId] += sharesTransferred;
->>>>>>> ed9dc5be
     }
 }