// SPDX-License-Identifier: BUSL-1.1
pragma solidity ^0.8.28;

import "forge-std/Test.sol";

import {ERC20} from "src/misc/ERC20.sol";
import {CastLib} from "src/misc/libraries/CastLib.sol";
import {IdentityValuation} from "src/misc/IdentityValuation.sol";
import {D18, d18} from "src/misc/types/D18.sol";
import {IERC7726} from "src/misc/interfaces/IERC7726.sol";

import {PoolId} from "src/common/types/PoolId.sol";
import {AssetId, newAssetId} from "src/common/types/AssetId.sol";
import {ShareClassId} from "src/common/types/ShareClassId.sol";
import {AccountId} from "src/common/types/AccountId.sol";
import {ISafe} from "src/common/interfaces/IGuardian.sol";
import {Guardian} from "src/common/Guardian.sol";
import {Root} from "src/common/Root.sol";
import {Gateway} from "src/common/Gateway.sol";
import {MessageLib, VaultUpdateKind} from "src/common/libraries/MessageLib.sol";

import {Hub} from "src/hub/Hub.sol";
import {HubRegistry} from "src/hub/HubRegistry.sol";
import {Accounting} from "src/hub/Accounting.sol";
import {Holdings} from "src/hub/Holdings.sol";
import {ShareClassManager} from "src/hub/ShareClassManager.sol";
import {IShareClassManager} from "src/hub/interfaces/IShareClassManager.sol";

import {VaultRouter} from "src/vaults/VaultRouter.sol";
import {PoolManager} from "src/vaults/PoolManager.sol";
import {BalanceSheet} from "src/vaults/BalanceSheet.sol";
import {AsyncRequests} from "src/vaults/AsyncRequests.sol";
import {SyncRequests} from "src/vaults/SyncRequests.sol";
import {IShareToken} from "src/vaults/interfaces/token/IShareToken.sol";
import {IAsyncVault} from "src/vaults/interfaces/IBaseVaults.sol";
import {SyncDepositVault} from "src/vaults/SyncDepositVault.sol";
import {AsyncVaultFactory} from "src/vaults/factories/AsyncVaultFactory.sol";
import {SyncDepositVaultFactory} from "src/vaults/factories/SyncDepositVaultFactory.sol";

import {FullDeployer, HubDeployer, VaultsDeployer} from "script/FullDeployer.s.sol";
import {CommonDeployer, MESSAGE_COST_ENV} from "script/CommonDeployer.s.sol";

import {LocalAdapter} from "test/integration/adapters/LocalAdapter.sol";

/// README
/// This EndToEnd tests emulates two chains fully deployed and connected through an adapter
/// Each test case can receive a fuzzed boolean parameter to be tested in both cases:
/// - If sameChain: HUB is in CENTRIFUGE_ID_A and CV is in CENTRIFUGE_ID_A
/// - If !sameChain: HUB is in CENTRIFUGE_ID_A and CV is in CENTRIFUGE_ID_B
///
/// NOTE: All contracts used needs to be placed in the below structs to avoid external calls each time a contract is
/// chosen from a deployment. If not, it has two side effects:
///   1.
///   vm.prank(FM)
///   deployA.hub().notifyPool() // Will fail, given prank is used to retriver the hub.
///
///   2. It increases significatily the amount of calls shown by the debugger.
///
/// By using these structs we avoid both "issues".

struct CHub {
    uint16 centrifugeId;
    // Common
    Root root;
    Guardian guardian;
    Gateway gateway;
    // Hub
    HubRegistry hubRegistry;
    Accounting accounting;
    Holdings holdings;
    ShareClassManager shareClassManager;
    Hub hub;
    IdentityValuation identityValuation;
}

struct CVaults {
    uint16 centrifugeId;
    // Common
    Root root;
    Guardian guardian;
    Gateway gateway;
    // Vaults
    BalanceSheet balanceSheet;
    PoolManager poolManager;
    VaultRouter router;
    AsyncVaultFactory asyncVaultFactory;
    SyncDepositVaultFactory syncDepositVaultFactory;
    // Hooks
    address restrictedTransfers;
    address freelyTransferable;
}

/// End to end testing assuming two full deployments in two different chains
contract TestEndToEnd is Test {
    using CastLib for *;
    using MessageLib for *;

    ISafe immutable safeAdminA = ISafe(makeAddr("SafeAdminA"));
    ISafe immutable safeAdminB = ISafe(makeAddr("SafeAdminB"));

    uint16 constant CENTRIFUGE_ID_A = 5;
    uint16 constant CENTRIFUGE_ID_B = 6;
    uint64 constant GAS = 10 wei;

    address immutable FM = makeAddr("FM");
    address immutable INVESTOR_A = makeAddr("INVESTOR_A");
    address immutable ANY = makeAddr("ANY");

    uint128 constant INVESTOR_A_AMOUNT = 1_000_000e6;

    AccountId constant ASSET_ACCOUNT = AccountId.wrap(0x01);
    AccountId constant EQUITY_ACCOUNT = AccountId.wrap(0x02);
    AccountId constant LOSS_ACCOUNT = AccountId.wrap(0x03);
    AccountId constant GAIN_ACCOUNT = AccountId.wrap(0x04);

    FullDeployer deployA = new FullDeployer();
    FullDeployer deployB = new FullDeployer();

    AssetId USD = deployA.USD();
    CHub h;
    CVaults cv;

    D18 immutable IDENTITY_PRICE = d18(1, 1);

    function setUp() public {
        vm.setEnv(MESSAGE_COST_ENV, vm.toString(GAS));

        LocalAdapter adapterA = _deployChain(deployA, CENTRIFUGE_ID_A, CENTRIFUGE_ID_B, safeAdminA);
        LocalAdapter adapterB = _deployChain(deployB, CENTRIFUGE_ID_B, CENTRIFUGE_ID_A, safeAdminB);

        // We connect both deploys through the adapters
        adapterA.setEndpoint(adapterB);
        adapterB.setEndpoint(adapterA);

        // Initialize accounts
        vm.deal(FM, 1 ether);
        vm.deal(INVESTOR_A, 1 ether);
        vm.deal(ANY, 1 ether);

        // We not use the VM chain
        vm.chainId(0xDEAD);

        h = CHub({
            centrifugeId: CENTRIFUGE_ID_A,
            root: deployA.root(),
            guardian: deployA.guardian(),
            gateway: deployA.gateway(),
            hubRegistry: deployA.hubRegistry(),
            accounting: deployA.accounting(),
            holdings: deployA.holdings(),
            shareClassManager: deployA.shareClassManager(),
            hub: deployA.hub(),
            identityValuation: deployA.identityValuation()
        });
    }

    function _deployChain(FullDeployer deploy, uint16 localCentrifugeId, uint16 remoteCentrifugeId, ISafe safeAdmin)
        internal
        returns (LocalAdapter adapter)
    {
        deploy.deployFull(localCentrifugeId, safeAdmin, address(deploy), true);

        adapter = new LocalAdapter(localCentrifugeId, deploy.gateway(), address(deploy));
        deploy.wire(remoteCentrifugeId, adapter, address(deploy));

        deploy.removeFullDeployerAccess(address(deploy));
    }

    function _setCV(bool sameChain) internal {
        FullDeployer deploy = (sameChain) ? deployA : deployB;
        uint16 centrifugeId = (sameChain) ? CENTRIFUGE_ID_A : CENTRIFUGE_ID_B;
        cv = CVaults({
            centrifugeId: centrifugeId,
            root: deploy.root(),
            guardian: deploy.guardian(),
            gateway: deploy.gateway(),
            balanceSheet: deploy.balanceSheet(),
            poolManager: deploy.poolManager(),
            router: deploy.vaultRouter(),
            restrictedTransfers: deploy.restrictedTransfers(),
            freelyTransferable: deploy.freelyTransferable(),
            asyncVaultFactory: deploy.asyncVaultFactory(),
            syncDepositVaultFactory: deploy.syncDepositVaultFactory()
        });
    }

    function _configurePool(address vaultFactory)
        internal
        returns (PoolId poolId, ShareClassId scId, AssetId assetId)
    {
        // Register AssetId

        ERC20 asset = new ERC20(6);
        asset.file("name", "USD Coin");
        asset.file("symbol", "USDC");
        asset.mint(INVESTOR_A, INVESTOR_A_AMOUNT);

        cv.poolManager.registerAsset{value: GAS}(h.centrifugeId, address(asset), 0);
        assetId = newAssetId(cv.centrifugeId, 1);

        // Configure Pool

        vm.startPrank(address(h.guardian.safe()));
        poolId = h.guardian.createPool(1, FM, USD);

        scId = h.shareClassManager.previewNextShareClassId(poolId);

        vm.startPrank(FM);
        h.hub.setPoolMetadata(poolId, bytes("Testing pool"));
        h.hub.addShareClass(poolId, "Tokenized MMF", "MMF", bytes32("salt"), bytes(""));
        h.hub.notifyPool{value: GAS}(poolId, cv.centrifugeId);
        h.hub.notifyShareClass{value: GAS}(poolId, scId, cv.centrifugeId, cv.freelyTransferable.toBytes32());

        h.hub.createAccount(poolId, ASSET_ACCOUNT, true);
        h.hub.createAccount(poolId, EQUITY_ACCOUNT, false);
        h.hub.createAccount(poolId, LOSS_ACCOUNT, false);
        h.hub.createAccount(poolId, GAIN_ACCOUNT, false);
        h.hub.createHolding(
            poolId, scId, assetId, h.identityValuation, ASSET_ACCOUNT, EQUITY_ACCOUNT, LOSS_ACCOUNT, GAIN_ACCOUNT
        );

        h.hub.updatePricePoolPerShare(poolId, scId, IDENTITY_PRICE, "");
        h.hub.notifySharePrice{value: GAS}(poolId, scId, cv.centrifugeId);
        h.hub.notifyAssetPrice{value: GAS}(poolId, scId, assetId);

        h.hub.updateContract{value: GAS}(
            poolId,
            scId,
            cv.centrifugeId,
            address(cv.poolManager).toBytes32(),
            MessageLib.UpdateContractVaultUpdate({
                vaultOrFactory: vaultFactory.toBytes32(),
                assetId: assetId.raw(),
                kind: uint8(VaultUpdateKind.DeployAndLink)
            }).serialize()
        );
    }

    /// forge-config: default.isolate = true
<<<<<<< HEAD
    function testConfigurePool(bool sameChain) public {
        (HubDeployer ch, VaultsDeployer cv) = _getDeploys(sameChain);
        uint16 chChainId = ch.messageDispatcher().localCentrifugeId();
        uint16 cvChainId = cv.messageDispatcher().localCentrifugeId();

        IGuardian guardian = ch.guardian();
        AssetId usd = deployA.USD();
        PoolId poolId = ch.hubRegistry().poolId(chChainId, 1);

        vm.prank(address(guardian.safe()));
        guardian.createPool(poolId, FM, usd);
=======
    function testAsyncDeposit(bool sameChain) public {
        _setCV(sameChain);
        (PoolId poolId, ShareClassId scId, AssetId assetId) = _configurePool(address(cv.asyncVaultFactory));

        IShareToken shareToken = IShareToken(cv.poolManager.shareToken(poolId, scId));
        (address asset,) = cv.poolManager.idToAsset(assetId);
        IAsyncVault vault = IAsyncVault(shareToken.vault(address(asset)));

        vm.startPrank(INVESTOR_A);
        ERC20(asset).approve(address(vault), INVESTOR_A_AMOUNT);
        vault.requestDeposit(INVESTOR_A_AMOUNT, INVESTOR_A, INVESTOR_A);
>>>>>>> 4a51fd1d

        vm.startPrank(FM);
        IERC7726 valuation = h.holdings.valuation(poolId, scId, assetId);
        h.hub.approveDeposits{value: GAS}(poolId, scId, assetId, INVESTOR_A_AMOUNT, valuation);
        h.hub.issueShares(poolId, scId, assetId, IDENTITY_PRICE);

        vm.startPrank(ANY);
        h.hub.claimDeposit{value: GAS}(poolId, scId, assetId, INVESTOR_A.toBytes32());

        //vault.mint(INVESTOR_A_AMOUNT, INVESTOR_A);

        //assertEq(shareToken.balanceOf(INVESTOR_A), INVESTOR_A_AMOUNT);
    }

    /// forge-config: default.isolate = true
    function testSyncDeposit(bool sameChain) public {
        _setCV(sameChain);
        (PoolId poolId, ShareClassId scId, AssetId assetId) = _configurePool(address(cv.syncDepositVaultFactory));

        IShareToken shareToken = IShareToken(cv.poolManager.shareToken(poolId, scId));
        (address asset,) = cv.poolManager.idToAsset(assetId);
        SyncDepositVault vault = SyncDepositVault(shareToken.vault(address(asset)));

        vm.startPrank(INVESTOR_A);
        ERC20(asset).approve(address(vault), INVESTOR_A_AMOUNT);
        vault.deposit(INVESTOR_A_AMOUNT, INVESTOR_A);

        // TODO: Continue investing process
        //cv.balanceSheet.approveDeposits(poolId, scId, assetId, INVESTOR_A_AMOUNT);
        //cv.balanceSheet.issue(poolId, scId, assetId, INVESTOR_A_AMOUNT);

        //vault.mint(INVESTOR_A_AMOUNT, INVESTOR_A);
    }
}<|MERGE_RESOLUTION|>--- conflicted
+++ resolved
@@ -199,9 +199,10 @@
         assetId = newAssetId(cv.centrifugeId, 1);
 
         // Configure Pool
+        poolId = h.hubRegistry.poolId(h.centrifugeId, 1);
 
         vm.startPrank(address(h.guardian.safe()));
-        poolId = h.guardian.createPool(1, FM, USD);
+        h.guardian.createPool(poolId, FM, USD);
 
         scId = h.shareClassManager.previewNextShareClassId(poolId);
 
@@ -237,19 +238,6 @@
     }
 
     /// forge-config: default.isolate = true
-<<<<<<< HEAD
-    function testConfigurePool(bool sameChain) public {
-        (HubDeployer ch, VaultsDeployer cv) = _getDeploys(sameChain);
-        uint16 chChainId = ch.messageDispatcher().localCentrifugeId();
-        uint16 cvChainId = cv.messageDispatcher().localCentrifugeId();
-
-        IGuardian guardian = ch.guardian();
-        AssetId usd = deployA.USD();
-        PoolId poolId = ch.hubRegistry().poolId(chChainId, 1);
-
-        vm.prank(address(guardian.safe()));
-        guardian.createPool(poolId, FM, usd);
-=======
     function testAsyncDeposit(bool sameChain) public {
         _setCV(sameChain);
         (PoolId poolId, ShareClassId scId, AssetId assetId) = _configurePool(address(cv.asyncVaultFactory));
@@ -261,7 +249,6 @@
         vm.startPrank(INVESTOR_A);
         ERC20(asset).approve(address(vault), INVESTOR_A_AMOUNT);
         vault.requestDeposit(INVESTOR_A_AMOUNT, INVESTOR_A, INVESTOR_A);
->>>>>>> 4a51fd1d
 
         vm.startPrank(FM);
         IERC7726 valuation = h.holdings.valuation(poolId, scId, assetId);
