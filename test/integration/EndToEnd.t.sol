--- conflicted
+++ resolved
@@ -6,7 +6,7 @@
 import {IntegrationConstants} from "./utils/IntegrationConstants.sol";
 
 import {ERC20} from "../../src/misc/ERC20.sol";
-import {D18} from "../../src/misc/types/D18.sol";
+import {D18, d18} from "../../src/misc/types/D18.sol";
 import {IAuth} from "../../src/misc/interfaces/IAuth.sol";
 import {IERC20} from "../../src/misc/interfaces/IERC20.sol";
 import {CastLib} from "../../src/misc/libraries/CastLib.sol";
@@ -98,13 +98,10 @@
         Hub hub;
         // Others
         IdentityValuation identityValuation;
-<<<<<<< HEAD
-        MockValuation valuation;
+        // MockValuation valuation;
+        // MockSnapshotHook snapshotHook;
         NAVManager navManager;
-=======
         OracleValuation oracleValuation;
-        MockSnapshotHook snapshotHook;
->>>>>>> 6e006e84
     }
 
     struct CSpoke {
@@ -148,14 +145,11 @@
 
     uint128 constant USDC_AMOUNT_1 = IntegrationConstants.DEFAULT_USDC_AMOUNT;
 
-<<<<<<< HEAD
-=======
-    AccountId constant ASSET_ACCOUNT = IntegrationConstants.ASSET_ACCOUNT;
-    AccountId constant EQUITY_ACCOUNT = IntegrationConstants.EQUITY_ACCOUNT;
-    AccountId constant LOSS_ACCOUNT = IntegrationConstants.LOSS_ACCOUNT;
-    AccountId constant GAIN_ACCOUNT = IntegrationConstants.GAIN_ACCOUNT;
-
->>>>>>> 6e006e84
+    // AccountId constant ASSET_ACCOUNT = IntegrationConstants.ASSET_ACCOUNT;
+    // AccountId constant EQUITY_ACCOUNT = IntegrationConstants.EQUITY_ACCOUNT;
+    // AccountId constant LOSS_ACCOUNT = IntegrationConstants.LOSS_ACCOUNT;
+    // AccountId constant GAIN_ACCOUNT = IntegrationConstants.GAIN_ACCOUNT;
+
     AssetId USD_ID;
     PoolId POOL_A;
     ShareClassId SC_1;
@@ -218,13 +212,10 @@
             shareClassManager: deployA.shareClassManager(),
             hub: deployA.hub(),
             identityValuation: deployA.identityValuation(),
-<<<<<<< HEAD
-            valuation: new MockValuation(deployA.hubRegistry()),
-            navManager: new NAVManager(POOL_A, deployA.hub(), FM)
-=======
-            oracleValuation: deployA.oracleValuation(),
-            snapshotHook: new MockSnapshotHook()
->>>>>>> 6e006e84
+            // valuation: new MockValuation(deployA.hubRegistry()),
+            // snapshotHook: new MockSnapshotHook()
+            navManager: new NAVManager(POOL_A, deployA.hub(), FM),
+            oracleValuation: deployA.oracleValuation()
         });
 
         vm.label(address(adapterAToB), "AdapterAToB");
@@ -400,14 +391,14 @@
         s_.spoke.registerAsset{value: GAS}(h.centrifugeId, address(s_.usdc), 0);
     }
 
-    function _createPoolAccounts(CHub memory hub, PoolId poolId, address poolManager) internal {
-        vm.startPrank(poolManager);
-        hub.hub.createAccount(poolId, ASSET_ACCOUNT, true);
-        hub.hub.createAccount(poolId, EQUITY_ACCOUNT, false);
-        hub.hub.createAccount(poolId, LOSS_ACCOUNT, false);
-        hub.hub.createAccount(poolId, GAIN_ACCOUNT, false);
-        vm.stopPrank();
-    }
+    // function _createPoolAccounts(CHub memory hub, PoolId poolId, address poolManager) internal {
+    //     vm.startPrank(poolManager);
+    //     hub.hub.createAccount(poolId, ASSET_ACCOUNT, true);
+    //     hub.hub.createAccount(poolId, EQUITY_ACCOUNT, false);
+    //     hub.hub.createAccount(poolId, LOSS_ACCOUNT, false);
+    //     hub.hub.createAccount(poolId, GAIN_ACCOUNT, false);
+    //     vm.stopPrank();
+    // }
 
     function _subsidizePool(CHub memory hub, PoolId poolId) internal {
         vm.startPrank(ANY);
@@ -424,15 +415,13 @@
         h.hub.setPoolMetadata(POOL_A, bytes("Testing pool"));
         h.hub.addShareClass(POOL_A, "Tokenized MMF", "MMF", bytes32("salt"));
 
-<<<<<<< HEAD
         SimplePriceManager priceManager = new SimplePriceManager(POOL_A, SC_1, h.hub, address(this));
         h.navManager.setNAVHook(INAVHook(address(priceManager)));
 
         h.hub.updateHubManager(POOL_A, address(h.navManager), true);
         h.hub.updateHubManager(POOL_A, address(priceManager), true);
-=======
-        _createPoolAccounts(h, POOL_A, FM);
-        _subsidizePool(h, POOL_A);
+        // _createPoolAccounts(h, POOL_A, FM);
+        // _subsidizePool(h, POOL_A);
     }
 
     function _configurePoolCrossChain(
@@ -450,16 +439,16 @@
         hub.hub.notifyPool{value: GAS}(poolId, spoke.centrifugeId);
         hub.hub.notifyShareClass{value: GAS}(poolId, shareClassId, spoke.centrifugeId, hookAddress.toBytes32());
 
-        hub.hub.initializeHolding(
-            poolId,
-            shareClassId,
-            assetId,
-            hub.oracleValuation,
-            ASSET_ACCOUNT,
-            EQUITY_ACCOUNT,
-            GAIN_ACCOUNT,
-            LOSS_ACCOUNT
-        );
+        // hub.hub.initializeHolding(
+        //     poolId,
+        //     shareClassId,
+        //     assetId,
+        //     hub.oracleValuation,
+        //     ASSET_ACCOUNT,
+        //     EQUITY_ACCOUNT,
+        //     GAIN_ACCOUNT,
+        //     LOSS_ACCOUNT
+        // );
         hub.hub.setRequestManager{value: GAS}(
             poolId, shareClassId, assetId, address(spoke.asyncRequestManager).toBytes32()
         );
@@ -470,7 +459,6 @@
             spoke.centrifugeId, poolId, address(spoke.syncManager).toBytes32(), true
         );
         hub.hub.updateBalanceSheetManager{value: GAS}(spoke.centrifugeId, poolId, BSM.toBytes32(), true);
->>>>>>> 6e006e84
 
         vm.stopPrank();
     }
@@ -484,10 +472,10 @@
 
         _configurePoolCrossChain(h, s_, POOL_A, SC_1, s_.usdcId, FM, address(s_.redemptionRestrictionsHook));
 
-<<<<<<< HEAD
         h.navManager.initializeNetwork(s_.centrifugeId);
-        h.navManager.initializeHolding(SC_1, s_.usdcId, h.valuation);
-
+        h.navManager.initializeHolding(SC_1, s_.usdcId, h.oracleValuation);
+
+        vm.startPrank(FM);
         h.hub.setRequestManager{value: GAS}(POOL_A, SC_1, s_.usdcId, address(s.asyncRequestManager).toBytes32());
         h.hub.updateBalanceSheetManager{value: GAS}(
             s_.centrifugeId, POOL_A, address(s.asyncRequestManager).toBytes32(), true
@@ -495,13 +483,10 @@
         h.hub.updateBalanceSheetManager{value: GAS}(s_.centrifugeId, POOL_A, address(s.syncManager).toBytes32(), true);
         h.hub.updateBalanceSheetManager{value: GAS}(s_.centrifugeId, POOL_A, BSM.toBytes32(), true);
         h.hub.setSnapshotHook(POOL_A, h.navManager);
-=======
-        vm.startPrank(FM);
-        h.hub.setSnapshotHook(POOL_A, h.snapshotHook);
+        // h.hub.setSnapshotHook(POOL_A, h.snapshotHook);
         h.oracleValuation.updateFeeder(POOL_A, FEEDER, true);
         h.hub.updateHubManager(POOL_A, address(h.oracleValuation), true);
         vm.stopPrank();
->>>>>>> 6e006e84
 
         // We also subsidize the hub
         if (s.centrifugeId != h.centrifugeId) {
@@ -1166,7 +1151,7 @@
         h.hub.updateBalanceSheetManager{value: GAS}(s.centrifugeId, POOL_A, BSM.toBytes32(), true);
         h.hub.updateSharePrice(POOL_A, SC_1, IntegrationConstants.zeroPrice());
         h.hub.notifySharePrice{value: GAS}(POOL_A, SC_1, s.centrifugeId);
-        h.hub.setSnapshotHook(POOL_A, h.navManager);
+        // h.hub.setSnapshotHook(POOL_A, h.navManager);
 
         // Each message will return half of the gas wasted
         adapterBToA.setRefundedValue(h.gasService.updateShares() / 2);
@@ -1269,9 +1254,10 @@
     }
 
     /// forge-config: default.isolate = true
-    function testAsyncDepositCancel(bool sameChain, bool nonZeroPrices) public {
-        _configurePool(sameChain);
-        nonZeroPrices
+    function testAsyncDepositCancel() public {
+        // bool sameChain, bool nonZeroPrices
+        _configurePool(false);
+        true
             ? _configurePrices(IntegrationConstants.assetPrice(), IntegrationConstants.sharePrice())
             : _configurePrices(IntegrationConstants.zeroPrice(), IntegrationConstants.zeroPrice());
 
@@ -1286,6 +1272,12 @@
         s.usdc.approve(address(vault), USDC_AMOUNT_1);
         vault.requestDeposit(USDC_AMOUNT_1, INVESTOR_A, INVESTOR_A);
         vault.cancelDepositRequest(PLACEHOLDER_REQUEST_ID, INVESTOR_A);
+
+        (bool isCancelling, uint128 amount) =
+            h.shareClassManager.queuedDepositRequest(SC_1, s.usdcId, INVESTOR_A.toBytes32());
+        console2.log("isCancelling", isCancelling);
+        console2.log("amount", amount);
+
         vault.claimCancelDepositRequest(PLACEHOLDER_REQUEST_ID, INVESTOR_A, INVESTOR_A);
 
         // CHECKS
