// SPDX-License-Identifier: BUSL-1.1
pragma solidity ^0.8.28;

import "forge-std/Test.sol";

import {ISafe} from "src/common/interfaces/IGuardian.sol";

import {PoolId} from "src/common/types/PoolId.sol";

import {PoolRouter} from "src/pools/PoolRouter.sol";

import {VaultRouter} from "src/vaults/VaultRouter.sol";

import {FullDeployer, PoolsDeployer, VaultsDeployer} from "script/FullDeployer.s.sol";

import {LocalAdapter} from "test/integration/adapters/LocalAdapter.sol";

import "src/vaults/interfaces/IPoolManager.sol";

/// End to end testing assuming two full deployments in two different chains
contract TestEndToEnd is Test {
    ISafe immutable safeAdminA = ISafe(makeAddr("SafeAdminA"));
    ISafe immutable safeAdminB = ISafe(makeAddr("SafeAdminB"));

    uint16 constant CHAIN_A = 5;
    uint16 constant CHAIN_B = 6;
    uint64 constant GAS = 100 wei;

    address immutable DEPLOYER = address(this);
    address immutable FM = makeAddr("FM");

    FullDeployer deployA = new FullDeployer();
    FullDeployer deployB = new FullDeployer();

    function setUp() public {
        LocalAdapter adapterA = _deployChain(deployA, CHAIN_A, safeAdminA);
        LocalAdapter adapterB = _deployChain(deployB, CHAIN_B, safeAdminB);

        // We connect both deploys through the adapters
        adapterA.setEndpoint(adapterB);
        adapterB.setEndpoint(adapterA);

        // Initialize accounts
        vm.deal(FM, 1 ether);

        // We not use the VM chain
        vm.chainId(0xDEAD);
    }

    function _deployChain(FullDeployer deploy, uint16 chainId, ISafe safeAdmin) public returns (LocalAdapter adapter) {
        deploy.deployFull(chainId, safeAdmin, address(deploy));

        adapter = new LocalAdapter(chainId, deploy.gateway(), address(deploy));
<<<<<<< HEAD
        deploy.wire(chainId, adapter);
=======
        deploy.wire(adapter, address(deploy));
>>>>>>> 5b329c6d

        vm.startPrank(address(deploy));
        deploy.gasService().file("messageGasLimit", GAS);
        vm.stopPrank();

        deploy.removeFullDeployerAccess(address(deploy));
    }

    function _getDeploys(bool sameChain) public view returns (PoolsDeployer cp, VaultsDeployer cv) {
        cp = deployA;
        cv = (sameChain) ? deployA : deployB;
    }

    /// forge-config: default.isolate = true
    function testConfigurePool(bool sameChain) public {
        (PoolsDeployer cp, VaultsDeployer cv) = _getDeploys(sameChain);
        uint16 cvChainId = cv.messageDispatcher().localCentrifugeId();

        vm.startPrank(FM);

        PoolId poolId = cp.poolRouter().createPool(FM, deployA.USD(), deployA.multiShareClass());

        (bytes[] memory c, uint256 i) = (new bytes[](1), 0);
        c[i++] = abi.encodeWithSelector(PoolRouter.notifyPool.selector, cvChainId);
        assertEq(i, c.length);

        cp.poolRouter().execute{value: GAS}(poolId, c);

        assert(cv.poolManager().pools(poolId.raw()) != 0);
    }
}<|MERGE_RESOLUTION|>--- conflicted
+++ resolved
@@ -51,11 +51,7 @@
         deploy.deployFull(chainId, safeAdmin, address(deploy));
 
         adapter = new LocalAdapter(chainId, deploy.gateway(), address(deploy));
-<<<<<<< HEAD
-        deploy.wire(chainId, adapter);
-=======
-        deploy.wire(adapter, address(deploy));
->>>>>>> 5b329c6d
+        deploy.wire(chainId, adapter, address(deploy));
 
         vm.startPrank(address(deploy));
         deploy.gasService().file("messageGasLimit", GAS);
