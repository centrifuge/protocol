--- conflicted
+++ resolved
@@ -745,59 +745,8 @@
         vault.requestRedeem(shares, investor, investor);
 
         _processAsyncRedeemApproval(hub, poolId, shareClassId, assetId, shares, poolManager);
-<<<<<<< HEAD
+        
         _processAsyncRedeemClaim(hub, spoke, poolId, shareClassId, assetId, investor, vault, shares);
-=======
-        _processAsyncRedeemClaim(
-            hub, spoke, poolId, shareClassId, assetId, investor, vault, shares, skipPreciseAssertion
-        );
-    }
-
-    function _ensureRedeemEpochsAligned(
-        CHub memory hub,
-        PoolId poolId,
-        ShareClassId shareClassId,
-        AssetId assetId,
-        address poolManager
-    ) internal {
-        uint32 nowRedeemEpoch = hub.shareClassManager.nowRedeemEpoch(shareClassId, assetId);
-        uint32 nowRevokeEpoch = hub.shareClassManager.nowRevokeEpoch(shareClassId, assetId);
-
-        // Handle live chain state: if redemptions have been approved but not revoked,
-        // we need to revoke outstanding epochs before we can approve new ones
-        if (nowRedeemEpoch != nowRevokeEpoch) {
-            vm.startPrank(poolManager);
-            while (nowRevokeEpoch < nowRedeemEpoch) {
-                (, D18 sharePrice) = hub.shareClassManager.metrics(shareClassId);
-                hub.hub.revokeShares(poolId, shareClassId, assetId, nowRevokeEpoch, sharePrice, HOOK_GAS);
-                nowRevokeEpoch = hub.shareClassManager.nowRevokeEpoch(shareClassId, assetId);
-            }
-            vm.stopPrank();
-        }
-    }
-
-    function _ensureDepositEpochsAligned(
-        CHub memory hub,
-        PoolId poolId,
-        ShareClassId shareClassId,
-        AssetId assetId,
-        address poolManager
-    ) internal {
-        uint32 nowDepositEpoch = hub.shareClassManager.nowDepositEpoch(shareClassId, assetId);
-        uint32 nowIssueEpoch = hub.shareClassManager.nowIssueEpoch(shareClassId, assetId);
-
-        // Handle live chain state: if deposits have been approved but not yet issued,
-        // we need to issue outstanding epochs before we can approve new ones
-        if (nowDepositEpoch != nowIssueEpoch) {
-            vm.startPrank(poolManager);
-            while (nowIssueEpoch < nowDepositEpoch) {
-                (, D18 sharePrice) = hub.shareClassManager.metrics(shareClassId);
-                hub.hub.issueShares(poolId, shareClassId, assetId, nowIssueEpoch, sharePrice, HOOK_GAS);
-                nowIssueEpoch = hub.shareClassManager.nowIssueEpoch(shareClassId, assetId);
-            }
-            vm.stopPrank();
-        }
->>>>>>> de25848a
     }
 
     function _configureAsyncRedeemRestriction(
