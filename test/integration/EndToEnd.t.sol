// SPDX-License-Identifier: BUSL-1.1
pragma solidity ^0.8.28;

import {VMLabeling} from "./utils/VMLabeling.sol";
import {LocalAdapter} from "./adapters/LocalAdapter.sol";
import {IntegrationConstants} from "./utils/IntegrationConstants.sol";

import {ERC20} from "../../src/misc/ERC20.sol";
import {D18} from "../../src/misc/types/D18.sol";
import {CastLib} from "../../src/misc/libraries/CastLib.sol";
import {MathLib} from "../../src/misc/libraries/MathLib.sol";
import {ETH_ADDRESS} from "../../src/misc/interfaces/IRecoverable.sol";

import {Root} from "../../src/common/Root.sol";
import {Guardian} from "../../src/common/Guardian.sol";
import {PoolId} from "../../src/common/types/PoolId.sol";
import {GasService} from "../../src/common/GasService.sol";
import {AccountId} from "../../src/common/types/AccountId.sol";
import {IGateway, Gateway} from "../../src/common/Gateway.sol";
import {ISafe} from "../../src/common/interfaces/IGuardian.sol";
import {IAdapter} from "../../src/common/interfaces/IAdapter.sol";
import {PricingLib} from "../../src/common/libraries/PricingLib.sol";
import {ShareClassId} from "../../src/common/types/ShareClassId.sol";
import {AssetId, newAssetId} from "../../src/common/types/AssetId.sol";
import {IMessageHandler} from "../../src/common/interfaces/IMessageHandler.sol";
import {MultiAdapter, MAX_ADAPTER_COUNT} from "../../src/common/MultiAdapter.sol";
import {ILocalCentrifugeId} from "../../src/common/interfaces/IGatewaySenders.sol";
import {VaultUpdateKind, MessageType, MessageLib} from "../../src/common/libraries/MessageLib.sol";

import {Hub} from "../../src/hub/Hub.sol";
import {Holdings} from "../../src/hub/Holdings.sol";
import {Accounting} from "../../src/hub/Accounting.sol";
import {HubHandler} from "../../src/hub/HubHandler.sol";
import {HubRegistry} from "../../src/hub/HubRegistry.sol";
import {ShareClassManager} from "../../src/hub/ShareClassManager.sol";
import {IHubRequestManager} from "../../src/hub/interfaces/IHubRequestManager.sol";

import {Spoke} from "../../src/spoke/Spoke.sol";
import {IVault} from "../../src/spoke/interfaces/IVault.sol";
import {BalanceSheet} from "../../src/spoke/BalanceSheet.sol";
import {UpdateContractMessageLib} from "../../src/spoke/libraries/UpdateContractMessageLib.sol";

import {SyncManager} from "../../src/vaults/SyncManager.sol";
import {VaultRouter} from "../../src/vaults/VaultRouter.sol";
import {IBaseVault} from "../../src/vaults/interfaces/IBaseVault.sol";
import {IAsyncVault} from "../../src/vaults/interfaces/IAsyncVault.sol";
import {AsyncRequestManager} from "../../src/vaults/AsyncRequestManager.sol";
import {BatchRequestManager} from "../../src/vaults/BatchRequestManager.sol";
import {IAsyncRedeemVault} from "../../src/vaults/interfaces/IAsyncVault.sol";
import {RefundEscrowFactory} from "../../src/vaults/factories/RefundEscrowFactory.sol";

import {MockSnapshotHook} from "../hooks/mocks/MockSnapshotHook.sol";

import {FreezeOnly} from "../../src/hooks/FreezeOnly.sol";
import {FullRestrictions} from "../../src/hooks/FullRestrictions.sol";
import {RedemptionRestrictions} from "../../src/hooks/RedemptionRestrictions.sol";
import {UpdateRestrictionMessageLib} from "../../src/hooks/libraries/UpdateRestrictionMessageLib.sol";

import {OracleValuation} from "../../src/valuations/OracleValuation.sol";
import {IdentityValuation} from "../../src/valuations/IdentityValuation.sol";

import {FullDeployer, FullActionBatcher, CommonInput} from "../../script/FullDeployer.s.sol";

import "forge-std/Test.sol";

import {RecoveryAdapter} from "../../src/adapters/RecoveryAdapter.sol";

/// End to end testing assuming two full deployments in two different chains
///
/// This EndToEnd tests emulates two chains fully deployed and connected through an adapter
/// Each test case can receive a fuzzed boolean parameter to be tested in both cases:
/// - If sameChain: HUB is in CENTRIFUGE_ID_A and CV is in CENTRIFUGE_ID_A
/// - If !sameChain: HUB is in CENTRIFUGE_ID_A and CV is in CENTRIFUGE_ID_B
///
/// NOTE: All contracts used needs to be placed in the below structs to avoid external calls each time a contract is
/// chosen from a deployment. If not, it has two side effects:
///   1.
///   vm.prank(FM)
///   deployA.hub().notifyPool() // Will fail, given prank is used to retrieve the hub.
///
///   2. It significantly increases the amount of calls shown by the debugger.
///
/// By using these structs we avoid both "issues".
contract EndToEndDeployment is Test {
    using MathLib for *;
    using CastLib for *;
    using PricingLib for *;

    struct CHub {
        uint16 centrifugeId;
        // Common
        Root root;
        Guardian guardian;
        Gateway gateway;
        MultiAdapter multiAdapter;
        GasService gasService;
        // Hub
        HubRegistry hubRegistry;
        Accounting accounting;
        Holdings holdings;
        ShareClassManager shareClassManager;
        Hub hub;
        HubHandler hubHandler;
        BatchRequestManager batchRequestManager;
        // Others
        IdentityValuation identityValuation;
        OracleValuation oracleValuation;
        MockSnapshotHook snapshotHook;
    }

    struct CSpoke {
        uint16 centrifugeId;
        // Common
        Root root;
        Guardian guardian;
        Gateway gateway;
        MultiAdapter multiAdapter;
        // Vaults
        BalanceSheet balanceSheet;
        Spoke spoke;
        VaultRouter router;
        bytes32 asyncVaultFactory;
        bytes32 syncDepositVaultFactory;
        AsyncRequestManager asyncRequestManager;
        SyncManager syncManager;
        RefundEscrowFactory refundEscrowFactory;
        // Hooks
        FreezeOnly freezeOnlyHook;
        FullRestrictions fullRestrictionsHook;
        RedemptionRestrictions redemptionRestrictionsHook;
        // Others
        ERC20 usdc;
        AssetId usdcId;
    }

    ISafe immutable SAFE_ADMIN_A = ISafe(makeAddr("SafeAdminA"));
    ISafe immutable SAFE_ADMIN_B = ISafe(makeAddr("SafeAdminB"));

    uint16 constant CENTRIFUGE_ID_A = IntegrationConstants.CENTRIFUGE_ID_A;
    uint16 constant CENTRIFUGE_ID_B = IntegrationConstants.CENTRIFUGE_ID_B;
    uint128 constant GAS = IntegrationConstants.GAS;
    uint256 constant DEFAULT_SUBSIDY = IntegrationConstants.DEFAULT_SUBSIDY;
    uint128 constant HOOK_GAS = IntegrationConstants.HOOK_GAS;

    address immutable ERC20_DEPLOYER = address(this);
    address immutable FM = makeAddr("FM");
    address immutable BSM = makeAddr("BSM");
    address immutable FEEDER = makeAddr("FEEDER");
    address immutable INVESTOR_A = makeAddr("INVESTOR_A");
    address immutable ANY = makeAddr("ANY");
    address immutable GATEWAY_MANAGER = makeAddr("GATEWAY_MANAGER");
    address immutable REFUND = makeAddr("REFUND");

    uint128 constant USDC_AMOUNT_1 = IntegrationConstants.DEFAULT_USDC_AMOUNT;

    AccountId constant ASSET_ACCOUNT = IntegrationConstants.ASSET_ACCOUNT;
    AccountId constant EQUITY_ACCOUNT = IntegrationConstants.EQUITY_ACCOUNT;
    AccountId constant LOSS_ACCOUNT = IntegrationConstants.LOSS_ACCOUNT;
    AccountId constant GAIN_ACCOUNT = IntegrationConstants.GAIN_ACCOUNT;

    PoolId constant GLOBAL_POOL = PoolId.wrap(0);

    AssetId USD_ID;
    PoolId POOL_A;
    ShareClassId SC_1;

    FullDeployer deployA = new FullDeployer();
    FullDeployer deployB = new FullDeployer();

    LocalAdapter adapterAToB;
    LocalAdapter adapterBToA;

    LocalAdapter poolAdapterAToB = new LocalAdapter(h.centrifugeId, h.multiAdapter, FM);
    LocalAdapter poolAdapterBToA = new LocalAdapter(s.centrifugeId, s.multiAdapter, FM);

    CHub h;
    CSpoke s;

    uint8 constant USDC_DECIMALS = IntegrationConstants.USDC_DECIMALS;
    uint8 constant POOL_DECIMALS = IntegrationConstants.POOL_DECIMALS;
    uint8 constant SHARE_DECIMALS = POOL_DECIMALS;

    uint256 constant PLACEHOLDER_REQUEST_ID = IntegrationConstants.PLACEHOLDER_REQUEST_ID;
    uint128 constant EXTRA_GAS = IntegrationConstants.EXTRA_GAS;

    // Set by _configurePrices and read by pricing utilities
    D18 currentAssetPrice = IntegrationConstants.identityPrice();
    D18 currentSharePrice = IntegrationConstants.identityPrice();

    bool constant IN_DIFFERENT_CHAINS = false;

    //----------------------------------------------------------------------------------------------
    // Test Setup & Infrastructure
    //----------------------------------------------------------------------------------------------

    function setUp() public virtual {
        // Wire global adapters
        adapterAToB = _deployChain(deployA, CENTRIFUGE_ID_A, CENTRIFUGE_ID_B, SAFE_ADMIN_A);
        adapterBToA = _deployChain(deployB, CENTRIFUGE_ID_B, CENTRIFUGE_ID_A, SAFE_ADMIN_B);

        adapterAToB.setEndpoint(adapterBToA);
        adapterBToA.setEndpoint(adapterAToB);

        // Initialize accounts
        vm.deal(FM, 1 ether);
        vm.deal(BSM, 1 ether);
        vm.deal(INVESTOR_A, 1 ether);
        vm.deal(ANY, 1 ether);
        vm.deal(address(SAFE_ADMIN_A), 1 ether);
        vm.deal(address(SAFE_ADMIN_B), 1 ether);

        h = CHub({
            centrifugeId: CENTRIFUGE_ID_A,
            root: deployA.root(),
            guardian: deployA.guardian(),
            gateway: deployA.gateway(),
            multiAdapter: deployA.multiAdapter(),
            gasService: deployA.gasService(),
            hubRegistry: deployA.hubRegistry(),
            accounting: deployA.accounting(),
            holdings: deployA.holdings(),
            shareClassManager: deployA.shareClassManager(),
            hub: deployA.hub(),
            hubHandler: deployA.hubHandler(),
            batchRequestManager: deployA.batchRequestManager(),
            identityValuation: deployA.identityValuation(),
            oracleValuation: deployA.oracleValuation(),
            snapshotHook: new MockSnapshotHook()
        });

        // Initialize default values
        USD_ID = deployA.USD_ID();
        POOL_A = h.hubRegistry.poolId(CENTRIFUGE_ID_A, 1);
        SC_1 = h.shareClassManager.previewNextShareClassId(POOL_A);

        vm.label(address(adapterAToB), "AdapterAToB");
        vm.label(address(adapterBToA), "AdapterBToA");

        vm.recordLogs();
    }

    function _setAdapter(FullDeployer deploy, uint16 remoteCentrifugeId, IAdapter adapter) internal {
        vm.startPrank(address(deploy.guardian().safe()));
        IAdapter[] memory adapters = new IAdapter[](1);
        adapters[0] = adapter;
        deploy.guardian().setAdapters(remoteCentrifugeId, adapters, uint8(adapters.length), uint8(adapters.length));
        deploy.guardian().updateGatewayManager(GATEWAY_MANAGER, true);
        vm.stopPrank();
    }

    function _deployChain(FullDeployer deploy, uint16 localCentrifugeId, uint16 remoteCentrifugeId, ISafe adminSafe)
        internal
        returns (LocalAdapter adapter)
    {
        CommonInput memory commonInput = CommonInput({
            centrifugeId: localCentrifugeId,
            adminSafe: adminSafe,
            maxBatchGasLimit: uint128(GAS) * 100,
            version: bytes32(abi.encodePacked(localCentrifugeId))
        });

        FullActionBatcher batcher = new FullActionBatcher();
        batcher.setDeployer(address(deploy));

        deploy.labelAddresses(string(abi.encodePacked(localCentrifugeId, "-")));
        deploy.deployFull(commonInput, deploy.noAdaptersInput(), batcher);

        adapter = new LocalAdapter(localCentrifugeId, deploy.multiAdapter(), address(deploy));
        _setAdapter(deploy, remoteCentrifugeId, adapter);

        deploy.removeFullDeployerAccess(batcher);
    }

    function _setSpoke(FullDeployer deploy, uint16 centrifugeId, CSpoke storage s_) internal {
        if (s_.centrifugeId != 0) return; // Already set

        s_.centrifugeId = centrifugeId;
        s_.root = deploy.root();
        s_.guardian = deploy.guardian();
        s_.gateway = deploy.gateway();
        s_.multiAdapter = deploy.multiAdapter();
        s_.balanceSheet = deploy.balanceSheet();
        s_.spoke = deploy.spoke();
        s_.router = deploy.vaultRouter();
        s_.freezeOnlyHook = deploy.freezeOnlyHook();
        s_.fullRestrictionsHook = deploy.fullRestrictionsHook();
        s_.redemptionRestrictionsHook = deploy.redemptionRestrictionsHook();
        s_.asyncVaultFactory = address(deploy.asyncVaultFactory()).toBytes32();
        s_.syncDepositVaultFactory = address(deploy.syncDepositVaultFactory()).toBytes32();
        s_.asyncRequestManager = deploy.asyncRequestManager();
        s_.syncManager = deploy.syncManager();
        s_.refundEscrowFactory = deploy.refundEscrowFactory();
        s_.usdc = new ERC20(6);
        s_.usdcId = newAssetId(centrifugeId, 1);

        // Initialize default values
        s_.usdc.file("name", "USD Coin");
        s_.usdc.file("symbol", "USDC");

        s_.asyncRequestManager.depositSubsidy{value: 0.5 ether}(POOL_A);
    }

    function _setSpoke(bool sameChain) internal {
        if (sameChain) {
            _setSpoke(deployA, CENTRIFUGE_ID_A, s);
        } else {
            _setSpoke(deployB, CENTRIFUGE_ID_B, s);
        }
    }
}

/// Common and generic utilities ready to be used in different tests
contract EndToEndUtils is EndToEndDeployment {
    using MathLib for *;

    function assetToShare(uint128 assetAmount) public view returns (uint128 shareAmount) {
        if (currentSharePrice.isZero()) return 0;
        return PricingLib.assetToShareAmount(
            assetAmount, USDC_DECIMALS, SHARE_DECIMALS, currentAssetPrice, currentSharePrice, MathLib.Rounding.Down
        );
    }

    function shareToAsset(uint128 shareAmount) public view returns (uint128 assetAmount) {
        if (currentAssetPrice.isZero()) return 0;
        return PricingLib.shareToAssetAmount(
            shareAmount, SHARE_DECIMALS, USDC_DECIMALS, currentSharePrice, currentAssetPrice, MathLib.Rounding.Down
        );
    }

    function assetToPool(uint128 assetAmount) public view returns (uint128 poolAmount) {
        return PricingLib.assetToPoolAmount(
            assetAmount, USDC_DECIMALS, POOL_DECIMALS, currentAssetPrice, MathLib.Rounding.Down
        );
    }

    function poolToAsset(uint128 poolAmount) public view returns (uint128 assetAmount) {
        if (currentAssetPrice.isZero()) return 0;
        return PricingLib.poolToAssetAmount(
            poolAmount, POOL_DECIMALS, USDC_DECIMALS, currentAssetPrice, MathLib.Rounding.Down
        );
    }

    function checkAccountValue(AccountId accountId, uint128 value, bool isPositive) public view {
        (bool accountIsPositive, uint128 accountValue) = h.accounting.accountValue(POOL_A, accountId);
        assertEq(accountValue, value);
        assertEq(accountIsPositive, isPositive);
    }

    function _getAsyncVault(CSpoke memory spoke, PoolId poolId, ShareClassId shareClassId, AssetId assetId)
        internal
        view
        returns (address vaultAddr)
    {
        return address(spoke.spoke.vault(poolId, shareClassId, assetId, spoke.asyncRequestManager));
    }

    function _getOrCreateAsyncVault(
        CHub memory hub,
        CSpoke memory spoke,
        PoolId poolId,
        ShareClassId shareClassId,
        AssetId assetId,
        address poolManager
    ) internal returns (address vaultAddr) {
        vaultAddr = address(spoke.spoke.vault(poolId, shareClassId, assetId, spoke.asyncRequestManager));
        if (vaultAddr == address(0)) {
            vm.startPrank(poolManager);
<<<<<<< HEAD
            hub.hub.updateVault(
                poolId, shareClassId, assetId, spoke.asyncVaultFactory, VaultUpdateKind.DeployAndLink, EXTRA_GAS
=======
            hub.hub.updateVault{value: GAS}(
                poolId, shareClassId, assetId, spoke.asyncVaultFactory, VaultUpdateKind.DeployAndLink, EXTRA_GAS, REFUND
>>>>>>> bb2668a9
            );
            vm.stopPrank();
            vaultAddr = address(spoke.spoke.vault(poolId, shareClassId, assetId, spoke.asyncRequestManager));
        }
        assertNotEq(vaultAddr, address(0));
    }

    function _getLastUnpaidMessage() internal returns (bytes memory message) {
        Vm.Log[] memory logs = vm.getRecordedLogs();

        for (uint256 i = logs.length - 1; i >= 0; i--) {
            if (logs[i].topics[0] == bytes32(IGateway.UnderpaidBatch.selector)) {
                return abi.decode(logs[i].data, (bytes));
            }
        }

        vm.recordLogs();
    }
}

/// Base investment flows that can be shared between EndToEnd tests
contract EndToEndFlows is EndToEndUtils {
    using CastLib for *;
    using UpdateContractMessageLib for *;
    using UpdateRestrictionMessageLib for *;
    using MathLib for *;

    function _updateRestrictionMemberMsg(address addr) internal pure returns (bytes memory) {
        return UpdateRestrictionMessageLib.UpdateRestrictionMember({
            user: addr.toBytes32(),
            validUntil: type(uint64).max
        }).serialize();
    }

    function _updateContractSyncDepositMaxReserveMsg(AssetId assetId, uint128 maxReserve)
        internal
        pure
        returns (bytes memory)
    {
        return UpdateContractMessageLib.UpdateContractSyncDepositMaxReserve({
            assetId: assetId.raw(),
            maxReserve: maxReserve
        }).serialize();
    }

    //----------------------------------------------------------------------------------------------
    // Asset & Pool Configuration
    //----------------------------------------------------------------------------------------------

    function _configureAsset(CSpoke memory s_) internal {
        vm.startPrank(ERC20_DEPLOYER);
        s_.usdc.mint(INVESTOR_A, USDC_AMOUNT_1);

        vm.startPrank(ANY);
        s_.spoke.registerAsset{value: GAS}(h.centrifugeId, address(s_.usdc), 0, ANY);
    }

    function _createPoolAccounts(CHub memory hub, PoolId poolId, address poolManager) internal {
        vm.startPrank(poolManager);
        hub.hub.createAccount(poolId, ASSET_ACCOUNT, true);
        hub.hub.createAccount(poolId, EQUITY_ACCOUNT, false);
        hub.hub.createAccount(poolId, LOSS_ACCOUNT, false);
        hub.hub.createAccount(poolId, GAIN_ACCOUNT, false);
        vm.stopPrank();
    }

    function _createPool() internal {
        vm.startPrank(address(h.guardian.safe()));
        h.guardian.createPool(POOL_A, FM, USD_ID);

        vm.startPrank(FM);
        h.hub.setPoolMetadata(POOL_A, bytes("Testing pool"));
        h.hub.addShareClass(POOL_A, "Tokenized MMF", "MMF", bytes32("salt"));

        _createPoolAccounts(h, POOL_A, FM);
    }

    function _configurePoolCrossChain(
        CHub memory hub,
        CSpoke memory spoke,
        PoolId poolId,
        ShareClassId shareClassId,
        AssetId assetId,
        address poolManager,
        address hookAddress
    ) internal {
        vm.startPrank(poolManager);
        vm.deal(poolManager, 1 ether);

        hub.hub.notifyPool{value: GAS}(poolId, spoke.centrifugeId, REFUND);
        hub.hub.notifyShareClass{value: GAS}(poolId, shareClassId, spoke.centrifugeId, hookAddress.toBytes32(), REFUND);

        hub.hub.initializeHolding(
            poolId,
            shareClassId,
            assetId,
            hub.oracleValuation,
            ASSET_ACCOUNT,
            EQUITY_ACCOUNT,
            GAIN_ACCOUNT,
            LOSS_ACCOUNT
        );
<<<<<<< HEAD
        hub.hub.setRequestManager(
=======
        hub.hub.setRequestManager{value: GAS}(
>>>>>>> bb2668a9
            poolId,
            spoke.centrifugeId,
            IHubRequestManager(hub.batchRequestManager),
            address(spoke.asyncRequestManager).toBytes32(),
            REFUND
        );
        hub.hub.updateBalanceSheetManager{value: GAS}(
            spoke.centrifugeId, poolId, address(spoke.asyncRequestManager).toBytes32(), true, REFUND
        );
        hub.hub.updateBalanceSheetManager{value: GAS}(
            spoke.centrifugeId, poolId, address(spoke.syncManager).toBytes32(), true, REFUND
        );
<<<<<<< HEAD
        hub.hub.updateBalanceSheetManager(
            spoke.centrifugeId, poolId, address(spoke.asyncRequestManager).toBytes32(), true
        );
        hub.hub.updateBalanceSheetManager(spoke.centrifugeId, poolId, address(spoke.syncManager).toBytes32(), true);
        hub.hub.updateBalanceSheetManager(spoke.centrifugeId, poolId, BSM.toBytes32(), true);
=======
        hub.hub.updateBalanceSheetManager{value: GAS}(spoke.centrifugeId, poolId, BSM.toBytes32(), true, REFUND);
>>>>>>> bb2668a9

        vm.stopPrank();
    }

    function _configurePool(CSpoke memory s_) internal {
        _configureAsset(s_);

        if (!h.hubRegistry.exists(POOL_A)) {
            _createPool();
        }

        _configurePoolCrossChain(h, s_, POOL_A, SC_1, s_.usdcId, FM, address(s_.redemptionRestrictionsHook));

        vm.startPrank(FM);
        h.hub.setSnapshotHook(POOL_A, h.snapshotHook);
        h.oracleValuation.updateFeeder(POOL_A, FEEDER, true);
        h.hub.updateHubManager(POOL_A, address(h.oracleValuation), true);
        h.hub.updateGatewayManager{value: GAS}(
            h.centrifugeId, POOL_A, address(h.batchRequestManager).toBytes32(), true, REFUND
        );
        vm.stopPrank();
    }

    function _configurePool(bool sameChain) internal {
        _setSpoke(sameChain);
        _configurePool(s);
    }

    function _configureBasePoolWithCustomAdapters() internal {
        _setSpoke(IN_DIFFERENT_CHAINS);
        _createPool();

        // Wire pool adapters
        poolAdapterAToB = new LocalAdapter(h.centrifugeId, h.multiAdapter, FM);
        poolAdapterBToA = new LocalAdapter(s.centrifugeId, s.multiAdapter, FM);

        poolAdapterAToB.setEndpoint(poolAdapterBToA);
        poolAdapterBToA.setEndpoint(poolAdapterAToB);

        IAdapter[] memory localAdapters = new IAdapter[](1);
        localAdapters[0] = poolAdapterAToB;

        bytes32[] memory remoteAdapters = new bytes32[](1);
        remoteAdapters[0] = address(poolAdapterBToA).toBytes32();

        vm.startPrank(FM);
        h.hub.setAdapters{value: GAS}(s.centrifugeId, POOL_A, localAdapters, remoteAdapters, 1, 1, REFUND);
        h.hub.updateGatewayManager{value: GAS}(h.centrifugeId, POOL_A, GATEWAY_MANAGER.toBytes32(), true, REFUND);
        h.hub.updateGatewayManager{value: GAS}(s.centrifugeId, POOL_A, GATEWAY_MANAGER.toBytes32(), true, REFUND);
    }

    //----------------------------------------------------------------------------------------------
    // Price Management
    //----------------------------------------------------------------------------------------------

    function _baseConfigurePrices(
        CHub memory hub,
        CSpoke memory spoke,
        PoolId poolId,
        ShareClassId shareClassId,
        AssetId assetId,
        address poolManager,
        D18 assetPrice,
        D18 sharePrice
    ) internal virtual {
        vm.startPrank(FEEDER);
        hub.oracleValuation.setPrice(poolId, shareClassId, assetId, assetPrice);
        vm.stopPrank();

        vm.startPrank(poolManager);
        hub.hub.updateSharePrice(poolId, shareClassId, sharePrice);
        hub.hub.notifySharePrice{value: GAS}(poolId, shareClassId, spoke.centrifugeId, REFUND);
        hub.hub.notifyAssetPrice{value: GAS}(poolId, shareClassId, assetId, REFUND);

        currentAssetPrice = assetPrice;
        currentSharePrice = sharePrice;
    }

    function _configurePrices(D18 assetPrice, D18 sharePrice) internal {
        _baseConfigurePrices(h, s, POOL_A, SC_1, s.usdcId, FM, assetPrice, sharePrice);
    }

    //----------------------------------------------------------------------------------------------
    // Async Deposit Flows
    //----------------------------------------------------------------------------------------------

    function _asyncDepositFlow(
        CHub memory hub,
        CSpoke memory spoke,
        PoolId poolId,
        ShareClassId shareClassId,
        AssetId assetId,
        address poolManager,
        address investor,
        uint128 amount,
        bool nonZeroPrices
    ) internal {
        // Configure prices
        _configurePricesForFlow(hub, spoke, poolId, shareClassId, assetId, poolManager, nonZeroPrices);

        // Deploy or get existing vault
        IAsyncVault vault = IAsyncVault(_getOrCreateAsyncVault(hub, spoke, poolId, shareClassId, assetId, poolManager));

        // Execute deposit request
        _executeAsyncDepositRequest(vault, investor, amount);

        // Process deposit approval and share issuance
        _processAsyncDepositApproval(hub, poolId, shareClassId, assetId, poolManager, amount);

        // Claim shares
        _processAsyncDepositClaim(hub, spoke, poolId, shareClassId, assetId, investor, vault, amount);
    }

    function _configurePricesForFlow(
        CHub memory hub,
        CSpoke memory spoke,
        PoolId poolId,
        ShareClassId shareClassId,
        AssetId assetId,
        address poolManager,
        bool nonZeroPrices
    ) internal {
        _baseConfigurePrices(
            hub,
            spoke,
            poolId,
            shareClassId,
            assetId,
            poolManager,
            nonZeroPrices ? IntegrationConstants.assetPrice() : IntegrationConstants.zeroPrice(),
            nonZeroPrices ? IntegrationConstants.sharePrice() : IntegrationConstants.zeroPrice()
        );
    }

    function _executeAsyncDepositRequest(IAsyncVault vault, address investor, uint128 amount) internal {
        vm.startPrank(investor);
        ERC20(vault.asset()).approve(address(vault), amount);
        vault.requestDeposit(amount, investor, investor);
    }

    function _processAsyncDepositApproval(
        CHub memory hub,
        PoolId poolId,
        ShareClassId shareClassId,
        AssetId assetId,
        address poolManager,
        uint128 amount
    ) internal {
        vm.startPrank(poolManager);
        uint32 depositEpochId = hub.batchRequestManager.nowDepositEpoch(shareClassId, assetId);
        D18 pricePoolPerAsset = hub.hub.pricePoolPerAsset(poolId, shareClassId, assetId);
<<<<<<< HEAD
        hub.hub.callRequestManager(
            poolId,
            assetId.centrifugeId(),
            abi.encodeCall(
                IBatchRequestManager.approveDeposits,
                (poolId, shareClassId, assetId, depositEpochId, amount, pricePoolPerAsset)
            )
=======
        hub.batchRequestManager.approveDeposits{value: GAS}(
            poolId, shareClassId, assetId, depositEpochId, amount, pricePoolPerAsset, REFUND
>>>>>>> bb2668a9
        );

        vm.startPrank(poolManager);
        uint32 issueEpochId = hub.batchRequestManager.nowIssueEpoch(shareClassId, assetId);
        (, D18 sharePrice) = hub.shareClassManager.metrics(shareClassId);
<<<<<<< HEAD
        hub.hub.callRequestManager(
            poolId,
            assetId.centrifugeId(),
            abi.encodeCall(
                IBatchRequestManager.issueShares, (poolId, shareClassId, assetId, issueEpochId, sharePrice, HOOK_GAS)
            )
=======
        hub.batchRequestManager.issueShares{value: GAS}(
            poolId, shareClassId, assetId, issueEpochId, sharePrice, HOOK_GAS, REFUND
>>>>>>> bb2668a9
        );
    }

    function _processAsyncDepositClaim(
        CHub memory hub,
        CSpoke memory spoke,
        PoolId poolId,
        ShareClassId shareClassId,
        AssetId assetId,
        address investor,
        IAsyncVault vault,
        uint128 amount
    ) internal {
        vm.startPrank(ANY);
        vm.deal(ANY, GAS);
        hub.batchRequestManager.notifyDeposit{value: GAS}(
            poolId,
            shareClassId,
            assetId,
            investor.toBytes32(),
            hub.batchRequestManager.maxDepositClaims(shareClassId, investor.toBytes32(), assetId),
            REFUND
        );

        vm.startPrank(investor);
        vault.mint(vault.maxMint(investor), investor);

        // CHECKS
        assertEq(
            spoke.spoke.shareToken(poolId, shareClassId).balanceOf(investor), assetToShare(amount), "expected shares"
        );
    }

    function _testAsyncDeposit(bool sameChain, bool nonZeroPrices) public {
        _configurePool(sameChain);
        _asyncDepositFlow(h, s, POOL_A, SC_1, s.usdcId, FM, INVESTOR_A, USDC_AMOUNT_1, nonZeroPrices);
    }

    //----------------------------------------------------------------------------------------------
    // Sync Deposit Flows
    //----------------------------------------------------------------------------------------------

    function _syncDepositFlow(
        CHub memory hub,
        CSpoke memory spoke,
        PoolId poolId,
        ShareClassId shareClassId,
        AssetId assetId,
        address poolManager,
        address investor,
        uint128 amount,
        bool nonZeroPrices
    ) internal {
        _configurePricesForFlow(hub, spoke, poolId, shareClassId, assetId, poolManager, nonZeroPrices);
        _configureSyncDepositVault(hub, spoke, poolId, shareClassId, assetId, poolManager);
        _processSyncDeposit(hub, spoke, poolId, shareClassId, assetId, investor, amount);
    }

    function _configureSyncDepositVault(
        CHub memory hub,
        CSpoke memory spoke,
        PoolId poolId,
        ShareClassId shareClassId,
        AssetId assetId,
        address poolManager
    ) internal {
        vm.startPrank(poolManager);
        // Check if vault already exists (for live tests)
        address existingVault = _getAsyncVault(spoke, poolId, shareClassId, assetId);
        if (existingVault == address(0)) {
<<<<<<< HEAD
            hub.hub.updateVault(
                poolId, shareClassId, assetId, spoke.syncDepositVaultFactory, VaultUpdateKind.DeployAndLink, EXTRA_GAS
            );
        }
        hub.hub.updateContract(
=======
            hub.hub.updateVault{value: GAS}(
                poolId,
                shareClassId,
                assetId,
                spoke.syncDepositVaultFactory,
                VaultUpdateKind.DeployAndLink,
                EXTRA_GAS,
                REFUND
            );
        }
        hub.hub.updateContract{value: GAS}(
>>>>>>> bb2668a9
            poolId,
            shareClassId,
            spoke.centrifugeId,
            address(spoke.syncManager).toBytes32(),
            _updateContractSyncDepositMaxReserveMsg(assetId, type(uint128).max),
            EXTRA_GAS,
            REFUND
        );
    }

    function _processSyncDeposit(
        CHub memory,
        CSpoke memory spoke,
        PoolId poolId,
        ShareClassId shareClassId,
        AssetId assetId,
        address investor,
        uint128 amount
    ) internal {
        IBaseVault vault = IBaseVault(_getAsyncVault(spoke, poolId, shareClassId, assetId));

        vm.startPrank(investor);
        spoke.usdc.approve(address(vault), amount);
        vault.deposit(amount, investor);

        assertEq(
            spoke.spoke.shareToken(poolId, shareClassId).balanceOf(investor), assetToShare(amount), "expected shares"
        );
    }

    function _testSyncDeposit(bool sameChain, bool nonZeroPrices) public {
        _configurePool(sameChain);
        _syncDepositFlow(h, s, POOL_A, SC_1, s.usdcId, FM, INVESTOR_A, USDC_AMOUNT_1, nonZeroPrices);
    }

    //----------------------------------------------------------------------------------------------
    // Async Redeem Flows
    //----------------------------------------------------------------------------------------------

    function _asyncRedeemFlow(
        CHub memory hub,
        CSpoke memory spoke,
        PoolId poolId,
        ShareClassId shareClassId,
        AssetId assetId,
        address poolManager,
        address investor,
        bool nonZeroPrices
    ) internal {
        // Configure prices using unified helper
        _configurePricesForFlow(hub, spoke, poolId, shareClassId, assetId, poolManager, nonZeroPrices);

        _configureAsyncRedeemRestriction(hub, spoke, poolId, shareClassId, investor, poolManager);

        // Get vault from manager
        IAsyncRedeemVault vault = IAsyncRedeemVault(_getAsyncVault(spoke, poolId, shareClassId, assetId));

        vm.startPrank(investor);
        uint128 shares = uint128(spoke.spoke.shareToken(poolId, shareClassId).balanceOf(investor));

        vault.requestRedeem(shares, investor, investor);

        _processAsyncRedeemApproval(hub, poolId, shareClassId, assetId, shares, poolManager);
        _processAsyncRedeemClaim(hub, spoke, poolId, shareClassId, assetId, investor, vault, shares);
    }

    function _configureAsyncRedeemRestriction(
        CHub memory hub,
        CSpoke memory spoke,
        PoolId poolId,
        ShareClassId shareClassId,
        address investor,
        address poolManager
    ) internal {
        vm.startPrank(poolManager);
<<<<<<< HEAD
        hub.hub.updateRestriction(
            poolId, shareClassId, spoke.centrifugeId, _updateRestrictionMemberMsg(investor), EXTRA_GAS
=======
        hub.hub.updateRestriction{value: GAS}(
            poolId, shareClassId, spoke.centrifugeId, _updateRestrictionMemberMsg(investor), EXTRA_GAS, REFUND
>>>>>>> bb2668a9
        );
    }

    function _processAsyncRedeemApproval(
        CHub memory hub,
        PoolId poolId,
        ShareClassId shareClassId,
        AssetId assetId,
        uint128 shares,
        address poolManager
    ) internal {
        vm.startPrank(poolManager);
        uint32 redeemEpochId = hub.batchRequestManager.nowRedeemEpoch(shareClassId, assetId);
        D18 pricePoolPerAsset = hub.hub.pricePoolPerAsset(poolId, shareClassId, assetId);
<<<<<<< HEAD
        hub.hub.callRequestManager(
            poolId,
            assetId.centrifugeId(),
            abi.encodeCall(
                IBatchRequestManager.approveRedeems,
                (poolId, shareClassId, assetId, redeemEpochId, shares, pricePoolPerAsset)
            )
        );

        uint32 revokeEpochId = hub.batchRequestManager.nowRevokeEpoch(shareClassId, assetId);
        (, D18 sharePrice) = hub.shareClassManager.metrics(shareClassId);
        hub.hub.callRequestManager(
            poolId,
            assetId.centrifugeId(),
            abi.encodeCall(
                IBatchRequestManager.revokeShares, (poolId, shareClassId, assetId, revokeEpochId, sharePrice, HOOK_GAS)
            )
=======
        hub.batchRequestManager.approveRedeems(poolId, shareClassId, assetId, redeemEpochId, shares, pricePoolPerAsset);

        uint32 revokeEpochId = hub.batchRequestManager.nowRevokeEpoch(shareClassId, assetId);
        (, D18 sharePrice) = hub.shareClassManager.metrics(shareClassId);
        hub.batchRequestManager.revokeShares{value: GAS}(
            poolId, shareClassId, assetId, revokeEpochId, sharePrice, HOOK_GAS, REFUND
>>>>>>> bb2668a9
        );
    }

    function _processAsyncRedeemClaim(
        CHub memory hub,
        CSpoke memory spoke,
        PoolId poolId,
        ShareClassId shareClassId,
        AssetId assetId,
        address investor,
        IAsyncRedeemVault vault,
        uint128 shares
    ) internal {
        vm.startPrank(ANY);
        vm.deal(ANY, GAS);
        hub.batchRequestManager.notifyRedeem{value: GAS}(
            poolId,
            shareClassId,
            assetId,
            investor.toBytes32(),
            hub.batchRequestManager.maxRedeemClaims(shareClassId, investor.toBytes32(), assetId),
            REFUND
        );

        vm.startPrank(investor);
        vault.withdraw(vault.maxWithdraw(investor), investor, investor);

        assertEq(spoke.usdc.balanceOf(investor), shareToAsset(shares), "expected assets");
    }

    function _testAsyncRedeem(bool sameChain, bool afterAsyncDeposit, bool nonZeroPrices) internal {
        (afterAsyncDeposit) ? _testAsyncDeposit(sameChain, true) : _testSyncDeposit(sameChain, true);
        _asyncRedeemFlow(h, s, POOL_A, SC_1, s.usdcId, FM, INVESTOR_A, nonZeroPrices);
    }

    //----------------------------------------------------------------------------------------------
    // Test Cancellation & Edge Cases
    //----------------------------------------------------------------------------------------------

    function _testAsyncRedeemCancel(bool sameChain, bool afterAsyncDeposit, bool nonZeroPrices) public {
        (afterAsyncDeposit) ? _testAsyncDeposit(sameChain, true) : _testSyncDeposit(sameChain, true);
        uint128 expectedShares = assetToShare(USDC_AMOUNT_1);

        nonZeroPrices
            ? _configurePrices(IntegrationConstants.assetPrice(), IntegrationConstants.sharePrice())
            : _configurePrices(IntegrationConstants.zeroPrice(), IntegrationConstants.zeroPrice());

        vm.startPrank(FM);
        h.hub.updateRestriction{value: GAS}(
            POOL_A, SC_1, s.centrifugeId, _updateRestrictionMemberMsg(INVESTOR_A), EXTRA_GAS, REFUND
        );

        IAsyncRedeemVault vault =
            IAsyncRedeemVault(address(s.spoke.vault(POOL_A, SC_1, s.usdcId, s.asyncRequestManager)));

        vm.startPrank(INVESTOR_A);
        uint128 shares = uint128(s.spoke.shareToken(POOL_A, SC_1).balanceOf(INVESTOR_A));
        vault.requestRedeem(shares, INVESTOR_A, INVESTOR_A);
        vault.cancelRedeemRequest(PLACEHOLDER_REQUEST_ID, INVESTOR_A);

        if (!sameChain) h.gateway.repay{value: GAS}(s.centrifugeId, _getLastUnpaidMessage(), REFUND);

        vault.claimCancelRedeemRequest(PLACEHOLDER_REQUEST_ID, INVESTOR_A, INVESTOR_A);

        // CHECKS
        assertEq(s.spoke.shareToken(POOL_A, SC_1).balanceOf(INVESTOR_A), expectedShares, "expected shares");
    }

    function _testUpdateAccountingAfterDeposit(bool sameChain, bool afterAsyncDeposit, bool nonZeroPrices) public {
        (afterAsyncDeposit) ? _testAsyncDeposit(sameChain, nonZeroPrices) : _testSyncDeposit(sameChain, nonZeroPrices);

        vm.startPrank(BSM);
        s.balanceSheet.submitQueuedAssets{value: GAS}(POOL_A, SC_1, s.usdcId, EXTRA_GAS, REFUND);
        s.balanceSheet.submitQueuedShares{value: GAS}(POOL_A, SC_1, EXTRA_GAS, REFUND);

        // CHECKS
        (uint128 amount, uint128 value,,) = h.holdings.holding(POOL_A, SC_1, s.usdcId);
        assertEq(amount, USDC_AMOUNT_1, "expected amount");
        assertEq(value, assetToPool(USDC_AMOUNT_1), "expected value");

        assertEq(h.snapshotHook.synced(POOL_A, SC_1, s.centrifugeId), nonZeroPrices ? 1 : 2, "expected snapshots");

        checkAccountValue(ASSET_ACCOUNT, assetToPool(USDC_AMOUNT_1), true);
        checkAccountValue(EQUITY_ACCOUNT, assetToPool(USDC_AMOUNT_1), true);
    }

    function _testUpdateAccountingAfterRedeem(bool sameChain, bool afterAsyncDeposit) public {
        _testAsyncRedeem(sameChain, afterAsyncDeposit, true);

        vm.startPrank(BSM);
        s.balanceSheet.submitQueuedAssets{value: GAS}(POOL_A, SC_1, s.usdcId, EXTRA_GAS, REFUND);
        s.balanceSheet.submitQueuedShares{value: GAS}(POOL_A, SC_1, EXTRA_GAS, REFUND);

        (uint128 amount, uint128 value,,) = h.holdings.holding(POOL_A, SC_1, s.usdcId);
        assertEq(amount, 0, "expected amount");
        assertEq(value, assetToPool(0), "expected value");

        assertEq(h.snapshotHook.synced(POOL_A, SC_1, s.centrifugeId), 2, "expected snapshots");

        checkAccountValue(ASSET_ACCOUNT, assetToPool(0), true);
        checkAccountValue(EQUITY_ACCOUNT, assetToPool(0), true);
    }
}

/// Common and generic flows ready to be used in different tests
contract EndToEndUseCases is EndToEndFlows, VMLabeling {
    using CastLib for *;
    using MathLib for *;
    using MessageLib for *;

    function setUp() public virtual override {
        super.setUp();
        _setupVMLabels();
    }

    /// forge-config: default.isolate = true
    function testWardUpgrade(bool sameChain) public {
        address NEW_WARD = makeAddr("NewWard");

        _setSpoke(sameChain);

        vm.startPrank(address(SAFE_ADMIN_A));
        h.guardian.scheduleUpgrade{value: GAS}(s.centrifugeId, NEW_WARD, REFUND);
        h.guardian.cancelUpgrade{value: GAS}(s.centrifugeId, NEW_WARD, REFUND);
        h.guardian.scheduleUpgrade{value: GAS}(s.centrifugeId, NEW_WARD, REFUND);

        vm.warp(block.timestamp + deployA.DELAY() + 1000);

        vm.startPrank(ANY);
        s.root.executeScheduledRely(NEW_WARD);
    }

    /// forge-config: default.isolate = true
    function testTokenRecover(bool sameChain) public {
        address RECEIVER = makeAddr("Receiver");
        uint256 VALUE = 123;

        _setSpoke(sameChain);

        (bool success,) = address(s.asyncRequestManager).call{value: VALUE}("");
        require(success);

        vm.startPrank(address(SAFE_ADMIN_A));
        h.guardian.recoverTokens{value: GAS}(
            s.centrifugeId, address(s.asyncRequestManager), ETH_ADDRESS, 0, RECEIVER, VALUE, REFUND
        );

        assertEq(RECEIVER.balance, VALUE);
    }

    /// forge-config: default.isolate = true
    function testConfigureAsset(bool sameChain) public {
        _setSpoke(sameChain);
        _configureAsset(s);

        assertEq(h.hubRegistry.decimals(s.usdcId), 6, "expected decimals");
    }

    /// forge-config: default.isolate = true
    function testConfigurePool(bool sameChain) public {
        _configurePool(sameChain);
    }

    /// forge-config: default.isolate = true
    function testConfigurePoolExtra(bool sameChain) public {
        _configurePool(sameChain);

        vm.startPrank(FM);

        h.hub.updateShareClassMetadata(POOL_A, SC_1, "Tokenized MMF 2", "MMF2");
        h.hub.notifyShareMetadata{value: GAS}(POOL_A, SC_1, s.centrifugeId, REFUND);
        h.hub.updateShareHook{value: GAS}(
            POOL_A, SC_1, s.centrifugeId, address(s.fullRestrictionsHook).toBytes32(), REFUND
        );

        assertEq(s.spoke.shareToken(POOL_A, SC_1).name(), "Tokenized MMF 2");
        assertEq(s.spoke.shareToken(POOL_A, SC_1).symbol(), "MMF2");
        assertEq(s.spoke.shareToken(POOL_A, SC_1).hook(), address(s.fullRestrictionsHook));
    }

    /// forge-config: default.isolate = true
    function testUpdatePriceAge(bool sameChain) public {
        _configurePool(sameChain);

        vm.startPrank(FM);

        h.hub.setMaxAssetPriceAge{value: GAS}(POOL_A, SC_1, s.usdcId, uint64(block.timestamp), REFUND);
        h.hub.setMaxSharePriceAge{value: GAS}(s.centrifugeId, POOL_A, SC_1, uint64(block.timestamp), REFUND);

        (,, uint64 validUntil) = s.spoke.markersPricePoolPerAsset(POOL_A, SC_1, s.usdcId);
        assertEq(validUntil, uint64(block.timestamp));

        (,, validUntil) = s.spoke.markersPricePoolPerShare(POOL_A, SC_1);
        assertEq(validUntil, uint64(block.timestamp));
    }

    /// forge-config: default.isolate = true
    function testFundManagement(bool sameChain) public {
        _configurePool(sameChain);
        _configurePrices(IntegrationConstants.assetPrice(), IntegrationConstants.sharePrice());

        vm.startPrank(ERC20_DEPLOYER);
        s.usdc.mint(BSM, USDC_AMOUNT_1);

        vm.startPrank(BSM);
        s.usdc.approve(address(s.balanceSheet), USDC_AMOUNT_1);
        s.balanceSheet.deposit(POOL_A, SC_1, address(s.usdc), 0, USDC_AMOUNT_1);
        s.balanceSheet.withdraw(POOL_A, SC_1, address(s.usdc), 0, BSM, USDC_AMOUNT_1 * 4 / 5);
        s.balanceSheet.submitQueuedAssets{value: GAS}(POOL_A, SC_1, s.usdcId, EXTRA_GAS, REFUND);

        // CHECKS
        assertEq(s.usdc.balanceOf(BSM), USDC_AMOUNT_1 * 4 / 5);
        assertEq(s.balanceSheet.availableBalanceOf(POOL_A, SC_1, address(s.usdc), 0), USDC_AMOUNT_1 / 5);

        (uint128 amount, uint128 value,,) = h.holdings.holding(POOL_A, SC_1, s.usdcId);
        assertEq(amount, USDC_AMOUNT_1 / 5);
        assertEq(value, assetToPool(USDC_AMOUNT_1 / 5));

        assertEq(h.snapshotHook.synced(POOL_A, SC_1, s.centrifugeId), 1);

        checkAccountValue(ASSET_ACCOUNT, assetToPool(USDC_AMOUNT_1 / 5), true);
        checkAccountValue(EQUITY_ACCOUNT, assetToPool(USDC_AMOUNT_1 / 5), true);
    }

    /// forge-config: default.isolate = true
    function testVaultManagement(bool sameChain) public {
        _configurePool(sameChain);

        vm.startPrank(FM);
        h.hub.updateVault{value: GAS}(
            POOL_A, SC_1, s.usdcId, s.asyncVaultFactory, VaultUpdateKind.DeployAndLink, EXTRA_GAS, REFUND
        );

        address vault = address(s.spoke.vault(POOL_A, SC_1, s.usdcId, s.asyncRequestManager));

        h.hub.updateVault{value: GAS}(
            POOL_A, SC_1, s.usdcId, vault.toBytes32(), VaultUpdateKind.Unlink, EXTRA_GAS, REFUND
        );

        assertEq(s.spoke.isLinked(IVault(vault)), false);

        h.hub.updateVault{value: GAS}(
            POOL_A, SC_1, s.usdcId, vault.toBytes32(), VaultUpdateKind.Link, EXTRA_GAS, REFUND
        );

        assertEq(s.spoke.isLinked(IVault(vault)), true);
    }

    /// forge-config: default.isolate = true
    function testAsyncDeposit(bool sameChain, bool nonZeroPrices) public {
        _testAsyncDeposit(sameChain, nonZeroPrices);
    }

    /// forge-config: default.isolate = true
    function testSyncDeposit(bool sameChain, bool nonZeroPrices) public {
        _testSyncDeposit(sameChain, nonZeroPrices);
    }

    /// forge-config: default.isolate = true
    function testAsyncDepositCancel(bool sameChain, bool nonZeroPrices) public {
        _configurePool(sameChain);
        nonZeroPrices
            ? _configurePrices(IntegrationConstants.assetPrice(), IntegrationConstants.sharePrice())
            : _configurePrices(IntegrationConstants.zeroPrice(), IntegrationConstants.zeroPrice());

        vm.startPrank(FM);
        h.hub.updateVault{value: GAS}(
            POOL_A, SC_1, s.usdcId, s.asyncVaultFactory, VaultUpdateKind.DeployAndLink, EXTRA_GAS, REFUND
        );

        IAsyncVault vault = IAsyncVault(address(s.spoke.vault(POOL_A, SC_1, s.usdcId, s.asyncRequestManager)));

        vm.startPrank(INVESTOR_A);
        s.usdc.approve(address(vault), USDC_AMOUNT_1);
        vault.requestDeposit(USDC_AMOUNT_1, INVESTOR_A, INVESTOR_A);
        vault.cancelDepositRequest(PLACEHOLDER_REQUEST_ID, INVESTOR_A);

        if (!sameChain) h.gateway.repay{value: GAS}(s.centrifugeId, _getLastUnpaidMessage(), REFUND);

        vault.claimCancelDepositRequest(PLACEHOLDER_REQUEST_ID, INVESTOR_A, INVESTOR_A);

        // CHECKS
        assertEq(s.usdc.balanceOf(INVESTOR_A), USDC_AMOUNT_1, "expected assets");
    }

    /// forge-config: default.isolate = true
    function testAsyncRedeem_AfterAsyncDeposit(bool sameChain, bool nonZeroPrices) public {
        _testAsyncRedeem(sameChain, true, nonZeroPrices);
    }

    /// forge-config: default.isolate = true
    function testAsyncRedeem_AfterSyncDeposit(bool sameChain, bool nonZeroPrices) public {
        _testAsyncRedeem(sameChain, false, nonZeroPrices);
    }

    /// forge-config: default.isolate = true
    function testAsyncRedeemCancel_AfterAsyncDeposit(bool sameChain, bool nonZeroPrices) public {
        _testAsyncRedeemCancel(sameChain, true, nonZeroPrices);
    }

    /// forge-config: default.isolate = true
    function testAsyncRedeemCancel_AfterSyncDeposit(bool sameChain, bool nonZeroPrices) public {
        _testAsyncRedeemCancel(sameChain, false, nonZeroPrices);
    }

    /// forge-config: default.isolate = true
    function testUpdateAccountingAfterDeposit_AfterAsyncDeposit(bool sameChain, bool nonZeroPrices) public {
        _testUpdateAccountingAfterDeposit(sameChain, true, nonZeroPrices);
    }

    /// forge-config: default.isolate = true
    function testUpdateAccountingAfterDeposit_AfterSyncDeposit(bool sameChain, bool nonZeroPrices) public {
        _testUpdateAccountingAfterDeposit(sameChain, false, nonZeroPrices);
    }

    /// forge-config: default.isolate = true
    function testUpdateAccountingAfterRedeem_AfterAsyncDeposit(bool sameChain) public {
        _testUpdateAccountingAfterRedeem(sameChain, true);
    }

    /// forge-config: default.isolate = true
    function testUpdateAccountingAfterRedeem_AfterSyncDeposit(bool sameChain) public {
        _testUpdateAccountingAfterRedeem(sameChain, false);
    }

    /// forge-config: default.isolate = true
    function testAdaptersPerPool() public {
        _configureBasePoolWithCustomAdapters();

        vm.startPrank(FM);
        h.hub.notifyPool{value: GAS}(POOL_A, s.centrifugeId, REFUND);
        h.hub.setSnapshotHook(POOL_A, h.snapshotHook);

        // Hub -> Spoke message went through the pool adapter
        assertEq(uint8(poolAdapterAToB.lastReceivedPayload().messageType()), uint8(MessageType.NotifyPool));
        assertEq(s.spoke.pool(POOL_A), block.timestamp); // Message received and processed

        h.hub.updateBalanceSheetManager{value: GAS}(s.centrifugeId, POOL_A, BSM.toBytes32(), true, REFUND);

        vm.startPrank(BSM);
        s.balanceSheet.submitQueuedShares{value: GAS}(POOL_A, SC_1, EXTRA_GAS, REFUND);

        // Spoke -> Hub message went through the pool adapter
        assertEq(uint8(poolAdapterBToA.lastReceivedPayload().messageType()), uint8(MessageType.UpdateShares));

        assertEq(h.snapshotHook.synced(POOL_A, SC_1, s.centrifugeId), 1); // Message received and processed
    }

    /// forge-config: default.isolate = true
    function testMaxAdaptersConfigurationBenchmark() public {
        // This tests is just to compute the SetPoolAdapters max weight used in GasService

        _setSpoke(IN_DIFFERENT_CHAINS);
        _createPool();

        IAdapter[] memory localAdapters = new IAdapter[](1);
        localAdapters[0] = new LocalAdapter(h.centrifugeId, h.multiAdapter, FM);

        bytes32[] memory remoteAdapters = new bytes32[](MAX_ADAPTER_COUNT);
        for (uint256 i; i < MAX_ADAPTER_COUNT; i++) {
            IAdapter adapter = new LocalAdapter(s.centrifugeId, s.multiAdapter, FM);
            remoteAdapters[i] = address(adapter).toBytes32();
        }

        vm.startPrank(FM);
        h.hub.setAdapters{value: GAS}(s.centrifugeId, POOL_A, localAdapters, remoteAdapters, 1, 1, REFUND);
    }

    /// forge-config: default.isolate = true
    function testErrSetAdaptersLocally() public {
        _setSpoke(IN_DIFFERENT_CHAINS);
        _createPool();

        IAdapter[] memory localAdapters = new IAdapter[](1);
        localAdapters[0] = new LocalAdapter(h.centrifugeId, h.multiAdapter, FM);

        bytes32[] memory remoteAdapters = new bytes32[](MAX_ADAPTER_COUNT);
        for (uint256 i; i < MAX_ADAPTER_COUNT; i++) {
            IAdapter adapter = new LocalAdapter(s.centrifugeId, s.multiAdapter, FM);
            remoteAdapters[i] = address(adapter).toBytes32();
        }

        vm.expectRevert(ILocalCentrifugeId.CannotBeSentLocally.selector);
        vm.startPrank(FM);
        h.hub.setAdapters{value: GAS}(h.centrifugeId, POOL_A, localAdapters, remoteAdapters, 1, 1, REFUND);
    }

    /// forge-config: default.isolate = true
    function testAdaptersWithRecovery() public {
        _setSpoke(IN_DIFFERENT_CHAINS);
        _createPool();

        // Wire pool adapters
        poolAdapterAToB = new LocalAdapter(h.centrifugeId, h.multiAdapter, FM);
        poolAdapterBToA = new LocalAdapter(s.centrifugeId, s.multiAdapter, FM);

        poolAdapterAToB.setEndpoint(poolAdapterBToA);
        poolAdapterBToA.setEndpoint(poolAdapterAToB);

        IAdapter[] memory localAdapters = new IAdapter[](2);
        localAdapters[0] = poolAdapterAToB;
        localAdapters[1] = new RecoveryAdapter(h.multiAdapter, FM);

        bytes32[] memory remoteAdapters = new bytes32[](2);
        remoteAdapters[0] = address(poolAdapterBToA).toBytes32();
        remoteAdapters[1] = address(new RecoveryAdapter(s.multiAdapter, FM)).toBytes32();

        vm.startPrank(FM);

        uint8 threshold = 2;
        uint8 recoveryIndex = 1;
        h.hub.setAdapters{value: GAS}(
            s.centrifugeId, POOL_A, localAdapters, remoteAdapters, threshold, recoveryIndex, REFUND
        );

        // Only local adapter will send the message, recovery adapter will skip it.
        h.hub.notifyPool{value: GAS}(POOL_A, s.centrifugeId, REFUND);

        assertEq(s.spoke.pool(POOL_A), 0); // 1 of 2 received, not processed yet

        bytes memory message = MessageLib.NotifyPool({poolId: POOL_A.raw()}).serialize();

        // In the remote recovery adapter, we recover the message
        IMessageHandler(remoteAdapters[1].toAddress()).handle(h.centrifugeId, message);

        assertEq(s.spoke.pool(POOL_A), block.timestamp); // 2 of 2 received and processed
    }
}<|MERGE_RESOLUTION|>--- conflicted
+++ resolved
@@ -365,13 +365,8 @@
         vaultAddr = address(spoke.spoke.vault(poolId, shareClassId, assetId, spoke.asyncRequestManager));
         if (vaultAddr == address(0)) {
             vm.startPrank(poolManager);
-<<<<<<< HEAD
-            hub.hub.updateVault(
-                poolId, shareClassId, assetId, spoke.asyncVaultFactory, VaultUpdateKind.DeployAndLink, EXTRA_GAS
-=======
             hub.hub.updateVault{value: GAS}(
                 poolId, shareClassId, assetId, spoke.asyncVaultFactory, VaultUpdateKind.DeployAndLink, EXTRA_GAS, REFUND
->>>>>>> bb2668a9
             );
             vm.stopPrank();
             vaultAddr = address(spoke.spoke.vault(poolId, shareClassId, assetId, spoke.asyncRequestManager));
@@ -474,11 +469,7 @@
             GAIN_ACCOUNT,
             LOSS_ACCOUNT
         );
-<<<<<<< HEAD
-        hub.hub.setRequestManager(
-=======
         hub.hub.setRequestManager{value: GAS}(
->>>>>>> bb2668a9
             poolId,
             spoke.centrifugeId,
             IHubRequestManager(hub.batchRequestManager),
@@ -491,15 +482,7 @@
         hub.hub.updateBalanceSheetManager{value: GAS}(
             spoke.centrifugeId, poolId, address(spoke.syncManager).toBytes32(), true, REFUND
         );
-<<<<<<< HEAD
-        hub.hub.updateBalanceSheetManager(
-            spoke.centrifugeId, poolId, address(spoke.asyncRequestManager).toBytes32(), true
-        );
-        hub.hub.updateBalanceSheetManager(spoke.centrifugeId, poolId, address(spoke.syncManager).toBytes32(), true);
-        hub.hub.updateBalanceSheetManager(spoke.centrifugeId, poolId, BSM.toBytes32(), true);
-=======
         hub.hub.updateBalanceSheetManager{value: GAS}(spoke.centrifugeId, poolId, BSM.toBytes32(), true, REFUND);
->>>>>>> bb2668a9
 
         vm.stopPrank();
     }
@@ -651,34 +634,15 @@
         vm.startPrank(poolManager);
         uint32 depositEpochId = hub.batchRequestManager.nowDepositEpoch(shareClassId, assetId);
         D18 pricePoolPerAsset = hub.hub.pricePoolPerAsset(poolId, shareClassId, assetId);
-<<<<<<< HEAD
-        hub.hub.callRequestManager(
-            poolId,
-            assetId.centrifugeId(),
-            abi.encodeCall(
-                IBatchRequestManager.approveDeposits,
-                (poolId, shareClassId, assetId, depositEpochId, amount, pricePoolPerAsset)
-            )
-=======
         hub.batchRequestManager.approveDeposits{value: GAS}(
             poolId, shareClassId, assetId, depositEpochId, amount, pricePoolPerAsset, REFUND
->>>>>>> bb2668a9
         );
 
         vm.startPrank(poolManager);
         uint32 issueEpochId = hub.batchRequestManager.nowIssueEpoch(shareClassId, assetId);
         (, D18 sharePrice) = hub.shareClassManager.metrics(shareClassId);
-<<<<<<< HEAD
-        hub.hub.callRequestManager(
-            poolId,
-            assetId.centrifugeId(),
-            abi.encodeCall(
-                IBatchRequestManager.issueShares, (poolId, shareClassId, assetId, issueEpochId, sharePrice, HOOK_GAS)
-            )
-=======
         hub.batchRequestManager.issueShares{value: GAS}(
             poolId, shareClassId, assetId, issueEpochId, sharePrice, HOOK_GAS, REFUND
->>>>>>> bb2668a9
         );
     }
 
@@ -749,13 +713,6 @@
         // Check if vault already exists (for live tests)
         address existingVault = _getAsyncVault(spoke, poolId, shareClassId, assetId);
         if (existingVault == address(0)) {
-<<<<<<< HEAD
-            hub.hub.updateVault(
-                poolId, shareClassId, assetId, spoke.syncDepositVaultFactory, VaultUpdateKind.DeployAndLink, EXTRA_GAS
-            );
-        }
-        hub.hub.updateContract(
-=======
             hub.hub.updateVault{value: GAS}(
                 poolId,
                 shareClassId,
@@ -767,7 +724,6 @@
             );
         }
         hub.hub.updateContract{value: GAS}(
->>>>>>> bb2668a9
             poolId,
             shareClassId,
             spoke.centrifugeId,
@@ -843,13 +799,8 @@
         address poolManager
     ) internal {
         vm.startPrank(poolManager);
-<<<<<<< HEAD
-        hub.hub.updateRestriction(
-            poolId, shareClassId, spoke.centrifugeId, _updateRestrictionMemberMsg(investor), EXTRA_GAS
-=======
         hub.hub.updateRestriction{value: GAS}(
             poolId, shareClassId, spoke.centrifugeId, _updateRestrictionMemberMsg(investor), EXTRA_GAS, REFUND
->>>>>>> bb2668a9
         );
     }
 
@@ -864,32 +815,12 @@
         vm.startPrank(poolManager);
         uint32 redeemEpochId = hub.batchRequestManager.nowRedeemEpoch(shareClassId, assetId);
         D18 pricePoolPerAsset = hub.hub.pricePoolPerAsset(poolId, shareClassId, assetId);
-<<<<<<< HEAD
-        hub.hub.callRequestManager(
-            poolId,
-            assetId.centrifugeId(),
-            abi.encodeCall(
-                IBatchRequestManager.approveRedeems,
-                (poolId, shareClassId, assetId, redeemEpochId, shares, pricePoolPerAsset)
-            )
-        );
-
-        uint32 revokeEpochId = hub.batchRequestManager.nowRevokeEpoch(shareClassId, assetId);
-        (, D18 sharePrice) = hub.shareClassManager.metrics(shareClassId);
-        hub.hub.callRequestManager(
-            poolId,
-            assetId.centrifugeId(),
-            abi.encodeCall(
-                IBatchRequestManager.revokeShares, (poolId, shareClassId, assetId, revokeEpochId, sharePrice, HOOK_GAS)
-            )
-=======
         hub.batchRequestManager.approveRedeems(poolId, shareClassId, assetId, redeemEpochId, shares, pricePoolPerAsset);
 
         uint32 revokeEpochId = hub.batchRequestManager.nowRevokeEpoch(shareClassId, assetId);
         (, D18 sharePrice) = hub.shareClassManager.metrics(shareClassId);
         hub.batchRequestManager.revokeShares{value: GAS}(
             poolId, shareClassId, assetId, revokeEpochId, sharePrice, HOOK_GAS, REFUND
->>>>>>> bb2668a9
         );
     }
 
