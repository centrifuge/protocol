--- conflicted
+++ resolved
@@ -298,11 +298,7 @@
         vault.mint(s.asyncRequestManager.maxMint(vault, INVESTOR_A), INVESTOR_A);
 
         // CHECKS
-<<<<<<< HEAD
         uint128 expectedShares = h.identityValuation.getQuote(INVESTOR_A_USDC_AMOUNT, USDC_ID, USD_ID);
-=======
-        uint256 expectedShares = h.identityValuation.getQuote(INVESTOR_A_USDC_AMOUNT, USDC_ID, USD_ID);
->>>>>>> 1ee99a25
         assertEq(s.spoke.shareToken(POOL_A, SC_1).balanceOf(INVESTOR_A), expectedShares);
 
         // TODO: Add more checks
@@ -323,11 +319,7 @@
         vault.deposit(INVESTOR_A_USDC_AMOUNT, INVESTOR_A);
 
         // CHECKS
-<<<<<<< HEAD
         uint128 expectedShares = h.identityValuation.getQuote(INVESTOR_A_USDC_AMOUNT, USDC_ID, USD_ID);
-=======
-        uint256 expectedShares = h.identityValuation.getQuote(INVESTOR_A_USDC_AMOUNT, USDC_ID, USD_ID);
->>>>>>> 1ee99a25
         assertEq(s.spoke.shareToken(POOL_A, SC_1).balanceOf(INVESTOR_A), expectedShares);
 
         // TODO: Add more checks
