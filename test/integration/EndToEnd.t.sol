--- conflicted
+++ resolved
@@ -32,18 +32,14 @@
 import {BalanceSheet} from "src/spoke/BalanceSheet.sol";
 import {AsyncRequestManager} from "src/spoke/vaults/AsyncRequestManager.sol";
 import {SyncRequestManager} from "src/spoke/vaults/SyncRequestManager.sol";
-import {IBaseRequestManager} from "src/spoke/interfaces/investments/IBaseRequestManager.sol";
+import {IBaseRequestManager} from "src/spoke/interfaces/IBaseRequestManager.sol";
 import {IShareToken} from "src/spoke/interfaces/IShareToken.sol";
 import {IAsyncVault} from "src/spoke/vaults/interfaces/IAsyncVault.sol";
 import {SyncDepositVault} from "src/spoke/vaults/SyncDepositVault.sol";
-<<<<<<< HEAD
 import {AsyncVaultFactory} from "src/spoke/vaults/factories/AsyncVaultFactory.sol";
 import {SyncDepositVaultFactory} from "src/spoke/vaults/factories/SyncDepositVaultFactory.sol";
-=======
-import {AsyncVaultFactory} from "src/spoke/factories/AsyncVaultFactory.sol";
-import {SyncDepositVaultFactory} from "src/spoke/factories/SyncDepositVaultFactory.sol";
-import {IBaseVault, IAsyncRedeemVault} from "src/spoke/interfaces/vaults/IBaseVaults.sol";
->>>>>>> 247282e1
+import {IBaseVault} from "src/spoke/interfaces/IBaseVault.sol";
+import {IAsyncRedeemVault} from "src/spoke/vaults/interfaces/IAsyncVault.sol";
 
 import {FullDeployer, HubDeployer, SpokeDeployer} from "script/FullDeployer.s.sol";
 import {CommonDeployer, MESSAGE_COST_ENV} from "script/CommonDeployer.s.sol";
@@ -302,7 +298,7 @@
         vault.mint(s.asyncRequestManager.maxMint(vault, INVESTOR_A), INVESTOR_A);
 
         // CHECKS
-        uint256 expectedShares = h.identityValuation.getQuote(INVESTOR_A_USDC_AMOUNT, USDC_ID.addr(), USD_ID.addr());
+        uint128 expectedShares = h.identityValuation.getQuote(INVESTOR_A_USDC_AMOUNT, USDC_ID, USD_ID);
         assertEq(s.spoke.shareToken(POOL_A, SC_1).balanceOf(INVESTOR_A), expectedShares);
 
         // TODO: Add more checks
@@ -323,7 +319,7 @@
         vault.deposit(INVESTOR_A_USDC_AMOUNT, INVESTOR_A);
 
         // CHECKS
-        uint256 expectedShares = h.identityValuation.getQuote(INVESTOR_A_USDC_AMOUNT, USDC_ID.addr(), USD_ID.addr());
+        uint128 expectedShares = h.identityValuation.getQuote(INVESTOR_A_USDC_AMOUNT, USDC_ID, USD_ID);
         assertEq(s.spoke.shareToken(POOL_A, SC_1).balanceOf(INVESTOR_A), expectedShares);
 
         // TODO: Add more checks
