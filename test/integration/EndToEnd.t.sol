--- conflicted
+++ resolved
@@ -17,7 +17,6 @@
 import {Gateway} from "../../src/common/Gateway.sol";
 import {Guardian} from "../../src/common/Guardian.sol";
 import {PoolId} from "../../src/common/types/PoolId.sol";
-import {IHubRequestManager} from "../../src/hub/interfaces/IHubRequestManager.sol";
 import {GasService} from "../../src/common/GasService.sol";
 import {AccountId} from "../../src/common/types/AccountId.sol";
 import {ISafe} from "../../src/common/interfaces/IGuardian.sol";
@@ -442,15 +441,7 @@
             LOSS_ACCOUNT
         );
         hub.hub.setRequestManager{value: GAS}(
-<<<<<<< HEAD
-            poolId,
-            shareClassId,
-            assetId,
-            address(spoke.asyncRequestManager).toBytes32(),
-            address(spoke.asyncRequestManager).toBytes32()
-=======
             poolId, spoke.centrifugeId, address(spoke.asyncRequestManager).toBytes32()
->>>>>>> b4047cf7
         );
         hub.hub.updateBalanceSheetManager{value: GAS}(
             spoke.centrifugeId, poolId, address(spoke.asyncRequestManager).toBytes32(), true
@@ -664,12 +655,11 @@
         uint128 amount
     ) internal {
         vm.startPrank(poolManager);
-        IHubRequestManager requestManager = IHubRequestManager(hub.hubRegistry.dependency(poolId, "requestManager"));
-        uint32 depositEpochId = requestManager.nowDepositEpoch(shareClassId, assetId);
+        uint32 depositEpochId = hub.shareClassManager.nowDepositEpoch(shareClassId, assetId);
         hub.hub.approveDeposits{value: GAS}(poolId, shareClassId, assetId, depositEpochId, amount);
 
         vm.startPrank(poolManager);
-        uint32 issueEpochId = requestManager.nowIssueEpoch(shareClassId, assetId);
+        uint32 issueEpochId = hub.shareClassManager.nowIssueEpoch(shareClassId, assetId);
         (, D18 sharePrice) = hub.shareClassManager.metrics(shareClassId);
         hub.hub.issueShares{value: GAS}(poolId, shareClassId, assetId, issueEpochId, sharePrice, SHARE_HOOK_GAS);
     }
@@ -692,9 +682,7 @@
             shareClassId,
             assetId,
             investor.toBytes32(),
-            IHubRequestManager(hub.hubRegistry.dependency(poolId, "requestManager")).maxDepositClaims(
-                shareClassId, investor.toBytes32(), assetId
-            )
+            hub.shareClassManager.maxDepositClaims(shareClassId, investor.toBytes32(), assetId)
         );
 
         // Store initial share balance for fork tests
@@ -889,9 +877,8 @@
         AssetId assetId,
         address poolManager
     ) internal {
-        IHubRequestManager requestManager = IHubRequestManager(hub.hubRegistry.dependency(poolId, "requestManager"));
-        uint32 nowRedeemEpoch = requestManager.nowRedeemEpoch(shareClassId, assetId);
-        uint32 nowRevokeEpoch = requestManager.nowRevokeEpoch(shareClassId, assetId);
+        uint32 nowRedeemEpoch = hub.shareClassManager.nowRedeemEpoch(shareClassId, assetId);
+        uint32 nowRevokeEpoch = hub.shareClassManager.nowRevokeEpoch(shareClassId, assetId);
 
         // Handle live chain state: if redemptions have been approved but not revoked,
         // we need to revoke outstanding epochs before we can approve new ones
@@ -902,7 +889,7 @@
                 hub.hub.revokeShares{value: GAS}(
                     poolId, shareClassId, assetId, nowRevokeEpoch, sharePrice, SHARE_HOOK_GAS
                 );
-                nowRevokeEpoch = requestManager.nowRevokeEpoch(shareClassId, assetId);
+                nowRevokeEpoch = hub.shareClassManager.nowRevokeEpoch(shareClassId, assetId);
             }
             vm.stopPrank();
         }
@@ -915,9 +902,8 @@
         AssetId assetId,
         address poolManager
     ) internal {
-        IHubRequestManager requestManager = IHubRequestManager(hub.hubRegistry.dependency(poolId, "requestManager"));
-        uint32 nowDepositEpoch = requestManager.nowDepositEpoch(shareClassId, assetId);
-        uint32 nowIssueEpoch = requestManager.nowIssueEpoch(shareClassId, assetId);
+        uint32 nowDepositEpoch = hub.shareClassManager.nowDepositEpoch(shareClassId, assetId);
+        uint32 nowIssueEpoch = hub.shareClassManager.nowIssueEpoch(shareClassId, assetId);
 
         // Handle live chain state: if deposits have been approved but not yet issued,
         // we need to issue outstanding epochs before we can approve new ones
@@ -928,7 +914,7 @@
                 hub.hub.issueShares{value: GAS}(
                     poolId, shareClassId, assetId, nowIssueEpoch, sharePrice, SHARE_HOOK_GAS
                 );
-                nowIssueEpoch = requestManager.nowIssueEpoch(shareClassId, assetId);
+                nowIssueEpoch = hub.shareClassManager.nowIssueEpoch(shareClassId, assetId);
             }
             vm.stopPrank();
         }
@@ -957,11 +943,10 @@
         address poolManager
     ) internal {
         vm.startPrank(poolManager);
-        IHubRequestManager requestManager = IHubRequestManager(hub.hubRegistry.dependency(poolId, "requestManager"));
-        uint32 redeemEpochId = requestManager.nowRedeemEpoch(shareClassId, assetId);
+        uint32 redeemEpochId = hub.shareClassManager.nowRedeemEpoch(shareClassId, assetId);
         hub.hub.approveRedeems(poolId, shareClassId, assetId, redeemEpochId, shares);
 
-        uint32 revokeEpochId = requestManager.nowRevokeEpoch(shareClassId, assetId);
+        uint32 revokeEpochId = hub.shareClassManager.nowRevokeEpoch(shareClassId, assetId);
         (, D18 sharePrice) = hub.shareClassManager.metrics(shareClassId);
         hub.hub.revokeShares{value: GAS}(poolId, shareClassId, assetId, revokeEpochId, sharePrice, SHARE_HOOK_GAS);
     }
@@ -984,9 +969,7 @@
             shareClassId,
             assetId,
             investor.toBytes32(),
-            IHubRequestManager(hub.hubRegistry.dependency(poolId, "requestManager")).maxRedeemClaims(
-                shareClassId, investor.toBytes32(), assetId
-            )
+            hub.shareClassManager.maxRedeemClaims(shareClassId, investor.toBytes32(), assetId)
         );
 
         // Store initial asset balance for fork tests
