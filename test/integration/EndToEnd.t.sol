--- conflicted
+++ resolved
@@ -360,8 +360,7 @@
         vaultAddr = address(spoke.spoke.vault(poolId, shareClassId, assetId, spoke.asyncRequestManager));
         if (vaultAddr == address(0)) {
             vm.startPrank(poolManager);
-            hub.hub
-            .updateVault(
+            hub.hub.updateVault(
                 poolId, shareClassId, assetId, spoke.asyncVaultFactory, VaultUpdateKind.DeployAndLink, EXTRA_GAS
             );
             vm.stopPrank();
@@ -380,8 +379,9 @@
 
     function _updateRestrictionMemberMsg(address addr) internal pure returns (bytes memory) {
         return UpdateRestrictionMessageLib.UpdateRestrictionMember({
-                user: addr.toBytes32(), validUntil: type(uint64).max
-            }).serialize();
+            user: addr.toBytes32(),
+            validUntil: type(uint64).max
+        }).serialize();
     }
 
     function _updateContractSyncDepositMaxReserveMsg(AssetId assetId, uint128 maxReserve)
@@ -390,8 +390,9 @@
         returns (bytes memory)
     {
         return UpdateContractMessageLib.UpdateContractSyncDepositMaxReserve({
-                assetId: assetId.raw(), maxReserve: maxReserve
-            }).serialize();
+            assetId: assetId.raw(),
+            maxReserve: maxReserve
+        }).serialize();
     }
 
     //----------------------------------------------------------------------------------------------
@@ -442,8 +443,7 @@
         hub.hub.notifyPool(poolId, spoke.centrifugeId);
         hub.hub.notifyShareClass(poolId, shareClassId, spoke.centrifugeId, hookAddress.toBytes32());
 
-        hub.hub
-        .initializeHolding(
+        hub.hub.initializeHolding(
             poolId,
             shareClassId,
             assetId,
@@ -453,15 +453,15 @@
             GAIN_ACCOUNT,
             LOSS_ACCOUNT
         );
-        hub.hub
-        .setRequestManager(
+        hub.hub.setRequestManager(
             poolId,
             spoke.centrifugeId,
             IHubRequestManager(hub.batchRequestManager),
             address(spoke.asyncRequestManager).toBytes32()
         );
-        hub.hub
-        .updateBalanceSheetManager(spoke.centrifugeId, poolId, address(spoke.asyncRequestManager).toBytes32(), true);
+        hub.hub.updateBalanceSheetManager(
+            spoke.centrifugeId, poolId, address(spoke.asyncRequestManager).toBytes32(), true
+        );
         hub.hub.updateBalanceSheetManager(spoke.centrifugeId, poolId, address(spoke.syncManager).toBytes32(), true);
         hub.hub.updateBalanceSheetManager(spoke.centrifugeId, poolId, BSM.toBytes32(), true);
 
@@ -619,8 +619,7 @@
         vm.startPrank(poolManager);
         uint32 depositEpochId = hub.batchRequestManager.nowDepositEpoch(shareClassId, assetId);
         D18 pricePoolPerAsset = hub.hub.pricePoolPerAsset(poolId, shareClassId, assetId);
-        hub.hub
-        .callRequestManager(
+        hub.hub.callRequestManager(
             poolId,
             assetId.centrifugeId(),
             abi.encodeCall(
@@ -632,8 +631,7 @@
         vm.startPrank(poolManager);
         uint32 issueEpochId = hub.batchRequestManager.nowIssueEpoch(shareClassId, assetId);
         (, D18 sharePrice) = hub.shareClassManager.metrics(shareClassId);
-        hub.hub
-        .callRequestManager(
+        hub.hub.callRequestManager(
             poolId,
             assetId.centrifugeId(),
             abi.encodeCall(
@@ -654,10 +652,7 @@
     ) internal {
         vm.startPrank(ANY);
         vm.deal(ANY, GAS);
-        hub.batchRequestManager
-        .notifyDeposit{
-            value: GAS
-        }(
+        hub.batchRequestManager.notifyDeposit{value: GAS}(
             poolId,
             shareClassId,
             assetId,
@@ -711,13 +706,11 @@
         // Check if vault already exists (for live tests)
         address existingVault = _getAsyncVault(spoke, poolId, shareClassId, assetId);
         if (existingVault == address(0)) {
-            hub.hub
-            .updateVault(
+            hub.hub.updateVault(
                 poolId, shareClassId, assetId, spoke.syncDepositVaultFactory, VaultUpdateKind.DeployAndLink, EXTRA_GAS
             );
         }
-        hub.hub
-        .updateContract(
+        hub.hub.updateContract(
             poolId,
             shareClassId,
             spoke.centrifugeId,
@@ -780,10 +773,6 @@
         vault.requestRedeem(shares, investor, investor);
 
         _processAsyncRedeemApproval(hub, poolId, shareClassId, assetId, shares, poolManager);
-<<<<<<< HEAD
-
-=======
->>>>>>> 5d051268
         _processAsyncRedeemClaim(hub, spoke, poolId, shareClassId, assetId, investor, vault, shares);
     }
 
@@ -796,8 +785,9 @@
         address poolManager
     ) internal {
         vm.startPrank(poolManager);
-        hub.hub
-        .updateRestriction(poolId, shareClassId, spoke.centrifugeId, _updateRestrictionMemberMsg(investor), EXTRA_GAS);
+        hub.hub.updateRestriction(
+            poolId, shareClassId, spoke.centrifugeId, _updateRestrictionMemberMsg(investor), EXTRA_GAS
+        );
     }
 
     function _processAsyncRedeemApproval(
@@ -811,8 +801,7 @@
         vm.startPrank(poolManager);
         uint32 redeemEpochId = hub.batchRequestManager.nowRedeemEpoch(shareClassId, assetId);
         D18 pricePoolPerAsset = hub.hub.pricePoolPerAsset(poolId, shareClassId, assetId);
-        hub.hub
-        .callRequestManager(
+        hub.hub.callRequestManager(
             poolId,
             assetId.centrifugeId(),
             abi.encodeCall(
@@ -823,8 +812,7 @@
 
         uint32 revokeEpochId = hub.batchRequestManager.nowRevokeEpoch(shareClassId, assetId);
         (, D18 sharePrice) = hub.shareClassManager.metrics(shareClassId);
-        hub.hub
-        .callRequestManager(
+        hub.hub.callRequestManager(
             poolId,
             assetId.centrifugeId(),
             abi.encodeCall(
@@ -845,10 +833,7 @@
     ) internal {
         vm.startPrank(ANY);
         vm.deal(ANY, GAS);
-        hub.batchRequestManager
-        .notifyRedeem{
-            value: GAS
-        }(
+        hub.batchRequestManager.notifyRedeem{value: GAS}(
             poolId,
             shareClassId,
             assetId,
