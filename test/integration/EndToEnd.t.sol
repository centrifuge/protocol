--- conflicted
+++ resolved
@@ -32,8 +32,10 @@
 import {AsyncRequests} from "src/vaults/AsyncRequests.sol";
 import {SyncRequests} from "src/vaults/SyncRequests.sol";
 import {IShareToken} from "src/vaults/interfaces/token/IShareToken.sol";
-import {IAsyncVault} from "src/vaults/interfaces/IERC7540.sol";
+import {IAsyncVault} from "src/vaults/interfaces/IBaseVaults.sol";
 import {SyncDepositVault} from "src/vaults/SyncDepositVault.sol";
+import {AsyncVaultFactory} from "src/vaults/factories/AsyncVaultFactory.sol";
+import {SyncDepositVaultFactory} from "src/vaults/factories/SyncDepositVaultFactory.sol";
 
 import {FullDeployer, HubDeployer, VaultsDeployer} from "script/FullDeployer.s.sol";
 import {CommonDeployer, MESSAGE_COST_ENV} from "script/CommonDeployer.s.sol";
@@ -81,8 +83,8 @@
     BalanceSheet balanceSheet;
     PoolManager poolManager;
     VaultRouter router;
-    address asyncVaultFactory;
-    address syncDepositVaultFactory;
+    AsyncVaultFactory asyncVaultFactory;
+    SyncDepositVaultFactory syncDepositVaultFactory;
     // Hooks
     address restrictedTransfers;
     address freelyTransferable;
@@ -199,7 +201,7 @@
         // Configure Pool
 
         vm.startPrank(address(h.guardian.safe()));
-        poolId = h.guardian.createPool(FM, USD);
+        poolId = h.guardian.createPool(1, FM, USD);
 
         scId = h.shareClassManager.previewNextShareClassId(poolId);
 
@@ -237,9 +239,8 @@
     /// forge-config: default.isolate = true
     function testAsyncDeposit(bool sameChain) public {
         _setCV(sameChain);
-        (PoolId poolId, ShareClassId scId, AssetId assetId) = _configurePool(cv.asyncVaultFactory);
-
-<<<<<<< HEAD
+        (PoolId poolId, ShareClassId scId, AssetId assetId) = _configurePool(address(cv.asyncVaultFactory));
+
         IShareToken shareToken = IShareToken(cv.poolManager.shareToken(poolId, scId));
         (address asset,) = cv.poolManager.idToAsset(assetId);
         IAsyncVault vault = IAsyncVault(shareToken.vault(address(asset)));
@@ -247,12 +248,6 @@
         vm.startPrank(INVESTOR_A);
         ERC20(asset).approve(address(vault), INVESTOR_A_AMOUNT);
         vault.requestDeposit(INVESTOR_A_AMOUNT, INVESTOR_A, INVESTOR_A);
-=======
-        IGuardian guardian = ch.guardian();
-        AssetId usd = deployA.USD();
-        vm.prank(address(guardian.safe()));
-        PoolId poolId = guardian.createPool(1, FM, usd);
->>>>>>> ee1c6c4d
 
         vm.startPrank(FM);
         IERC7726 valuation = h.holdings.valuation(poolId, scId, assetId);
@@ -270,7 +265,7 @@
     /// forge-config: default.isolate = true
     function testSyncDeposit(bool sameChain) public {
         _setCV(sameChain);
-        (PoolId poolId, ShareClassId scId, AssetId assetId) = _configurePool(cv.syncDepositVaultFactory);
+        (PoolId poolId, ShareClassId scId, AssetId assetId) = _configurePool(address(cv.syncDepositVaultFactory));
 
         IShareToken shareToken = IShareToken(cv.poolManager.shareToken(poolId, scId));
         (address asset,) = cv.poolManager.idToAsset(assetId);
