// SPDX-License-Identifier: BUSL-1.1
pragma solidity ^0.8.28;

import {VMLabeling} from "./utils/VMLabeling.sol";
import {LocalAdapter} from "./adapters/LocalAdapter.sol";
import {IntegrationConstants} from "./utils/IntegrationConstants.sol";

import {ERC20} from "../../src/misc/ERC20.sol";
import {D18} from "../../src/misc/types/D18.sol";
import {CastLib} from "../../src/misc/libraries/CastLib.sol";
import {MathLib} from "../../src/misc/libraries/MathLib.sol";
import {ETH_ADDRESS} from "../../src/misc/interfaces/IRecoverable.sol";

import {Root} from "../../src/common/Root.sol";
import {Guardian} from "../../src/common/Guardian.sol";
import {PoolId} from "../../src/common/types/PoolId.sol";
import {GasService} from "../../src/common/GasService.sol";
import {AccountId} from "../../src/common/types/AccountId.sol";
import {IGateway, Gateway} from "../../src/common/Gateway.sol";
import {ISafe} from "../../src/common/interfaces/IGuardian.sol";
import {IAdapter} from "../../src/common/interfaces/IAdapter.sol";
import {PricingLib} from "../../src/common/libraries/PricingLib.sol";
import {ShareClassId} from "../../src/common/types/ShareClassId.sol";
import {AssetId, newAssetId} from "../../src/common/types/AssetId.sol";
import {IMessageHandler} from "../../src/common/interfaces/IMessageHandler.sol";
import {MultiAdapter, MAX_ADAPTER_COUNT} from "../../src/common/MultiAdapter.sol";
import {ILocalCentrifugeId} from "../../src/common/interfaces/IGatewaySenders.sol";
import {VaultUpdateKind, MessageType, MessageLib} from "../../src/common/libraries/MessageLib.sol";

import {Hub} from "../../src/hub/Hub.sol";
import {Holdings} from "../../src/hub/Holdings.sol";
import {Accounting} from "../../src/hub/Accounting.sol";
import {HubHandler} from "../../src/hub/HubHandler.sol";
import {HubRegistry} from "../../src/hub/HubRegistry.sol";
import {ShareClassManager} from "../../src/hub/ShareClassManager.sol";
import {IHubRequestManager} from "../../src/hub/interfaces/IHubRequestManager.sol";

import {Spoke} from "../../src/spoke/Spoke.sol";
import {IVault} from "../../src/spoke/interfaces/IVault.sol";
import {BalanceSheet} from "../../src/spoke/BalanceSheet.sol";
import {UpdateContractMessageLib} from "../../src/spoke/libraries/UpdateContractMessageLib.sol";

import {SyncManager} from "../../src/vaults/SyncManager.sol";
import {VaultRouter} from "../../src/vaults/VaultRouter.sol";
import {IBaseVault} from "../../src/vaults/interfaces/IBaseVault.sol";
import {IAsyncVault} from "../../src/vaults/interfaces/IAsyncVault.sol";
import {AsyncRequestManager} from "../../src/vaults/AsyncRequestManager.sol";
import {BatchRequestManager} from "../../src/vaults/BatchRequestManager.sol";
import {IAsyncRedeemVault} from "../../src/vaults/interfaces/IAsyncVault.sol";
import {RefundEscrowFactory} from "../../src/vaults/factories/RefundEscrowFactory.sol";

import {MockSnapshotHook} from "../hooks/mocks/MockSnapshotHook.sol";

import {FreezeOnly} from "../../src/hooks/FreezeOnly.sol";
import {FullRestrictions} from "../../src/hooks/FullRestrictions.sol";
import {RedemptionRestrictions} from "../../src/hooks/RedemptionRestrictions.sol";
import {UpdateRestrictionMessageLib} from "../../src/hooks/libraries/UpdateRestrictionMessageLib.sol";

import {OracleValuation} from "../../src/valuations/OracleValuation.sol";
import {IdentityValuation} from "../../src/valuations/IdentityValuation.sol";

import {FullDeployer, FullActionBatcher, CommonInput} from "../../script/FullDeployer.s.sol";

import "forge-std/Test.sol";

import {RecoveryAdapter} from "../../src/adapters/RecoveryAdapter.sol";

/// End to end testing assuming two full deployments in two different chains
///
/// This EndToEnd tests emulates two chains fully deployed and connected through an adapter
/// Each test case can receive a fuzzed boolean parameter to be tested in both cases:
/// - If sameChain: HUB is in CENTRIFUGE_ID_A and CV is in CENTRIFUGE_ID_A
/// - If !sameChain: HUB is in CENTRIFUGE_ID_A and CV is in CENTRIFUGE_ID_B
///
/// NOTE: All contracts used needs to be placed in the below structs to avoid external calls each time a contract is
/// chosen from a deployment. If not, it has two side effects:
///   1.
///   vm.prank(FM)
///   deployA.hub().notifyPool() // Will fail, given prank is used to retrieve the hub.
///
///   2. It significantly increases the amount of calls shown by the debugger.
///
/// By using these structs we avoid both "issues".
contract EndToEndDeployment is Test {
    using MathLib for *;
    using CastLib for *;
    using PricingLib for *;

    struct CHub {
        uint16 centrifugeId;
        // Common
        Root root;
        Guardian guardian;
        Gateway gateway;
        MultiAdapter multiAdapter;
        GasService gasService;
        // Hub
        HubRegistry hubRegistry;
        Accounting accounting;
        Holdings holdings;
        ShareClassManager shareClassManager;
        Hub hub;
        HubHandler hubHandler;
        BatchRequestManager batchRequestManager;
        // Others
        IdentityValuation identityValuation;
        OracleValuation oracleValuation;
        MockSnapshotHook snapshotHook;
    }

    struct CSpoke {
        uint16 centrifugeId;
        // Common
        Root root;
        Guardian guardian;
        Gateway gateway;
        MultiAdapter multiAdapter;
        // Vaults
        BalanceSheet balanceSheet;
        Spoke spoke;
        VaultRouter router;
        bytes32 asyncVaultFactory;
        bytes32 syncDepositVaultFactory;
        AsyncRequestManager asyncRequestManager;
        SyncManager syncManager;
        RefundEscrowFactory refundEscrowFactory;
        // Hooks
        FreezeOnly freezeOnlyHook;
        FullRestrictions fullRestrictionsHook;
        RedemptionRestrictions redemptionRestrictionsHook;
        // Others
        ERC20 usdc;
        AssetId usdcId;
    }

    ISafe immutable SAFE_ADMIN_A = ISafe(makeAddr("SafeAdminA"));
    ISafe immutable SAFE_ADMIN_B = ISafe(makeAddr("SafeAdminB"));

    uint16 constant CENTRIFUGE_ID_A = IntegrationConstants.CENTRIFUGE_ID_A;
    uint16 constant CENTRIFUGE_ID_B = IntegrationConstants.CENTRIFUGE_ID_B;
    uint128 constant GAS = IntegrationConstants.GAS;
    uint256 constant DEFAULT_SUBSIDY = IntegrationConstants.DEFAULT_SUBSIDY;
    uint128 constant HOOK_GAS = IntegrationConstants.HOOK_GAS;

    address immutable ERC20_DEPLOYER = address(this);
    address immutable FM = makeAddr("FM");
    address immutable BSM = makeAddr("BSM");
    address immutable FEEDER = makeAddr("FEEDER");
    address immutable INVESTOR_A = makeAddr("INVESTOR_A");
    address immutable ANY = makeAddr("ANY");
    address immutable GATEWAY_MANAGER = makeAddr("GATEWAY_MANAGER");
    address immutable REFUND = makeAddr("REFUND");

    uint128 constant USDC_AMOUNT_1 = IntegrationConstants.DEFAULT_USDC_AMOUNT;

    AccountId constant ASSET_ACCOUNT = IntegrationConstants.ASSET_ACCOUNT;
    AccountId constant EQUITY_ACCOUNT = IntegrationConstants.EQUITY_ACCOUNT;
    AccountId constant LOSS_ACCOUNT = IntegrationConstants.LOSS_ACCOUNT;
    AccountId constant GAIN_ACCOUNT = IntegrationConstants.GAIN_ACCOUNT;

    PoolId constant GLOBAL_POOL = PoolId.wrap(0);

    AssetId USD_ID;
    PoolId POOL_A;
    ShareClassId SC_1;

    FullDeployer deployA = new FullDeployer();
    FullDeployer deployB = new FullDeployer();

    LocalAdapter adapterAToB;
    LocalAdapter adapterBToA;

    LocalAdapter poolAdapterAToB = new LocalAdapter(h.centrifugeId, h.multiAdapter, FM);
    LocalAdapter poolAdapterBToA = new LocalAdapter(s.centrifugeId, s.multiAdapter, FM);

    CHub h;
    CSpoke s;

    uint8 constant USDC_DECIMALS = IntegrationConstants.USDC_DECIMALS;
    uint8 constant POOL_DECIMALS = IntegrationConstants.POOL_DECIMALS;
    uint8 constant SHARE_DECIMALS = POOL_DECIMALS;

    uint256 constant PLACEHOLDER_REQUEST_ID = IntegrationConstants.PLACEHOLDER_REQUEST_ID;
    uint128 constant EXTRA_GAS = IntegrationConstants.EXTRA_GAS;

    // Set by _configurePrices and read by pricing utilities
    D18 currentAssetPrice = IntegrationConstants.identityPrice();
    D18 currentSharePrice = IntegrationConstants.identityPrice();

    bool constant IN_DIFFERENT_CHAINS = false;

    //----------------------------------------------------------------------------------------------
    // Test Setup & Infrastructure
    //----------------------------------------------------------------------------------------------

    function setUp() public virtual {
        // Wire global adapters
        adapterAToB = _deployChain(deployA, CENTRIFUGE_ID_A, CENTRIFUGE_ID_B, SAFE_ADMIN_A);
        adapterBToA = _deployChain(deployB, CENTRIFUGE_ID_B, CENTRIFUGE_ID_A, SAFE_ADMIN_B);

        adapterAToB.setEndpoint(adapterBToA);
        adapterBToA.setEndpoint(adapterAToB);

        // Initialize accounts
        vm.deal(FM, 1 ether);
        vm.deal(BSM, 1 ether);
        vm.deal(INVESTOR_A, 1 ether);
        vm.deal(ANY, 1 ether);
        vm.deal(address(SAFE_ADMIN_A), 1 ether);
        vm.deal(address(SAFE_ADMIN_B), 1 ether);

        h = CHub({
            centrifugeId: CENTRIFUGE_ID_A,
            root: deployA.root(),
            guardian: deployA.guardian(),
            gateway: deployA.gateway(),
            multiAdapter: deployA.multiAdapter(),
            gasService: deployA.gasService(),
            hubRegistry: deployA.hubRegistry(),
            accounting: deployA.accounting(),
            holdings: deployA.holdings(),
            shareClassManager: deployA.shareClassManager(),
            hub: deployA.hub(),
            hubHandler: deployA.hubHandler(),
            batchRequestManager: deployA.batchRequestManager(),
            identityValuation: deployA.identityValuation(),
            oracleValuation: deployA.oracleValuation(),
            snapshotHook: new MockSnapshotHook()
        });

        // Initialize default values
        USD_ID = deployA.USD_ID();
        POOL_A = h.hubRegistry.poolId(CENTRIFUGE_ID_A, 1);
        SC_1 = h.shareClassManager.previewNextShareClassId(POOL_A);

        vm.label(address(adapterAToB), "AdapterAToB");
        vm.label(address(adapterBToA), "AdapterBToA");

        vm.recordLogs();
    }

    function _setAdapter(FullDeployer deploy, uint16 remoteCentrifugeId, IAdapter adapter) internal {
        vm.startPrank(address(deploy.guardian().safe()));
        IAdapter[] memory adapters = new IAdapter[](1);
        adapters[0] = adapter;
        deploy.guardian().setAdapters(remoteCentrifugeId, adapters, uint8(adapters.length), uint8(adapters.length));
        deploy.guardian().updateGatewayManager(GATEWAY_MANAGER, true);
        vm.stopPrank();
    }

    function _deployChain(FullDeployer deploy, uint16 localCentrifugeId, uint16 remoteCentrifugeId, ISafe adminSafe)
        internal
        returns (LocalAdapter adapter)
    {
        CommonInput memory commonInput = CommonInput({
            centrifugeId: localCentrifugeId,
            adminSafe: adminSafe,
            maxBatchGasLimit: uint128(GAS) * 100,
            version: bytes32(abi.encodePacked(localCentrifugeId))
        });

        FullActionBatcher batcher = new FullActionBatcher();
        batcher.setDeployer(address(deploy));

        deploy.labelAddresses(string(abi.encodePacked(localCentrifugeId, "-")));
        deploy.deployFull(commonInput, deploy.noAdaptersInput(), batcher);

        adapter = new LocalAdapter(localCentrifugeId, deploy.multiAdapter(), address(deploy));
        _setAdapter(deploy, remoteCentrifugeId, adapter);

        deploy.removeFullDeployerAccess(batcher);
    }

    function _setSpoke(FullDeployer deploy, uint16 centrifugeId, CSpoke storage s_) internal {
        if (s_.centrifugeId != 0) return; // Already set

        s_.centrifugeId = centrifugeId;
        s_.root = deploy.root();
        s_.guardian = deploy.guardian();
        s_.gateway = deploy.gateway();
        s_.multiAdapter = deploy.multiAdapter();
        s_.balanceSheet = deploy.balanceSheet();
        s_.spoke = deploy.spoke();
        s_.router = deploy.vaultRouter();
        s_.freezeOnlyHook = deploy.freezeOnlyHook();
        s_.fullRestrictionsHook = deploy.fullRestrictionsHook();
        s_.redemptionRestrictionsHook = deploy.redemptionRestrictionsHook();
        s_.asyncVaultFactory = address(deploy.asyncVaultFactory()).toBytes32();
        s_.syncDepositVaultFactory = address(deploy.syncDepositVaultFactory()).toBytes32();
        s_.asyncRequestManager = deploy.asyncRequestManager();
        s_.syncManager = deploy.syncManager();
        s_.refundEscrowFactory = deploy.refundEscrowFactory();
        s_.usdc = new ERC20(6);
        s_.usdcId = newAssetId(centrifugeId, 1);

        // Initialize default values
        s_.usdc.file("name", "USD Coin");
        s_.usdc.file("symbol", "USDC");

        s_.asyncRequestManager.depositSubsidy{value: 0.5 ether}(POOL_A);
    }

    function _setSpoke(bool sameChain) internal {
        if (sameChain) {
            _setSpoke(deployA, CENTRIFUGE_ID_A, s);
        } else {
            _setSpoke(deployB, CENTRIFUGE_ID_B, s);
        }
    }
}

/// Common and generic utilities ready to be used in different tests
contract EndToEndUtils is EndToEndDeployment {
    using MathLib for *;

    function assetToShare(uint128 assetAmount) public view returns (uint128 shareAmount) {
        if (currentSharePrice.isZero()) return 0;
        return PricingLib.assetToShareAmount(
            assetAmount, USDC_DECIMALS, SHARE_DECIMALS, currentAssetPrice, currentSharePrice, MathLib.Rounding.Down
        );
    }

    function shareToAsset(uint128 shareAmount) public view returns (uint128 assetAmount) {
        if (currentAssetPrice.isZero()) return 0;
        return PricingLib.shareToAssetAmount(
            shareAmount, SHARE_DECIMALS, USDC_DECIMALS, currentSharePrice, currentAssetPrice, MathLib.Rounding.Down
        );
    }

    function assetToPool(uint128 assetAmount) public view returns (uint128 poolAmount) {
        return PricingLib.assetToPoolAmount(
            assetAmount, USDC_DECIMALS, POOL_DECIMALS, currentAssetPrice, MathLib.Rounding.Down
        );
    }

    function poolToAsset(uint128 poolAmount) public view returns (uint128 assetAmount) {
        if (currentAssetPrice.isZero()) return 0;
        return PricingLib.poolToAssetAmount(
            poolAmount, POOL_DECIMALS, USDC_DECIMALS, currentAssetPrice, MathLib.Rounding.Down
        );
    }

    function checkAccountValue(AccountId accountId, uint128 value, bool isPositive) public view {
        (bool accountIsPositive, uint128 accountValue) = h.accounting.accountValue(POOL_A, accountId);
        assertEq(accountValue, value);
        assertEq(accountIsPositive, isPositive);
    }

    function _getAsyncVault(CSpoke memory spoke, PoolId poolId, ShareClassId shareClassId, AssetId assetId)
        internal
        view
        returns (address vaultAddr)
    {
        return address(spoke.spoke.vault(poolId, shareClassId, assetId, spoke.asyncRequestManager));
    }

    function _getOrCreateAsyncVault(
        CHub memory hub,
        CSpoke memory spoke,
        PoolId poolId,
        ShareClassId shareClassId,
        AssetId assetId,
        address poolManager
    ) internal returns (address vaultAddr) {
        vaultAddr = address(spoke.spoke.vault(poolId, shareClassId, assetId, spoke.asyncRequestManager));
        if (vaultAddr == address(0)) {
            vm.startPrank(poolManager);
            hub.hub.updateVault{value: GAS}(
                poolId, shareClassId, assetId, spoke.asyncVaultFactory, VaultUpdateKind.DeployAndLink, EXTRA_GAS, REFUND
            );
            vm.stopPrank();
            vaultAddr = address(spoke.spoke.vault(poolId, shareClassId, assetId, spoke.asyncRequestManager));
        }
        assertNotEq(vaultAddr, address(0));
    }

    function _getLastUnpaidMessage() internal returns (bytes memory message) {
        Vm.Log[] memory logs = vm.getRecordedLogs();

        for (uint256 i = logs.length - 1; i >= 0; i--) {
            if (logs[i].topics[0] == bytes32(IGateway.UnderpaidBatch.selector)) {
                return abi.decode(logs[i].data, (bytes));
            }
        }

        vm.recordLogs();
    }
}

/// Base investment flows that can be shared between EndToEnd tests
contract EndToEndFlows is EndToEndUtils {
    using CastLib for *;
    using UpdateContractMessageLib for *;
    using UpdateRestrictionMessageLib for *;
    using MathLib for *;

    function _updateRestrictionMemberMsg(address addr) internal pure returns (bytes memory) {
        return UpdateRestrictionMessageLib.UpdateRestrictionMember({
            user: addr.toBytes32(),
            validUntil: type(uint64).max
        }).serialize();
    }

    function _updateContractSyncDepositMaxReserveMsg(AssetId assetId, uint128 maxReserve)
        internal
        pure
        returns (bytes memory)
    {
        return UpdateContractMessageLib.UpdateContractSyncDepositMaxReserve({
            assetId: assetId.raw(),
            maxReserve: maxReserve
        }).serialize();
    }

    //----------------------------------------------------------------------------------------------
    // Asset & Pool Configuration
    //----------------------------------------------------------------------------------------------

    function _configureAsset(CSpoke memory s_) internal {
        vm.startPrank(ERC20_DEPLOYER);
        s_.usdc.mint(INVESTOR_A, USDC_AMOUNT_1);

        vm.startPrank(ANY);
        s_.spoke.registerAsset{value: GAS}(h.centrifugeId, address(s_.usdc), 0, ANY);
    }

    function _createPoolAccounts(CHub memory hub, PoolId poolId, address poolManager) internal {
        vm.startPrank(poolManager);
        hub.hub.createAccount(poolId, ASSET_ACCOUNT, true);
        hub.hub.createAccount(poolId, EQUITY_ACCOUNT, false);
        hub.hub.createAccount(poolId, LOSS_ACCOUNT, false);
        hub.hub.createAccount(poolId, GAIN_ACCOUNT, false);
        vm.stopPrank();
    }

    function _createPool() internal {
        vm.startPrank(address(h.guardian.safe()));
        h.guardian.createPool(POOL_A, FM, USD_ID);

        vm.startPrank(FM);
        h.hub.setPoolMetadata(POOL_A, bytes("Testing pool"));
        h.hub.addShareClass(POOL_A, "Tokenized MMF", "MMF", bytes32("salt"));

        _createPoolAccounts(h, POOL_A, FM);
    }

    function _configurePoolCrossChain(
        CHub memory hub,
        CSpoke memory spoke,
        PoolId poolId,
        ShareClassId shareClassId,
        AssetId assetId,
        address poolManager,
        address hookAddress
    ) internal {
        vm.startPrank(poolManager);
        vm.deal(poolManager, 1 ether);

        hub.hub.notifyPool{value: GAS}(poolId, spoke.centrifugeId, REFUND);
        hub.hub.notifyShareClass{value: GAS}(poolId, shareClassId, spoke.centrifugeId, hookAddress.toBytes32(), REFUND);

<<<<<<< HEAD
        hub.hub
        .initializeHolding(
=======
        hub.hub.initializeHolding(
>>>>>>> 73040313
            poolId,
            shareClassId,
            assetId,
            hub.oracleValuation,
            ASSET_ACCOUNT,
            EQUITY_ACCOUNT,
            GAIN_ACCOUNT,
            LOSS_ACCOUNT
        );
<<<<<<< HEAD
        hub.hub
        .setRequestManager{
            value: GAS
        }(
=======
        hub.hub.setRequestManager{value: GAS}(
>>>>>>> 73040313
            poolId,
            spoke.centrifugeId,
            IHubRequestManager(hub.batchRequestManager),
            address(spoke.asyncRequestManager).toBytes32(),
            REFUND
        );
        hub.hub.updateBalanceSheetManager{value: GAS}(
            spoke.centrifugeId, poolId, address(spoke.asyncRequestManager).toBytes32(), true, REFUND
        );
        hub.hub.updateBalanceSheetManager{value: GAS}(
            spoke.centrifugeId, poolId, address(spoke.syncManager).toBytes32(), true, REFUND
        );
        hub.hub.updateBalanceSheetManager{value: GAS}(spoke.centrifugeId, poolId, BSM.toBytes32(), true, REFUND);

        vm.stopPrank();
    }

    function _configurePool(CSpoke memory s_) internal {
        _configureAsset(s_);

        if (!h.hubRegistry.exists(POOL_A)) {
            _createPool();
        }

        _configurePoolCrossChain(h, s_, POOL_A, SC_1, s_.usdcId, FM, address(s_.redemptionRestrictionsHook));

        vm.startPrank(FM);
        h.hub.setSnapshotHook(POOL_A, h.snapshotHook);
        h.oracleValuation.updateFeeder(POOL_A, FEEDER, true);
        h.hub.updateHubManager(POOL_A, address(h.oracleValuation), true);
        h.hub.updateGatewayManager{value: GAS}(
            h.centrifugeId, POOL_A, address(h.batchRequestManager).toBytes32(), true, REFUND
        );
        vm.stopPrank();
    }

    function _configurePool(bool sameChain) internal {
        _setSpoke(sameChain);
        _configurePool(s);
    }

    function _configureBasePoolWithCustomAdapters() internal {
        _setSpoke(IN_DIFFERENT_CHAINS);
        _createPool();

        // Wire pool adapters
        poolAdapterAToB = new LocalAdapter(h.centrifugeId, h.multiAdapter, FM);
        poolAdapterBToA = new LocalAdapter(s.centrifugeId, s.multiAdapter, FM);

        poolAdapterAToB.setEndpoint(poolAdapterBToA);
        poolAdapterBToA.setEndpoint(poolAdapterAToB);

        IAdapter[] memory localAdapters = new IAdapter[](1);
        localAdapters[0] = poolAdapterAToB;

        bytes32[] memory remoteAdapters = new bytes32[](1);
        remoteAdapters[0] = address(poolAdapterBToA).toBytes32();

        vm.startPrank(FM);
        h.hub.setAdapters{value: GAS}(s.centrifugeId, POOL_A, localAdapters, remoteAdapters, 1, 1, REFUND);
        h.hub.updateGatewayManager{value: GAS}(h.centrifugeId, POOL_A, GATEWAY_MANAGER.toBytes32(), true, REFUND);
        h.hub.updateGatewayManager{value: GAS}(s.centrifugeId, POOL_A, GATEWAY_MANAGER.toBytes32(), true, REFUND);
    }

    //----------------------------------------------------------------------------------------------
    // Price Management
    //----------------------------------------------------------------------------------------------

    function _baseConfigurePrices(
        CHub memory hub,
        CSpoke memory spoke,
        PoolId poolId,
        ShareClassId shareClassId,
        AssetId assetId,
        address poolManager,
        D18 assetPrice,
        D18 sharePrice
    ) internal virtual {
        vm.startPrank(FEEDER);
        hub.oracleValuation.setPrice(poolId, shareClassId, assetId, assetPrice);
        vm.stopPrank();

        vm.startPrank(poolManager);
        hub.hub.updateSharePrice(poolId, shareClassId, sharePrice);
        hub.hub.notifySharePrice{value: GAS}(poolId, shareClassId, spoke.centrifugeId, REFUND);
        hub.hub.notifyAssetPrice{value: GAS}(poolId, shareClassId, assetId, REFUND);

        currentAssetPrice = assetPrice;
        currentSharePrice = sharePrice;
    }

    function _configurePrices(D18 assetPrice, D18 sharePrice) internal {
        _baseConfigurePrices(h, s, POOL_A, SC_1, s.usdcId, FM, assetPrice, sharePrice);
    }

    //----------------------------------------------------------------------------------------------
    // Async Deposit Flows
    //----------------------------------------------------------------------------------------------

    function _asyncDepositFlow(
        CHub memory hub,
        CSpoke memory spoke,
        PoolId poolId,
        ShareClassId shareClassId,
        AssetId assetId,
        address poolManager,
        address investor,
        uint128 amount,
        bool nonZeroPrices
    ) internal {
        // Configure prices
        _configurePricesForFlow(hub, spoke, poolId, shareClassId, assetId, poolManager, nonZeroPrices);

        // Deploy or get existing vault
        IAsyncVault vault = IAsyncVault(_getOrCreateAsyncVault(hub, spoke, poolId, shareClassId, assetId, poolManager));

        // Execute deposit request
        _executeAsyncDepositRequest(vault, investor, amount);

        // Process deposit approval and share issuance
        _processAsyncDepositApproval(hub, poolId, shareClassId, assetId, poolManager, amount);

        // Claim shares
        _processAsyncDepositClaim(hub, spoke, poolId, shareClassId, assetId, investor, vault, amount);
    }

    function _configurePricesForFlow(
        CHub memory hub,
        CSpoke memory spoke,
        PoolId poolId,
        ShareClassId shareClassId,
        AssetId assetId,
        address poolManager,
        bool nonZeroPrices
    ) internal {
        _baseConfigurePrices(
            hub,
            spoke,
            poolId,
            shareClassId,
            assetId,
            poolManager,
            nonZeroPrices ? IntegrationConstants.assetPrice() : IntegrationConstants.zeroPrice(),
            nonZeroPrices ? IntegrationConstants.sharePrice() : IntegrationConstants.zeroPrice()
        );
    }

    function _executeAsyncDepositRequest(IAsyncVault vault, address investor, uint128 amount) internal {
        vm.startPrank(investor);
        ERC20(vault.asset()).approve(address(vault), amount);
        vault.requestDeposit(amount, investor, investor);
    }

    function _processAsyncDepositApproval(
        CHub memory hub,
        PoolId poolId,
        ShareClassId shareClassId,
        AssetId assetId,
        address poolManager,
        uint128 amount
    ) internal {
        vm.startPrank(poolManager);
        uint32 depositEpochId = hub.batchRequestManager.nowDepositEpoch(shareClassId, assetId);
        D18 pricePoolPerAsset = hub.hub.pricePoolPerAsset(poolId, shareClassId, assetId);
        hub.batchRequestManager.approveDeposits{value: GAS}(
            poolId, shareClassId, assetId, depositEpochId, amount, pricePoolPerAsset, REFUND
        );

        vm.startPrank(poolManager);
        uint32 issueEpochId = hub.batchRequestManager.nowIssueEpoch(shareClassId, assetId);
        (, D18 sharePrice) = hub.shareClassManager.metrics(shareClassId);
        hub.batchRequestManager.issueShares{value: GAS}(
            poolId, shareClassId, assetId, issueEpochId, sharePrice, HOOK_GAS, REFUND
        );
    }

    function _processAsyncDepositClaim(
        CHub memory hub,
        CSpoke memory spoke,
        PoolId poolId,
        ShareClassId shareClassId,
        AssetId assetId,
        address investor,
        IAsyncVault vault,
        uint128 amount
    ) internal {
        vm.startPrank(ANY);
        vm.deal(ANY, GAS);
        hub.batchRequestManager.notifyDeposit{value: GAS}(
            poolId,
            shareClassId,
            assetId,
            investor.toBytes32(),
            hub.batchRequestManager.maxDepositClaims(shareClassId, investor.toBytes32(), assetId),
            REFUND
        );

        vm.startPrank(investor);
        vault.mint(vault.maxMint(investor), investor);

        // CHECKS
        assertEq(
            spoke.spoke.shareToken(poolId, shareClassId).balanceOf(investor), assetToShare(amount), "expected shares"
        );
    }

    function _testAsyncDeposit(bool sameChain, bool nonZeroPrices) public {
        _configurePool(sameChain);
        _asyncDepositFlow(h, s, POOL_A, SC_1, s.usdcId, FM, INVESTOR_A, USDC_AMOUNT_1, nonZeroPrices);
    }

    //----------------------------------------------------------------------------------------------
    // Sync Deposit Flows
    //----------------------------------------------------------------------------------------------

    function _syncDepositFlow(
        CHub memory hub,
        CSpoke memory spoke,
        PoolId poolId,
        ShareClassId shareClassId,
        AssetId assetId,
        address poolManager,
        address investor,
        uint128 amount,
        bool nonZeroPrices
    ) internal {
        _configurePricesForFlow(hub, spoke, poolId, shareClassId, assetId, poolManager, nonZeroPrices);
        _configureSyncDepositVault(hub, spoke, poolId, shareClassId, assetId, poolManager);
        _processSyncDeposit(hub, spoke, poolId, shareClassId, assetId, investor, amount);
    }

    function _configureSyncDepositVault(
        CHub memory hub,
        CSpoke memory spoke,
        PoolId poolId,
        ShareClassId shareClassId,
        AssetId assetId,
        address poolManager
    ) internal {
        vm.startPrank(poolManager);
        // Check if vault already exists (for live tests)
        address existingVault = _getAsyncVault(spoke, poolId, shareClassId, assetId);
        if (existingVault == address(0)) {
            hub.hub.updateVault{value: GAS}(
                poolId,
                shareClassId,
                assetId,
                spoke.syncDepositVaultFactory,
                VaultUpdateKind.DeployAndLink,
                EXTRA_GAS,
                REFUND
            );
        }
        hub.hub.updateContract{value: GAS}(
            poolId,
            shareClassId,
            spoke.centrifugeId,
            address(spoke.syncManager).toBytes32(),
            _updateContractSyncDepositMaxReserveMsg(assetId, type(uint128).max),
            EXTRA_GAS,
            REFUND
        );
    }

    function _processSyncDeposit(
        CHub memory,
        CSpoke memory spoke,
        PoolId poolId,
        ShareClassId shareClassId,
        AssetId assetId,
        address investor,
        uint128 amount
    ) internal {
        IBaseVault vault = IBaseVault(_getAsyncVault(spoke, poolId, shareClassId, assetId));

        vm.startPrank(investor);
        spoke.usdc.approve(address(vault), amount);
        vault.deposit(amount, investor);

        assertEq(
            spoke.spoke.shareToken(poolId, shareClassId).balanceOf(investor), assetToShare(amount), "expected shares"
        );
    }

    function _testSyncDeposit(bool sameChain, bool nonZeroPrices) public {
        _configurePool(sameChain);
        _syncDepositFlow(h, s, POOL_A, SC_1, s.usdcId, FM, INVESTOR_A, USDC_AMOUNT_1, nonZeroPrices);
    }

    //----------------------------------------------------------------------------------------------
    // Async Redeem Flows
    //----------------------------------------------------------------------------------------------

    function _asyncRedeemFlow(
        CHub memory hub,
        CSpoke memory spoke,
        PoolId poolId,
        ShareClassId shareClassId,
        AssetId assetId,
        address poolManager,
        address investor,
        bool nonZeroPrices
    ) internal {
        // Configure prices using unified helper
        _configurePricesForFlow(hub, spoke, poolId, shareClassId, assetId, poolManager, nonZeroPrices);

        _configureAsyncRedeemRestriction(hub, spoke, poolId, shareClassId, investor, poolManager);

        // Get vault from manager
        IAsyncRedeemVault vault = IAsyncRedeemVault(_getAsyncVault(spoke, poolId, shareClassId, assetId));

        vm.startPrank(investor);
        uint128 shares = uint128(spoke.spoke.shareToken(poolId, shareClassId).balanceOf(investor));

        vault.requestRedeem(shares, investor, investor);

        _processAsyncRedeemApproval(hub, poolId, shareClassId, assetId, shares, poolManager);
        _processAsyncRedeemClaim(hub, spoke, poolId, shareClassId, assetId, investor, vault, shares);
    }

    function _configureAsyncRedeemRestriction(
        CHub memory hub,
        CSpoke memory spoke,
        PoolId poolId,
        ShareClassId shareClassId,
        address investor,
        address poolManager
    ) internal {
        vm.startPrank(poolManager);
        hub.hub.updateRestriction{value: GAS}(
            poolId, shareClassId, spoke.centrifugeId, _updateRestrictionMemberMsg(investor), EXTRA_GAS, REFUND
        );
    }

    function _processAsyncRedeemApproval(
        CHub memory hub,
        PoolId poolId,
        ShareClassId shareClassId,
        AssetId assetId,
        uint128 shares,
        address poolManager
    ) internal {
        vm.startPrank(poolManager);
        uint32 redeemEpochId = hub.batchRequestManager.nowRedeemEpoch(shareClassId, assetId);
        D18 pricePoolPerAsset = hub.hub.pricePoolPerAsset(poolId, shareClassId, assetId);
        hub.batchRequestManager.approveRedeems(poolId, shareClassId, assetId, redeemEpochId, shares, pricePoolPerAsset);

        uint32 revokeEpochId = hub.batchRequestManager.nowRevokeEpoch(shareClassId, assetId);
        (, D18 sharePrice) = hub.shareClassManager.metrics(shareClassId);
        hub.batchRequestManager.revokeShares{value: GAS}(
            poolId, shareClassId, assetId, revokeEpochId, sharePrice, HOOK_GAS, REFUND
        );
    }

    function _processAsyncRedeemClaim(
        CHub memory hub,
        CSpoke memory spoke,
        PoolId poolId,
        ShareClassId shareClassId,
        AssetId assetId,
        address investor,
        IAsyncRedeemVault vault,
        uint128 shares
    ) internal {
        vm.startPrank(ANY);
        vm.deal(ANY, GAS);
        hub.batchRequestManager.notifyRedeem{value: GAS}(
            poolId,
            shareClassId,
            assetId,
            investor.toBytes32(),
            hub.batchRequestManager.maxRedeemClaims(shareClassId, investor.toBytes32(), assetId),
            REFUND
        );

        vm.startPrank(investor);
        vault.withdraw(vault.maxWithdraw(investor), investor, investor);

        assertEq(spoke.usdc.balanceOf(investor), shareToAsset(shares), "expected assets");
    }

    function _testAsyncRedeem(bool sameChain, bool afterAsyncDeposit, bool nonZeroPrices) internal {
        (afterAsyncDeposit) ? _testAsyncDeposit(sameChain, true) : _testSyncDeposit(sameChain, true);
        _asyncRedeemFlow(h, s, POOL_A, SC_1, s.usdcId, FM, INVESTOR_A, nonZeroPrices);
    }

    //----------------------------------------------------------------------------------------------
    // Test Cancellation & Edge Cases
    //----------------------------------------------------------------------------------------------

    function _testAsyncRedeemCancel(bool sameChain, bool afterAsyncDeposit, bool nonZeroPrices) public {
        (afterAsyncDeposit) ? _testAsyncDeposit(sameChain, true) : _testSyncDeposit(sameChain, true);
        uint128 expectedShares = assetToShare(USDC_AMOUNT_1);

        nonZeroPrices
            ? _configurePrices(IntegrationConstants.assetPrice(), IntegrationConstants.sharePrice())
            : _configurePrices(IntegrationConstants.zeroPrice(), IntegrationConstants.zeroPrice());

        vm.startPrank(FM);
        h.hub.updateRestriction{value: GAS}(
            POOL_A, SC_1, s.centrifugeId, _updateRestrictionMemberMsg(INVESTOR_A), EXTRA_GAS, REFUND
        );

        IAsyncRedeemVault vault =
            IAsyncRedeemVault(address(s.spoke.vault(POOL_A, SC_1, s.usdcId, s.asyncRequestManager)));

        vm.startPrank(INVESTOR_A);
        uint128 shares = uint128(s.spoke.shareToken(POOL_A, SC_1).balanceOf(INVESTOR_A));
        vault.requestRedeem(shares, INVESTOR_A, INVESTOR_A);
        vault.cancelRedeemRequest(PLACEHOLDER_REQUEST_ID, INVESTOR_A);

        if (!sameChain) h.gateway.repay{value: GAS}(s.centrifugeId, _getLastUnpaidMessage(), REFUND);

        vault.claimCancelRedeemRequest(PLACEHOLDER_REQUEST_ID, INVESTOR_A, INVESTOR_A);

        // CHECKS
        assertEq(s.spoke.shareToken(POOL_A, SC_1).balanceOf(INVESTOR_A), expectedShares, "expected shares");
    }

    function _testUpdateAccountingAfterDeposit(bool sameChain, bool afterAsyncDeposit, bool nonZeroPrices) public {
        (afterAsyncDeposit) ? _testAsyncDeposit(sameChain, nonZeroPrices) : _testSyncDeposit(sameChain, nonZeroPrices);

        vm.startPrank(BSM);
        s.balanceSheet.submitQueuedAssets{value: GAS}(POOL_A, SC_1, s.usdcId, EXTRA_GAS, REFUND);
        s.balanceSheet.submitQueuedShares{value: GAS}(POOL_A, SC_1, EXTRA_GAS, REFUND);

        // CHECKS
        (uint128 amount, uint128 value,,) = h.holdings.holding(POOL_A, SC_1, s.usdcId);
        assertEq(amount, USDC_AMOUNT_1, "expected amount");
        assertEq(value, assetToPool(USDC_AMOUNT_1), "expected value");

        assertEq(h.snapshotHook.synced(POOL_A, SC_1, s.centrifugeId), nonZeroPrices ? 1 : 2, "expected snapshots");

        checkAccountValue(ASSET_ACCOUNT, assetToPool(USDC_AMOUNT_1), true);
        checkAccountValue(EQUITY_ACCOUNT, assetToPool(USDC_AMOUNT_1), true);
    }

    function _testUpdateAccountingAfterRedeem(bool sameChain, bool afterAsyncDeposit) public {
        _testAsyncRedeem(sameChain, afterAsyncDeposit, true);

        vm.startPrank(BSM);
        s.balanceSheet.submitQueuedAssets{value: GAS}(POOL_A, SC_1, s.usdcId, EXTRA_GAS, REFUND);
        s.balanceSheet.submitQueuedShares{value: GAS}(POOL_A, SC_1, EXTRA_GAS, REFUND);

        (uint128 amount, uint128 value,,) = h.holdings.holding(POOL_A, SC_1, s.usdcId);
        assertEq(amount, 0, "expected amount");
        assertEq(value, assetToPool(0), "expected value");

        assertEq(h.snapshotHook.synced(POOL_A, SC_1, s.centrifugeId), 2, "expected snapshots");

        checkAccountValue(ASSET_ACCOUNT, assetToPool(0), true);
        checkAccountValue(EQUITY_ACCOUNT, assetToPool(0), true);
    }
}

/// Common and generic flows ready to be used in different tests
contract EndToEndUseCases is EndToEndFlows, VMLabeling {
    using CastLib for *;
    using MathLib for *;
    using MessageLib for *;

    function setUp() public virtual override {
        super.setUp();
        _setupVMLabels();
    }

    /// forge-config: default.isolate = true
    function testWardUpgrade(bool sameChain) public {
        address NEW_WARD = makeAddr("NewWard");

        _setSpoke(sameChain);

        vm.startPrank(address(SAFE_ADMIN_A));
        h.guardian.scheduleUpgrade{value: GAS}(s.centrifugeId, NEW_WARD, REFUND);
        h.guardian.cancelUpgrade{value: GAS}(s.centrifugeId, NEW_WARD, REFUND);
        h.guardian.scheduleUpgrade{value: GAS}(s.centrifugeId, NEW_WARD, REFUND);

        vm.warp(block.timestamp + deployA.DELAY() + 1000);

        vm.startPrank(ANY);
        s.root.executeScheduledRely(NEW_WARD);
    }

    /// forge-config: default.isolate = true
    function testTokenRecover(bool sameChain) public {
        address RECEIVER = makeAddr("Receiver");
        uint256 VALUE = 123;

        _setSpoke(sameChain);

        (bool success,) = address(s.asyncRequestManager).call{value: VALUE}("");
        require(success);

        vm.startPrank(address(SAFE_ADMIN_A));
        h.guardian.recoverTokens{value: GAS}(
            s.centrifugeId, address(s.asyncRequestManager), ETH_ADDRESS, 0, RECEIVER, VALUE, REFUND
        );

        assertEq(RECEIVER.balance, VALUE);
    }

    /// forge-config: default.isolate = true
    function testConfigureAsset(bool sameChain) public {
        _setSpoke(sameChain);
        _configureAsset(s);

        assertEq(h.hubRegistry.decimals(s.usdcId), 6, "expected decimals");
    }

    /// forge-config: default.isolate = true
    function testConfigurePool(bool sameChain) public {
        _configurePool(sameChain);
    }

    /// forge-config: default.isolate = true
    function testConfigurePoolExtra(bool sameChain) public {
        _configurePool(sameChain);

        vm.startPrank(FM);

        h.hub.updateShareClassMetadata(POOL_A, SC_1, "Tokenized MMF 2", "MMF2");
        h.hub.notifyShareMetadata{value: GAS}(POOL_A, SC_1, s.centrifugeId, REFUND);
        h.hub.updateShareHook{value: GAS}(
            POOL_A, SC_1, s.centrifugeId, address(s.fullRestrictionsHook).toBytes32(), REFUND
        );

        assertEq(s.spoke.shareToken(POOL_A, SC_1).name(), "Tokenized MMF 2");
        assertEq(s.spoke.shareToken(POOL_A, SC_1).symbol(), "MMF2");
        assertEq(s.spoke.shareToken(POOL_A, SC_1).hook(), address(s.fullRestrictionsHook));
    }

    /// forge-config: default.isolate = true
    function testUpdatePriceAge(bool sameChain) public {
        _configurePool(sameChain);

        vm.startPrank(FM);

        h.hub.setMaxAssetPriceAge{value: GAS}(POOL_A, SC_1, s.usdcId, uint64(block.timestamp), REFUND);
        h.hub.setMaxSharePriceAge{value: GAS}(s.centrifugeId, POOL_A, SC_1, uint64(block.timestamp), REFUND);

        (,, uint64 validUntil) = s.spoke.markersPricePoolPerAsset(POOL_A, SC_1, s.usdcId);
        assertEq(validUntil, uint64(block.timestamp));

        (,, validUntil) = s.spoke.markersPricePoolPerShare(POOL_A, SC_1);
        assertEq(validUntil, uint64(block.timestamp));
    }

    /// forge-config: default.isolate = true
    function testFundManagement(bool sameChain) public {
        _configurePool(sameChain);
        _configurePrices(IntegrationConstants.assetPrice(), IntegrationConstants.sharePrice());

        vm.startPrank(ERC20_DEPLOYER);
        s.usdc.mint(BSM, USDC_AMOUNT_1);

        vm.startPrank(BSM);
        s.usdc.approve(address(s.balanceSheet), USDC_AMOUNT_1);
        s.balanceSheet.deposit(POOL_A, SC_1, address(s.usdc), 0, USDC_AMOUNT_1);
        s.balanceSheet.withdraw(POOL_A, SC_1, address(s.usdc), 0, BSM, USDC_AMOUNT_1 * 4 / 5);
        s.balanceSheet.submitQueuedAssets{value: GAS}(POOL_A, SC_1, s.usdcId, EXTRA_GAS, REFUND);

        // CHECKS
        assertEq(s.usdc.balanceOf(BSM), USDC_AMOUNT_1 * 4 / 5);
        assertEq(s.balanceSheet.availableBalanceOf(POOL_A, SC_1, address(s.usdc), 0), USDC_AMOUNT_1 / 5);

        (uint128 amount, uint128 value,,) = h.holdings.holding(POOL_A, SC_1, s.usdcId);
        assertEq(amount, USDC_AMOUNT_1 / 5);
        assertEq(value, assetToPool(USDC_AMOUNT_1 / 5));

        assertEq(h.snapshotHook.synced(POOL_A, SC_1, s.centrifugeId), 1);

        checkAccountValue(ASSET_ACCOUNT, assetToPool(USDC_AMOUNT_1 / 5), true);
        checkAccountValue(EQUITY_ACCOUNT, assetToPool(USDC_AMOUNT_1 / 5), true);
    }

    /// forge-config: default.isolate = true
    function testVaultManagement(bool sameChain) public {
        _configurePool(sameChain);

        vm.startPrank(FM);
        h.hub.updateVault{value: GAS}(
            POOL_A, SC_1, s.usdcId, s.asyncVaultFactory, VaultUpdateKind.DeployAndLink, EXTRA_GAS, REFUND
        );

        address vault = address(s.spoke.vault(POOL_A, SC_1, s.usdcId, s.asyncRequestManager));

        h.hub.updateVault{value: GAS}(
            POOL_A, SC_1, s.usdcId, vault.toBytes32(), VaultUpdateKind.Unlink, EXTRA_GAS, REFUND
        );

        assertEq(s.spoke.isLinked(IVault(vault)), false);

        h.hub.updateVault{value: GAS}(
            POOL_A, SC_1, s.usdcId, vault.toBytes32(), VaultUpdateKind.Link, EXTRA_GAS, REFUND
        );

        assertEq(s.spoke.isLinked(IVault(vault)), true);
    }

    /// forge-config: default.isolate = true
    function testAsyncDeposit(bool sameChain, bool nonZeroPrices) public {
        _testAsyncDeposit(sameChain, nonZeroPrices);
    }

    /// forge-config: default.isolate = true
    function testSyncDeposit(bool sameChain, bool nonZeroPrices) public {
        _testSyncDeposit(sameChain, nonZeroPrices);
    }

    /// forge-config: default.isolate = true
    function testAsyncDepositCancel(bool sameChain, bool nonZeroPrices) public {
        _configurePool(sameChain);
        nonZeroPrices
            ? _configurePrices(IntegrationConstants.assetPrice(), IntegrationConstants.sharePrice())
            : _configurePrices(IntegrationConstants.zeroPrice(), IntegrationConstants.zeroPrice());

        vm.startPrank(FM);
        h.hub.updateVault{value: GAS}(
            POOL_A, SC_1, s.usdcId, s.asyncVaultFactory, VaultUpdateKind.DeployAndLink, EXTRA_GAS, REFUND
        );

        IAsyncVault vault = IAsyncVault(address(s.spoke.vault(POOL_A, SC_1, s.usdcId, s.asyncRequestManager)));

        vm.startPrank(INVESTOR_A);
        s.usdc.approve(address(vault), USDC_AMOUNT_1);
        vault.requestDeposit(USDC_AMOUNT_1, INVESTOR_A, INVESTOR_A);
        vault.cancelDepositRequest(PLACEHOLDER_REQUEST_ID, INVESTOR_A);

        if (!sameChain) h.gateway.repay{value: GAS}(s.centrifugeId, _getLastUnpaidMessage(), REFUND);

        vault.claimCancelDepositRequest(PLACEHOLDER_REQUEST_ID, INVESTOR_A, INVESTOR_A);

        // CHECKS
        assertEq(s.usdc.balanceOf(INVESTOR_A), USDC_AMOUNT_1, "expected assets");
    }

    /// forge-config: default.isolate = true
    function testAsyncRedeem_AfterAsyncDeposit(bool sameChain, bool nonZeroPrices) public {
        _testAsyncRedeem(sameChain, true, nonZeroPrices);
    }

    /// forge-config: default.isolate = true
    function testAsyncRedeem_AfterSyncDeposit(bool sameChain, bool nonZeroPrices) public {
        _testAsyncRedeem(sameChain, false, nonZeroPrices);
    }

    /// forge-config: default.isolate = true
    function testAsyncRedeemCancel_AfterAsyncDeposit(bool sameChain, bool nonZeroPrices) public {
        _testAsyncRedeemCancel(sameChain, true, nonZeroPrices);
    }

    /// forge-config: default.isolate = true
    function testAsyncRedeemCancel_AfterSyncDeposit(bool sameChain, bool nonZeroPrices) public {
        _testAsyncRedeemCancel(sameChain, false, nonZeroPrices);
    }

    /// forge-config: default.isolate = true
    function testUpdateAccountingAfterDeposit_AfterAsyncDeposit(bool sameChain, bool nonZeroPrices) public {
        _testUpdateAccountingAfterDeposit(sameChain, true, nonZeroPrices);
    }

    /// forge-config: default.isolate = true
    function testUpdateAccountingAfterDeposit_AfterSyncDeposit(bool sameChain, bool nonZeroPrices) public {
        _testUpdateAccountingAfterDeposit(sameChain, false, nonZeroPrices);
    }

    /// forge-config: default.isolate = true
    function testUpdateAccountingAfterRedeem_AfterAsyncDeposit(bool sameChain) public {
        _testUpdateAccountingAfterRedeem(sameChain, true);
    }

    /// forge-config: default.isolate = true
    function testUpdateAccountingAfterRedeem_AfterSyncDeposit(bool sameChain) public {
        _testUpdateAccountingAfterRedeem(sameChain, false);
    }

    /// forge-config: default.isolate = true
    function testAdaptersPerPool() public {
        _configureBasePoolWithCustomAdapters();

        vm.startPrank(FM);
        h.hub.notifyPool{value: GAS}(POOL_A, s.centrifugeId, REFUND);
        h.hub.setSnapshotHook(POOL_A, h.snapshotHook);

        // Hub -> Spoke message went through the pool adapter
        assertEq(uint8(poolAdapterAToB.lastReceivedPayload().messageType()), uint8(MessageType.NotifyPool));
        assertEq(s.spoke.pool(POOL_A), block.timestamp); // Message received and processed

        h.hub.updateBalanceSheetManager{value: GAS}(s.centrifugeId, POOL_A, BSM.toBytes32(), true, REFUND);

        vm.startPrank(BSM);
        s.balanceSheet.submitQueuedShares{value: GAS}(POOL_A, SC_1, EXTRA_GAS, REFUND);

        // Spoke -> Hub message went through the pool adapter
        assertEq(uint8(poolAdapterBToA.lastReceivedPayload().messageType()), uint8(MessageType.UpdateShares));

        assertEq(h.snapshotHook.synced(POOL_A, SC_1, s.centrifugeId), 1); // Message received and processed
    }

    /// forge-config: default.isolate = true
    function testMaxAdaptersConfigurationBenchmark() public {
        // This tests is just to compute the SetPoolAdapters max weight used in GasService

        _setSpoke(IN_DIFFERENT_CHAINS);
        _createPool();

        IAdapter[] memory localAdapters = new IAdapter[](1);
        localAdapters[0] = new LocalAdapter(h.centrifugeId, h.multiAdapter, FM);

        bytes32[] memory remoteAdapters = new bytes32[](MAX_ADAPTER_COUNT);
        for (uint256 i; i < MAX_ADAPTER_COUNT; i++) {
            IAdapter adapter = new LocalAdapter(s.centrifugeId, s.multiAdapter, FM);
            remoteAdapters[i] = address(adapter).toBytes32();
        }

        vm.startPrank(FM);
        h.hub.setAdapters{value: GAS}(s.centrifugeId, POOL_A, localAdapters, remoteAdapters, 1, 1, REFUND);
    }

    /// forge-config: default.isolate = true
    function testErrSetAdaptersLocally() public {
        _setSpoke(IN_DIFFERENT_CHAINS);
        _createPool();

        IAdapter[] memory localAdapters = new IAdapter[](1);
        localAdapters[0] = new LocalAdapter(h.centrifugeId, h.multiAdapter, FM);

        bytes32[] memory remoteAdapters = new bytes32[](MAX_ADAPTER_COUNT);
        for (uint256 i; i < MAX_ADAPTER_COUNT; i++) {
            IAdapter adapter = new LocalAdapter(s.centrifugeId, s.multiAdapter, FM);
            remoteAdapters[i] = address(adapter).toBytes32();
        }

        vm.expectRevert(ILocalCentrifugeId.CannotBeSentLocally.selector);
        vm.startPrank(FM);
        h.hub.setAdapters{value: GAS}(h.centrifugeId, POOL_A, localAdapters, remoteAdapters, 1, 1, REFUND);
    }

    /// forge-config: default.isolate = true
    function testAdaptersWithRecovery() public {
        _setSpoke(IN_DIFFERENT_CHAINS);
        _createPool();

        // Wire pool adapters
        poolAdapterAToB = new LocalAdapter(h.centrifugeId, h.multiAdapter, FM);
        poolAdapterBToA = new LocalAdapter(s.centrifugeId, s.multiAdapter, FM);

        poolAdapterAToB.setEndpoint(poolAdapterBToA);
        poolAdapterBToA.setEndpoint(poolAdapterAToB);

        IAdapter[] memory localAdapters = new IAdapter[](2);
        localAdapters[0] = poolAdapterAToB;
        localAdapters[1] = new RecoveryAdapter(h.multiAdapter, FM);

        bytes32[] memory remoteAdapters = new bytes32[](2);
        remoteAdapters[0] = address(poolAdapterBToA).toBytes32();
        remoteAdapters[1] = address(new RecoveryAdapter(s.multiAdapter, FM)).toBytes32();

        vm.startPrank(FM);

        uint8 threshold = 2;
        uint8 recoveryIndex = 1;
        h.hub.setAdapters{value: GAS}(
            s.centrifugeId, POOL_A, localAdapters, remoteAdapters, threshold, recoveryIndex, REFUND
        );

        // Only local adapter will send the message, recovery adapter will skip it.
        h.hub.notifyPool{value: GAS}(POOL_A, s.centrifugeId, REFUND);

        assertEq(s.spoke.pool(POOL_A), 0); // 1 of 2 received, not processed yet

        bytes memory message = MessageLib.NotifyPool({poolId: POOL_A.raw()}).serialize();

        // In the remote recovery adapter, we recover the message
        IMessageHandler(remoteAdapters[1].toAddress()).handle(h.centrifugeId, message);

        assertEq(s.spoke.pool(POOL_A), block.timestamp); // 2 of 2 received and processed
    }
}<|MERGE_RESOLUTION|>--- conflicted
+++ resolved
@@ -459,12 +459,7 @@
         hub.hub.notifyPool{value: GAS}(poolId, spoke.centrifugeId, REFUND);
         hub.hub.notifyShareClass{value: GAS}(poolId, shareClassId, spoke.centrifugeId, hookAddress.toBytes32(), REFUND);
 
-<<<<<<< HEAD
-        hub.hub
-        .initializeHolding(
-=======
         hub.hub.initializeHolding(
->>>>>>> 73040313
             poolId,
             shareClassId,
             assetId,
@@ -474,14 +469,7 @@
             GAIN_ACCOUNT,
             LOSS_ACCOUNT
         );
-<<<<<<< HEAD
-        hub.hub
-        .setRequestManager{
-            value: GAS
-        }(
-=======
         hub.hub.setRequestManager{value: GAS}(
->>>>>>> 73040313
             poolId,
             spoke.centrifugeId,
             IHubRequestManager(hub.batchRequestManager),
