// SPDX-License-Identifier: BUSL-1.1
pragma solidity ^0.8.28;

import {VMLabeling} from "./utils/VMLabeling.sol";
import {LocalAdapter} from "./adapters/LocalAdapter.sol";
import {IntegrationConstants} from "./utils/IntegrationConstants.sol";

import {ERC20} from "../../src/misc/ERC20.sol";
import {D18} from "../../src/misc/types/D18.sol";
import {IERC20} from "../../src/misc/interfaces/IERC20.sol";
import {CastLib} from "../../src/misc/libraries/CastLib.sol";
import {MathLib} from "../../src/misc/libraries/MathLib.sol";
import {ETH_ADDRESS} from "../../src/misc/interfaces/IRecoverable.sol";

import {Root} from "../../src/common/Root.sol";
import {Gateway} from "../../src/common/Gateway.sol";
import {Guardian} from "../../src/common/Guardian.sol";
import {PoolId} from "../../src/common/types/PoolId.sol";
import {GasService} from "../../src/common/GasService.sol";
import {AccountId} from "../../src/common/types/AccountId.sol";
import {ISafe} from "../../src/common/interfaces/IGuardian.sol";
import {IAdapter} from "../../src/common/interfaces/IAdapter.sol";
import {PricingLib} from "../../src/common/libraries/PricingLib.sol";
import {ShareClassId} from "../../src/common/types/ShareClassId.sol";
import {AssetId, newAssetId} from "../../src/common/types/AssetId.sol";
import {IMessageHandler} from "../../src/common/interfaces/IMessageHandler.sol";
import {MultiAdapter, MAX_ADAPTER_COUNT} from "../../src/common/MultiAdapter.sol";
import {ILocalCentrifugeId} from "../../src/common/interfaces/IGatewaySenders.sol";
import {VaultUpdateKind, MessageType, MessageLib} from "../../src/common/libraries/MessageLib.sol";

import {Hub} from "../../src/hub/Hub.sol";
import {Holdings} from "../../src/hub/Holdings.sol";
import {Accounting} from "../../src/hub/Accounting.sol";
import {HubHelpers} from "../../src/hub/HubHelpers.sol";
import {HubRegistry} from "../../src/hub/HubRegistry.sol";
import {ShareClassManager} from "../../src/hub/ShareClassManager.sol";
import {IHubRequestManager} from "../../src/hub/interfaces/IHubRequestManager.sol";

import {Spoke} from "../../src/spoke/Spoke.sol";
import {IVault} from "../../src/spoke/interfaces/IVault.sol";
import {BalanceSheet} from "../../src/spoke/BalanceSheet.sol";
import {UpdateContractMessageLib} from "../../src/spoke/libraries/UpdateContractMessageLib.sol";
import {IVaultManager, REQUEST_MANAGER_V3_0} from "../../src/spoke/interfaces/legacy/IVaultManager.sol";

import {SyncManager} from "../../src/vaults/SyncManager.sol";
import {VaultRouter} from "../../src/vaults/VaultRouter.sol";
import {IBaseVault} from "../../src/vaults/interfaces/IBaseVault.sol";
import {IAsyncVault} from "../../src/vaults/interfaces/IAsyncVault.sol";
import {HubRequestManager} from "../../src/vaults/HubRequestManager.sol";
import {AsyncRequestManager} from "../../src/vaults/AsyncRequestManager.sol";
import {IAsyncRedeemVault} from "../../src/vaults/interfaces/IAsyncVault.sol";

import {MockSnapshotHook} from "../hooks/mocks/MockSnapshotHook.sol";

import {FreezeOnly} from "../../src/hooks/FreezeOnly.sol";
import {FullRestrictions} from "../../src/hooks/FullRestrictions.sol";
import {RedemptionRestrictions} from "../../src/hooks/RedemptionRestrictions.sol";
import {UpdateRestrictionMessageLib} from "../../src/hooks/libraries/UpdateRestrictionMessageLib.sol";

import {OracleValuation} from "../../src/valuations/OracleValuation.sol";
import {IdentityValuation} from "../../src/valuations/IdentityValuation.sol";

import {FullDeployer, FullActionBatcher, CommonInput} from "../../script/FullDeployer.s.sol";

import "forge-std/Test.sol";

import {RecoveryAdapter} from "../../src/adapters/RecoveryAdapter.sol";

/// End to end testing assuming two full deployments in two different chains
///
/// This EndToEnd tests emulates two chains fully deployed and connected through an adapter
/// Each test case can receive a fuzzed boolean parameter to be tested in both cases:
/// - If sameChain: HUB is in CENTRIFUGE_ID_A and CV is in CENTRIFUGE_ID_A
/// - If !sameChain: HUB is in CENTRIFUGE_ID_A and CV is in CENTRIFUGE_ID_B
///
/// NOTE: All contracts used needs to be placed in the below structs to avoid external calls each time a contract is
/// chosen from a deployment. If not, it has two side effects:
///   1.
///   vm.prank(FM)
///   deployA.hub().notifyPool() // Will fail, given prank is used to retrieve the hub.
///
///   2. It significantly increases the amount of calls shown by the debugger.
///
/// By using these structs we avoid both "issues".
contract EndToEndDeployment is Test {
    using MathLib for *;
    using CastLib for *;
    using PricingLib for *;

    struct CHub {
        uint16 centrifugeId;
        // Common
        Root root;
        Guardian guardian;
        Gateway gateway;
        MultiAdapter multiAdapter;
        GasService gasService;
        // Hub
        HubRegistry hubRegistry;
        Accounting accounting;
        Holdings holdings;
        ShareClassManager shareClassManager;
        Hub hub;
        HubHelpers hubHelpers;
        HubRequestManager hubRequestManager;
        // Others
        IdentityValuation identityValuation;
        OracleValuation oracleValuation;
        MockSnapshotHook snapshotHook;
    }

    struct CSpoke {
        uint16 centrifugeId;
        // Common
        Root root;
        Guardian guardian;
        Gateway gateway;
        MultiAdapter multiAdapter;
        // Vaults
        BalanceSheet balanceSheet;
        Spoke spoke;
        VaultRouter router;
        bytes32 asyncVaultFactory;
        bytes32 syncDepositVaultFactory;
        AsyncRequestManager asyncRequestManager;
        SyncManager syncManager;
        // Hooks
        FreezeOnly freezeOnlyHook;
        FullRestrictions fullRestrictionsHook;
        RedemptionRestrictions redemptionRestrictionsHook;
        // Others
        ERC20 usdc;
        AssetId usdcId;
    }

    ISafe immutable SAFE_ADMIN_A = ISafe(makeAddr("SafeAdminA"));
    ISafe immutable SAFE_ADMIN_B = ISafe(makeAddr("SafeAdminB"));

    uint16 constant CENTRIFUGE_ID_A = IntegrationConstants.CENTRIFUGE_ID_A;
    uint16 constant CENTRIFUGE_ID_B = IntegrationConstants.CENTRIFUGE_ID_B;
    uint128 constant GAS = IntegrationConstants.GAS;
    uint256 constant DEFAULT_SUBSIDY = IntegrationConstants.DEFAULT_SUBSIDY;
    uint128 constant HOOK_GAS = IntegrationConstants.HOOK_GAS;

    address immutable ERC20_DEPLOYER = address(this);
    address immutable FM = makeAddr("FM");
    address immutable BSM = makeAddr("BSM");
    address immutable FEEDER = makeAddr("FEEDER");
    address immutable INVESTOR_A = makeAddr("INVESTOR_A");
    address immutable ANY = makeAddr("ANY");
    address immutable GATEWAY_MANAGER = makeAddr("GATEWAY_MANAGER");

    uint128 constant USDC_AMOUNT_1 = IntegrationConstants.DEFAULT_USDC_AMOUNT;

    AccountId constant ASSET_ACCOUNT = IntegrationConstants.ASSET_ACCOUNT;
    AccountId constant EQUITY_ACCOUNT = IntegrationConstants.EQUITY_ACCOUNT;
    AccountId constant LOSS_ACCOUNT = IntegrationConstants.LOSS_ACCOUNT;
    AccountId constant GAIN_ACCOUNT = IntegrationConstants.GAIN_ACCOUNT;

    PoolId constant GLOBAL_POOL = PoolId.wrap(0);

    AssetId USD_ID;
    PoolId POOL_A;
    ShareClassId SC_1;

    FullDeployer deployA = new FullDeployer();
    FullDeployer deployB = new FullDeployer();

    LocalAdapter adapterAToB;
    LocalAdapter adapterBToA;

    LocalAdapter poolAdapterAToB = new LocalAdapter(h.centrifugeId, h.multiAdapter, FM);
    LocalAdapter poolAdapterBToA = new LocalAdapter(s.centrifugeId, s.multiAdapter, FM);

    CHub h;
    CSpoke s;

    uint8 constant USDC_DECIMALS = IntegrationConstants.USDC_DECIMALS;
    uint8 constant POOL_DECIMALS = IntegrationConstants.POOL_DECIMALS;
    uint8 constant SHARE_DECIMALS = POOL_DECIMALS;

    uint256 constant PLACEHOLDER_REQUEST_ID = IntegrationConstants.PLACEHOLDER_REQUEST_ID;
    uint128 constant EXTRA_GAS = IntegrationConstants.EXTRA_GAS;

    // Set by _configurePrices and read by pricing utilities
    D18 currentAssetPrice = IntegrationConstants.identityPrice();
    D18 currentSharePrice = IntegrationConstants.identityPrice();

    bool constant IN_DIFFERENT_CHAINS = false;

    //----------------------------------------------------------------------------------------------
    // Test Setup & Infrastructure
    //----------------------------------------------------------------------------------------------

    function setUp() public virtual {
        // Wire global adapters
        adapterAToB = _deployChain(deployA, CENTRIFUGE_ID_A, CENTRIFUGE_ID_B, SAFE_ADMIN_A);
        adapterBToA = _deployChain(deployB, CENTRIFUGE_ID_B, CENTRIFUGE_ID_A, SAFE_ADMIN_B);

        adapterAToB.setEndpoint(adapterBToA);
        adapterBToA.setEndpoint(adapterAToB);

        // Initialize accounts
        vm.deal(FM, 1 ether);
        vm.deal(BSM, 1 ether);
        vm.deal(INVESTOR_A, 1 ether);
        vm.deal(ANY, 1 ether);

        h = CHub({
            centrifugeId: CENTRIFUGE_ID_A,
            root: deployA.root(),
            guardian: deployA.guardian(),
            gateway: deployA.gateway(),
            multiAdapter: deployA.multiAdapter(),
            gasService: deployA.gasService(),
            hubRegistry: deployA.hubRegistry(),
            accounting: deployA.accounting(),
            holdings: deployA.holdings(),
            shareClassManager: deployA.shareClassManager(),
            hub: deployA.hub(),
            hubHelpers: deployA.hubHelpers(),
            hubRequestManager: deployA.hubRequestManager(),
            identityValuation: deployA.identityValuation(),
            oracleValuation: deployA.oracleValuation(),
            snapshotHook: new MockSnapshotHook()
        });

        // Initialize default values
        USD_ID = deployA.USD_ID();
        POOL_A = h.hubRegistry.poolId(CENTRIFUGE_ID_A, 1);
        SC_1 = h.shareClassManager.previewNextShareClassId(POOL_A);

        h.gateway.depositSubsidy{value: DEFAULT_SUBSIDY}(GLOBAL_POOL);

        vm.label(address(adapterAToB), "AdapterAToB");
        vm.label(address(adapterBToA), "AdapterBToA");
    }

    function _setAdapter(FullDeployer deploy, uint16 remoteCentrifugeId, IAdapter adapter) internal {
        vm.startPrank(address(deploy.guardian().safe()));
        IAdapter[] memory adapters = new IAdapter[](1);
        adapters[0] = adapter;
        deploy.guardian().setAdapters(remoteCentrifugeId, adapters, uint8(adapters.length), uint8(adapters.length));
        deploy.guardian().updateGatewayManager(GATEWAY_MANAGER, true);
        vm.stopPrank();
    }

    function _deployChain(FullDeployer deploy, uint16 localCentrifugeId, uint16 remoteCentrifugeId, ISafe adminSafe)
        internal
        returns (LocalAdapter adapter)
    {
        CommonInput memory commonInput = CommonInput({
            centrifugeId: localCentrifugeId,
            adminSafe: adminSafe,
            maxBatchGasLimit: uint128(GAS) * 100,
            version: bytes32(abi.encodePacked(localCentrifugeId))
        });

        FullActionBatcher batcher = new FullActionBatcher();
        batcher.setDeployer(address(deploy));

        deploy.labelAddresses(string(abi.encodePacked(localCentrifugeId, "-")));
        deploy.deployFull(commonInput, deploy.noAdaptersInput(), batcher);

        adapter = new LocalAdapter(localCentrifugeId, deploy.multiAdapter(), address(deploy));
        _setAdapter(deploy, remoteCentrifugeId, adapter);

        deploy.removeFullDeployerAccess(batcher);
    }

    function _setSpoke(FullDeployer deploy, uint16 centrifugeId, CSpoke storage s_) internal {
        if (s_.centrifugeId != 0) return; // Already set

        s_.centrifugeId = centrifugeId;
        s_.root = deploy.root();
        s_.guardian = deploy.guardian();
        s_.gateway = deploy.gateway();
        s_.multiAdapter = deploy.multiAdapter();
        s_.balanceSheet = deploy.balanceSheet();
        s_.spoke = deploy.spoke();
        s_.router = deploy.vaultRouter();
        s_.freezeOnlyHook = deploy.freezeOnlyHook();
        s_.fullRestrictionsHook = deploy.fullRestrictionsHook();
        s_.redemptionRestrictionsHook = deploy.redemptionRestrictionsHook();
        s_.asyncVaultFactory = address(deploy.asyncVaultFactory()).toBytes32();
        s_.syncDepositVaultFactory = address(deploy.syncDepositVaultFactory()).toBytes32();
        s_.asyncRequestManager = deploy.asyncRequestManager();
        s_.syncManager = deploy.syncManager();
        s_.usdc = new ERC20(6);
        s_.usdcId = newAssetId(centrifugeId, 1);

        // Initialize default values
        s_.usdc.file("name", "USD Coin");
        s_.usdc.file("symbol", "USDC");

        s_.gateway.depositSubsidy{value: DEFAULT_SUBSIDY}(GLOBAL_POOL);
    }

    function _setSpoke(bool sameChain) internal {
        if (sameChain) {
            _setSpoke(deployA, CENTRIFUGE_ID_A, s);
        } else {
            _setSpoke(deployB, CENTRIFUGE_ID_B, s);
        }
    }
}

/// Common and generic utilities ready to be used in different tests
contract EndToEndUtils is EndToEndDeployment {
    using MathLib for *;

    function assetToShare(uint128 assetAmount) public view returns (uint128 shareAmount) {
        if (currentSharePrice.isZero()) return 0;
        return PricingLib.assetToShareAmount(
            assetAmount, USDC_DECIMALS, SHARE_DECIMALS, currentAssetPrice, currentSharePrice, MathLib.Rounding.Down
        );
    }

    function shareToAsset(uint128 shareAmount) public view returns (uint128 assetAmount) {
        if (currentAssetPrice.isZero()) return 0;
        return PricingLib.shareToAssetAmount(
            shareAmount, SHARE_DECIMALS, USDC_DECIMALS, currentSharePrice, currentAssetPrice, MathLib.Rounding.Down
        );
    }

    function assetToPool(uint128 assetAmount) public view returns (uint128 poolAmount) {
        return PricingLib.assetToPoolAmount(
            assetAmount, USDC_DECIMALS, POOL_DECIMALS, currentAssetPrice, MathLib.Rounding.Down
        );
    }

    function poolToAsset(uint128 poolAmount) public view returns (uint128 assetAmount) {
        if (currentAssetPrice.isZero()) return 0;
        return PricingLib.poolToAssetAmount(
            poolAmount, POOL_DECIMALS, USDC_DECIMALS, currentAssetPrice, MathLib.Rounding.Down
        );
    }

    function checkAccountValue(AccountId accountId, uint128 value, bool isPositive) public view {
        (bool accountIsPositive, uint128 accountValue) = h.accounting.accountValue(POOL_A, accountId);
        assertEq(accountValue, value);
        assertEq(accountIsPositive, isPositive);
    }

    function _getAsyncVault(CSpoke memory spoke, PoolId poolId, ShareClassId shareClassId, AssetId assetId)
        internal
        view
        returns (address vaultAddr)
    {
        if (spoke.asyncRequestManager == REQUEST_MANAGER_V3_0) {
            // Fallback to legacy V3.0 lookup if not found in new system
            return
                address(IVaultManager(address(spoke.asyncRequestManager)).vaultByAssetId(poolId, shareClassId, assetId));
        } else {
            // Try new system first
            return address(spoke.spoke.vault(poolId, shareClassId, assetId, spoke.asyncRequestManager));
        }
    }
}

/// Base investment flows that can be shared between EndToEnd and Fork tests
contract EndToEndFlows is EndToEndUtils {
    using CastLib for *;
    using UpdateContractMessageLib for *;
    using UpdateRestrictionMessageLib for *;
    using MathLib for *;

    function _updateRestrictionMemberMsg(address addr) internal pure returns (bytes memory) {
        return UpdateRestrictionMessageLib.UpdateRestrictionMember({
            user: addr.toBytes32(),
            validUntil: type(uint64).max
        }).serialize();
    }

    function _updateContractSyncDepositMaxReserveMsg(AssetId assetId, uint128 maxReserve)
        internal
        pure
        returns (bytes memory)
    {
        return UpdateContractMessageLib.UpdateContractSyncDepositMaxReserve({
            assetId: assetId.raw(),
            maxReserve: maxReserve
        }).serialize();
    }

    //----------------------------------------------------------------------------------------------
    // Asset & Pool Configuration
    //----------------------------------------------------------------------------------------------

    function _configureAsset(CSpoke memory s_) internal {
        vm.startPrank(ERC20_DEPLOYER);
        s_.usdc.mint(INVESTOR_A, USDC_AMOUNT_1);

        vm.startPrank(ANY);
        s_.spoke.registerAsset{value: GAS}(h.centrifugeId, address(s_.usdc), 0);
    }

    function _createPoolAccounts(CHub memory hub, PoolId poolId, address poolManager) internal {
        vm.startPrank(poolManager);
        hub.hub.createAccount(poolId, ASSET_ACCOUNT, true);
        hub.hub.createAccount(poolId, EQUITY_ACCOUNT, false);
        hub.hub.createAccount(poolId, LOSS_ACCOUNT, false);
        hub.hub.createAccount(poolId, GAIN_ACCOUNT, false);
        vm.stopPrank();
    }

    function _createPool() internal {
        vm.startPrank(address(h.guardian.safe()));
        h.guardian.createPool(POOL_A, FM, USD_ID);

        vm.startPrank(FM);
        h.hub.setPoolMetadata(POOL_A, bytes("Testing pool"));
        h.hub.addShareClass(POOL_A, "Tokenized MMF", "MMF", bytes32("salt"));

        _createPoolAccounts(h, POOL_A, FM);
        h.gateway.depositSubsidy{value: DEFAULT_SUBSIDY}(POOL_A);
    }

    function _configurePoolCrossChain(
        CHub memory hub,
        CSpoke memory spoke,
        PoolId poolId,
        ShareClassId shareClassId,
        AssetId assetId,
        address poolManager,
        address hookAddress
    ) internal {
        vm.startPrank(poolManager);
        vm.deal(poolManager, 1 ether);

        hub.hub.notifyPool(poolId, spoke.centrifugeId);
        hub.hub.notifyShareClass(poolId, shareClassId, spoke.centrifugeId, hookAddress.toBytes32());

        hub.hub.initializeHolding(
            poolId,
            shareClassId,
            assetId,
            hub.oracleValuation,
            ASSET_ACCOUNT,
            EQUITY_ACCOUNT,
            GAIN_ACCOUNT,
            LOSS_ACCOUNT
        );
        hub.hub.setRequestManager(
            poolId, spoke.centrifugeId, address(hub.hubRequestManager), address(spoke.asyncRequestManager).toBytes32()
        );
        hub.hub.updateBalanceSheetManager(
            spoke.centrifugeId, poolId, address(spoke.asyncRequestManager).toBytes32(), true
        );
        hub.hub.updateBalanceSheetManager(spoke.centrifugeId, poolId, address(spoke.syncManager).toBytes32(), true);
        hub.hub.updateBalanceSheetManager(spoke.centrifugeId, poolId, BSM.toBytes32(), true);

        vm.stopPrank();
    }

    function _configurePool(CSpoke memory s_) internal {
        _configureAsset(s_);

        if (!h.hubRegistry.exists(POOL_A)) {
            _createPool();
        }

        _configurePoolCrossChain(h, s_, POOL_A, SC_1, s_.usdcId, FM, address(s_.redemptionRestrictionsHook));

        vm.startPrank(FM);
        h.hub.setSnapshotHook(POOL_A, h.snapshotHook);
        h.oracleValuation.updateFeeder(POOL_A, FEEDER, true);
        h.hub.updateHubManager(POOL_A, address(h.oracleValuation), true);
        vm.stopPrank();

        // We also subsidize the hub
        if (s.centrifugeId != h.centrifugeId) {
            vm.startPrank(ANY);
            s_.gateway.depositSubsidy{value: DEFAULT_SUBSIDY}(POOL_A);
        }
    }

    function _configurePool(bool sameChain) internal {
        _setSpoke(sameChain);
        _configurePool(s);
    }

    function _configureBasePoolWithCustomAdapters() internal {
        _setSpoke(IN_DIFFERENT_CHAINS);
        _createPool();

        // Wire pool adapters
        poolAdapterAToB = new LocalAdapter(h.centrifugeId, h.multiAdapter, FM);
        poolAdapterBToA = new LocalAdapter(s.centrifugeId, s.multiAdapter, FM);

        poolAdapterAToB.setEndpoint(poolAdapterBToA);
        poolAdapterBToA.setEndpoint(poolAdapterAToB);

        IAdapter[] memory localAdapters = new IAdapter[](1);
        localAdapters[0] = poolAdapterAToB;

        bytes32[] memory remoteAdapters = new bytes32[](1);
        remoteAdapters[0] = address(poolAdapterBToA).toBytes32();

        vm.startPrank(FM);
        h.hub.setAdapters(s.centrifugeId, POOL_A, localAdapters, remoteAdapters, 1, 1);
        h.hub.updateGatewayManager(h.centrifugeId, POOL_A, GATEWAY_MANAGER.toBytes32(), true);
        h.hub.updateGatewayManager(s.centrifugeId, POOL_A, GATEWAY_MANAGER.toBytes32(), true);
    }

    //----------------------------------------------------------------------------------------------
    // Price Management
    //----------------------------------------------------------------------------------------------

    function _baseConfigurePrices(
        CHub memory hub,
        CSpoke memory spoke,
        PoolId poolId,
        ShareClassId shareClassId,
        AssetId assetId,
        address poolManager,
        D18 assetPrice,
        D18 sharePrice
    ) internal virtual {
        vm.startPrank(FEEDER);
        hub.oracleValuation.setPrice(poolId, shareClassId, assetId, assetPrice);
        vm.stopPrank();

        vm.startPrank(poolManager);
        hub.hub.updateSharePrice(poolId, shareClassId, sharePrice);
        hub.hub.notifySharePrice(poolId, shareClassId, spoke.centrifugeId);
        hub.hub.notifyAssetPrice(poolId, shareClassId, assetId);

        currentAssetPrice = assetPrice;
        currentSharePrice = sharePrice;
    }

    function _configurePrices(D18 assetPrice, D18 sharePrice) internal {
        _baseConfigurePrices(h, s, POOL_A, SC_1, s.usdcId, FM, assetPrice, sharePrice);
    }

    //----------------------------------------------------------------------------------------------
    // Async Deposit Flows
    //----------------------------------------------------------------------------------------------

    function _asyncDepositFlow(
        CHub memory hub,
        CSpoke memory spoke,
        PoolId poolId,
        ShareClassId shareClassId,
        AssetId assetId,
        address poolManager,
        address investor,
        uint128 amount,
        bool nonZeroPrices,
        bool skipPreciseAssertion,
        address existingVault
    ) internal {
        // Configure prices
        _configurePricesForFlow(hub, spoke, poolId, shareClassId, assetId, poolManager, nonZeroPrices);

        // Deploy or get existing vault (with fallback for fork tests)
        IAsyncVault vault =
            _ensureAsyncVaultExists(hub, spoke, poolId, shareClassId, assetId, poolManager, existingVault);

        // Execute deposit request
        _executeAsyncDepositRequest(vault, investor, amount);

        // Ensure deposit/issue epochs are aligned before proceeding (handles live chain state)
        _ensureDepositEpochsAligned(hub, poolId, shareClassId, assetId, poolManager);

        // Process deposit approval and share issuance
        _processAsyncDepositApproval(hub, poolId, shareClassId, assetId, poolManager, amount);

        // Claim shares
        _processAsyncDepositClaim(
            hub, spoke, poolId, shareClassId, assetId, investor, vault, amount, skipPreciseAssertion
        );
    }

    function _configurePricesForFlow(
        CHub memory hub,
        CSpoke memory spoke,
        PoolId poolId,
        ShareClassId shareClassId,
        AssetId assetId,
        address poolManager,
        bool nonZeroPrices
    ) internal {
        _baseConfigurePrices(
            hub,
            spoke,
            poolId,
            shareClassId,
            assetId,
            poolManager,
            nonZeroPrices ? IntegrationConstants.assetPrice() : IntegrationConstants.zeroPrice(),
            nonZeroPrices ? IntegrationConstants.sharePrice() : IntegrationConstants.zeroPrice()
        );
    }

    function _ensureAsyncVaultExists(
        CHub memory hub,
        CSpoke memory spoke,
        PoolId poolId,
        ShareClassId shareClassId,
        AssetId assetId,
        address poolManager,
        address fallbackVault
    ) internal returns (IAsyncVault vault) {
        vm.startPrank(poolManager);

        // Check if vault already exists (for fork tests)
        vault = IAsyncVault(_getAsyncVault(spoke, poolId, shareClassId, assetId));
        if (address(vault) == address(0)) {
            // If we have a fallback vault (for fork tests), use it
            if (fallbackVault != address(0)) {
                vault = IAsyncVault(fallbackVault);
                vm.stopPrank();
                return vault;
            }

            // Otherwise try to create new vault
            hub.hub.updateVault(
                poolId, shareClassId, assetId, spoke.asyncVaultFactory, VaultUpdateKind.DeployAndLink, EXTRA_GAS
            );
            vault = IAsyncVault(_getAsyncVault(spoke, poolId, shareClassId, assetId));
        }

        vm.stopPrank();
        assertNotEq(address(vault), address(0));
    }

    function _executeAsyncDepositRequest(IAsyncVault vault, address investor, uint128 amount) internal {
        vm.startPrank(investor);
        ERC20(vault.asset()).approve(address(vault), amount);
        vault.requestDeposit(amount, investor, investor);
    }

    function _processAsyncDepositApproval(
        CHub memory hub,
        PoolId poolId,
        ShareClassId shareClassId,
        AssetId assetId,
        address poolManager,
        uint128 amount
    ) internal {
        vm.startPrank(poolManager);
        uint32 depositEpochId = hub.hubRequestManager.nowDepositEpoch(shareClassId, assetId);
        D18 pricePoolPerAsset = hub.hubHelpers.pricePoolPerAsset(poolId, shareClassId, assetId);
        hub.hub.callRequestManager(
            poolId,
            assetId.centrifugeId(),
            abi.encodeCall(
                IHubRequestManager.approveDeposits,
                (poolId, shareClassId, assetId, depositEpochId, amount, pricePoolPerAsset)
            )
        );

        vm.startPrank(poolManager);
        uint32 issueEpochId = hub.hubRequestManager.nowIssueEpoch(shareClassId, assetId);
        (, D18 sharePrice) = hub.shareClassManager.metrics(shareClassId);
<<<<<<< HEAD
        hub.hub.callRequestManager(
            poolId,
            assetId.centrifugeId(),
            abi.encodeCall(
                IHubRequestManager.issueShares,
                (poolId, shareClassId, assetId, issueEpochId, sharePrice, SHARE_HOOK_GAS)
            )
        );
=======
        hub.hub.issueShares(poolId, shareClassId, assetId, issueEpochId, sharePrice, HOOK_GAS);
>>>>>>> dfdf1476
    }

    function _processAsyncDepositClaim(
        CHub memory hub,
        CSpoke memory spoke,
        PoolId poolId,
        ShareClassId shareClassId,
        AssetId assetId,
        address investor,
        IAsyncVault vault,
        uint128 amount,
        bool skipPreciseAssertion
    ) internal {
        vm.startPrank(ANY);
        vm.deal(ANY, GAS);
        hub.hub.notifyDeposit{value: GAS}(
            poolId,
            shareClassId,
            assetId,
            investor.toBytes32(),
            hub.hubRequestManager.maxDepositClaims(shareClassId, investor.toBytes32(), assetId)
        );

        // Store initial share balance for fork tests
        uint256 initialShares;
        if (skipPreciseAssertion) {
            initialShares = spoke.spoke.shareToken(poolId, shareClassId).balanceOf(investor);
        }

        vm.startPrank(investor);
        vault.mint(vault.maxMint(investor), investor);

        // CHECKS
        if (skipPreciseAssertion) {
            // For fork tests: just verify shares increased
            assertTrue(
                spoke.spoke.shareToken(poolId, shareClassId).balanceOf(investor) > initialShares,
                "Investor should have received shares"
            );
        } else {
            // For regular tests: check exact amount
            assertEq(
                spoke.spoke.shareToken(poolId, shareClassId).balanceOf(investor),
                assetToShare(amount),
                "expected shares"
            );
        }
    }

    function _testAsyncDeposit(bool sameChain, bool nonZeroPrices) public {
        _configurePool(sameChain);
        _asyncDepositFlow(h, s, POOL_A, SC_1, s.usdcId, FM, INVESTOR_A, USDC_AMOUNT_1, nonZeroPrices, false, address(0));
    }

    //----------------------------------------------------------------------------------------------
    // Sync Deposit Flows
    //----------------------------------------------------------------------------------------------

    function _syncDepositFlow(
        CHub memory hub,
        CSpoke memory spoke,
        PoolId poolId,
        ShareClassId shareClassId,
        AssetId assetId,
        address poolManager,
        address investor,
        uint128 amount,
        bool nonZeroPrices,
        bool skipPreciseAssertion
    ) internal {
        _configurePricesForFlow(hub, spoke, poolId, shareClassId, assetId, poolManager, nonZeroPrices);
        _configureSyncDepositVault(hub, spoke, poolId, shareClassId, assetId, poolManager);
        _processSyncDeposit(hub, spoke, poolId, shareClassId, assetId, investor, amount, skipPreciseAssertion);
    }

    function _configureSyncDepositVault(
        CHub memory hub,
        CSpoke memory spoke,
        PoolId poolId,
        ShareClassId shareClassId,
        AssetId assetId,
        address poolManager
    ) internal {
        vm.startPrank(poolManager);
        // Check if vault already exists (for fork tests)
        address existingVault = _getAsyncVault(spoke, poolId, shareClassId, assetId);
        if (existingVault == address(0)) {
            hub.hub.updateVault(
                poolId, shareClassId, assetId, spoke.syncDepositVaultFactory, VaultUpdateKind.DeployAndLink, EXTRA_GAS
            );
        }
        hub.hub.updateContract(
            poolId,
            shareClassId,
            spoke.centrifugeId,
            address(spoke.syncManager).toBytes32(),
            _updateContractSyncDepositMaxReserveMsg(assetId, type(uint128).max),
            EXTRA_GAS
        );
    }

    function _processSyncDeposit(
        CHub memory,
        CSpoke memory spoke,
        PoolId poolId,
        ShareClassId shareClassId,
        AssetId assetId,
        address investor,
        uint128 amount,
        bool skipPreciseAssertion
    ) internal {
        IBaseVault vault = IBaseVault(_getAsyncVault(spoke, poolId, shareClassId, assetId));

        // Store initial share balance for fork tests
        uint256 initialShares;
        if (skipPreciseAssertion) {
            initialShares = spoke.spoke.shareToken(poolId, shareClassId).balanceOf(investor);
        }

        vm.startPrank(investor);
        spoke.usdc.approve(address(vault), amount);
        vault.deposit(amount, investor);

        if (skipPreciseAssertion) {
            // For fork tests: just verify shares increased
            assertTrue(
                spoke.spoke.shareToken(poolId, shareClassId).balanceOf(investor) > initialShares,
                "Investor should have received shares"
            );
        } else {
            // For regular tests: check exact amount
            assertEq(
                spoke.spoke.shareToken(poolId, shareClassId).balanceOf(investor),
                assetToShare(amount),
                "expected shares"
            );
        }
    }

    function _testSyncDeposit(bool sameChain, bool nonZeroPrices) public {
        _configurePool(sameChain);
        _syncDepositFlow(h, s, POOL_A, SC_1, s.usdcId, FM, INVESTOR_A, USDC_AMOUNT_1, nonZeroPrices, false);
    }

    //----------------------------------------------------------------------------------------------
    // Async Redeem Flows
    //----------------------------------------------------------------------------------------------

    function _asyncRedeemFlow(
        CHub memory hub,
        CSpoke memory spoke,
        PoolId poolId,
        ShareClassId shareClassId,
        AssetId assetId,
        address poolManager,
        address investor,
        bool nonZeroPrices,
        bool skipPreciseAssertion,
        address existingVault
    ) internal {
        // Configure prices using unified helper
        _configurePricesForFlow(hub, spoke, poolId, shareClassId, assetId, poolManager, nonZeroPrices);

        _configureAsyncRedeemRestriction(hub, spoke, poolId, shareClassId, investor, poolManager);

        // Resolve vault - use existing if provided, otherwise get from manager
        IAsyncRedeemVault vault = existingVault != address(0)
            ? IAsyncRedeemVault(existingVault)
            : IAsyncRedeemVault(_getAsyncVault(spoke, poolId, shareClassId, assetId));

        vm.startPrank(investor);
        uint128 shares = uint128(spoke.spoke.shareToken(poolId, shareClassId).balanceOf(investor));

        vault.requestRedeem(shares, investor, investor);

        // Ensure epochs are aligned before proceeding (handles live chain state)
        _ensureRedeemEpochsAligned(hub, poolId, shareClassId, assetId, poolManager);

        _processAsyncRedeemApproval(hub, poolId, shareClassId, assetId, shares, poolManager);
        _processAsyncRedeemClaim(
            hub, spoke, poolId, shareClassId, assetId, investor, vault, shares, skipPreciseAssertion
        );
    }

    function _ensureRedeemEpochsAligned(
        CHub memory hub,
        PoolId poolId,
        ShareClassId shareClassId,
        AssetId assetId,
        address poolManager
    ) internal {
        uint32 nowRedeemEpoch = hub.hubRequestManager.nowRedeemEpoch(shareClassId, assetId);
        uint32 nowRevokeEpoch = hub.hubRequestManager.nowRevokeEpoch(shareClassId, assetId);

        // Handle live chain state: if redemptions have been approved but not revoked,
        // we need to revoke outstanding epochs before we can approve new ones
        if (nowRedeemEpoch != nowRevokeEpoch) {
            vm.startPrank(poolManager);
            while (nowRevokeEpoch < nowRedeemEpoch) {
                (, D18 sharePrice) = hub.shareClassManager.metrics(shareClassId);
<<<<<<< HEAD
                hub.hub.callRequestManager(
                    poolId,
                    assetId.centrifugeId(),
                    abi.encodeCall(
                        IHubRequestManager.revokeShares,
                        (poolId, shareClassId, assetId, nowRevokeEpoch, sharePrice, SHARE_HOOK_GAS)
                    )
                );
                nowRevokeEpoch = hub.hubRequestManager.nowRevokeEpoch(shareClassId, assetId);
=======
                hub.hub.revokeShares(poolId, shareClassId, assetId, nowRevokeEpoch, sharePrice, HOOK_GAS);
                nowRevokeEpoch = hub.shareClassManager.nowRevokeEpoch(shareClassId, assetId);
>>>>>>> dfdf1476
            }
            vm.stopPrank();
        }
    }

    function _ensureDepositEpochsAligned(
        CHub memory hub,
        PoolId poolId,
        ShareClassId shareClassId,
        AssetId assetId,
        address poolManager
    ) internal {
        uint32 nowDepositEpoch = hub.hubRequestManager.nowDepositEpoch(shareClassId, assetId);
        uint32 nowIssueEpoch = hub.hubRequestManager.nowIssueEpoch(shareClassId, assetId);

        // Handle live chain state: if deposits have been approved but not yet issued,
        // we need to issue outstanding epochs before we can approve new ones
        if (nowDepositEpoch != nowIssueEpoch) {
            vm.startPrank(poolManager);
            while (nowIssueEpoch < nowDepositEpoch) {
                (, D18 sharePrice) = hub.shareClassManager.metrics(shareClassId);
<<<<<<< HEAD
                hub.hub.callRequestManager(
                    poolId,
                    assetId.centrifugeId(),
                    abi.encodeCall(
                        IHubRequestManager.issueShares,
                        (poolId, shareClassId, assetId, nowIssueEpoch, sharePrice, SHARE_HOOK_GAS)
                    )
                );
                nowIssueEpoch = hub.hubRequestManager.nowIssueEpoch(shareClassId, assetId);
=======
                hub.hub.issueShares(poolId, shareClassId, assetId, nowIssueEpoch, sharePrice, HOOK_GAS);
                nowIssueEpoch = hub.shareClassManager.nowIssueEpoch(shareClassId, assetId);
>>>>>>> dfdf1476
            }
            vm.stopPrank();
        }
    }

    function _configureAsyncRedeemRestriction(
        CHub memory hub,
        CSpoke memory spoke,
        PoolId poolId,
        ShareClassId shareClassId,
        address investor,
        address poolManager
    ) internal {
        vm.startPrank(poolManager);
        hub.hub.updateRestriction(
            poolId, shareClassId, spoke.centrifugeId, _updateRestrictionMemberMsg(investor), EXTRA_GAS
        );
    }

    function _processAsyncRedeemApproval(
        CHub memory hub,
        PoolId poolId,
        ShareClassId shareClassId,
        AssetId assetId,
        uint128 shares,
        address poolManager
    ) internal {
        vm.startPrank(poolManager);
        uint32 redeemEpochId = hub.hubRequestManager.nowRedeemEpoch(shareClassId, assetId);
        D18 pricePoolPerAsset = hub.hubHelpers.pricePoolPerAsset(poolId, shareClassId, assetId);
        hub.hub.callRequestManager(
            poolId,
            assetId.centrifugeId(),
            abi.encodeCall(
                IHubRequestManager.approveRedeems,
                (poolId, shareClassId, assetId, redeemEpochId, shares, pricePoolPerAsset)
            )
        );

        uint32 revokeEpochId = hub.hubRequestManager.nowRevokeEpoch(shareClassId, assetId);
        (, D18 sharePrice) = hub.shareClassManager.metrics(shareClassId);
<<<<<<< HEAD
        hub.hub.callRequestManager(
            poolId,
            assetId.centrifugeId(),
            abi.encodeCall(
                IHubRequestManager.revokeShares,
                (poolId, shareClassId, assetId, revokeEpochId, sharePrice, SHARE_HOOK_GAS)
            )
        );
=======
        hub.hub.revokeShares(poolId, shareClassId, assetId, revokeEpochId, sharePrice, HOOK_GAS);
>>>>>>> dfdf1476
    }

    function _processAsyncRedeemClaim(
        CHub memory hub,
        CSpoke memory spoke,
        PoolId poolId,
        ShareClassId shareClassId,
        AssetId assetId,
        address investor,
        IAsyncRedeemVault vault,
        uint128 shares,
        bool skipPreciseAssertion
    ) internal {
        vm.startPrank(ANY);
        vm.deal(ANY, GAS);
        hub.hub.notifyRedeem{value: GAS}(
            poolId,
            shareClassId,
            assetId,
            investor.toBytes32(),
            hub.hubRequestManager.maxRedeemClaims(shareClassId, investor.toBytes32(), assetId)
        );

        // Store initial asset balance for fork tests
        uint256 initialAssets;
        if (skipPreciseAssertion) {
            initialAssets = IERC20(vault.asset()).balanceOf(investor);
        }

        vm.startPrank(investor);
        vault.withdraw(vault.maxWithdraw(investor), investor, investor);

        if (skipPreciseAssertion) {
            // For fork tests: just verify assets increased
            assertTrue(
                IERC20(vault.asset()).balanceOf(investor) > initialAssets,
                "Investor should have received assets from redemption"
            );
        } else {
            // For regular tests: check exact amount
            assertEq(spoke.usdc.balanceOf(investor), shareToAsset(shares), "expected assets");
        }
    }

    function _testAsyncRedeem(bool sameChain, bool afterAsyncDeposit, bool nonZeroPrices) internal {
        (afterAsyncDeposit) ? _testAsyncDeposit(sameChain, true) : _testSyncDeposit(sameChain, true);
        _asyncRedeemFlow(h, s, POOL_A, SC_1, s.usdcId, FM, INVESTOR_A, nonZeroPrices, false, address(0));
    }

    //----------------------------------------------------------------------------------------------
    // Test Cancellation & Edge Cases
    //----------------------------------------------------------------------------------------------

    function _testAsyncRedeemCancel(bool sameChain, bool afterAsyncDeposit, bool nonZeroPrices) public {
        (afterAsyncDeposit) ? _testAsyncDeposit(sameChain, true) : _testSyncDeposit(sameChain, true);
        uint128 expectedShares = assetToShare(USDC_AMOUNT_1);

        nonZeroPrices
            ? _configurePrices(IntegrationConstants.assetPrice(), IntegrationConstants.sharePrice())
            : _configurePrices(IntegrationConstants.zeroPrice(), IntegrationConstants.zeroPrice());

        vm.startPrank(FM);
        h.hub.updateRestriction(POOL_A, SC_1, s.centrifugeId, _updateRestrictionMemberMsg(INVESTOR_A), EXTRA_GAS);

        IAsyncRedeemVault vault =
            IAsyncRedeemVault(address(s.spoke.vault(POOL_A, SC_1, s.usdcId, s.asyncRequestManager)));

        vm.startPrank(INVESTOR_A);
        uint128 shares = uint128(s.spoke.shareToken(POOL_A, SC_1).balanceOf(INVESTOR_A));
        vault.requestRedeem(shares, INVESTOR_A, INVESTOR_A);
        vault.cancelRedeemRequest(PLACEHOLDER_REQUEST_ID, INVESTOR_A);
        vault.claimCancelRedeemRequest(PLACEHOLDER_REQUEST_ID, INVESTOR_A, INVESTOR_A);

        // CHECKS
        assertEq(s.spoke.shareToken(POOL_A, SC_1).balanceOf(INVESTOR_A), expectedShares, "expected shares");
    }

    function _testUpdateAccountingAfterDeposit(bool sameChain, bool afterAsyncDeposit, bool nonZeroPrices) public {
        (afterAsyncDeposit) ? _testAsyncDeposit(sameChain, nonZeroPrices) : _testSyncDeposit(sameChain, nonZeroPrices);

        vm.startPrank(BSM);
        s.balanceSheet.submitQueuedAssets(POOL_A, SC_1, s.usdcId, EXTRA_GAS);
        s.balanceSheet.submitQueuedShares(POOL_A, SC_1, EXTRA_GAS);

        // CHECKS
        (uint128 amount, uint128 value,,) = h.holdings.holding(POOL_A, SC_1, s.usdcId);
        assertEq(amount, USDC_AMOUNT_1, "expected amount");
        assertEq(value, assetToPool(USDC_AMOUNT_1), "expected value");

        assertEq(h.snapshotHook.synced(POOL_A, SC_1, s.centrifugeId), nonZeroPrices ? 1 : 2, "expected snapshots");

        checkAccountValue(ASSET_ACCOUNT, assetToPool(USDC_AMOUNT_1), true);
        checkAccountValue(EQUITY_ACCOUNT, assetToPool(USDC_AMOUNT_1), true);
    }

    function _testUpdateAccountingAfterRedeem(bool sameChain, bool afterAsyncDeposit) public {
        _testAsyncRedeem(sameChain, afterAsyncDeposit, true);

        vm.startPrank(BSM);
        s.balanceSheet.submitQueuedAssets(POOL_A, SC_1, s.usdcId, EXTRA_GAS);
        s.balanceSheet.submitQueuedShares(POOL_A, SC_1, EXTRA_GAS);

        (uint128 amount, uint128 value,,) = h.holdings.holding(POOL_A, SC_1, s.usdcId);
        assertEq(amount, 0, "expected amount");
        assertEq(value, assetToPool(0), "expected value");

        assertEq(h.snapshotHook.synced(POOL_A, SC_1, s.centrifugeId), 2, "expected snapshots");

        checkAccountValue(ASSET_ACCOUNT, assetToPool(0), true);
        checkAccountValue(EQUITY_ACCOUNT, assetToPool(0), true);
    }
}

/// Common and generic flows ready to be used in different tests
contract EndToEndUseCases is EndToEndFlows, VMLabeling {
    using CastLib for *;
    using MathLib for *;
    using MessageLib for *;

    function setUp() public virtual override {
        super.setUp();
        _setupVMLabels();
    }

    /// forge-config: default.isolate = true
    function testWardUpgrade(bool sameChain) public {
        address NEW_WARD = makeAddr("NewWard");

        _setSpoke(sameChain);

        vm.startPrank(address(SAFE_ADMIN_A));
        h.guardian.scheduleUpgrade(s.centrifugeId, NEW_WARD);
        h.guardian.cancelUpgrade(s.centrifugeId, NEW_WARD);
        h.guardian.scheduleUpgrade(s.centrifugeId, NEW_WARD);

        vm.warp(block.timestamp + deployA.DELAY() + 1000);

        vm.startPrank(ANY);
        s.root.executeScheduledRely(NEW_WARD);
    }

    /// forge-config: default.isolate = true
    function testTokenRecover(bool sameChain) public {
        address RECEIVER = makeAddr("Receiver");
        uint256 VALUE = 123;

        _setSpoke(sameChain);

        vm.startPrank(address(SAFE_ADMIN_A));
        h.guardian.recoverTokens(s.centrifugeId, address(s.gateway), ETH_ADDRESS, 0, RECEIVER, VALUE);

        assertEq(RECEIVER.balance, VALUE);
    }

    /// forge-config: default.isolate = true
    function testConfigureAsset(bool sameChain) public {
        _setSpoke(sameChain);
        _configureAsset(s);

        assertEq(h.hubRegistry.decimals(s.usdcId), 6, "expected decimals");
    }

    /// forge-config: default.isolate = true
    function testConfigurePool(bool sameChain) public {
        _configurePool(sameChain);
    }

    /// forge-config: default.isolate = true
    function testConfigurePoolExtra(bool sameChain) public {
        _configurePool(sameChain);

        vm.startPrank(FM);

        h.hub.updateShareClassMetadata(POOL_A, SC_1, "Tokenized MMF 2", "MMF2");
        h.hub.notifyShareMetadata(POOL_A, SC_1, s.centrifugeId);
        h.hub.updateShareHook(POOL_A, SC_1, s.centrifugeId, address(s.fullRestrictionsHook).toBytes32());

        assertEq(s.spoke.shareToken(POOL_A, SC_1).name(), "Tokenized MMF 2");
        assertEq(s.spoke.shareToken(POOL_A, SC_1).symbol(), "MMF2");
        assertEq(s.spoke.shareToken(POOL_A, SC_1).hook(), address(s.fullRestrictionsHook));
    }

    /// forge-config: default.isolate = true
    function testFullRefundSubsidizedCycle() public {
        _setSpoke(false);
        _createPool();

        vm.startPrank(FM);
        h.hub.notifyPool(POOL_A, s.centrifugeId);
        h.hub.notifyShareClass(POOL_A, SC_1, s.centrifugeId, address(0).toBytes32());
        h.hub.updateBalanceSheetManager(s.centrifugeId, POOL_A, BSM.toBytes32(), true);
        h.hub.updateSharePrice(POOL_A, SC_1, IntegrationConstants.zeroPrice());
        h.hub.notifySharePrice(POOL_A, SC_1, s.centrifugeId);
        h.hub.setSnapshotHook(POOL_A, h.snapshotHook);

        // Each message will return half of the gas wasted
        adapterBToA.setRefundedValue(h.gasService.updateShares() / 2);

        // We just subsidize for two message
        vm.startPrank(ANY);
        s.gateway.depositSubsidy{value: h.gasService.updateShares() * 2}(POOL_A);
        assertEq(address(s.balanceSheet.escrow(POOL_A)).balance, 0);
        assertEq(address(s.gateway).balance, DEFAULT_SUBSIDY + h.gasService.updateShares() * 2);

        vm.startPrank(BSM);
        s.balanceSheet.submitQueuedShares(POOL_A, SC_1, EXTRA_GAS);
        assertEq(address(s.balanceSheet.escrow(POOL_A)).balance, h.gasService.updateShares() / 2);
        assertEq(address(s.gateway).balance, DEFAULT_SUBSIDY + h.gasService.updateShares());

        s.balanceSheet.submitQueuedShares(POOL_A, SC_1, EXTRA_GAS);
        assertEq(address(s.balanceSheet.escrow(POOL_A)).balance, h.gasService.updateShares());
        assertEq(address(s.gateway).balance, DEFAULT_SUBSIDY);

        // This message is fully paid with refunded amount
        s.balanceSheet.submitQueuedShares(POOL_A, SC_1, EXTRA_GAS);
        assertEq(address(s.balanceSheet.escrow(POOL_A)).balance, h.gasService.updateShares() / 2);
        assertEq(address(s.gateway).balance, DEFAULT_SUBSIDY);

        assertEq(h.snapshotHook.synced(POOL_A, SC_1, s.centrifugeId), 3, "3 UpdateShares messages received");
    }

    /// forge-config: default.isolate = true
    function testUpdatePriceAge(bool sameChain) public {
        _configurePool(sameChain);

        vm.startPrank(FM);

        h.hub.setMaxAssetPriceAge(POOL_A, SC_1, s.usdcId, uint64(block.timestamp));
        h.hub.setMaxSharePriceAge(s.centrifugeId, POOL_A, SC_1, uint64(block.timestamp));

        (,, uint64 validUntil) = s.spoke.markersPricePoolPerAsset(POOL_A, SC_1, s.usdcId);
        assertEq(validUntil, uint64(block.timestamp));

        (,, validUntil) = s.spoke.markersPricePoolPerShare(POOL_A, SC_1);
        assertEq(validUntil, uint64(block.timestamp));
    }

    /// forge-config: default.isolate = true
    function testFundManagement(bool sameChain) public {
        _configurePool(sameChain);
        _configurePrices(IntegrationConstants.assetPrice(), IntegrationConstants.sharePrice());

        vm.startPrank(ERC20_DEPLOYER);
        s.usdc.mint(BSM, USDC_AMOUNT_1);

        vm.startPrank(BSM);
        s.usdc.approve(address(s.balanceSheet), USDC_AMOUNT_1);
        s.balanceSheet.deposit(POOL_A, SC_1, address(s.usdc), 0, USDC_AMOUNT_1);
        s.balanceSheet.withdraw(POOL_A, SC_1, address(s.usdc), 0, BSM, USDC_AMOUNT_1 * 4 / 5);
        s.balanceSheet.submitQueuedAssets(POOL_A, SC_1, s.usdcId, EXTRA_GAS);

        // CHECKS
        assertEq(s.usdc.balanceOf(BSM), USDC_AMOUNT_1 * 4 / 5);
        assertEq(s.balanceSheet.availableBalanceOf(POOL_A, SC_1, address(s.usdc), 0), USDC_AMOUNT_1 / 5);

        (uint128 amount, uint128 value,,) = h.holdings.holding(POOL_A, SC_1, s.usdcId);
        assertEq(amount, USDC_AMOUNT_1 / 5);
        assertEq(value, assetToPool(USDC_AMOUNT_1 / 5));

        assertEq(h.snapshotHook.synced(POOL_A, SC_1, s.centrifugeId), 1);

        checkAccountValue(ASSET_ACCOUNT, assetToPool(USDC_AMOUNT_1 / 5), true);
        checkAccountValue(EQUITY_ACCOUNT, assetToPool(USDC_AMOUNT_1 / 5), true);
    }

    /// forge-config: default.isolate = true
    function testVaultManagement(bool sameChain) public {
        _configurePool(sameChain);

        vm.startPrank(FM);
        h.hub.updateVault(POOL_A, SC_1, s.usdcId, s.asyncVaultFactory, VaultUpdateKind.DeployAndLink, EXTRA_GAS);

        address vault = address(s.spoke.vault(POOL_A, SC_1, s.usdcId, s.asyncRequestManager));

        h.hub.updateVault(POOL_A, SC_1, s.usdcId, vault.toBytes32(), VaultUpdateKind.Unlink, EXTRA_GAS);

        assertEq(s.spoke.isLinked(IVault(vault)), false);

        h.hub.updateVault(POOL_A, SC_1, s.usdcId, vault.toBytes32(), VaultUpdateKind.Link, EXTRA_GAS);

        assertEq(s.spoke.isLinked(IVault(vault)), true);
    }

    /// forge-config: default.isolate = true
    function testAsyncDeposit(bool sameChain, bool nonZeroPrices) public {
        _testAsyncDeposit(sameChain, nonZeroPrices);
    }

    /// forge-config: default.isolate = true
    function testSyncDeposit(bool sameChain, bool nonZeroPrices) public {
        _testSyncDeposit(sameChain, nonZeroPrices);
    }

    /// forge-config: default.isolate = true
    function testAsyncDepositCancel(bool sameChain, bool nonZeroPrices) public {
        _configurePool(sameChain);
        nonZeroPrices
            ? _configurePrices(IntegrationConstants.assetPrice(), IntegrationConstants.sharePrice())
            : _configurePrices(IntegrationConstants.zeroPrice(), IntegrationConstants.zeroPrice());

        vm.startPrank(FM);
        h.hub.updateVault(POOL_A, SC_1, s.usdcId, s.asyncVaultFactory, VaultUpdateKind.DeployAndLink, EXTRA_GAS);

        IAsyncVault vault = IAsyncVault(address(s.spoke.vault(POOL_A, SC_1, s.usdcId, s.asyncRequestManager)));

        vm.startPrank(INVESTOR_A);
        s.usdc.approve(address(vault), USDC_AMOUNT_1);
        vault.requestDeposit(USDC_AMOUNT_1, INVESTOR_A, INVESTOR_A);
        vault.cancelDepositRequest(PLACEHOLDER_REQUEST_ID, INVESTOR_A);
        vault.claimCancelDepositRequest(PLACEHOLDER_REQUEST_ID, INVESTOR_A, INVESTOR_A);

        // CHECKS
        assertEq(s.usdc.balanceOf(INVESTOR_A), USDC_AMOUNT_1, "expected assets");
    }

    /// forge-config: default.isolate = true
    function testAsyncRedeem_AfterAsyncDeposit(bool sameChain, bool nonZeroPrices) public {
        _testAsyncRedeem(sameChain, true, nonZeroPrices);
    }

    /// forge-config: default.isolate = true
    function testAsyncRedeem_AfterSyncDeposit(bool sameChain, bool nonZeroPrices) public {
        _testAsyncRedeem(sameChain, false, nonZeroPrices);
    }

    /// forge-config: default.isolate = true
    function testAsyncRedeemCancel_AfterAsyncDeposit(bool sameChain, bool nonZeroPrices) public {
        _testAsyncRedeemCancel(sameChain, true, nonZeroPrices);
    }

    /// forge-config: default.isolate = true
    function testAsyncRedeemCancel_AfterSyncDeposit(bool sameChain, bool nonZeroPrices) public {
        _testAsyncRedeemCancel(sameChain, false, nonZeroPrices);
    }

    /// forge-config: default.isolate = true
    function testUpdateAccountingAfterDeposit_AfterAsyncDeposit(bool sameChain, bool nonZeroPrices) public {
        _testUpdateAccountingAfterDeposit(sameChain, true, nonZeroPrices);
    }

    /// forge-config: default.isolate = true
    function testUpdateAccountingAfterDeposit_AfterSyncDeposit(bool sameChain, bool nonZeroPrices) public {
        _testUpdateAccountingAfterDeposit(sameChain, false, nonZeroPrices);
    }

    /// forge-config: default.isolate = true
    function testUpdateAccountingAfterRedeem_AfterAsyncDeposit(bool sameChain) public {
        _testUpdateAccountingAfterRedeem(sameChain, true);
    }

    /// forge-config: default.isolate = true
    function testUpdateAccountingAfterRedeem_AfterSyncDeposit(bool sameChain) public {
        _testUpdateAccountingAfterRedeem(sameChain, false);
    }

    /// forge-config: default.isolate = true
    function testAdaptersPerPool() public {
        _configureBasePoolWithCustomAdapters();

        vm.startPrank(FM);
        h.hub.notifyPool(POOL_A, s.centrifugeId);
        h.hub.setSnapshotHook(POOL_A, h.snapshotHook);

        // Hub -> Spoke message went through the pool adapter
        assertEq(uint8(poolAdapterAToB.lastReceivedPayload().messageType()), uint8(MessageType.NotifyPool));
        assertEq(s.spoke.pool(POOL_A), block.timestamp); // Message received and processed

        h.hub.updateBalanceSheetManager(s.centrifugeId, POOL_A, BSM.toBytes32(), true);

        vm.startPrank(ANY);
        s.gateway.depositSubsidy{value: DEFAULT_SUBSIDY}(POOL_A);

        vm.startPrank(BSM);
        s.balanceSheet.submitQueuedShares(POOL_A, SC_1, EXTRA_GAS);

        // Spoke -> Hub message went through the pool adapter
        assertEq(uint8(poolAdapterBToA.lastReceivedPayload().messageType()), uint8(MessageType.UpdateShares));

        assertEq(h.snapshotHook.synced(POOL_A, SC_1, s.centrifugeId), 1); // Message received and processed
    }

    /// forge-config: default.isolate = true
    function testMaxAdaptersConfigurationBenchmark() public {
        // This tests is just to compute the SetPoolAdapters max weight used in GasService

        _setSpoke(IN_DIFFERENT_CHAINS);
        _createPool();

        IAdapter[] memory localAdapters = new IAdapter[](1);
        localAdapters[0] = new LocalAdapter(h.centrifugeId, h.multiAdapter, FM);

        bytes32[] memory remoteAdapters = new bytes32[](MAX_ADAPTER_COUNT);
        for (uint256 i; i < MAX_ADAPTER_COUNT; i++) {
            IAdapter adapter = new LocalAdapter(s.centrifugeId, s.multiAdapter, FM);
            remoteAdapters[i] = address(adapter).toBytes32();
        }

        vm.startPrank(FM);
        h.hub.setAdapters(s.centrifugeId, POOL_A, localAdapters, remoteAdapters, 1, 1);
    }

    /// forge-config: default.isolate = true
    function testErrSetAdaptersLocally() public {
        _setSpoke(IN_DIFFERENT_CHAINS);
        _createPool();

        IAdapter[] memory localAdapters = new IAdapter[](1);
        localAdapters[0] = new LocalAdapter(h.centrifugeId, h.multiAdapter, FM);

        bytes32[] memory remoteAdapters = new bytes32[](MAX_ADAPTER_COUNT);
        for (uint256 i; i < MAX_ADAPTER_COUNT; i++) {
            IAdapter adapter = new LocalAdapter(s.centrifugeId, s.multiAdapter, FM);
            remoteAdapters[i] = address(adapter).toBytes32();
        }

        vm.expectRevert(ILocalCentrifugeId.CannotBeSentLocally.selector);
        vm.startPrank(FM);
        h.hub.setAdapters(h.centrifugeId, POOL_A, localAdapters, remoteAdapters, 1, 1);
    }

    /// forge-config: default.isolate = true
    function testAdaptersWithRecovery() public {
        _setSpoke(IN_DIFFERENT_CHAINS);
        _createPool();

        // Wire pool adapters
        poolAdapterAToB = new LocalAdapter(h.centrifugeId, h.multiAdapter, FM);
        poolAdapterBToA = new LocalAdapter(s.centrifugeId, s.multiAdapter, FM);

        poolAdapterAToB.setEndpoint(poolAdapterBToA);
        poolAdapterBToA.setEndpoint(poolAdapterAToB);

        IAdapter[] memory localAdapters = new IAdapter[](2);
        localAdapters[0] = poolAdapterAToB;
        localAdapters[1] = new RecoveryAdapter(h.multiAdapter, FM);

        bytes32[] memory remoteAdapters = new bytes32[](2);
        remoteAdapters[0] = address(poolAdapterBToA).toBytes32();
        remoteAdapters[1] = address(new RecoveryAdapter(s.multiAdapter, FM)).toBytes32();

        vm.startPrank(FM);

        uint8 threshold = 2;
        uint8 recoveryIndex = 1;
        h.hub.setAdapters(s.centrifugeId, POOL_A, localAdapters, remoteAdapters, threshold, recoveryIndex);

        // Only local adapter will send the message, recovery adapter will skip it.
        h.hub.notifyPool(POOL_A, s.centrifugeId);

        assertEq(s.spoke.pool(POOL_A), 0); // 1 of 2 received, not processed yet

        bytes memory message = MessageLib.NotifyPool({poolId: POOL_A.raw()}).serialize();

        // In the remote recovery adapter, we recover the message
        IMessageHandler(remoteAdapters[1].toAddress()).handle(h.centrifugeId, message);

        assertEq(s.spoke.pool(POOL_A), block.timestamp); // 2 of 2 received and processed
    }
}<|MERGE_RESOLUTION|>--- conflicted
+++ resolved
@@ -655,18 +655,13 @@
         vm.startPrank(poolManager);
         uint32 issueEpochId = hub.hubRequestManager.nowIssueEpoch(shareClassId, assetId);
         (, D18 sharePrice) = hub.shareClassManager.metrics(shareClassId);
-<<<<<<< HEAD
         hub.hub.callRequestManager(
             poolId,
             assetId.centrifugeId(),
             abi.encodeCall(
-                IHubRequestManager.issueShares,
-                (poolId, shareClassId, assetId, issueEpochId, sharePrice, SHARE_HOOK_GAS)
+                IHubRequestManager.issueShares, (poolId, shareClassId, assetId, issueEpochId, sharePrice, HOOK_GAS)
             )
         );
-=======
-        hub.hub.issueShares(poolId, shareClassId, assetId, issueEpochId, sharePrice, HOOK_GAS);
->>>>>>> dfdf1476
     }
 
     function _processAsyncDepositClaim(
@@ -867,20 +862,15 @@
             vm.startPrank(poolManager);
             while (nowRevokeEpoch < nowRedeemEpoch) {
                 (, D18 sharePrice) = hub.shareClassManager.metrics(shareClassId);
-<<<<<<< HEAD
                 hub.hub.callRequestManager(
                     poolId,
                     assetId.centrifugeId(),
                     abi.encodeCall(
                         IHubRequestManager.revokeShares,
-                        (poolId, shareClassId, assetId, nowRevokeEpoch, sharePrice, SHARE_HOOK_GAS)
+                        (poolId, shareClassId, assetId, nowRevokeEpoch, sharePrice, HOOK_GAS)
                     )
                 );
                 nowRevokeEpoch = hub.hubRequestManager.nowRevokeEpoch(shareClassId, assetId);
-=======
-                hub.hub.revokeShares(poolId, shareClassId, assetId, nowRevokeEpoch, sharePrice, HOOK_GAS);
-                nowRevokeEpoch = hub.shareClassManager.nowRevokeEpoch(shareClassId, assetId);
->>>>>>> dfdf1476
             }
             vm.stopPrank();
         }
@@ -902,20 +892,15 @@
             vm.startPrank(poolManager);
             while (nowIssueEpoch < nowDepositEpoch) {
                 (, D18 sharePrice) = hub.shareClassManager.metrics(shareClassId);
-<<<<<<< HEAD
                 hub.hub.callRequestManager(
                     poolId,
                     assetId.centrifugeId(),
                     abi.encodeCall(
                         IHubRequestManager.issueShares,
-                        (poolId, shareClassId, assetId, nowIssueEpoch, sharePrice, SHARE_HOOK_GAS)
+                        (poolId, shareClassId, assetId, nowIssueEpoch, sharePrice, HOOK_GAS)
                     )
                 );
                 nowIssueEpoch = hub.hubRequestManager.nowIssueEpoch(shareClassId, assetId);
-=======
-                hub.hub.issueShares(poolId, shareClassId, assetId, nowIssueEpoch, sharePrice, HOOK_GAS);
-                nowIssueEpoch = hub.shareClassManager.nowIssueEpoch(shareClassId, assetId);
->>>>>>> dfdf1476
             }
             vm.stopPrank();
         }
@@ -957,18 +942,13 @@
 
         uint32 revokeEpochId = hub.hubRequestManager.nowRevokeEpoch(shareClassId, assetId);
         (, D18 sharePrice) = hub.shareClassManager.metrics(shareClassId);
-<<<<<<< HEAD
         hub.hub.callRequestManager(
             poolId,
             assetId.centrifugeId(),
             abi.encodeCall(
-                IHubRequestManager.revokeShares,
-                (poolId, shareClassId, assetId, revokeEpochId, sharePrice, SHARE_HOOK_GAS)
+                IHubRequestManager.revokeShares, (poolId, shareClassId, assetId, revokeEpochId, sharePrice, HOOK_GAS)
             )
         );
-=======
-        hub.hub.revokeShares(poolId, shareClassId, assetId, revokeEpochId, sharePrice, HOOK_GAS);
->>>>>>> dfdf1476
     }
 
     function _processAsyncRedeemClaim(
