// SPDX-License-Identifier: BUSL-1.1
pragma solidity ^0.8.28;

import {VMLabeling} from "./utils/VMLabeling.sol";
import {LocalAdapter} from "./adapters/LocalAdapter.sol";
import {IntegrationConstants} from "./utils/IntegrationConstants.sol";

import {ERC20} from "../../src/misc/ERC20.sol";
import {D18} from "../../src/misc/types/D18.sol";
import {IERC20} from "../../src/misc/interfaces/IERC20.sol";
import {CastLib} from "../../src/misc/libraries/CastLib.sol";
import {MathLib} from "../../src/misc/libraries/MathLib.sol";
import {ETH_ADDRESS} from "../../src/misc/interfaces/IRecoverable.sol";
import {IERC7575Share, IERC165} from "../../src/misc/interfaces/IERC7575.sol";

import {Root} from "../../src/common/Root.sol";
import {Gateway} from "../../src/common/Gateway.sol";
import {Guardian} from "../../src/common/Guardian.sol";
import {PoolId} from "../../src/common/types/PoolId.sol";
import {GasService} from "../../src/common/GasService.sol";
import {AccountId} from "../../src/common/types/AccountId.sol";
import {ISafe} from "../../src/common/interfaces/IGuardian.sol";
import {IAdapter} from "../../src/common/interfaces/IAdapter.sol";
import {PricingLib} from "../../src/common/libraries/PricingLib.sol";
import {ShareClassId} from "../../src/common/types/ShareClassId.sol";
import {AssetId, newAssetId} from "../../src/common/types/AssetId.sol";
import {IMessageHandler} from "../../src/common/interfaces/IMessageHandler.sol";
import {MultiAdapter, MAX_ADAPTER_COUNT} from "../../src/common/MultiAdapter.sol";
import {ILocalCentrifugeId} from "../../src/common/interfaces/IGatewaySenders.sol";
import {VaultUpdateKind, MessageType, MessageLib} from "../../src/common/libraries/MessageLib.sol";

import {Hub} from "../../src/hub/Hub.sol";
import {Holdings} from "../../src/hub/Holdings.sol";
import {Accounting} from "../../src/hub/Accounting.sol";
import {HubRegistry} from "../../src/hub/HubRegistry.sol";
import {ShareClassManager} from "../../src/hub/ShareClassManager.sol";

import {Spoke} from "../../src/spoke/Spoke.sol";
import {IVault} from "../../src/spoke/interfaces/IVault.sol";
import {BalanceSheet} from "../../src/spoke/BalanceSheet.sol";
import {UpdateContractMessageLib} from "../../src/spoke/libraries/UpdateContractMessageLib.sol";
import {IVaultManager, REQUEST_MANAGER_V3_0} from "../../src/spoke/interfaces/legacy/IVaultManager.sol";

import {SyncManager} from "../../src/vaults/SyncManager.sol";
import {VaultRouter} from "../../src/vaults/VaultRouter.sol";
import {IBaseVault} from "../../src/vaults/interfaces/IBaseVault.sol";
import {IAsyncVault} from "../../src/vaults/interfaces/IAsyncVault.sol";
import {AsyncRequestManager} from "../../src/vaults/AsyncRequestManager.sol";
import {IAsyncRedeemVault} from "../../src/vaults/interfaces/IAsyncVault.sol";

import {MockSnapshotHook} from "../hooks/mocks/MockSnapshotHook.sol";

import {FreezeOnly} from "../../src/hooks/FreezeOnly.sol";
import {FullRestrictions} from "../../src/hooks/FullRestrictions.sol";
import {RedemptionRestrictions} from "../../src/hooks/RedemptionRestrictions.sol";
import {UpdateRestrictionMessageLib} from "../../src/hooks/libraries/UpdateRestrictionMessageLib.sol";

import {OracleValuation} from "../../src/valuations/OracleValuation.sol";
import {IdentityValuation} from "../../src/valuations/IdentityValuation.sol";

import {FullDeployer, FullActionBatcher, CommonInput} from "../../script/FullDeployer.s.sol";

import "forge-std/Test.sol";

import {RecoveryAdapter} from "../../src/adapters/RecoveryAdapter.sol";

/// End to end testing assuming two full deployments in two different chains
///
/// This EndToEnd tests emulates two chains fully deployed and connected through an adapter
/// Each test case can receive a fuzzed boolean parameter to be tested in both cases:
/// - If sameChain: HUB is in CENTRIFUGE_ID_A and CV is in CENTRIFUGE_ID_A
/// - If !sameChain: HUB is in CENTRIFUGE_ID_A and CV is in CENTRIFUGE_ID_B
///
/// NOTE: All contracts used needs to be placed in the below structs to avoid external calls each time a contract is
/// chosen from a deployment. If not, it has two side effects:
///   1.
///   vm.prank(FM)
///   deployA.hub().notifyPool() // Will fail, given prank is used to retrieve the hub.
///
///   2. It significantly increases the amount of calls shown by the debugger.
///
/// By using these structs we avoid both "issues".
contract EndToEndDeployment is Test {
    using MathLib for *;
    using CastLib for *;
    using PricingLib for *;

    struct CHub {
        uint16 centrifugeId;
        // Common
        Root root;
        Guardian guardian;
        Gateway gateway;
        MultiAdapter multiAdapter;
        GasService gasService;
        // Hub
        HubRegistry hubRegistry;
        Accounting accounting;
        Holdings holdings;
        ShareClassManager shareClassManager;
        Hub hub;
        // Others
        IdentityValuation identityValuation;
        OracleValuation oracleValuation;
        MockSnapshotHook snapshotHook;
    }

    struct CSpoke {
        uint16 centrifugeId;
        // Common
        Root root;
        Guardian guardian;
        Gateway gateway;
        MultiAdapter multiAdapter;
        // Vaults
        BalanceSheet balanceSheet;
        Spoke spoke;
        VaultRouter router;
        bytes32 asyncVaultFactory;
        bytes32 syncDepositVaultFactory;
        AsyncRequestManager asyncRequestManager;
        SyncManager syncManager;
        // Hooks
        FreezeOnly freezeOnlyHook;
        FullRestrictions fullRestrictionsHook;
        RedemptionRestrictions redemptionRestrictionsHook;
        // Others
        ERC20 usdc;
        AssetId usdcId;
    }

    ISafe immutable SAFE_ADMIN_A = ISafe(makeAddr("SafeAdminA"));
    ISafe immutable SAFE_ADMIN_B = ISafe(makeAddr("SafeAdminB"));

    uint16 constant CENTRIFUGE_ID_A = IntegrationConstants.CENTRIFUGE_ID_A;
    uint16 constant CENTRIFUGE_ID_B = IntegrationConstants.CENTRIFUGE_ID_B;
    uint128 constant GAS = IntegrationConstants.GAS;
    uint256 constant DEFAULT_SUBSIDY = IntegrationConstants.DEFAULT_SUBSIDY;
    uint128 constant HOOK_GAS = IntegrationConstants.HOOK_GAS;

    address immutable ERC20_DEPLOYER = address(this);
    address immutable FM = makeAddr("FM");
    address immutable BSM = makeAddr("BSM");
    address immutable FEEDER = makeAddr("FEEDER");
    address immutable INVESTOR_A = makeAddr("INVESTOR_A");
    address immutable ANY = makeAddr("ANY");
    address immutable GATEWAY_MANAGER = makeAddr("GATEWAY_MANAGER");

    uint128 constant USDC_AMOUNT_1 = IntegrationConstants.DEFAULT_USDC_AMOUNT;

    AccountId constant ASSET_ACCOUNT = IntegrationConstants.ASSET_ACCOUNT;
    AccountId constant EQUITY_ACCOUNT = IntegrationConstants.EQUITY_ACCOUNT;
    AccountId constant LOSS_ACCOUNT = IntegrationConstants.LOSS_ACCOUNT;
    AccountId constant GAIN_ACCOUNT = IntegrationConstants.GAIN_ACCOUNT;

    PoolId constant GLOBAL_POOL = PoolId.wrap(0);

    AssetId USD_ID;
    PoolId POOL_A;
    ShareClassId SC_1;

    FullDeployer deployA = new FullDeployer();
    FullDeployer deployB = new FullDeployer();

    LocalAdapter adapterAToB;
    LocalAdapter adapterBToA;

    LocalAdapter poolAdapterAToB = new LocalAdapter(h.centrifugeId, h.multiAdapter, FM);
    LocalAdapter poolAdapterBToA = new LocalAdapter(s.centrifugeId, s.multiAdapter, FM);

    CHub h;
    CSpoke s;

    uint8 constant USDC_DECIMALS = IntegrationConstants.USDC_DECIMALS;
    uint8 constant POOL_DECIMALS = IntegrationConstants.POOL_DECIMALS;
    uint8 constant SHARE_DECIMALS = POOL_DECIMALS;

    uint256 constant PLACEHOLDER_REQUEST_ID = IntegrationConstants.PLACEHOLDER_REQUEST_ID;
    uint128 constant EXTRA_GAS = IntegrationConstants.EXTRA_GAS;

    // Set by _configurePrices and read by pricing utilities
    D18 currentAssetPrice = IntegrationConstants.identityPrice();
    D18 currentSharePrice = IntegrationConstants.identityPrice();

    bool constant IN_DIFFERENT_CHAINS = false;

    //----------------------------------------------------------------------------------------------
    // Test Setup & Infrastructure
    //----------------------------------------------------------------------------------------------

    function setUp() public virtual {
        // Wire global adapters
        adapterAToB = _deployChain(deployA, CENTRIFUGE_ID_A, CENTRIFUGE_ID_B, SAFE_ADMIN_A);
        adapterBToA = _deployChain(deployB, CENTRIFUGE_ID_B, CENTRIFUGE_ID_A, SAFE_ADMIN_B);

        adapterAToB.setEndpoint(adapterBToA);
        adapterBToA.setEndpoint(adapterAToB);

        // Initialize accounts
        vm.deal(FM, 1 ether);
        vm.deal(BSM, 1 ether);
        vm.deal(INVESTOR_A, 1 ether);
        vm.deal(ANY, 1 ether);

        h = CHub({
            centrifugeId: CENTRIFUGE_ID_A,
            root: deployA.root(),
            guardian: deployA.guardian(),
            gateway: deployA.gateway(),
            multiAdapter: deployA.multiAdapter(),
            gasService: deployA.gasService(),
            hubRegistry: deployA.hubRegistry(),
            accounting: deployA.accounting(),
            holdings: deployA.holdings(),
            shareClassManager: deployA.shareClassManager(),
            hub: deployA.hub(),
            identityValuation: deployA.identityValuation(),
            oracleValuation: deployA.oracleValuation(),
            snapshotHook: new MockSnapshotHook()
        });

        // Initialize default values
        USD_ID = deployA.USD_ID();
        POOL_A = h.hubRegistry.poolId(CENTRIFUGE_ID_A, 1);
        SC_1 = h.shareClassManager.previewNextShareClassId(POOL_A);

        h.gateway.depositSubsidy{value: DEFAULT_SUBSIDY}(GLOBAL_POOL);

        vm.label(address(adapterAToB), "AdapterAToB");
        vm.label(address(adapterBToA), "AdapterBToA");
    }

    function _setAdapter(FullDeployer deploy, uint16 remoteCentrifugeId, IAdapter adapter) internal {
        vm.startPrank(address(deploy.guardian().safe()));
        IAdapter[] memory adapters = new IAdapter[](1);
        adapters[0] = adapter;
        deploy.guardian().setAdapters(remoteCentrifugeId, adapters, uint8(adapters.length), uint8(adapters.length));
        deploy.guardian().setGatewayManager(GATEWAY_MANAGER);
        vm.stopPrank();
    }

    function _deployChain(FullDeployer deploy, uint16 localCentrifugeId, uint16 remoteCentrifugeId, ISafe adminSafe)
        internal
        returns (LocalAdapter adapter)
    {
        CommonInput memory commonInput = CommonInput({
            centrifugeId: localCentrifugeId,
            adminSafe: adminSafe,
            maxBatchGasLimit: uint128(GAS) * 100,
            version: bytes32(abi.encodePacked(localCentrifugeId))
        });

        FullActionBatcher batcher = new FullActionBatcher();
        batcher.setDeployer(address(deploy));

        deploy.labelAddresses(string(abi.encodePacked(localCentrifugeId, "-")));
        deploy.deployFull(commonInput, deploy.noAdaptersInput(), batcher);

        adapter = new LocalAdapter(localCentrifugeId, deploy.multiAdapter(), address(deploy));
        _setAdapter(deploy, remoteCentrifugeId, adapter);

        deploy.removeFullDeployerAccess(batcher);
    }

    function _setSpoke(FullDeployer deploy, uint16 centrifugeId, CSpoke storage s_) internal {
        if (s_.centrifugeId != 0) return; // Already set

        s_.centrifugeId = centrifugeId;
        s_.root = deploy.root();
        s_.guardian = deploy.guardian();
        s_.gateway = deploy.gateway();
        s_.multiAdapter = deploy.multiAdapter();
        s_.balanceSheet = deploy.balanceSheet();
        s_.spoke = deploy.spoke();
        s_.router = deploy.vaultRouter();
        s_.freezeOnlyHook = deploy.freezeOnlyHook();
        s_.fullRestrictionsHook = deploy.fullRestrictionsHook();
        s_.redemptionRestrictionsHook = deploy.redemptionRestrictionsHook();
        s_.asyncVaultFactory = address(deploy.asyncVaultFactory()).toBytes32();
        s_.syncDepositVaultFactory = address(deploy.syncDepositVaultFactory()).toBytes32();
        s_.asyncRequestManager = deploy.asyncRequestManager();
        s_.syncManager = deploy.syncManager();
        s_.usdc = new ERC20(6);
        s_.usdcId = newAssetId(centrifugeId, 1);

        // Initialize default values
        s_.usdc.file("name", "USD Coin");
        s_.usdc.file("symbol", "USDC");

        s_.gateway.depositSubsidy{value: DEFAULT_SUBSIDY}(GLOBAL_POOL);
    }

    function _setSpoke(bool sameChain) internal {
        if (sameChain) {
            _setSpoke(deployA, CENTRIFUGE_ID_A, s);
        } else {
            _setSpoke(deployB, CENTRIFUGE_ID_B, s);
        }
    }
}

/// Common and generic utilities ready to be used in different tests
contract EndToEndUtils is EndToEndDeployment {
    using MathLib for *;

    function assetToShare(uint128 assetAmount) public view returns (uint128 shareAmount) {
        if (currentSharePrice.isZero()) return 0;
        return PricingLib.assetToShareAmount(
            assetAmount, USDC_DECIMALS, SHARE_DECIMALS, currentAssetPrice, currentSharePrice, MathLib.Rounding.Down
        );
    }

    function shareToAsset(uint128 shareAmount) public view returns (uint128 assetAmount) {
        if (currentAssetPrice.isZero()) return 0;
        return PricingLib.shareToAssetAmount(
            shareAmount, SHARE_DECIMALS, USDC_DECIMALS, currentSharePrice, currentAssetPrice, MathLib.Rounding.Down
        );
    }

    function assetToPool(uint128 assetAmount) public view returns (uint128 poolAmount) {
        return PricingLib.assetToPoolAmount(
            assetAmount, USDC_DECIMALS, POOL_DECIMALS, currentAssetPrice, MathLib.Rounding.Down
        );
    }

    function poolToAsset(uint128 poolAmount) public view returns (uint128 assetAmount) {
        if (currentAssetPrice.isZero()) return 0;
        return PricingLib.poolToAssetAmount(
            poolAmount, POOL_DECIMALS, USDC_DECIMALS, currentAssetPrice, MathLib.Rounding.Down
        );
    }

    function checkAccountValue(AccountId accountId, uint128 value, bool isPositive) public view {
        (bool accountIsPositive, uint128 accountValue) = h.accounting.accountValue(POOL_A, accountId);
        assertEq(accountValue, value);
        assertEq(accountIsPositive, isPositive);
    }

    function isShareToken(address token) internal view returns (bool) {
        try IERC165(token).supportsInterface(type(IERC7575Share).interfaceId) returns (bool supported) {
            return supported;
        } catch {
            return false;
        }
    }

    function _getAsyncVault(CSpoke memory spoke, PoolId poolId, ShareClassId shareClassId, AssetId assetId)
        internal
        view
        returns (address vaultAddr)
    {
        if (spoke.asyncRequestManager == REQUEST_MANAGER_V3_0) {
            // Fallback to legacy V3.0 lookup if not found in new system
            return
                address(IVaultManager(address(spoke.asyncRequestManager)).vaultByAssetId(poolId, shareClassId, assetId));
        } else {
            // Try new system first
            return address(spoke.spoke.vault(poolId, shareClassId, assetId, spoke.asyncRequestManager));
        }
    }
}

/// Base investment flows that can be shared between EndToEnd and Fork tests
contract EndToEndFlows is EndToEndUtils {
    using CastLib for *;
    using UpdateContractMessageLib for *;
    using UpdateRestrictionMessageLib for *;
    using MathLib for *;

    function _updateRestrictionMemberMsg(address addr) internal pure returns (bytes memory) {
        return UpdateRestrictionMessageLib.UpdateRestrictionMember({
            user: addr.toBytes32(),
            validUntil: type(uint64).max
        }).serialize();
    }

    function _updateContractSyncDepositMaxReserveMsg(AssetId assetId, uint128 maxReserve)
        internal
        pure
        returns (bytes memory)
    {
        return UpdateContractMessageLib.UpdateContractSyncDepositMaxReserve({
            assetId: assetId.raw(),
            maxReserve: maxReserve
        }).serialize();
    }

    //----------------------------------------------------------------------------------------------
    // Asset & Pool Configuration
    //----------------------------------------------------------------------------------------------

    function _configureAsset(CSpoke memory s_) internal {
        vm.startPrank(ERC20_DEPLOYER);
        s_.usdc.mint(INVESTOR_A, USDC_AMOUNT_1);

        vm.startPrank(ANY);
        s_.spoke.registerAsset{value: GAS}(h.centrifugeId, address(s_.usdc), 0);
    }

    function _createPoolAccounts(CHub memory hub, PoolId poolId, address poolManager) internal {
        vm.startPrank(poolManager);
        hub.hub.createAccount(poolId, ASSET_ACCOUNT, true);
        hub.hub.createAccount(poolId, EQUITY_ACCOUNT, false);
        hub.hub.createAccount(poolId, LOSS_ACCOUNT, false);
        hub.hub.createAccount(poolId, GAIN_ACCOUNT, false);
        vm.stopPrank();
    }

    function _createPool() internal {
        vm.startPrank(address(h.guardian.safe()));
        h.guardian.createPool(POOL_A, FM, USD_ID);

        vm.startPrank(FM);
        h.hub.setPoolMetadata(POOL_A, bytes("Testing pool"));
        h.hub.addShareClass(POOL_A, "Tokenized MMF", "MMF", bytes32("salt"));

        _createPoolAccounts(h, POOL_A, FM);
        h.gateway.depositSubsidy{value: DEFAULT_SUBSIDY}(POOL_A);
    }

    function _configurePoolCrossChain(
        CHub memory hub,
        CSpoke memory spoke,
        PoolId poolId,
        ShareClassId shareClassId,
        AssetId assetId,
        address poolManager,
        address hookAddress
    ) internal {
        vm.startPrank(poolManager);
        vm.deal(poolManager, 1 ether);

        hub.hub.notifyPool(poolId, spoke.centrifugeId);
        hub.hub.notifyShareClass(poolId, shareClassId, spoke.centrifugeId, hookAddress.toBytes32());

        hub.hub.initializeHolding(
            poolId,
            shareClassId,
            assetId,
            hub.oracleValuation,
            ASSET_ACCOUNT,
            EQUITY_ACCOUNT,
            GAIN_ACCOUNT,
            LOSS_ACCOUNT
        );
        hub.hub.setRequestManager(poolId, spoke.centrifugeId, address(spoke.asyncRequestManager).toBytes32());
        hub.hub.updateBalanceSheetManager(
            spoke.centrifugeId, poolId, address(spoke.asyncRequestManager).toBytes32(), true
        );
        hub.hub.updateBalanceSheetManager(spoke.centrifugeId, poolId, address(spoke.syncManager).toBytes32(), true);
        hub.hub.updateBalanceSheetManager(spoke.centrifugeId, poolId, BSM.toBytes32(), true);

        vm.stopPrank();
    }

    function _configurePool(CSpoke memory s_) internal {
        _configureAsset(s_);

        if (!h.hubRegistry.exists(POOL_A)) {
            _createPool();
        }

        _configurePoolCrossChain(h, s_, POOL_A, SC_1, s_.usdcId, FM, address(s_.redemptionRestrictionsHook));

        vm.startPrank(FM);
        h.hub.setSnapshotHook(POOL_A, h.snapshotHook);
        h.oracleValuation.updateFeeder(POOL_A, FEEDER, true);
        h.hub.updateHubManager(POOL_A, address(h.oracleValuation), true);
        vm.stopPrank();

        // We also subsidize the hub
        if (s.centrifugeId != h.centrifugeId) {
            vm.startPrank(ANY);
            s_.gateway.depositSubsidy{value: DEFAULT_SUBSIDY}(POOL_A);
        }
    }

    function _configurePool(bool sameChain) internal {
        _setSpoke(sameChain);
        _configurePool(s);
    }

    function _configureBasePoolWithCustomAdapters() internal {
        _setSpoke(IN_DIFFERENT_CHAINS);
        _createPool();

        // Wire pool adapters
        poolAdapterAToB = new LocalAdapter(h.centrifugeId, h.multiAdapter, FM);
        poolAdapterBToA = new LocalAdapter(s.centrifugeId, s.multiAdapter, FM);

        poolAdapterAToB.setEndpoint(poolAdapterBToA);
        poolAdapterBToA.setEndpoint(poolAdapterAToB);

        IAdapter[] memory localAdapters = new IAdapter[](1);
        localAdapters[0] = poolAdapterAToB;

        bytes32[] memory remoteAdapters = new bytes32[](1);
        remoteAdapters[0] = address(poolAdapterBToA).toBytes32();

        vm.startPrank(FM);
        h.hub.setAdapters(s.centrifugeId, POOL_A, localAdapters, remoteAdapters, 1, 1);
        h.hub.setGatewayManager(h.centrifugeId, POOL_A, GATEWAY_MANAGER.toBytes32());
        h.hub.setGatewayManager(s.centrifugeId, POOL_A, GATEWAY_MANAGER.toBytes32());
    }

    //----------------------------------------------------------------------------------------------
    // Price Management
    //----------------------------------------------------------------------------------------------

    function _baseConfigurePrices(
        CHub memory hub,
        CSpoke memory spoke,
        PoolId poolId,
        ShareClassId shareClassId,
        AssetId assetId,
        address poolManager,
        D18 assetPrice,
        D18 sharePrice
    ) internal virtual {
        vm.startPrank(FEEDER);
        hub.oracleValuation.setPrice(poolId, shareClassId, assetId, assetPrice);
        vm.stopPrank();

        vm.startPrank(poolManager);
        hub.hub.updateSharePrice(poolId, shareClassId, sharePrice);
        hub.hub.notifySharePrice(poolId, shareClassId, spoke.centrifugeId);
        hub.hub.notifyAssetPrice(poolId, shareClassId, assetId);

        currentAssetPrice = assetPrice;
        currentSharePrice = sharePrice;
    }

    function _configurePrices(D18 assetPrice, D18 sharePrice) internal {
        _baseConfigurePrices(h, s, POOL_A, SC_1, s.usdcId, FM, assetPrice, sharePrice);
    }

    //----------------------------------------------------------------------------------------------
    // Async Deposit Flows
    //----------------------------------------------------------------------------------------------

    function _asyncDepositFlow(
        CHub memory hub,
        CSpoke memory spoke,
        PoolId poolId,
        ShareClassId shareClassId,
        AssetId assetId,
        address poolManager,
        address investor,
        uint128 amount,
        bool nonZeroPrices,
        bool skipPreciseAssertion,
        address existingVault
    ) internal {
        // Configure prices
        _configurePricesForFlow(hub, spoke, poolId, shareClassId, assetId, poolManager, nonZeroPrices);

        // Deploy or get existing vault (with fallback for fork tests)
        IAsyncVault vault =
            _ensureAsyncVaultExists(hub, spoke, poolId, shareClassId, assetId, poolManager, existingVault);

        // Execute deposit request
        _executeAsyncDepositRequest(vault, investor, amount);

        // Ensure deposit/issue epochs are aligned before proceeding (handles live chain state)
        _ensureDepositEpochsAligned(hub, poolId, shareClassId, assetId, poolManager);

        // Process deposit approval and share issuance
        _processAsyncDepositApproval(hub, poolId, shareClassId, assetId, poolManager, amount);

        // Claim shares
        _processAsyncDepositClaim(
            hub, spoke, poolId, shareClassId, assetId, investor, vault, amount, skipPreciseAssertion
        );
    }

    function _configurePricesForFlow(
        CHub memory hub,
        CSpoke memory spoke,
        PoolId poolId,
        ShareClassId shareClassId,
        AssetId assetId,
        address poolManager,
        bool nonZeroPrices
    ) internal {
        if (nonZeroPrices) {
            _baseConfigurePrices(
                hub,
                spoke,
                poolId,
                shareClassId,
                assetId,
                poolManager,
                IntegrationConstants.assetPrice(),
                IntegrationConstants.sharePrice()
            );
        } else {
            _baseConfigurePrices(
                hub,
                spoke,
                poolId,
                shareClassId,
                assetId,
                poolManager,
                IntegrationConstants.zeroPrice(),
                IntegrationConstants.zeroPrice()
            );
        }
    }

    function _ensureAsyncVaultExists(
        CHub memory hub,
        CSpoke memory spoke,
        PoolId poolId,
        ShareClassId shareClassId,
        AssetId assetId,
        address poolManager,
        address fallbackVault
    ) internal returns (IAsyncVault vault) {
        vm.startPrank(poolManager);

        // Check if vault already exists (for fork tests)
        vault = IAsyncVault(_getAsyncVault(spoke, poolId, shareClassId, assetId));
        if (address(vault) == address(0)) {
            // If we have a fallback vault (for fork tests), use it
            if (fallbackVault != address(0)) {
                vault = IAsyncVault(fallbackVault);
                vm.stopPrank();
                return vault;
            }

            // Otherwise try to create new vault
            hub.hub.updateVault(
                poolId, shareClassId, assetId, spoke.asyncVaultFactory, VaultUpdateKind.DeployAndLink, EXTRA_GAS
            );
            vault = IAsyncVault(_getAsyncVault(spoke, poolId, shareClassId, assetId));
        }

        vm.stopPrank();
        assertNotEq(address(vault), address(0));
    }

    function _executeAsyncDepositRequest(IAsyncVault vault, address investor, uint128 amount) internal {
        vm.startPrank(investor);
        ERC20(vault.asset()).approve(address(vault), amount);
        vault.requestDeposit(amount, investor, investor);
    }

    function _processAsyncDepositApproval(
        CHub memory hub,
        PoolId poolId,
        ShareClassId shareClassId,
        AssetId assetId,
        address poolManager,
        uint128 amount
    ) internal {
        vm.startPrank(poolManager);
        uint32 depositEpochId = hub.shareClassManager.nowDepositEpoch(shareClassId, assetId);
        hub.hub.approveDeposits(poolId, shareClassId, assetId, depositEpochId, amount);

        vm.startPrank(poolManager);
        uint32 issueEpochId = hub.shareClassManager.nowIssueEpoch(shareClassId, assetId);
        (, D18 sharePrice) = hub.shareClassManager.metrics(shareClassId);
<<<<<<< HEAD
        hub.hub.issueShares{value: GAS}(poolId, shareClassId, assetId, issueEpochId, sharePrice, HOOK_GAS);
=======
        hub.hub.issueShares(poolId, shareClassId, assetId, issueEpochId, sharePrice, SHARE_HOOK_GAS);
>>>>>>> 3429042a
    }

    function _processAsyncDepositClaim(
        CHub memory hub,
        CSpoke memory spoke,
        PoolId poolId,
        ShareClassId shareClassId,
        AssetId assetId,
        address investor,
        IAsyncVault vault,
        uint128 amount,
        bool skipPreciseAssertion
    ) internal {
        vm.startPrank(ANY);
        vm.deal(ANY, GAS);
        hub.hub.notifyDeposit(
            poolId,
            shareClassId,
            assetId,
            investor.toBytes32(),
            hub.shareClassManager.maxDepositClaims(shareClassId, investor.toBytes32(), assetId)
        );

        // Store initial share balance for fork tests
        uint256 initialShares;
        if (skipPreciseAssertion) {
            initialShares = spoke.spoke.shareToken(poolId, shareClassId).balanceOf(investor);
        }

        vm.startPrank(investor);
        vault.mint(vault.maxMint(investor), investor);

        // CHECKS
        if (skipPreciseAssertion) {
            // For fork tests: just verify shares increased
            assertTrue(
                spoke.spoke.shareToken(poolId, shareClassId).balanceOf(investor) > initialShares,
                "Investor should have received shares"
            );
        } else {
            // For regular tests: check exact amount
            assertEq(
                spoke.spoke.shareToken(poolId, shareClassId).balanceOf(investor),
                assetToShare(amount),
                "expected shares"
            );
        }
    }

    function _testAsyncDeposit(bool sameChain, bool nonZeroPrices) public {
        _configurePool(sameChain);
        _asyncDepositFlow(h, s, POOL_A, SC_1, s.usdcId, FM, INVESTOR_A, USDC_AMOUNT_1, nonZeroPrices, false, address(0));
    }

    //----------------------------------------------------------------------------------------------
    // Sync Deposit Flows
    //----------------------------------------------------------------------------------------------

    function _syncDepositFlow(
        CHub memory hub,
        CSpoke memory spoke,
        PoolId poolId,
        ShareClassId shareClassId,
        AssetId assetId,
        address poolManager,
        address investor,
        uint128 amount,
        bool nonZeroPrices,
        bool skipPreciseAssertion
    ) internal {
        // Configure prices
        if (nonZeroPrices) {
            _baseConfigurePrices(
                hub,
                spoke,
                poolId,
                shareClassId,
                assetId,
                poolManager,
                IntegrationConstants.assetPrice(),
                IntegrationConstants.sharePrice()
            );
        } else {
            _baseConfigurePrices(
                hub,
                spoke,
                poolId,
                shareClassId,
                assetId,
                poolManager,
                IntegrationConstants.zeroPrice(),
                IntegrationConstants.zeroPrice()
            );
        }

        _configureSyncDepositVault(hub, spoke, poolId, shareClassId, assetId, poolManager);
        _processSyncDeposit(hub, spoke, poolId, shareClassId, assetId, investor, amount, skipPreciseAssertion);
    }

    function _configureSyncDepositVault(
        CHub memory hub,
        CSpoke memory spoke,
        PoolId poolId,
        ShareClassId shareClassId,
        AssetId assetId,
        address poolManager
    ) internal {
        vm.startPrank(poolManager);
        // Check if vault already exists (for fork tests)
        address existingVault = _getAsyncVault(spoke, poolId, shareClassId, assetId);
        if (existingVault == address(0)) {
            hub.hub.updateVault(
                poolId, shareClassId, assetId, spoke.syncDepositVaultFactory, VaultUpdateKind.DeployAndLink, EXTRA_GAS
            );
        }
        hub.hub.updateContract(
            poolId,
            shareClassId,
            spoke.centrifugeId,
            address(spoke.syncManager).toBytes32(),
            _updateContractSyncDepositMaxReserveMsg(assetId, type(uint128).max),
            EXTRA_GAS
        );
    }

    function _processSyncDeposit(
        CHub memory,
        CSpoke memory spoke,
        PoolId poolId,
        ShareClassId shareClassId,
        AssetId assetId,
        address investor,
        uint128 amount,
        bool skipPreciseAssertion
    ) internal {
        IBaseVault vault = IBaseVault(_getAsyncVault(spoke, poolId, shareClassId, assetId));

        // Store initial share balance for fork tests
        uint256 initialShares;
        if (skipPreciseAssertion) {
            initialShares = spoke.spoke.shareToken(poolId, shareClassId).balanceOf(investor);
        }

        vm.startPrank(investor);
        spoke.usdc.approve(address(vault), amount);
        vault.deposit(amount, investor);

        if (skipPreciseAssertion) {
            // For fork tests: just verify shares increased
            assertTrue(
                spoke.spoke.shareToken(poolId, shareClassId).balanceOf(investor) > initialShares,
                "Investor should have received shares"
            );
        } else {
            // For regular tests: check exact amount
            assertEq(
                spoke.spoke.shareToken(poolId, shareClassId).balanceOf(investor),
                assetToShare(amount),
                "expected shares"
            );
        }
    }

    function _testSyncDeposit(bool sameChain, bool nonZeroPrices) public {
        _configurePool(sameChain);
        _syncDepositFlow(h, s, POOL_A, SC_1, s.usdcId, FM, INVESTOR_A, USDC_AMOUNT_1, nonZeroPrices, false);
    }

    //----------------------------------------------------------------------------------------------
    // Async Redeem Flows
    //----------------------------------------------------------------------------------------------

    function _asyncRedeemFlow(
        CHub memory hub,
        CSpoke memory spoke,
        PoolId poolId,
        ShareClassId shareClassId,
        AssetId assetId,
        address poolManager,
        address investor,
        bool nonZeroPrices,
        bool skipPreciseAssertion,
        address existingVault
    ) internal {
        // Configure prices using unified helper
        _configurePricesForFlow(hub, spoke, poolId, shareClassId, assetId, poolManager, nonZeroPrices);

        _configureAsyncRedeemRestriction(hub, spoke, poolId, shareClassId, investor, poolManager);

        // Resolve vault - use existing if provided, otherwise get from manager
        IAsyncRedeemVault vault = existingVault != address(0)
            ? IAsyncRedeemVault(existingVault)
            : IAsyncRedeemVault(_getAsyncVault(spoke, poolId, shareClassId, assetId));

        vm.startPrank(investor);
        uint128 shares = uint128(spoke.spoke.shareToken(poolId, shareClassId).balanceOf(investor));

        vault.requestRedeem(shares, investor, investor);

        // Ensure epochs are aligned before proceeding (handles live chain state)
        _ensureRedeemEpochsAligned(hub, poolId, shareClassId, assetId, poolManager);

        _processAsyncRedeemApproval(hub, poolId, shareClassId, assetId, shares, poolManager);
        _processAsyncRedeemClaim(
            hub, spoke, poolId, shareClassId, assetId, investor, vault, shares, skipPreciseAssertion
        );
    }

    function _ensureRedeemEpochsAligned(
        CHub memory hub,
        PoolId poolId,
        ShareClassId shareClassId,
        AssetId assetId,
        address poolManager
    ) internal {
        uint32 nowRedeemEpoch = hub.shareClassManager.nowRedeemEpoch(shareClassId, assetId);
        uint32 nowRevokeEpoch = hub.shareClassManager.nowRevokeEpoch(shareClassId, assetId);

        // Handle live chain state: if redemptions have been approved but not revoked,
        // we need to revoke outstanding epochs before we can approve new ones
        if (nowRedeemEpoch != nowRevokeEpoch) {
            vm.startPrank(poolManager);
            while (nowRevokeEpoch < nowRedeemEpoch) {
                (, D18 sharePrice) = hub.shareClassManager.metrics(shareClassId);
<<<<<<< HEAD
                hub.hub.revokeShares{value: GAS}(poolId, shareClassId, assetId, nowRevokeEpoch, sharePrice, HOOK_GAS);
=======
                hub.hub.revokeShares(poolId, shareClassId, assetId, nowRevokeEpoch, sharePrice, SHARE_HOOK_GAS);
>>>>>>> 3429042a
                nowRevokeEpoch = hub.shareClassManager.nowRevokeEpoch(shareClassId, assetId);
            }
            vm.stopPrank();
        }
    }

    function _ensureDepositEpochsAligned(
        CHub memory hub,
        PoolId poolId,
        ShareClassId shareClassId,
        AssetId assetId,
        address poolManager
    ) internal {
        uint32 nowDepositEpoch = hub.shareClassManager.nowDepositEpoch(shareClassId, assetId);
        uint32 nowIssueEpoch = hub.shareClassManager.nowIssueEpoch(shareClassId, assetId);

        // Handle live chain state: if deposits have been approved but not yet issued,
        // we need to issue outstanding epochs before we can approve new ones
        if (nowDepositEpoch != nowIssueEpoch) {
            vm.startPrank(poolManager);
            while (nowIssueEpoch < nowDepositEpoch) {
                (, D18 sharePrice) = hub.shareClassManager.metrics(shareClassId);
<<<<<<< HEAD
                hub.hub.issueShares{value: GAS}(poolId, shareClassId, assetId, nowIssueEpoch, sharePrice, HOOK_GAS);
=======
                hub.hub.issueShares(poolId, shareClassId, assetId, nowIssueEpoch, sharePrice, SHARE_HOOK_GAS);
>>>>>>> 3429042a
                nowIssueEpoch = hub.shareClassManager.nowIssueEpoch(shareClassId, assetId);
            }
            vm.stopPrank();
        }
    }

    function _configureAsyncRedeemRestriction(
        CHub memory hub,
        CSpoke memory spoke,
        PoolId poolId,
        ShareClassId shareClassId,
        address investor,
        address poolManager
    ) internal {
        vm.startPrank(poolManager);
        hub.hub.updateRestriction(
            poolId, shareClassId, spoke.centrifugeId, _updateRestrictionMemberMsg(investor), EXTRA_GAS
        );
    }

    function _processAsyncRedeemApproval(
        CHub memory hub,
        PoolId poolId,
        ShareClassId shareClassId,
        AssetId assetId,
        uint128 shares,
        address poolManager
    ) internal {
        vm.startPrank(poolManager);
        uint32 redeemEpochId = hub.shareClassManager.nowRedeemEpoch(shareClassId, assetId);
        hub.hub.approveRedeems(poolId, shareClassId, assetId, redeemEpochId, shares);

        uint32 revokeEpochId = hub.shareClassManager.nowRevokeEpoch(shareClassId, assetId);
        (, D18 sharePrice) = hub.shareClassManager.metrics(shareClassId);
<<<<<<< HEAD
        hub.hub.revokeShares{value: GAS}(poolId, shareClassId, assetId, revokeEpochId, sharePrice, HOOK_GAS);
=======
        hub.hub.revokeShares(poolId, shareClassId, assetId, revokeEpochId, sharePrice, SHARE_HOOK_GAS);
>>>>>>> 3429042a
    }

    function _processAsyncRedeemClaim(
        CHub memory hub,
        CSpoke memory spoke,
        PoolId poolId,
        ShareClassId shareClassId,
        AssetId assetId,
        address investor,
        IAsyncRedeemVault vault,
        uint128 shares,
        bool skipPreciseAssertion
    ) internal {
        vm.startPrank(ANY);
        vm.deal(ANY, GAS);
        hub.hub.notifyRedeem(
            poolId,
            shareClassId,
            assetId,
            investor.toBytes32(),
            hub.shareClassManager.maxRedeemClaims(shareClassId, investor.toBytes32(), assetId)
        );

        // Store initial asset balance for fork tests
        uint256 initialAssets;
        if (skipPreciseAssertion) {
            initialAssets = IERC20(vault.asset()).balanceOf(investor);
        }

        vm.startPrank(investor);
        vault.withdraw(vault.maxWithdraw(investor), investor, investor);

        if (skipPreciseAssertion) {
            // For fork tests: just verify assets increased
            assertTrue(
                IERC20(vault.asset()).balanceOf(investor) > initialAssets,
                "Investor should have received assets from redemption"
            );
        } else {
            // For regular tests: check exact amount
            assertEq(spoke.usdc.balanceOf(investor), shareToAsset(shares), "expected assets");
        }
    }

    function _testAsyncRedeem(bool sameChain, bool afterAsyncDeposit, bool nonZeroPrices) internal {
        (afterAsyncDeposit) ? _testAsyncDeposit(sameChain, true) : _testSyncDeposit(sameChain, true);
        _asyncRedeemFlow(h, s, POOL_A, SC_1, s.usdcId, FM, INVESTOR_A, nonZeroPrices, false, address(0));
    }

    //----------------------------------------------------------------------------------------------
    // Test Cancellation & Edge Cases
    //----------------------------------------------------------------------------------------------

    function _testAsyncRedeemCancel(bool sameChain, bool afterAsyncDeposit, bool nonZeroPrices) public {
        (afterAsyncDeposit) ? _testAsyncDeposit(sameChain, true) : _testSyncDeposit(sameChain, true);
        uint128 expectedShares = assetToShare(USDC_AMOUNT_1);

        nonZeroPrices
            ? _configurePrices(IntegrationConstants.assetPrice(), IntegrationConstants.sharePrice())
            : _configurePrices(IntegrationConstants.zeroPrice(), IntegrationConstants.zeroPrice());

        vm.startPrank(FM);
        h.hub.updateRestriction(POOL_A, SC_1, s.centrifugeId, _updateRestrictionMemberMsg(INVESTOR_A), EXTRA_GAS);

        IAsyncRedeemVault vault =
            IAsyncRedeemVault(address(s.spoke.vault(POOL_A, SC_1, s.usdcId, s.asyncRequestManager)));

        vm.startPrank(INVESTOR_A);
        uint128 shares = uint128(s.spoke.shareToken(POOL_A, SC_1).balanceOf(INVESTOR_A));
        vault.requestRedeem(shares, INVESTOR_A, INVESTOR_A);
        vault.cancelRedeemRequest(PLACEHOLDER_REQUEST_ID, INVESTOR_A);
        vault.claimCancelRedeemRequest(PLACEHOLDER_REQUEST_ID, INVESTOR_A, INVESTOR_A);

        // CHECKS
        assertEq(s.spoke.shareToken(POOL_A, SC_1).balanceOf(INVESTOR_A), expectedShares, "expected shares");
    }

    function _testUpdateAccountingAfterDeposit(bool sameChain, bool afterAsyncDeposit, bool nonZeroPrices) public {
        (afterAsyncDeposit) ? _testAsyncDeposit(sameChain, nonZeroPrices) : _testSyncDeposit(sameChain, nonZeroPrices);

        vm.startPrank(BSM);
        s.balanceSheet.submitQueuedAssets(POOL_A, SC_1, s.usdcId, EXTRA_GAS);
        s.balanceSheet.submitQueuedShares(POOL_A, SC_1, EXTRA_GAS);

        // CHECKS
        (uint128 amount, uint128 value,,) = h.holdings.holding(POOL_A, SC_1, s.usdcId);
        assertEq(amount, USDC_AMOUNT_1, "expected amount");
        assertEq(value, assetToPool(USDC_AMOUNT_1), "expected value");

        assertEq(h.snapshotHook.synced(POOL_A, SC_1, s.centrifugeId), nonZeroPrices ? 1 : 2, "expected snapshots");

        checkAccountValue(ASSET_ACCOUNT, assetToPool(USDC_AMOUNT_1), true);
        checkAccountValue(EQUITY_ACCOUNT, assetToPool(USDC_AMOUNT_1), true);
    }

    function _testUpdateAccountingAfterRedeem(bool sameChain, bool afterAsyncDeposit) public {
        _testAsyncRedeem(sameChain, afterAsyncDeposit, true);

        vm.startPrank(BSM);
        s.balanceSheet.submitQueuedAssets(POOL_A, SC_1, s.usdcId, EXTRA_GAS);
        s.balanceSheet.submitQueuedShares(POOL_A, SC_1, EXTRA_GAS);

        (uint128 amount, uint128 value,,) = h.holdings.holding(POOL_A, SC_1, s.usdcId);
        assertEq(amount, 0, "expected amount");
        assertEq(value, assetToPool(0), "expected value");

        assertEq(h.snapshotHook.synced(POOL_A, SC_1, s.centrifugeId), 2, "expected snapshots");

        checkAccountValue(ASSET_ACCOUNT, assetToPool(0), true);
        checkAccountValue(EQUITY_ACCOUNT, assetToPool(0), true);
    }
}

/// Common and generic flows ready to be used in different tests
contract EndToEndUseCases is EndToEndFlows, VMLabeling {
    using CastLib for *;
    using MathLib for *;
    using MessageLib for *;

    function setUp() public virtual override {
        super.setUp();
        _setupVMLabels();
    }

    /// forge-config: default.isolate = true
    function testWardUpgrade(bool sameChain) public {
        address NEW_WARD = makeAddr("NewWard");

        _setSpoke(sameChain);

        vm.startPrank(address(SAFE_ADMIN_A));
        h.guardian.scheduleUpgrade(s.centrifugeId, NEW_WARD);
        h.guardian.cancelUpgrade(s.centrifugeId, NEW_WARD);
        h.guardian.scheduleUpgrade(s.centrifugeId, NEW_WARD);

        vm.warp(block.timestamp + deployA.DELAY() + 1000);

        vm.startPrank(ANY);
        s.root.executeScheduledRely(NEW_WARD);
    }

    /// forge-config: default.isolate = true
    function testTokenRecover(bool sameChain) public {
        address RECEIVER = makeAddr("Receiver");
        uint256 VALUE = 123;

        _setSpoke(sameChain);

        vm.startPrank(address(SAFE_ADMIN_A));
        h.guardian.recoverTokens(s.centrifugeId, address(s.gateway), ETH_ADDRESS, 0, RECEIVER, VALUE);

        assertEq(RECEIVER.balance, VALUE);
    }

    /// forge-config: default.isolate = true
    function testConfigureAsset(bool sameChain) public {
        _setSpoke(sameChain);
        _configureAsset(s);

        assertEq(h.hubRegistry.decimals(s.usdcId), 6, "expected decimals");
    }

    /// forge-config: default.isolate = true
    function testConfigurePool(bool sameChain) public {
        _configurePool(sameChain);
    }

    /// forge-config: default.isolate = true
    function testConfigurePoolExtra(bool sameChain) public {
        _configurePool(sameChain);

        vm.startPrank(FM);

        h.hub.updateShareClassMetadata(POOL_A, SC_1, "Tokenized MMF 2", "MMF2");
        h.hub.notifyShareMetadata(POOL_A, SC_1, s.centrifugeId);
        h.hub.updateShareHook(POOL_A, SC_1, s.centrifugeId, address(s.fullRestrictionsHook).toBytes32());

        assertEq(s.spoke.shareToken(POOL_A, SC_1).name(), "Tokenized MMF 2");
        assertEq(s.spoke.shareToken(POOL_A, SC_1).symbol(), "MMF2");
        assertEq(s.spoke.shareToken(POOL_A, SC_1).hook(), address(s.fullRestrictionsHook));
    }

    /// forge-config: default.isolate = true
    function testFullRefundSubsidizedCycle() public {
        _setSpoke(false);
        _createPool();

        vm.startPrank(FM);
        h.hub.notifyPool(POOL_A, s.centrifugeId);
        h.hub.notifyShareClass(POOL_A, SC_1, s.centrifugeId, address(0).toBytes32());
        h.hub.updateBalanceSheetManager(s.centrifugeId, POOL_A, BSM.toBytes32(), true);
        h.hub.updateSharePrice(POOL_A, SC_1, IntegrationConstants.zeroPrice());
        h.hub.notifySharePrice(POOL_A, SC_1, s.centrifugeId);
        h.hub.setSnapshotHook(POOL_A, h.snapshotHook);

        // Each message will return half of the gas wasted
        adapterBToA.setRefundedValue(h.gasService.updateShares() / 2);

        // We just subsidize for two message
        vm.startPrank(ANY);
        s.gateway.depositSubsidy{value: h.gasService.updateShares() * 2}(POOL_A);
        assertEq(address(s.balanceSheet.escrow(POOL_A)).balance, 0);
        assertEq(address(s.gateway).balance, DEFAULT_SUBSIDY + h.gasService.updateShares() * 2);

        vm.startPrank(BSM);
        s.balanceSheet.submitQueuedShares(POOL_A, SC_1, EXTRA_GAS);
        assertEq(address(s.balanceSheet.escrow(POOL_A)).balance, h.gasService.updateShares() / 2);
        assertEq(address(s.gateway).balance, DEFAULT_SUBSIDY + h.gasService.updateShares());

        s.balanceSheet.submitQueuedShares(POOL_A, SC_1, EXTRA_GAS);
        assertEq(address(s.balanceSheet.escrow(POOL_A)).balance, h.gasService.updateShares());
        assertEq(address(s.gateway).balance, DEFAULT_SUBSIDY);

        // This message is fully paid with refunded amount
        s.balanceSheet.submitQueuedShares(POOL_A, SC_1, EXTRA_GAS);
        assertEq(address(s.balanceSheet.escrow(POOL_A)).balance, h.gasService.updateShares() / 2);
        assertEq(address(s.gateway).balance, DEFAULT_SUBSIDY);

        assertEq(h.snapshotHook.synced(POOL_A, SC_1, s.centrifugeId), 3, "3 UpdateShares messages received");
    }

    /// forge-config: default.isolate = true
    function testUpdatePriceAge(bool sameChain) public {
        _configurePool(sameChain);

        vm.startPrank(FM);

        h.hub.setMaxAssetPriceAge(POOL_A, SC_1, s.usdcId, uint64(block.timestamp));
        h.hub.setMaxSharePriceAge(s.centrifugeId, POOL_A, SC_1, uint64(block.timestamp));

        (,, uint64 validUntil) = s.spoke.markersPricePoolPerAsset(POOL_A, SC_1, s.usdcId);
        assertEq(validUntil, uint64(block.timestamp));

        (,, validUntil) = s.spoke.markersPricePoolPerShare(POOL_A, SC_1);
        assertEq(validUntil, uint64(block.timestamp));
    }

    /// forge-config: default.isolate = true
    function testFundManagement(bool sameChain) public {
        _configurePool(sameChain);
        _configurePrices(IntegrationConstants.assetPrice(), IntegrationConstants.sharePrice());

        vm.startPrank(ERC20_DEPLOYER);
        s.usdc.mint(BSM, USDC_AMOUNT_1);

        vm.startPrank(BSM);
        s.usdc.approve(address(s.balanceSheet), USDC_AMOUNT_1);
        s.balanceSheet.deposit(POOL_A, SC_1, address(s.usdc), 0, USDC_AMOUNT_1);
        s.balanceSheet.withdraw(POOL_A, SC_1, address(s.usdc), 0, BSM, USDC_AMOUNT_1 * 4 / 5);
        s.balanceSheet.submitQueuedAssets(POOL_A, SC_1, s.usdcId, EXTRA_GAS);

        // CHECKS
        assertEq(s.usdc.balanceOf(BSM), USDC_AMOUNT_1 * 4 / 5);
        assertEq(s.balanceSheet.availableBalanceOf(POOL_A, SC_1, address(s.usdc), 0), USDC_AMOUNT_1 / 5);

        (uint128 amount, uint128 value,,) = h.holdings.holding(POOL_A, SC_1, s.usdcId);
        assertEq(amount, USDC_AMOUNT_1 / 5);
        assertEq(value, assetToPool(USDC_AMOUNT_1 / 5));

        assertEq(h.snapshotHook.synced(POOL_A, SC_1, s.centrifugeId), 1);

        checkAccountValue(ASSET_ACCOUNT, assetToPool(USDC_AMOUNT_1 / 5), true);
        checkAccountValue(EQUITY_ACCOUNT, assetToPool(USDC_AMOUNT_1 / 5), true);
    }

    /// forge-config: default.isolate = true
    function testVaultManagement(bool sameChain) public {
        _configurePool(sameChain);

        vm.startPrank(FM);
        h.hub.updateVault(POOL_A, SC_1, s.usdcId, s.asyncVaultFactory, VaultUpdateKind.DeployAndLink, EXTRA_GAS);

        address vault = address(s.spoke.vault(POOL_A, SC_1, s.usdcId, s.asyncRequestManager));

        h.hub.updateVault(POOL_A, SC_1, s.usdcId, vault.toBytes32(), VaultUpdateKind.Unlink, EXTRA_GAS);

        assertEq(s.spoke.isLinked(IVault(vault)), false);

        h.hub.updateVault(POOL_A, SC_1, s.usdcId, vault.toBytes32(), VaultUpdateKind.Link, EXTRA_GAS);

        assertEq(s.spoke.isLinked(IVault(vault)), true);
    }

    /// forge-config: default.isolate = true
    function testAsyncDeposit(bool sameChain, bool nonZeroPrices) public {
        _testAsyncDeposit(sameChain, nonZeroPrices);
    }

    /// forge-config: default.isolate = true
    function testSyncDeposit(bool sameChain, bool nonZeroPrices) public {
        _testSyncDeposit(sameChain, nonZeroPrices);
    }

    /// forge-config: default.isolate = true
    function testAsyncDepositCancel(bool sameChain, bool nonZeroPrices) public {
        _configurePool(sameChain);
        nonZeroPrices
            ? _configurePrices(IntegrationConstants.assetPrice(), IntegrationConstants.sharePrice())
            : _configurePrices(IntegrationConstants.zeroPrice(), IntegrationConstants.zeroPrice());

        vm.startPrank(FM);
        h.hub.updateVault(POOL_A, SC_1, s.usdcId, s.asyncVaultFactory, VaultUpdateKind.DeployAndLink, EXTRA_GAS);

        IAsyncVault vault = IAsyncVault(address(s.spoke.vault(POOL_A, SC_1, s.usdcId, s.asyncRequestManager)));

        vm.startPrank(INVESTOR_A);
        s.usdc.approve(address(vault), USDC_AMOUNT_1);
        vault.requestDeposit(USDC_AMOUNT_1, INVESTOR_A, INVESTOR_A);
        vault.cancelDepositRequest(PLACEHOLDER_REQUEST_ID, INVESTOR_A);
        vault.claimCancelDepositRequest(PLACEHOLDER_REQUEST_ID, INVESTOR_A, INVESTOR_A);

        // CHECKS
        assertEq(s.usdc.balanceOf(INVESTOR_A), USDC_AMOUNT_1, "expected assets");
    }

    /// forge-config: default.isolate = true
    function testAsyncRedeem_AfterAsyncDeposit(bool sameChain, bool nonZeroPrices) public {
        _testAsyncRedeem(sameChain, true, nonZeroPrices);
    }

    /// forge-config: default.isolate = true
    function testAsyncRedeem_AfterSyncDeposit(bool sameChain, bool nonZeroPrices) public {
        _testAsyncRedeem(sameChain, false, nonZeroPrices);
    }

    /// forge-config: default.isolate = true
    function testAsyncRedeemCancel_AfterAsyncDeposit(bool sameChain, bool nonZeroPrices) public {
        _testAsyncRedeemCancel(sameChain, true, nonZeroPrices);
    }

    /// forge-config: default.isolate = true
    function testAsyncRedeemCancel_AfterSyncDeposit(bool sameChain, bool nonZeroPrices) public {
        _testAsyncRedeemCancel(sameChain, false, nonZeroPrices);
    }

    /// forge-config: default.isolate = true
    function testUpdateAccountingAfterDeposit_AfterAsyncDeposit(bool sameChain, bool nonZeroPrices) public {
        _testUpdateAccountingAfterDeposit(sameChain, true, nonZeroPrices);
    }

    /// forge-config: default.isolate = true
    function testUpdateAccountingAfterDeposit_AfterSyncDeposit(bool sameChain, bool nonZeroPrices) public {
        _testUpdateAccountingAfterDeposit(sameChain, false, nonZeroPrices);
    }

    /// forge-config: default.isolate = true
    function testUpdateAccountingAfterRedeem_AfterAsyncDeposit(bool sameChain) public {
        _testUpdateAccountingAfterRedeem(sameChain, true);
    }

    /// forge-config: default.isolate = true
    function testUpdateAccountingAfterRedeem_AfterSyncDeposit(bool sameChain) public {
        _testUpdateAccountingAfterRedeem(sameChain, false);
    }

    /// forge-config: default.isolate = true
    function testAdaptersPerPool() public {
        _configureBasePoolWithCustomAdapters();

        vm.startPrank(FM);
        h.hub.notifyPool(POOL_A, s.centrifugeId);
        h.hub.setSnapshotHook(POOL_A, h.snapshotHook);

        // Hub -> Spoke message went through the pool adapter
        assertEq(uint8(poolAdapterAToB.lastReceivedPayload().messageType()), uint8(MessageType.NotifyPool));
        assertEq(s.spoke.pool(POOL_A), block.timestamp); // Message received and processed

        h.hub.updateBalanceSheetManager(s.centrifugeId, POOL_A, BSM.toBytes32(), true);

        vm.startPrank(ANY);
        s.gateway.depositSubsidy{value: DEFAULT_SUBSIDY}(POOL_A);

        vm.startPrank(BSM);
        s.balanceSheet.submitQueuedShares(POOL_A, SC_1, EXTRA_GAS);

        // Spoke -> Hub message went through the pool adapter
        assertEq(uint8(poolAdapterBToA.lastReceivedPayload().messageType()), uint8(MessageType.UpdateShares));

        assertEq(h.snapshotHook.synced(POOL_A, SC_1, s.centrifugeId), 1); // Message received and processed
    }

    /// forge-config: default.isolate = true
    function testMaxAdaptersConfigurationBenchmark() public {
        // This tests is just to compute the SetPoolAdapters max weight used in GasService

        _setSpoke(IN_DIFFERENT_CHAINS);
        _createPool();

        IAdapter[] memory localAdapters = new IAdapter[](1);
        localAdapters[0] = new LocalAdapter(h.centrifugeId, h.multiAdapter, FM);

        bytes32[] memory remoteAdapters = new bytes32[](MAX_ADAPTER_COUNT);
        for (uint256 i; i < MAX_ADAPTER_COUNT; i++) {
            IAdapter adapter = new LocalAdapter(s.centrifugeId, s.multiAdapter, FM);
            remoteAdapters[i] = address(adapter).toBytes32();
        }

        vm.startPrank(FM);
        h.hub.setAdapters(s.centrifugeId, POOL_A, localAdapters, remoteAdapters, 1, 1);
    }

    /// forge-config: default.isolate = true
    function testErrSetAdaptersLocally() public {
        _setSpoke(IN_DIFFERENT_CHAINS);
        _createPool();

        IAdapter[] memory localAdapters = new IAdapter[](1);
        localAdapters[0] = new LocalAdapter(h.centrifugeId, h.multiAdapter, FM);

        bytes32[] memory remoteAdapters = new bytes32[](MAX_ADAPTER_COUNT);
        for (uint256 i; i < MAX_ADAPTER_COUNT; i++) {
            IAdapter adapter = new LocalAdapter(s.centrifugeId, s.multiAdapter, FM);
            remoteAdapters[i] = address(adapter).toBytes32();
        }

        vm.expectRevert(ILocalCentrifugeId.CannotBeSentLocally.selector);
        vm.startPrank(FM);
        h.hub.setAdapters(h.centrifugeId, POOL_A, localAdapters, remoteAdapters, 1, 1);
    }

    /// forge-config: default.isolate = true
    function testAdaptersWithRecovery() public {
        _setSpoke(IN_DIFFERENT_CHAINS);
        _createPool();

        // Wire pool adapters
        poolAdapterAToB = new LocalAdapter(h.centrifugeId, h.multiAdapter, FM);
        poolAdapterBToA = new LocalAdapter(s.centrifugeId, s.multiAdapter, FM);

        poolAdapterAToB.setEndpoint(poolAdapterBToA);
        poolAdapterBToA.setEndpoint(poolAdapterAToB);

        IAdapter[] memory localAdapters = new IAdapter[](2);
        localAdapters[0] = poolAdapterAToB;
        localAdapters[1] = new RecoveryAdapter(h.multiAdapter, FM);

        bytes32[] memory remoteAdapters = new bytes32[](2);
        remoteAdapters[0] = address(poolAdapterBToA).toBytes32();
        remoteAdapters[1] = address(new RecoveryAdapter(s.multiAdapter, FM)).toBytes32();

        vm.startPrank(FM);

        uint8 threshold = 2;
        uint8 recoveryIndex = 1;
        h.hub.setAdapters(s.centrifugeId, POOL_A, localAdapters, remoteAdapters, threshold, recoveryIndex);

        // Only local adapter will send the message, recovery adapter will skip it.
        h.hub.notifyPool(POOL_A, s.centrifugeId);

        assertEq(s.spoke.pool(POOL_A), 0); // 1 of 2 received, not processed yet

        bytes memory message = MessageLib.NotifyPool({poolId: POOL_A.raw()}).serialize();

        // In the remote recovery adapter, we recover the message
        IMessageHandler(remoteAdapters[1].toAddress()).handle(h.centrifugeId, message);

        assertEq(s.spoke.pool(POOL_A), block.timestamp); // 2 of 2 received and processed
    }
}<|MERGE_RESOLUTION|>--- conflicted
+++ resolved
@@ -660,11 +660,7 @@
         vm.startPrank(poolManager);
         uint32 issueEpochId = hub.shareClassManager.nowIssueEpoch(shareClassId, assetId);
         (, D18 sharePrice) = hub.shareClassManager.metrics(shareClassId);
-<<<<<<< HEAD
-        hub.hub.issueShares{value: GAS}(poolId, shareClassId, assetId, issueEpochId, sharePrice, HOOK_GAS);
-=======
-        hub.hub.issueShares(poolId, shareClassId, assetId, issueEpochId, sharePrice, SHARE_HOOK_GAS);
->>>>>>> 3429042a
+        hub.hub.issueShares(poolId, shareClassId, assetId, issueEpochId, sharePrice, HOOK_GAS);
     }
 
     function _processAsyncDepositClaim(
@@ -889,11 +885,7 @@
             vm.startPrank(poolManager);
             while (nowRevokeEpoch < nowRedeemEpoch) {
                 (, D18 sharePrice) = hub.shareClassManager.metrics(shareClassId);
-<<<<<<< HEAD
-                hub.hub.revokeShares{value: GAS}(poolId, shareClassId, assetId, nowRevokeEpoch, sharePrice, HOOK_GAS);
-=======
-                hub.hub.revokeShares(poolId, shareClassId, assetId, nowRevokeEpoch, sharePrice, SHARE_HOOK_GAS);
->>>>>>> 3429042a
+                hub.hub.revokeShares(poolId, shareClassId, assetId, nowRevokeEpoch, sharePrice, HOOK_GAS);
                 nowRevokeEpoch = hub.shareClassManager.nowRevokeEpoch(shareClassId, assetId);
             }
             vm.stopPrank();
@@ -916,11 +908,7 @@
             vm.startPrank(poolManager);
             while (nowIssueEpoch < nowDepositEpoch) {
                 (, D18 sharePrice) = hub.shareClassManager.metrics(shareClassId);
-<<<<<<< HEAD
-                hub.hub.issueShares{value: GAS}(poolId, shareClassId, assetId, nowIssueEpoch, sharePrice, HOOK_GAS);
-=======
-                hub.hub.issueShares(poolId, shareClassId, assetId, nowIssueEpoch, sharePrice, SHARE_HOOK_GAS);
->>>>>>> 3429042a
+                hub.hub.issueShares(poolId, shareClassId, assetId, nowIssueEpoch, sharePrice, HOOK_GAS);
                 nowIssueEpoch = hub.shareClassManager.nowIssueEpoch(shareClassId, assetId);
             }
             vm.stopPrank();
@@ -955,11 +943,7 @@
 
         uint32 revokeEpochId = hub.shareClassManager.nowRevokeEpoch(shareClassId, assetId);
         (, D18 sharePrice) = hub.shareClassManager.metrics(shareClassId);
-<<<<<<< HEAD
-        hub.hub.revokeShares{value: GAS}(poolId, shareClassId, assetId, revokeEpochId, sharePrice, HOOK_GAS);
-=======
-        hub.hub.revokeShares(poolId, shareClassId, assetId, revokeEpochId, sharePrice, SHARE_HOOK_GAS);
->>>>>>> 3429042a
+        hub.hub.revokeShares(poolId, shareClassId, assetId, revokeEpochId, sharePrice, HOOK_GAS);
     }
 
     function _processAsyncRedeemClaim(
