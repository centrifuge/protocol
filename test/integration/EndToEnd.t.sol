--- conflicted
+++ resolved
@@ -16,6 +16,7 @@
 import {Guardian} from "../../src/common/Guardian.sol";
 import {PoolId} from "../../src/common/types/PoolId.sol";
 import {GasService} from "../../src/common/GasService.sol";
+import {MAX_MESSAGE_COST} from "../../src/common/interfaces/IGasService.sol";
 import {AccountId} from "../../src/common/types/AccountId.sol";
 import {IGateway, Gateway} from "../../src/common/Gateway.sol";
 import {ISafe} from "../../src/common/interfaces/IGuardian.sol";
@@ -141,7 +142,7 @@
 
     uint16 constant CENTRIFUGE_ID_A = IntegrationConstants.CENTRIFUGE_ID_A;
     uint16 constant CENTRIFUGE_ID_B = IntegrationConstants.CENTRIFUGE_ID_B;
-    uint128 constant GAS = IntegrationConstants.GAS;
+    uint128 constant GAS = MAX_MESSAGE_COST;
     uint256 constant DEFAULT_SUBSIDY = IntegrationConstants.DEFAULT_SUBSIDY;
     uint128 constant HOOK_GAS = IntegrationConstants.HOOK_GAS;
 
@@ -1020,48 +1021,6 @@
     }
 
     /// forge-config: default.isolate = true
-<<<<<<< HEAD
-    function testFullRefundSubsidizedCycle() public {
-        _setSpoke(false);
-        _createPool();
-
-        vm.startPrank(FM);
-        h.hub.notifyPool(POOL_A, s.centrifugeId);
-        h.hub.notifyShareClass(POOL_A, SC_1, s.centrifugeId, address(0).toBytes32());
-        h.hub.updateBalanceSheetManager(s.centrifugeId, POOL_A, BSM.toBytes32(), true);
-        h.hub.updateSharePrice(POOL_A, SC_1, IntegrationConstants.zeroPrice());
-        h.hub.notifySharePrice(POOL_A, SC_1, s.centrifugeId);
-        h.hub.setSnapshotHook(POOL_A, h.snapshotHook);
-
-        uint128 refunded = h.gasService.updateShares() - 100;
-        adapterBToA.setRefundedValue(refunded);
-
-        // We just subsidize for two message
-        vm.startPrank(ANY);
-        s.gateway.depositSubsidy{value: h.gasService.updateShares() * 2}(POOL_A);
-        assertEq(address(s.balanceSheet.escrow(POOL_A)).balance, 0);
-        assertEq(address(s.gateway).balance, DEFAULT_SUBSIDY + h.gasService.updateShares() * 2);
-
-        vm.startPrank(BSM);
-        s.balanceSheet.submitQueuedShares(POOL_A, SC_1, EXTRA_GAS);
-        assertEq(address(s.balanceSheet.escrow(POOL_A)).balance, refunded);
-        assertEq(address(s.gateway).balance, DEFAULT_SUBSIDY + h.gasService.updateShares());
-
-        s.balanceSheet.submitQueuedShares(POOL_A, SC_1, EXTRA_GAS);
-        assertEq(address(s.balanceSheet.escrow(POOL_A)).balance, refunded * 2);
-        assertEq(address(s.gateway).balance, DEFAULT_SUBSIDY);
-
-        // This message is fully paid with refunded amount
-        s.balanceSheet.submitQueuedShares(POOL_A, SC_1, EXTRA_GAS);
-        assertEq(address(s.balanceSheet.escrow(POOL_A)).balance, refunded);
-        assertEq(address(s.gateway).balance, DEFAULT_SUBSIDY + refunded * 2 - h.gasService.updateShares());
-
-        assertEq(h.snapshotHook.synced(POOL_A, SC_1, s.centrifugeId), 3, "3 UpdateShares messages received");
-    }
-
-    /// forge-config: default.isolate = true
-=======
->>>>>>> 28d3e6d3
     function testUpdatePriceAge(bool sameChain) public {
         _configurePool(sameChain);
 
