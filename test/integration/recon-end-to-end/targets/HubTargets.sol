// SPDX-License-Identifier: BUSL-1.1
pragma solidity 0.8.28;

// Recon Deps
import {BaseTargetFunctions} from "@chimera/BaseTargetFunctions.sol";
import {vm} from "@chimera/Hevm.sol";
import {MockERC20} from "@recon/MockERC20.sol";
import {Panic} from "@recon/Panic.sol";
import {console2} from "forge-std/console2.sol";

// Dependencies
import {Hub} from "src/hub/Hub.sol";
import {IHubHelpers} from "src/hub/interfaces/IHubHelpers.sol";
import {IShareClassManager} from "src/hub/interfaces/IShareClassManager.sol";
import {IShareToken} from "src/spoke/interfaces/IShareToken.sol";
import {IBaseVault} from "src/vaults/interfaces/IBaseVault.sol";
import {AssetId, newAssetId} from "src/common/types/AssetId.sol";
import {PoolId, newPoolId} from "src/common/types/PoolId.sol";
import {ShareClassId} from "src/common/types/ShareClassId.sol";
import {CastLib} from "src/misc/libraries/CastLib.sol";
import {MAX_MESSAGE_COST} from "src/common/interfaces/IGasService.sol";
import {RequestCallbackMessageLib} from "src/common/libraries/RequestCallbackMessageLib.sol";
import {IHubMessageSender} from "src/common/interfaces/IGatewaySenders.sol";

// Test Utils
import {Helpers} from "test/integration/recon-end-to-end/utils/Helpers.sol";
import {BeforeAfter, OpType} from "../BeforeAfter.sol";
import {Properties} from "../properties/Properties.sol";

abstract contract HubTargets is BaseTargetFunctions, Properties {
    // ═══════════════════════════════════════════════════════════════
    // TARGET FUNCTIONS - Public entry points for invariant testing
    // ═══════════════════════════════════════════════════════════════
    uint128 constant GAS = MAX_MESSAGE_COST;

    /// CUSTOM TARGET FUNCTIONS - Add your own target functions here ///

    /// AUTO GENERATED TARGET FUNCTIONS - WARNING: DO NOT DELETE OR MODIFY THIS LINE ///

    // ═══════════════════════════════════════════════════════════════
    // PERMISSIONLESS FUNCTIONS
    // ═══════════════════════════════════════════════════════════════
    function hub_createPool(uint64 poolIdAsUint, address admin, uint128 assetIdAsUint)
        public
        updateGhosts
        asActor
        returns (PoolId poolId)
    {
        PoolId _poolId = PoolId.wrap(poolIdAsUint);
        AssetId _assetId = AssetId.wrap(assetIdAsUint);

        hub.createPool(_poolId, admin, _assetId);

        _addPool(_poolId.raw());

        return _poolId;
    }

    function hub_createPool_clamped(uint64 poolIdAsUint, uint128 assetEntropy)
        public
        asActor
        returns (PoolId /* poolId */ )
    {
        AssetId _assetId = Helpers.getRandomAssetId(createdAssetIds, assetEntropy);

        hub_createPool(poolIdAsUint, _getActor(), _assetId.raw());
    }

    /// @dev The investor is explicitly clamped to one of the actors to make checking properties over all actors easier
    /// @dev Property: After successfully calling claimDeposit for an investor (via notifyDeposit), their
    /// depositRequest[..].lastUpdate equals the nowDepositEpoch for the deposit
    ///
    /// @notice Deposit Flow Tracking:
    /// - Tracks AsyncRequestManager pending deltas (pendingBeforeARM - pendingAfterARM)
    /// - Tracks maxMint changes for symmetry with redeem flow
    /// - Uses hubHelpers.notifyDeposit() return values for reliable state tracking
    /// - Updates ghost variables: sumOfFulfilledDeposits, sumOfClaimedDeposits, userDepositProcessed
    function hub_notifyDeposit(uint32 maxClaims) public updateGhostsWithType(OpType.NOTIFY) asActor {
        // Setup vault context and investor
        IBaseVault vault = IBaseVault(_getVault());
        bytes32 investor = CastLib.toBytes32(_getActor());
        AssetId assetId = spoke.vaultDetails(vault).assetId;

        // Calculate and bound max claims
        uint32 maxClaimsBound = shareClassManager.maxDepositClaims(vault.scId(), investor, assetId);
        maxClaims = uint32(between(maxClaims, 0, maxClaimsBound));

        // Capture validation state if needed
        bool hasClaimedAll = _hasClaimedAllEpochs(maxClaims, maxClaimsBound);
        uint128 pendingBeforeSCM;
        uint256 maxMintBefore;
        if (hasClaimedAll) {
            (pendingBeforeSCM,, maxMintBefore) = _captureDepositStateBefore(investor);
        }

        // Capture state for ghost variables
        address actor = _getActor();
        (,,,, uint128 pendingBeforeARM,,,,,) = asyncRequestManager.investments(vault, actor);

        (uint128 totalPaymentAssetAmount, uint128 totalPayoutShareAmount, uint128 cancelledAssetAmount) =
            _executeNotifyDeposit(investor, maxClaims);

        _updateDepositGhostVariables(
            pendingBeforeARM, totalPayoutShareAmount, totalPaymentAssetAmount, cancelledAssetAmount
        );

        // Handle validation or continuation
        if (hasClaimedAll) {
            _validateDepositClaimComplete(investor, pendingBeforeSCM, maxMintBefore, totalPaymentAssetAmount);
        } else if (maxClaimsBound > 0) {
            // Continue claiming remaining epochs
            hub_notifyDeposit(1);
        }
    }

    /// @dev Property: After successfully claimRedeem for an investor (via notifyRedeem), their
    /// redeemRequest[..].lastUpdate equals the nowRedeemEpoch for the redemption
    ///
    /// @notice Redeem Flow Tracking:
    /// - Tracks claimable withdrawal deltas (investorClaimableAfter - investorClaimableBefore)
    /// - Tracks share balance changes (investorSharesBefore vs investorSharesAfter)
    /// - Uses hubHelpers.notifyRedeem() return values for reliable state tracking
    /// - Updates ghost variables: sumOfWithdrawable, userRedemptionsProcessed, userCancelledRedeems
    function hub_notifyRedeem(uint32 maxClaims) public updateGhostsWithType(OpType.NOTIFY) asActor {
        // Setup vault context and investor
        IBaseVault vault = IBaseVault(_getVault());
        bytes32 investor = CastLib.toBytes32(_getActor());
        AssetId assetId = spoke.vaultDetails(vault).assetId;

        // Calculate and bound max claims
        uint32 maxClaimsBound = shareClassManager.maxRedeemClaims(vault.scId(), investor, assetId);
        maxClaims = uint32(between(maxClaims, 0, maxClaimsBound));

        // Capture state for ghost variables
        address actor = _getActor();
        uint256 investorClaimableBefore = asyncRequestManager.maxWithdraw(vault, actor);

        (uint128 paymentShareAmount,, uint128 cancelledShareAmount) = _executeNotifyRedeem(investor, maxClaims);

        _updateRedeemGhostVariables(
            investorClaimableBefore,
            asyncRequestManager.maxWithdraw(vault, actor),
            paymentShareAmount,
            cancelledShareAmount
        );

        // Continue claiming remaining epochs if needed
        bool hasClaimedAll = _hasClaimedAllEpochs(maxClaims, maxClaimsBound);
        if (!hasClaimedAll && maxClaimsBound > 0) {
            hub_notifyRedeem(1);
        }
    }

<<<<<<< HEAD
    function _executeNotifyRedeem(
        IBaseVault vault, 
        ShareClassId scId, 
        AssetId assetId, 
        address actor, 
        bytes32 investor, 
        uint32 maxClaims
    ) private {
        uint256 investorClaimableBefore = asyncRequestManager.maxWithdraw(vault, actor);
        
        (uint128 payoutAssetAmount, uint128 paymentShareAmount, uint128 cancelledShareAmount) = hubHelpers.notifyRedeem(
            vault.poolId(), scId, assetId, investor, maxClaims
        );

        uint256 investorClaimableAfter = asyncRequestManager.maxWithdraw(vault, actor);

        // Update tracking variables
        currencyPayout[vault.asset()] += (investorClaimableAfter - investorClaimableBefore);
        userRedemptionsProcessed[scId][assetId][actor] += paymentShareAmount;
        userCancelledRedeems[scId][assetId][actor] += cancelledShareAmount;
        sumOfClaimedCancelledRedeemShares[vault.share()] += cancelledShareAmount;
    }

    function _validateNotifyRedeemProperties(ShareClassId scId, AssetId assetId, bytes32 investor) private {
        (uint128 pendingAfter, uint32 lastUpdate) = shareClassManager.redeemRequest(scId, assetId, investor);
        (, uint32 redeemEpochId,,) = shareClassManager.epochId(scId, assetId);
        (bool isCancellingAfter, ) = shareClassManager.queuedRedeemRequest(scId, assetId, investor);

        // nowRedeemEpoch = redeemEpochId + 1
        eq(lastUpdate, redeemEpochId + 1, "lastUpdate != nowRedeemEpoch");
        t(!isCancellingAfter, "queued cancellation post claiming should not be possible");
    }

    /// === EXECUTION FUNCTIONS === ///
=======
    // ═══════════════════════════════════════════════════════════════
    // EXECUTION FUNCTIONS
    // ═══════════════════════════════════════════════════════════════
>>>>>>> ec82c352

    /// @dev Multicall is publicly exposed without access protections so can be called by anyone
    function hub_multicall(bytes[] memory data) public payable updateGhostsWithType(OpType.BATCH) asActor {
        hub.multicall{value: msg.value}(data);
    }

    /// @dev Makes a call directly to the unclamped handler so doesn't include asActor modifier or else would cause
    /// errors with foundry testing
    function hub_multicall_clamped() public payable {
        this.hub_multicall{value: msg.value}(queuedCalls);

        queuedCalls = new bytes[](0);
    }

    // ═══════════════════════════════════════════════════════════════
    // ADMIN FUNCTIONS
    // ═══════════════════════════════════════════════════════════════
    function hub_setRequestManager(uint64 poolId, bytes16 shareClassId, uint128 assetId, address requestManager)
        public
        asAdmin
    {
        hub.setRequestManager{value: GAS}(
            PoolId.wrap(poolId),
            ShareClassId.wrap(shareClassId),
            AssetId.wrap(assetId),
            CastLib.toBytes32(requestManager)
        );
    }

    function hub_updateBalanceSheetManager(uint16 chainId, uint64 poolId, address manager, bool enable)
        public
        asAdmin
    {
        hub.updateBalanceSheetManager{value: GAS}(chainId, PoolId.wrap(poolId), CastLib.toBytes32(manager), enable);
    }

    // ═══════════════════════════════════════════════════════════════
    // HELPER FUNCTIONS
    // ═══════════════════════════════════════════════════════════════

    /// @dev Helper to determine if all available epochs have been claimed
    /// @param maxClaims Number of claims to process
    /// @param maxClaimsBound Maximum claims allowed
    /// @return True if all epochs have been claimed
    function _hasClaimedAllEpochs(uint32 maxClaims, uint32 maxClaimsBound) private pure returns (bool) {
        return maxClaims == maxClaimsBound && maxClaims > 0;
    }

    // ═══════════════════════════════════════════════════════════════
    // STATE CAPTURE FUNCTIONS - Before/after state tracking
    // ═══════════════════════════════════════════════════════════════

    /// @return pendingBeforeSCM Pending deposit amount in ShareClassManager
    /// @return pendingBeforeARM Pending deposit amount in AsyncRequestManager
    /// @return maxMintBefore Maximum mint capacity before claim
    function _captureDepositStateBefore(bytes32 investor)
        private
        view
        returns (uint128 pendingBeforeSCM, uint128 pendingBeforeARM, uint256 maxMintBefore)
    {
        IBaseVault vault = IBaseVault(_getVault());
        AssetId assetId = spoke.vaultDetails(vault).assetId;

        (pendingBeforeSCM,) = shareClassManager.depositRequest(vault.scId(), assetId, investor);
        (,,,, pendingBeforeARM,,,,,) = asyncRequestManager.investments(vault, _getActor());
        maxMintBefore = asyncRequestManager.maxMint(vault, _getActor());
    }

    // ═══════════════════════════════════════════════════════════════
    // GHOST VARIABLE UPDATES - Tracking for invariant properties
    // ═══════════════════════════════════════════════════════════════

    /// @dev Updates all ghost variables after deposit claim
    /// @param pendingBeforeARM Pending amount in AsyncRequestManger before claim
    /// @param totalPayoutShareAmount Total shares paid out from claim
    /// @param totalPaymentAssetAmount Total assets used for payment
    /// @param cancelledAssetAmount Amount of assets cancelled
    function _updateDepositGhostVariables(
        uint128 pendingBeforeARM,
        uint128 totalPayoutShareAmount,
        uint128 totalPaymentAssetAmount,
        uint128 cancelledAssetAmount
    ) private {
        IBaseVault vault = IBaseVault(_getVault());
        AssetId assetId = spoke.vaultDetails(vault).assetId;
        ShareClassId scId = vault.scId();
        address actor = _getActor();

        (,,,, uint128 pendingAfterARM,,,,,) = asyncRequestManager.investments(vault, actor);

        if (pendingBeforeARM >= pendingAfterARM) {
            sumOfFulfilledDeposits[vault.share()] += (pendingBeforeARM - pendingAfterARM);
        }

        sumOfClaimedDeposits[vault.share()] += totalPayoutShareAmount;
        userDepositProcessed[scId][assetId][actor] += totalPaymentAssetAmount;
        userCancelledDeposits[scId][assetId][actor] += cancelledAssetAmount;
        sumOfClaimedCancelledDeposits[vault.asset()] += cancelledAssetAmount;
    }

    // ═══════════════════════════════════════════════════════════════
    // VALIDATION FUNCTIONS - Assertion checks
    // ═══════════════════════════════════════════════════════════════

    /// @dev Validates deposit claim completion when all epochs are claimed
    /// @param investor The investor's address as bytes32
    /// @param pendingBeforeSCM Pending amount in SCM before claim
    /// @param maxMintBefore Maximum mint capacity before claim
    /// @param totalPaymentAssetAmount Total assets used for payment
    function _validateDepositClaimComplete(
        bytes32 investor,
        uint128 pendingBeforeSCM,
        uint256 maxMintBefore,
        uint128 totalPaymentAssetAmount
    ) private {
        IBaseVault vault = IBaseVault(_getVault());
        AssetId assetId = spoke.vaultDetails(vault).assetId;
        ShareClassId scId = vault.scId();

        (uint128 pendingAfterSCM, uint32 lastUpdate) = shareClassManager.depositRequest(scId, assetId, investor);
        (uint32 depositEpochId,,,) = shareClassManager.epochId(scId, assetId);
        (bool isCancellingAfter,) = shareClassManager.queuedDepositRequest(scId, assetId, investor);
        uint256 maxMintAfter = asyncRequestManager.maxMint(vault, _getActor());

        eq(lastUpdate, depositEpochId + 1, "lastUpdate != nowDepositEpoch");

        t(!isCancellingAfter, "queued cancellation post claiming should not be possible");

        uint128 pendingDelta = pendingBeforeSCM >= pendingAfterSCM ? pendingBeforeSCM - pendingAfterSCM : 0;
        gte(
            pendingDelta,
            totalPaymentAssetAmount,
            "pending delta should be greater (if cancel queued) or equal to the payment asset amount"
        );

        uint256 expectedMaxMint = maxMintBefore >= totalPaymentAssetAmount ? maxMintBefore - totalPaymentAssetAmount : 0;
        gte(maxMintAfter, expectedMaxMint, "maxMint should decrease by at most the payment asset amount after claiming");
    }

    // ═══════════════════════════════════════════════════════════════
    // EXECUTION HELPERS - Core logic for notify operations
    // ═══════════════════════════════════════════════════════════════

    /// @dev Executes deposit claim with accurate cancellation tracking
    /// @notice Replicates Hub.sol logic: processes claims then sends callback
    /// @param investor The investor's address as bytes32
    /// @param maxClaims Maximum claims to process
    /// @return totalPaymentAssetAmount Amount of assets used for payment
    /// @return totalPayoutShareAmount Amount of shares paid out
    /// @return cancelledAssetAmount Amount of assets cancelled (accurate)
    function _executeNotifyDeposit(bytes32 investor, uint32 maxClaims)
        private
        returns (uint128 totalPaymentAssetAmount, uint128 totalPayoutShareAmount, uint128 cancelledAssetAmount)
    {
        IBaseVault vault = IBaseVault(_getVault());
        AssetId assetId = spoke.vaultDetails(vault).assetId;
        PoolId poolId = vault.poolId();
        ShareClassId scId = vault.scId();

        (totalPayoutShareAmount, totalPaymentAssetAmount, cancelledAssetAmount) =
            hubHelpers.notifyDeposit(poolId, scId, assetId, investor, maxClaims);

        // Replicate Hub's callback sending logic
        if (totalPaymentAssetAmount > 0 || cancelledAssetAmount > 0) {
            bytes memory message = RequestCallbackMessageLib.serialize(
                RequestCallbackMessageLib.FulfilledDepositRequest({
                    investor: investor,
                    fulfilledAssetAmount: totalPaymentAssetAmount,
                    fulfilledShareAmount: totalPayoutShareAmount,
                    cancelledAssetAmount: cancelledAssetAmount
                })
            );

            hub.sender().sendRequestCallback(
                poolId,
                scId,
                assetId,
                message,
                0 // extraGasLimit
            );
        }

        return (totalPaymentAssetAmount, totalPayoutShareAmount, cancelledAssetAmount);
    }

    /// @dev Updates all ghost variables after redeem claim
    /// @param investorClaimableBefore Claimable amount before claim
    /// @param investorClaimableAfter Claimable amount after claim
    /// @param paymentShareAmount Total shares used for payment
    /// @param cancelledShareAmount Amount of shares cancelled
    function _updateRedeemGhostVariables(
        uint256 investorClaimableBefore,
        uint256 investorClaimableAfter,
        uint128 paymentShareAmount,
        uint128 cancelledShareAmount
    ) private {
        IBaseVault vault = IBaseVault(_getVault());
        AssetId assetId = spoke.vaultDetails(vault).assetId;
        ShareClassId scId = vault.scId();
        address actor = _getActor();

        if (investorClaimableAfter >= investorClaimableBefore) {
            sumOfWithdrawable[vault.asset()] += (investorClaimableAfter - investorClaimableBefore);
        }

        userRedemptionsProcessed[scId][assetId][actor] += paymentShareAmount;

        userCancelledRedeems[scId][assetId][actor] += cancelledShareAmount;
        sumOfClaimedCancelledRedeemShares[vault.share()] += cancelledShareAmount;
    }

    /// @dev Executes redeem claim with accurate cancellation tracking
    /// @notice Replicates Hub.sol logic: processes claims then sends callback
    /// @param investor The investor's address as bytes32
    /// @param maxClaims Maximum claims to process
    /// @return paymentShareAmount Amount of shares used for payment
    /// @return payoutAssetAmount Amount of assets paid out
    /// @return cancelledShareAmount Amount of shares cancelled (accurate)
    function _executeNotifyRedeem(bytes32 investor, uint32 maxClaims)
        private
        returns (uint128 paymentShareAmount, uint128 payoutAssetAmount, uint128 cancelledShareAmount)
    {
        IBaseVault vault = IBaseVault(_getVault());
        AssetId assetId = spoke.vaultDetails(vault).assetId;
        PoolId poolId = vault.poolId();
        ShareClassId scId = vault.scId();

        (payoutAssetAmount, paymentShareAmount, cancelledShareAmount) =
            hubHelpers.notifyRedeem(poolId, scId, assetId, investor, maxClaims);

        // Replicate Hub's callback sending logic
        if (paymentShareAmount > 0 || cancelledShareAmount > 0) {
            bytes memory message = RequestCallbackMessageLib.serialize(
                RequestCallbackMessageLib.FulfilledRedeemRequest({
                    investor: investor,
                    fulfilledAssetAmount: payoutAssetAmount,
                    fulfilledShareAmount: paymentShareAmount,
                    cancelledShareAmount: cancelledShareAmount
                })
            );

            hub.sender().sendRequestCallback(
                poolId,
                scId,
                assetId,
                message,
                0 // extraGasLimit
            );
        }

        return (paymentShareAmount, payoutAssetAmount, cancelledShareAmount);
    }
}<|MERGE_RESOLUTION|>--- conflicted
+++ resolved
@@ -151,46 +151,9 @@
         }
     }
 
-<<<<<<< HEAD
-    function _executeNotifyRedeem(
-        IBaseVault vault, 
-        ShareClassId scId, 
-        AssetId assetId, 
-        address actor, 
-        bytes32 investor, 
-        uint32 maxClaims
-    ) private {
-        uint256 investorClaimableBefore = asyncRequestManager.maxWithdraw(vault, actor);
-        
-        (uint128 payoutAssetAmount, uint128 paymentShareAmount, uint128 cancelledShareAmount) = hubHelpers.notifyRedeem(
-            vault.poolId(), scId, assetId, investor, maxClaims
-        );
-
-        uint256 investorClaimableAfter = asyncRequestManager.maxWithdraw(vault, actor);
-
-        // Update tracking variables
-        currencyPayout[vault.asset()] += (investorClaimableAfter - investorClaimableBefore);
-        userRedemptionsProcessed[scId][assetId][actor] += paymentShareAmount;
-        userCancelledRedeems[scId][assetId][actor] += cancelledShareAmount;
-        sumOfClaimedCancelledRedeemShares[vault.share()] += cancelledShareAmount;
-    }
-
-    function _validateNotifyRedeemProperties(ShareClassId scId, AssetId assetId, bytes32 investor) private {
-        (uint128 pendingAfter, uint32 lastUpdate) = shareClassManager.redeemRequest(scId, assetId, investor);
-        (, uint32 redeemEpochId,,) = shareClassManager.epochId(scId, assetId);
-        (bool isCancellingAfter, ) = shareClassManager.queuedRedeemRequest(scId, assetId, investor);
-
-        // nowRedeemEpoch = redeemEpochId + 1
-        eq(lastUpdate, redeemEpochId + 1, "lastUpdate != nowRedeemEpoch");
-        t(!isCancellingAfter, "queued cancellation post claiming should not be possible");
-    }
-
-    /// === EXECUTION FUNCTIONS === ///
-=======
     // ═══════════════════════════════════════════════════════════════
     // EXECUTION FUNCTIONS
     // ═══════════════════════════════════════════════════════════════
->>>>>>> ec82c352
 
     /// @dev Multicall is publicly exposed without access protections so can be called by anyone
     function hub_multicall(bytes[] memory data) public payable updateGhostsWithType(OpType.BATCH) asActor {
@@ -331,7 +294,7 @@
     }
 
     // ═══════════════════════════════════════════════════════════════
-    // EXECUTION HELPERS - Core logic for notify operations
+    // NOTIFY HELPERS
     // ═══════════════════════════════════════════════════════════════
 
     /// @dev Executes deposit claim with accurate cancellation tracking
