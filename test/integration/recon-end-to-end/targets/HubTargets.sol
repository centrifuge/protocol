--- conflicted
+++ resolved
@@ -125,21 +125,33 @@
     /// - Uses hubHelpers.notifyRedeem() return values for reliable state tracking
     /// - Updates ghost variables: sumOfWithdrawable, userRedemptionsProcessed, userCancelledRedeems
     function hub_notifyRedeem(uint32 maxClaims) public updateGhostsWithType(OpType.NOTIFY) asActor {
-<<<<<<< HEAD
-        IBaseVault vault = IBaseVault(_getVault());
-        ShareClassId scId = vault.scId();
-        AssetId assetId = spoke.vaultDetails(vault).assetId;
+        // Setup vault context and investor
+        IBaseVault vault = IBaseVault(_getVault());
+        bytes32 investor = CastLib.toBytes32(_getActor());
+        AssetId assetId = spoke.vaultDetails(vault).assetId;
+
+        // Calculate and bound max claims
+        uint32 maxClaimsBound = shareClassManager.maxRedeemClaims(vault.scId(), investor, assetId);
+        maxClaims = uint32(between(maxClaims, 0, maxClaimsBound));
+
+        // Capture state for ghost variables
         address actor = _getActor();
-        bytes32 investor = CastLib.toBytes32(actor);
-        
-        uint32 maxClaimsBound = shareClassManager.maxRedeemClaims(scId, investor, assetId);
-        maxClaims = uint32(between(maxClaims, 0, maxClaimsBound));
-
-        _executeNotifyRedeem(vault, scId, assetId, actor, investor, maxClaims);
-        
-        if (maxClaims == maxClaimsBound && maxClaims > 0) {
-            _validateNotifyRedeemProperties(scId, assetId, investor);
-        } else if (maxClaimsBound > 0) {
+        uint256 investorClaimableBefore = asyncRequestManager.maxWithdraw(vault, actor);
+
+        // Execute with ACCURATE cancellation tracking
+        (uint128 paymentShareAmount,, uint128 cancelledShareAmount) = _executeNotifyRedeem(investor, maxClaims);
+
+        // Update ghost variables with ACCURATE values
+        _updateRedeemGhostVariables(
+            investorClaimableBefore,
+            asyncRequestManager.maxWithdraw(vault, actor),
+            paymentShareAmount,
+            cancelledShareAmount // Now this is ACCURATE!
+        );
+
+        // Continue claiming remaining epochs if needed
+        bool hasClaimedAll = _hasClaimedAllEpochs(maxClaims, maxClaimsBound);
+        if (!hasClaimedAll && maxClaimsBound > 0) {
             hub_notifyRedeem(1);
         }
     }
@@ -175,37 +187,6 @@
         // nowRedeemEpoch = redeemEpochId + 1
         eq(lastUpdate, redeemEpochId + 1, "lastUpdate != nowRedeemEpoch");
         t(!isCancellingAfter, "queued cancellation post claiming should not be possible");
-=======
-        // Setup vault context and investor
-        IBaseVault vault = IBaseVault(_getVault());
-        bytes32 investor = CastLib.toBytes32(_getActor());
-        AssetId assetId = spoke.vaultDetails(vault).assetId;
-
-        // Calculate and bound max claims
-        uint32 maxClaimsBound = shareClassManager.maxRedeemClaims(vault.scId(), investor, assetId);
-        maxClaims = uint32(between(maxClaims, 0, maxClaimsBound));
-
-        // Capture state for ghost variables
-        address actor = _getActor();
-        uint256 investorClaimableBefore = asyncRequestManager.maxWithdraw(vault, actor);
-
-        // Execute with ACCURATE cancellation tracking
-        (uint128 paymentShareAmount,, uint128 cancelledShareAmount) = _executeNotifyRedeem(investor, maxClaims);
-
-        // Update ghost variables with ACCURATE values
-        _updateRedeemGhostVariables(
-            investorClaimableBefore,
-            asyncRequestManager.maxWithdraw(vault, actor),
-            paymentShareAmount,
-            cancelledShareAmount // Now this is ACCURATE!
-        );
-
-        // Continue claiming remaining epochs if needed
-        bool hasClaimedAll = _hasClaimedAllEpochs(maxClaims, maxClaimsBound);
-        if (!hasClaimedAll && maxClaimsBound > 0) {
-            hub_notifyRedeem(1);
-        }
->>>>>>> e4773474
     }
 
     /// === EXECUTION FUNCTIONS === ///
