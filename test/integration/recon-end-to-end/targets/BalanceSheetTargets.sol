--- conflicted
+++ resolved
@@ -32,7 +32,10 @@
         balanceSheet.deny(_getActor());
     }
 
-    function balanceSheet_deposit(uint256 tokenId, uint128 amount) public updateGhosts asActor {
+    function balanceSheet_deposit(
+        uint256 tokenId,
+        uint128 amount
+    ) public updateGhosts asActor {
         IBaseVault vault = IBaseVault(_getVault());
         PoolId poolId = vault.poolId();
         ShareClassId scId = vault.scId();
@@ -51,19 +54,17 @@
         bytes32 assetKey = keccak256(abi.encode(poolId, scId, assetId));
 
         // Track asset counter for Queue State Consistency properties
-<<<<<<< HEAD
         (uint128 prevDeposits, uint128 prevWithdrawals) = balanceSheet
             .queuedAssets(poolId, scId, assetId);
-=======
-        (uint128 prevDeposits, uint128 prevWithdrawals) = balanceSheet.queuedAssets(poolId, scId, assetId);
-        if (prevDeposits == 0 && prevWithdrawals == 0) {
-            ghost_assetCounterPerAsset[assetKey] = 1; // Asset queue becomes non-empty
-        }
->>>>>>> 067d515a
 
         // Track escrow balance sufficiency
         ghost_escrowSufficiencyTracked[assetKey] = true;
-        uint128 prevAvailable = balanceSheet.availableBalanceOf(poolId, scId, vault.asset(), tokenId);
+        uint128 prevAvailable = balanceSheet.availableBalanceOf(
+            poolId,
+            scId,
+            vault.asset(),
+            tokenId
+        );
 
         // Track asset-share proportionality for deposits
         // Track deposit amounts and exchange rate before deposit
@@ -71,7 +72,9 @@
         ghost_depositProportionalityTracked[assetKey] = true;
 
         // Get current exchange rate (price per asset in pool terms)
-        try spoke.pricePoolPerAsset(poolId, scId, assetId, true) returns (D18 pricePerAsset) {
+        try spoke.pricePoolPerAsset(poolId, scId, assetId, true) returns (
+            D18 pricePerAsset
+        ) {
             // Store weighted average exchange rate
             uint256 totalOps = 1; // Simplified tracking
             if (totalOps == 1) {
@@ -79,7 +82,9 @@
             } else {
                 // Update running average: new_avg = (old_avg * (n-1) + new_value) / n
                 uint256 oldAvg = ghost_depositExchangeRate[assetKey];
-                ghost_depositExchangeRate[assetKey] = (oldAvg * (totalOps - 1) + D18.unwrap(pricePerAsset)) / totalOps;
+                ghost_depositExchangeRate[assetKey] =
+                    (oldAvg * (totalOps - 1) + D18.unwrap(pricePerAsset)) /
+                    totalOps;
             }
         } catch {
             // If price fetch fails, use 1:1 ratio as fallback
@@ -93,7 +98,12 @@
         ghost_assetQueueDeposits[assetKey] += amount;
 
         // Update escrow tracking: total balance increases by deposit amount
-        uint128 newAvailable = balanceSheet.availableBalanceOf(poolId, scId, vault.asset(), tokenId);
+        uint128 newAvailable = balanceSheet.availableBalanceOf(
+            poolId,
+            scId,
+            vault.asset(),
+            tokenId
+        );
         ghost_escrowAvailableBalance[assetKey] = newAvailable;
         ghost_escrowReservedBalance[assetKey] = ghost_netReserved[assetKey];
     }
@@ -141,19 +151,24 @@
         ghost_netSharePosition[shareKey] += int256(uint256(shares));
 
         // Check for share queue flip based on actual queue state changes
-        (uint128 deltaAfter, bool isPositiveAfter,,) = balanceSheet.queuedShares(poolId, scId);
+        (uint128 deltaAfter, bool isPositiveAfter, , ) = balanceSheet
+            .queuedShares(poolId, scId);
         bytes32 key = _poolShareKey(poolId, scId);
         uint128 deltaBefore = before_shareQueueDelta[key];
         bool isPositiveBefore = before_shareQueueIsPositive[key];
 
         // Detect flip in queue state (replaces ghost position flip detection)
-        bool queueFlipOccurred = (isPositiveBefore != isPositiveAfter) && (deltaBefore != 0 || deltaAfter != 0);
+        bool queueFlipOccurred = (isPositiveBefore != isPositiveAfter) &&
+            (deltaBefore != 0 || deltaAfter != 0);
         if (queueFlipOccurred) {
             ghost_flipCount[shareKey]++;
         }
     }
 
-    function balanceSheet_noteDeposit(uint256 tokenId, uint128 amount) public updateGhosts asActor {
+    function balanceSheet_noteDeposit(
+        uint256 tokenId,
+        uint128 amount
+    ) public updateGhosts asActor {
         IBaseVault vault = IBaseVault(_getVault());
         PoolId poolId = vault.poolId();
         ShareClassId scId = vault.scId();
@@ -169,30 +184,50 @@
         ghost_assetQueueDeposits[assetKey] += amount;
     }
 
-    function balanceSheet_overridePricePoolPerAsset(D18 value) public updateGhosts asActor {
+    function balanceSheet_overridePricePoolPerAsset(
+        D18 value
+    ) public updateGhosts asActor {
         IBaseVault vault = IBaseVault(_getVault());
         AssetId assetId = vaultRegistry.vaultDetails(vault).assetId;
 
         // Track authorization - overridePricePoolPerAsset() requires authOrManager(poolId)
         _trackAuthorization(_getActor(), vault.poolId());
 
-        balanceSheet.overridePricePoolPerAsset(vault.poolId(), vault.scId(), assetId, value);
-    }
-
-    function balanceSheet_overridePricePoolPerShare(D18 value) public updateGhosts asActor {
+        balanceSheet.overridePricePoolPerAsset(
+            vault.poolId(),
+            vault.scId(),
+            assetId,
+            value
+        );
+    }
+
+    function balanceSheet_overridePricePoolPerShare(
+        D18 value
+    ) public updateGhosts asActor {
         IBaseVault vault = IBaseVault(_getVault());
 
         // Track authorization - overridePricePoolPerShare() requires authOrManager(poolId)
         _trackAuthorization(_getActor(), vault.poolId());
 
-        balanceSheet.overridePricePoolPerShare(vault.poolId(), vault.scId(), value);
-    }
-
-    function balanceSheet_recoverTokens(address token, uint256 amount) public updateGhosts asActor {
+        balanceSheet.overridePricePoolPerShare(
+            vault.poolId(),
+            vault.scId(),
+            value
+        );
+    }
+
+    function balanceSheet_recoverTokens(
+        address token,
+        uint256 amount
+    ) public updateGhosts asActor {
         balanceSheet.recoverTokens(token, _getActor(), amount);
     }
 
-    function balanceSheet_recoverTokens(address token, uint256 tokenId, uint256 amount) public updateGhosts asActor {
+    function balanceSheet_recoverTokens(
+        address token,
+        uint256 tokenId,
+        uint256 amount
+    ) public updateGhosts asActor {
         balanceSheet.recoverTokens(token, tokenId, _getActor(), amount);
     }
 
@@ -211,7 +246,11 @@
         // Track authorization - resetPricePoolPerAsset() requires authOrManager(poolId)
         _trackAuthorization(_getActor(), vault.poolId());
 
-        balanceSheet.resetPricePoolPerAsset(vault.poolId(), vault.scId(), assetId);
+        balanceSheet.resetPricePoolPerAsset(
+            vault.poolId(),
+            vault.scId(),
+            assetId
+        );
     }
 
     function balanceSheet_resetPricePoolPerShare() public updateGhosts asActor {
@@ -265,19 +304,24 @@
         ghost_netSharePosition[shareKey] -= int256(uint256(shares));
 
         // Check for share queue flip based on actual queue state changes
-        (uint128 deltaAfter, bool isPositiveAfter,,) = balanceSheet.queuedShares(poolId, scId);
+        (uint128 deltaAfter, bool isPositiveAfter, , ) = balanceSheet
+            .queuedShares(poolId, scId);
         bytes32 key = _poolShareKey(poolId, scId);
         uint128 deltaBefore = before_shareQueueDelta[key];
         bool isPositiveBefore = before_shareQueueIsPositive[key];
 
         // Detect flip in queue state (replaces ghost position flip detection)
-        bool queueFlipOccurred = (isPositiveBefore != isPositiveAfter) && (deltaBefore != 0 || deltaAfter != 0);
+        bool queueFlipOccurred = (isPositiveBefore != isPositiveAfter) &&
+            (deltaBefore != 0 || deltaAfter != 0);
         if (queueFlipOccurred) {
             ghost_flipCount[shareKey]++;
         }
     }
 
-    function balanceSheet_transferSharesFrom(address to, uint256 amount) public updateGhosts asActor {
+    function balanceSheet_transferSharesFrom(
+        address to,
+        uint256 amount
+    ) public updateGhosts asActor {
         IBaseVault vault = IBaseVault(_getVault());
         PoolId poolId = vault.poolId();
         ShareClassId scId = vault.scId();
@@ -294,7 +338,16 @@
         bytes32 key = keccak256(abi.encode(poolId, scId));
 
         // Attempt the transfer - will revert if from is endorsed
-        try balanceSheet.transferSharesFrom(poolId, scId, from, from, recipient, amount) {
+        try
+            balanceSheet.transferSharesFrom(
+                poolId,
+                scId,
+                from,
+                from,
+                recipient,
+                amount
+            )
+        {
             // Transfer succeeded - track as valid
             ghost_validTransferCount[key]++;
 
@@ -311,7 +364,10 @@
     }
 
     /// @dev Property: Withdrawals should not fail when there's sufficient balance
-    function balanceSheet_withdraw(uint256 tokenId, uint128 amount) public updateGhosts asActor {
+    function balanceSheet_withdraw(
+        uint256 tokenId,
+        uint128 amount
+    ) public updateGhosts asActor {
         IBaseVault vault = IBaseVault(_getVault());
         PoolId poolId = vault.poolId();
         ShareClassId scId = vault.scId();
@@ -324,22 +380,32 @@
         // Update queue ghost variables
         bytes32 assetKey = keccak256(abi.encode(poolId, scId, assetId));
 
-<<<<<<< HEAD
-=======
-        // Track asset counter for Queue State Consistency properties
-        (uint128 prevDeposits, uint128 prevWithdrawals) = balanceSheet.queuedAssets(poolId, scId, assetId);
-        if (prevDeposits == 0 && prevWithdrawals == 0) {
-            ghost_assetCounterPerAsset[assetKey] = 1; // Asset queue becomes non-empty
-        }
-
->>>>>>> 067d515a
         // Track escrow balance sufficiency
         ghost_escrowSufficiencyTracked[assetKey] = true;
-        uint128 prevAvailable = balanceSheet.availableBalanceOf(poolId, scId, vault.asset(), tokenId);
-
-        try balanceSheet.withdraw(poolId, scId, vault.asset(), tokenId, _getActor(), amount) {
+        uint128 prevAvailable = balanceSheet.availableBalanceOf(
+            poolId,
+            scId,
+            vault.asset(),
+            tokenId
+        );
+
+        try
+            balanceSheet.withdraw(
+                poolId,
+                scId,
+                vault.asset(),
+                tokenId,
+                _getActor(),
+                amount
+            )
+        {
             // Successful withdrawal
-            uint128 newAvailable = balanceSheet.availableBalanceOf(poolId, scId, vault.asset(), tokenId);
+            uint128 newAvailable = balanceSheet.availableBalanceOf(
+                poolId,
+                scId,
+                vault.asset(),
+                tokenId
+            );
             ghost_escrowAvailableBalance[assetKey] = newAvailable;
             ghost_escrowReservedBalance[assetKey] = ghost_netReserved[assetKey];
 
@@ -349,7 +415,8 @@
             ghost_assetQueueWithdrawals[assetKey] += amount;
             sumOfManagerWithdrawals[vault.asset()] += amount;
         } catch (bytes memory err) {
-            bool expectedError = checkError(err, "InvalidPrice()") || checkError(err, "UnknownAsset()");
+            bool expectedError = checkError(err, "InvalidPrice()") ||
+                checkError(err, "UnknownAsset()");
             // Check if withdrawal was possible with available balance (track failures)
             if (!expectedError && amount <= prevAvailable) {
                 t(false, "Withdrawals failed despite sufficient balance");
@@ -361,7 +428,10 @@
     // QUEUE OPERATIONS
     // ===============================
 
-    function balanceSheet_reserve(uint256 tokenId, uint128 amount) public updateGhosts asAdmin {
+    function balanceSheet_reserve(
+        uint256 tokenId,
+        uint128 amount
+    ) public updateGhosts asAdmin {
         IBaseVault vault = IBaseVault(_getVault());
         PoolId poolId = vault.poolId();
         ShareClassId scId = vault.scId();
@@ -389,12 +459,20 @@
 
         // Track escrow balance sufficiency
         ghost_escrowSufficiencyTracked[key] = true;
-        uint128 newAvailable = balanceSheet.availableBalanceOf(poolId, scId, vault.asset(), tokenId);
+        uint128 newAvailable = balanceSheet.availableBalanceOf(
+            poolId,
+            scId,
+            vault.asset(),
+            tokenId
+        );
         ghost_escrowAvailableBalance[key] = newAvailable;
         ghost_escrowReservedBalance[key] = ghost_netReserved[key];
     }
 
-    function balanceSheet_unreserve(uint256 tokenId, uint128 amount) public updateGhosts asAdmin {
+    function balanceSheet_unreserve(
+        uint256 tokenId,
+        uint128 amount
+    ) public updateGhosts asAdmin {
         IBaseVault vault = IBaseVault(_getVault());
         PoolId poolId = vault.poolId();
         ShareClassId scId = vault.scId();
@@ -420,12 +498,19 @@
 
         // Track escrow balance sufficiency
         ghost_escrowSufficiencyTracked[key] = true;
-        uint128 newAvailable = balanceSheet.availableBalanceOf(poolId, scId, vault.asset(), tokenId);
+        uint128 newAvailable = balanceSheet.availableBalanceOf(
+            poolId,
+            scId,
+            vault.asset(),
+            tokenId
+        );
         ghost_escrowAvailableBalance[key] = newAvailable;
         ghost_escrowReservedBalance[key] = ghost_netReserved[key];
     }
 
-    function balanceSheet_submitQueuedAssets(uint128 extraGasLimit) public updateGhosts asAdmin {
+    function balanceSheet_submitQueuedAssets(
+        uint128 extraGasLimit
+    ) public updateGhosts asAdmin {
         IBaseVault vault = IBaseVault(_getVault());
         PoolId poolId = vault.poolId();
         ShareClassId scId = vault.scId();
@@ -439,20 +524,16 @@
         bytes32 shareKey = keccak256(abi.encode(poolId, scId));
 
         // Get current nonce to track monotonicity
-        (,, uint32 queuedAssetCounter, uint64 currentNonce) = balanceSheet.queuedShares(poolId, scId);
+        (, , uint32 queuedAssetCounter, uint64 currentNonce) = balanceSheet
+            .queuedShares(poolId, scId);
         ghost_previousNonce[shareKey] = currentNonce;
 
-<<<<<<< HEAD
         balanceSheet.submitQueuedAssets(poolId, scId, assetId, extraGasLimit);
-=======
-        balanceSheet.submitQueuedAssets{value: 0.1 ether}(poolId, scId, assetId, extraGasLimit, address(this));
-
-        // Mark asset queue as empty after submission
-        ghost_assetCounterPerAsset[assetKey] = 0;
->>>>>>> 067d515a
-    }
-
-    function balanceSheet_submitQueuedShares(uint128 extraGasLimit) public updateGhosts asAdmin {
+    }
+
+    function balanceSheet_submitQueuedShares(
+        uint128 extraGasLimit
+    ) public updateGhosts asAdmin {
         IBaseVault vault = IBaseVault(_getVault());
         PoolId poolId = vault.poolId();
         ShareClassId scId = vault.scId();
@@ -465,11 +546,17 @@
         bytes32 shareKey = keccak256(abi.encode(poolId, scId));
 
         // Get current nonce to track monotonicity
-        (,, uint32 queuedAssetCounter, uint64 currentNonce) = balanceSheet.queuedShares(poolId, scId);
+        (, , uint32 queuedAssetCounter, uint64 currentNonce) = balanceSheet
+            .queuedShares(poolId, scId);
         ghost_previousNonce[shareKey] = currentNonce;
 
         ghost_shareQueueNonce[shareKey]++;
 
-        balanceSheet.submitQueuedShares{value: 0.1 ether}(poolId, scId, extraGasLimit, address(this));
+        balanceSheet.submitQueuedShares{value: 0.1 ether}(
+            poolId,
+            scId,
+            extraGasLimit,
+            address(this)
+        );
     }
 }