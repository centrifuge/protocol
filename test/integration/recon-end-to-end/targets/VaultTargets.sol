--- conflicted
+++ resolved
@@ -36,10 +36,10 @@
 
     // === REQUEST === //
     /// @dev Property: _updateDepositRequest should never revert due to underflow
-    function vault_requestDeposit(uint256 assets, uint256 toEntropy)
-        public
-        updateGhostsWithType(OpType.REQUEST_DEPOSIT)
-    {
+    function vault_requestDeposit(
+        uint256 assets,
+        uint256 toEntropy
+    ) public updateGhostsWithType(OpType.REQUEST_DEPOSIT) {
         IBaseVault vault = _getVault();
         PoolId poolId = vault.poolId();
         ShareClassId scId = vault.scId();
@@ -54,36 +54,24 @@
 
         AssetId assetId = vaultRegistry.vaultDetails(vault).assetId;
 
-        (uint128 prevDeposits, uint128 prevWithdrawals) = balanceSheet.queuedAssets(poolId, scId, assetId);
+        (uint128 prevDeposits, uint128 prevWithdrawals) = balanceSheet
+            .queuedAssets(poolId, scId, assetId);
 
         // NOTE: external calls above so need to prank directly here
         vm.prank(_getActor());
-<<<<<<< HEAD
         try
-            IAsyncVault(address(_getVault())).requestDeposit(
+            IAsyncVault(address(vault)).requestDeposit(assets, to, _getActor())
+        {
+            _handleRequestDepositSuccess(
+                vault,
+                poolId,
+                scId,
+                assetId,
+                to,
                 assets,
-                to,
-                _getActor()
-            )
-        {
-            // ghost tracking
-            userRequestDeposited[_getVault().scId()][
-                spoke.vaultDetails(_getVault()).assetId
-            ][to] += assets;
-            sumOfDepositRequests[_getVault().asset()] += assets;
-            requestDepositAssets[to][_getVault().asset()] += assets;
-
-            // If not member
-            (bool isMemberTo, ) = fullRestrictions.isMember(
-                _getVault().share(),
-                to
-            );
-            if (!isMemberTo) {
-                t(false, "LP-1 Must Revert");
-            }
-=======
-        try IAsyncVault(address(vault)).requestDeposit(assets, to, _getActor()) {
-            _handleRequestDepositSuccess(vault, poolId, scId, assetId, to, assets, prevDeposits, prevWithdrawals);
+                prevDeposits,
+                prevWithdrawals
+            );
         } catch (bytes memory reason) {
             _handleRequestDepositFailure(poolId, scId, assetId, assets, reason);
         }
@@ -105,7 +93,6 @@
             bytes32 assetKey = keccak256(abi.encode(poolId, scId, assetId));
             ghost_assetCounterPerAsset[assetKey] = 1; // Asset queue becomes non-empty
         }
->>>>>>> 067d515a
 
         // ghost tracking
         userRequestDeposited[scId][assetId][to] += assets;
@@ -113,7 +100,7 @@
         requestDepositAssets[to][vault.asset()] += assets;
 
         // If not member
-        (bool isMemberTo,) = fullRestrictions.isMember(vault.share(), to);
+        (bool isMemberTo, ) = fullRestrictions.isMember(vault.share(), to);
         if (!isMemberTo) {
             t(false, "LP-1 Must Revert");
         }
@@ -132,10 +119,20 @@
         bytes memory reason
     ) private {
         // precondition: check that it wasn't an overflow because we only care about underflow
-        uint128 pendingDeposit = batchRequestManager.pendingDeposit(poolId, scId, assetId);
-        if (uint256(pendingDeposit) + uint256(assets) < uint256(type(uint128).max)) {
+        uint128 pendingDeposit = batchRequestManager.pendingDeposit(
+            poolId,
+            scId,
+            assetId
+        );
+        if (
+            uint256(pendingDeposit) + uint256(assets) <
+            uint256(type(uint128).max)
+        ) {
             bool arithmeticRevert = checkError(reason, Panic.arithmeticPanic);
-            t(!arithmeticRevert, "depositRequest reverts with arithmetic panic");
+            t(
+                !arithmeticRevert,
+                "depositRequest reverts with arithmetic panic"
+            );
         }
 
         // revert like it normally would if no properties break for proper shrinking
@@ -143,17 +140,24 @@
         require(false);
     }
 
-    function vault_requestDeposit_clamped(uint256 assets, uint256 toEntropy) public {
-        assets = between(assets, 0, MockERC20(_getVault().asset()).balanceOf(_getActor()));
+    function vault_requestDeposit_clamped(
+        uint256 assets,
+        uint256 toEntropy
+    ) public {
+        assets = between(
+            assets,
+            0,
+            MockERC20(_getVault().asset()).balanceOf(_getActor())
+        );
 
         vault_requestDeposit(assets, toEntropy);
     }
 
     /// @dev Property: sender or recipient can't be frozen for requested redemption
-    function vault_requestRedeem(uint256 shares, uint256 toEntropy)
-        public
-        updateGhostsWithType(OpType.REQUEST_REDEEM)
-    {
+    function vault_requestRedeem(
+        uint256 shares,
+        uint256 toEntropy
+    ) public updateGhostsWithType(OpType.REQUEST_REDEEM) {
         address to = _getRandomActor(toEntropy); // TODO: donation / changes
         IBaseVault vault = _getVault();
         _captureShareQueueState(vault.poolId(), vault.scId());
@@ -163,21 +167,32 @@
 
         // NOTE: external calls above so need to prank directly here
         vm.prank(_getActor());
-        try IAsyncVault(address(_getVault())).requestRedeem(shares, to, _getActor()) {
+        try
+            IAsyncVault(address(_getVault())).requestRedeem(
+                shares,
+                to,
+                _getActor()
+            )
+        {
             // ghost tracking
             sumOfRedeemRequests[vault.share()] += shares; // E-2
             requestRedeemShares[to][vault.share()] += shares;
-            userRequestRedeemed[vault.scId()][vaultRegistry.vaultDetails(vault).assetId][to] += shares;
-
-            userRequestRedeemedAssets[vault.scId()][vaultRegistry.vaultDetails(vault).assetId][to] +=
-                vault.convertToAssets(shares);
-
-            bytes32 shareKey = keccak256(abi.encode(vault.poolId(), vault.scId()));
+            userRequestRedeemed[vault.scId()][
+                vaultRegistry.vaultDetails(vault).assetId
+            ][to] += shares;
+
+            userRequestRedeemedAssets[vault.scId()][
+                vaultRegistry.vaultDetails(vault).assetId
+            ][to] += vault.convertToAssets(shares);
+
+            bytes32 shareKey = keccak256(
+                abi.encode(vault.poolId(), vault.scId())
+            );
             ghost_individualBalances[shareKey][_getActor()] -= shares;
 
             if (
-                fullRestrictions.isFrozen(vault.share(), _getActor()) == true
-                    || fullRestrictions.isFrozen(vault.share(), to) == true
+                fullRestrictions.isFrozen(vault.share(), _getActor()) == true ||
+                fullRestrictions.isFrozen(vault.share(), to) == true
             ) {
                 t(false, "LP-2 Must Revert");
             }
@@ -187,8 +202,15 @@
         }
     }
 
-    function vault_requestRedeem_clamped(uint256 shares, uint256 toEntropy) public {
-        shares = between(shares, 0, IShareToken(_getVault().share()).balanceOf(_getActor()));
+    function vault_requestRedeem_clamped(
+        uint256 shares,
+        uint256 toEntropy
+    ) public {
+        shares = between(
+            shares,
+            0,
+            IShareToken(_getVault().share()).balanceOf(_getActor())
+        );
         vault_requestRedeem(shares, toEntropy);
     }
 
@@ -200,7 +222,10 @@
     /// is zero
     /// @dev Property: cancelDepositRequest absolute value should never be higher than pendingDeposit (would result in
     /// underflow revert)
-    function vault_cancelDepositRequest() public updateGhostsWithType(OpType.NOTIFY) {
+    function vault_cancelDepositRequest()
+        public
+        updateGhostsWithType(OpType.NOTIFY)
+    {
         address controller = _getActor();
         IBaseVault vault = _getVault();
         PoolId poolId = vault.poolId();
@@ -214,16 +239,26 @@
         uint32 lastUpdateBefore;
         uint32 depositEpochId;
         {
-            (pendingBefore, lastUpdateBefore) =
-                batchRequestManager.depositRequest(poolId, scId, assetId, controllerBytes);
-            (depositEpochId,,,) = batchRequestManager.epochId(poolId, scId, assetId);
-        }
-
-        uint256 pendingCancelBefore = IAsyncVault(address(vault)).claimableCancelDepositRequest(REQUEST_ID, controller);
+            (pendingBefore, lastUpdateBefore) = batchRequestManager
+                .depositRequest(poolId, scId, assetId, controllerBytes);
+            (depositEpochId, , , ) = batchRequestManager.epochId(
+                poolId,
+                scId,
+                assetId
+            );
+        }
+
+        uint256 pendingCancelBefore = IAsyncVault(address(vault))
+            .claimableCancelDepositRequest(REQUEST_ID, controller);
 
         vm.prank(controller);
         // REQUEST_ID is always passed as 0 (unused in the function)
-        try IAsyncVault(address(vault)).cancelDepositRequest(REQUEST_ID, controller) {
+        try
+            IAsyncVault(address(vault)).cancelDepositRequest(
+                REQUEST_ID,
+                controller
+            )
+        {
             _handleCancelDepositSuccess(
                 vault,
                 poolId,
@@ -237,7 +272,13 @@
                 pendingCancelBefore
             );
         } catch (bytes memory reason) {
-            _handleCancelDepositFailure(poolId, scId, assetId, depositEpochId, reason);
+            _handleCancelDepositFailure(
+                poolId,
+                scId,
+                assetId,
+                depositEpochId,
+                reason
+            );
         }
     }
 
@@ -253,18 +294,27 @@
         uint32 depositEpochId,
         uint256 pendingCancelBefore
     ) private {
-        (uint128 pendingAfter, uint32 lastUpdateAfter) =
-            batchRequestManager.depositRequest(poolId, scId, assetId, controllerBytes);
-        uint256 pendingCancelAfter = IAsyncVault(address(vault)).claimableCancelDepositRequest(REQUEST_ID, controller);
+        (uint128 pendingAfter, uint32 lastUpdateAfter) = batchRequestManager
+            .depositRequest(poolId, scId, assetId, controllerBytes);
+        uint256 pendingCancelAfter = IAsyncVault(address(vault))
+            .claimableCancelDepositRequest(REQUEST_ID, controller);
 
         // update ghosts
-        userCancelledDeposits[scId][assetId][controller] += (pendingCancelAfter - pendingCancelBefore);
+        userCancelledDeposits[scId][assetId][
+            controller
+        ] += (pendingCancelAfter - pendingCancelBefore);
 
         // precondition: if user queues a cancellation but it doesn't get immediately executed,
         // the epochId should not change
-        if (Helpers.canMutate(lastUpdateBefore, pendingBefore, depositEpochId)) {
+        if (
+            Helpers.canMutate(lastUpdateBefore, pendingBefore, depositEpochId)
+        ) {
             // nowDepositEpoch = depositEpochId + 1
-            eq(lastUpdateAfter, depositEpochId + 1, "lastUpdate != nowDepositEpoch3");
+            eq(
+                lastUpdateAfter,
+                depositEpochId + 1,
+                "lastUpdate != nowDepositEpoch3"
+            );
             eq(pendingAfter, 0, "pending is not zero");
         }
     }
@@ -276,22 +326,29 @@
         uint32 depositEpochId,
         bytes memory reason
     ) private {
-        (depositEpochId,,,) = batchRequestManager.epochId(poolId, scId, assetId);
+        (depositEpochId, , , ) = batchRequestManager.epochId(
+            poolId,
+            scId,
+            assetId
+        );
 
         uint128 previousDepositApproved;
         if (depositEpochId > 0) {
-            (, previousDepositApproved,,,,) =
-                batchRequestManager.epochInvestAmounts(poolId, scId, assetId, depositEpochId - 1);
-        }
-
-        (, uint128 currentDepositApproved,,,,) =
-            batchRequestManager.epochInvestAmounts(poolId, scId, assetId, depositEpochId);
+            (, previousDepositApproved, , , , ) = batchRequestManager
+                .epochInvestAmounts(poolId, scId, assetId, depositEpochId - 1);
+        }
+
+        (, uint128 currentDepositApproved, , , , ) = batchRequestManager
+            .epochInvestAmounts(poolId, scId, assetId, depositEpochId);
 
         // we only care about arithmetic reverts in the case of 0 approvals because if there have been any
         // approvals, it's expected that user won't be able to cancel their request
         if (previousDepositApproved == 0 && currentDepositApproved == 0) {
             bool arithmeticRevert = checkError(reason, Panic.arithmeticPanic);
-            t(!arithmeticRevert, "cancelDepositRequest reverts with arithmetic panic");
+            t(
+                !arithmeticRevert,
+                "cancelDepositRequest reverts with arithmetic panic"
+            );
         }
     }
 
@@ -301,14 +358,10 @@
     /// is zero
     /// @dev Property: cancelRedeemRequest absolute value should never be higher than pendingRedeem (would result in
     /// underflow revert)
-<<<<<<< HEAD
     function vault_cancelRedeemRequest()
         public
         updateGhostsWithType(OpType.CANCEL_REDEEM)
     {
-=======
-    function vault_cancelRedeemRequest() public updateGhostsWithType(OpType.NOTIFY) {
->>>>>>> 067d515a
         address controller = _getActor();
         IBaseVault vault = _getVault();
         PoolId poolId = vault.poolId();
@@ -317,18 +370,27 @@
 
         _captureShareQueueState(poolId, scId);
 
-        (uint128 pendingBefore, uint32 lastUpdateBefore) =
-            batchRequestManager.redeemRequest(poolId, scId, assetId, controller.toBytes32());
-        uint256 pendingCancelBefore =
-            IAsyncVault(address(_getVault())).claimableCancelRedeemRequest(REQUEST_ID, controller);
+        (uint128 pendingBefore, uint32 lastUpdateBefore) = batchRequestManager
+            .redeemRequest(poolId, scId, assetId, controller.toBytes32());
+        uint256 pendingCancelBefore = IAsyncVault(address(_getVault()))
+            .claimableCancelRedeemRequest(REQUEST_ID, controller);
 
         vm.prank(controller);
-        try IAsyncVault(address(_getVault())).cancelRedeemRequest(REQUEST_ID, controller) {
-            (uint128 pendingAfter, uint32 lastUpdateAfter) =
-                batchRequestManager.redeemRequest(poolId, scId, assetId, controller.toBytes32());
-            (, uint32 redeemEpochId,,) = batchRequestManager.epochId(poolId, scId, assetId);
-            uint256 pendingCancelAfter =
-                IAsyncVault(address(_getVault())).claimableCancelRedeemRequest(REQUEST_ID, controller);
+        try
+            IAsyncVault(address(_getVault())).cancelRedeemRequest(
+                REQUEST_ID,
+                controller
+            )
+        {
+            (uint128 pendingAfter, uint32 lastUpdateAfter) = batchRequestManager
+                .redeemRequest(poolId, scId, assetId, controller.toBytes32());
+            (, uint32 redeemEpochId, , ) = batchRequestManager.epochId(
+                poolId,
+                scId,
+                assetId
+            );
+            uint256 pendingCancelAfter = IAsyncVault(address(_getVault()))
+                .claimableCancelRedeemRequest(REQUEST_ID, controller);
 
             // update ghosts
             // cancelled pending increases since it's a queued request
@@ -337,46 +399,77 @@
 
             // precondition: if user queues a cancellation but it doesn't get immediately executed, the epochId should
             // not change
-            if (Helpers.canMutate(lastUpdateBefore, pendingBefore, redeemEpochId)) {
+            if (
+                Helpers.canMutate(
+                    lastUpdateBefore,
+                    pendingBefore,
+                    redeemEpochId
+                )
+            ) {
                 // nowRedeemEpoch = redeemEpochId + 1
-                eq(lastUpdateAfter, redeemEpochId + 1, "lastUpdate != nowRedeemEpoch");
+                eq(
+                    lastUpdateAfter,
+                    redeemEpochId + 1,
+                    "lastUpdate != nowRedeemEpoch"
+                );
                 eq(pendingAfter, 0, "pending != 0");
             }
         } catch (bytes memory reason) {
-            (, uint32 redeemEpochId,,) = batchRequestManager.epochId(poolId, scId, assetId);
-            (, uint128 currentRedeemApproved,,,,) =
-                batchRequestManager.epochRedeemAmounts(poolId, scId, assetId, redeemEpochId);
+            (, uint32 redeemEpochId, , ) = batchRequestManager.epochId(
+                poolId,
+                scId,
+                assetId
+            );
+            (, uint128 currentRedeemApproved, , , , ) = batchRequestManager
+                .epochRedeemAmounts(poolId, scId, assetId, redeemEpochId);
             uint128 previousRedeemApproved;
             if (redeemEpochId > 0) {
                 // we also check the previous epoch because approvals can increment the epochId
-                (, previousRedeemApproved,,,,) =
-                    batchRequestManager.epochRedeemAmounts(poolId, scId, assetId, redeemEpochId - 1);
+                (, previousRedeemApproved, , , , ) = batchRequestManager
+                    .epochRedeemAmounts(
+                        poolId,
+                        scId,
+                        assetId,
+                        redeemEpochId - 1
+                    );
             }
 
             // we only care about arithmetic reverts in the case of 0 approvals because if there have been any
             // approvals, it's expected that user won't be able to cancel their request
             if (previousRedeemApproved == 0 && currentRedeemApproved == 0) {
-                bool arithmeticRevert = checkError(reason, Panic.arithmeticPanic);
-                t(!arithmeticRevert, "cancelRedeemRequest reverts with arithmetic panic");
-            }
-        }
-    }
-
-    function vault_claimCancelDepositRequest(uint256 toEntropy) public updateGhosts asActor {
+                bool arithmeticRevert = checkError(
+                    reason,
+                    Panic.arithmeticPanic
+                );
+                t(
+                    !arithmeticRevert,
+                    "cancelRedeemRequest reverts with arithmetic panic"
+                );
+            }
+        }
+    }
+
+    function vault_claimCancelDepositRequest(
+        uint256 toEntropy
+    ) public updateGhosts asActor {
         address to = _getRandomActor(toEntropy);
 
-        uint256 assets = IAsyncVault(address(_getVault())).claimCancelDepositRequest(REQUEST_ID, to, _getActor());
+        uint256 assets = IAsyncVault(address(_getVault()))
+            .claimCancelDepositRequest(REQUEST_ID, to, _getActor());
         sumOfClaimedCancelledDeposits[_getVault().asset()] += assets;
     }
 
-    function vault_claimCancelRedeemRequest(uint256 toEntropy) public updateGhosts asActor {
+    function vault_claimCancelRedeemRequest(
+        uint256 toEntropy
+    ) public updateGhosts asActor {
         address to = _getRandomActor(toEntropy);
         IBaseVault vault = _getVault();
 
         // Capture balances before claiming
         uint256 shareBalanceBefore = IShareToken(vault.share()).balanceOf(to);
 
-        uint256 shares = IAsyncVault(address(_getVault())).claimCancelRedeemRequest(REQUEST_ID, to, _getActor());
+        uint256 shares = IAsyncVault(address(_getVault()))
+            .claimCancelRedeemRequest(REQUEST_ID, to, _getActor());
 
         // Capture balances after claiming
         uint256 shareBalanceAfter = IShareToken(vault.share()).balanceOf(to);
@@ -396,7 +489,9 @@
         ghost_individualBalances[shareKey][to] += shares;
     }
 
-    function vault_deposit(uint256 assets) public updateGhostsWithType(OpType.ADD) {
+    function vault_deposit(
+        uint256 assets
+    ) public updateGhostsWithType(OpType.ADD) {
         // check if vault is sync or async
         bool isAsyncVault = Helpers.isAsyncVault(address(_getVault()));
         // Get vault
@@ -404,9 +499,14 @@
         _captureShareQueueState(vault.poolId(), vault.scId());
 
         uint256 shareUserB4 = IShareToken(vault.share()).balanceOf(_getActor());
-        uint256 shareEscrowB4 = IShareToken(vault.share()).balanceOf(address(globalEscrow));
-        (uint128 pendingBefore,) = batchRequestManager.depositRequest(
-            vault.poolId(), vault.scId(), vaultRegistry.vaultDetails(vault).assetId, _getActor().toBytes32()
+        uint256 shareEscrowB4 = IShareToken(vault.share()).balanceOf(
+            address(globalEscrow)
+        );
+        (uint128 pendingBefore, ) = batchRequestManager.depositRequest(
+            vault.poolId(),
+            vault.scId(),
+            vaultRegistry.vaultDetails(vault).assetId,
+            _getActor().toBytes32()
         );
 
         // NOTE: external calls above so need to prank directly here
@@ -415,7 +515,9 @@
 
         // Add ghost flip tracking for share queue state changes
         {
-            bytes32 shareKey = keccak256(abi.encode(vault.poolId(), vault.scId()));
+            bytes32 shareKey = keccak256(
+                abi.encode(vault.poolId(), vault.scId())
+            );
             ghost_totalIssued[shareKey] += shares;
             ghost_netSharePosition[shareKey] += int256(uint256(shares));
 
@@ -428,31 +530,38 @@
             }
 
             // Check for share queue flip
-            (uint128 deltaAfter, bool isPositiveAfter,,) = balanceSheet.queuedShares(vault.poolId(), vault.scId());
+            (uint128 deltaAfter, bool isPositiveAfter, , ) = balanceSheet
+                .queuedShares(vault.poolId(), vault.scId());
             bytes32 key = _poolShareKey(vault.poolId(), vault.scId());
             uint128 deltaBefore = before_shareQueueDelta[key];
             bool isPositiveBefore = before_shareQueueIsPositive[key];
 
-            if ((isPositiveBefore != isPositiveAfter) && (deltaBefore != 0 || deltaAfter != 0)) {
+            if (
+                (isPositiveBefore != isPositiveAfter) &&
+                (deltaBefore != 0 || deltaAfter != 0)
+            ) {
                 ghost_flipCount[shareKey]++;
                 console2.log("=== FLIP DETECTED IN VAULT_DEPOSIT ===");
             }
         }
 
-        (uint128 pendingAfter,) = batchRequestManager.depositRequest(
-            vault.poolId(), vault.scId(), vaultRegistry.vaultDetails(vault).assetId, _getActor().toBytes32()
+        (uint128 pendingAfter, ) = batchRequestManager.depositRequest(
+            vault.poolId(),
+            vault.scId(),
+            vaultRegistry.vaultDetails(vault).assetId,
+            _getActor().toBytes32()
         );
 
         // Processed Deposit | E-2 | Global-1
         // for sync vaults, deposits are fulfilled and claimed immediately
         if (!isAsyncVault) {
             if (pendingBefore >= pendingAfter) {
-                sumOfClaimedDeposits[vault.share()] += (pendingBefore - pendingAfter);
+                sumOfClaimedDeposits[vault.share()] += (pendingBefore -
+                    pendingAfter);
             }
 
             // Track asset counter for Queue State Consistency properties
             if (assets > 0) {
-<<<<<<< HEAD
                 bytes32 assetKey = keccak256(
                     abi.encode(
                         vault.poolId(),
@@ -460,32 +569,27 @@
                         spoke.vaultDetails(vault).assetId
                     )
                 );
-=======
-                bytes32 assetKey =
-                    keccak256(abi.encode(vault.poolId(), vault.scId(), vaultRegistry.vaultDetails(vault).assetId));
-
-                // Check if asset queue became non-empty after deposit
-                (uint128 currentDeposits, uint128 currentWithdrawals) =
-                    balanceSheet.queuedAssets(vault.poolId(), vault.scId(), vaultRegistry.vaultDetails(vault).assetId);
-
-                // For sync deposits, the asset queue becomes non-empty during processing
-                if (currentDeposits > 0 || currentWithdrawals > 0) {
-                    ghost_assetCounterPerAsset[assetKey] = 1; // Asset queue becomes non-empty
-                }
->>>>>>> 067d515a
             }
 
             executedInvestments[vault.share()] += shares;
 
             sumOfSyncDepositsAsset[vault.asset()] += assets;
             sumOfSyncDepositsShare[vault.share()] += shares;
-            userDepositProcessed[vault.scId()][vaultRegistry.vaultDetails(vault).assetId][_getActor()] += assets;
-            userRequestDeposited[vault.scId()][vaultRegistry.vaultDetails(vault).assetId][_getActor()] += assets;
+            userDepositProcessed[vault.scId()][
+                vaultRegistry.vaultDetails(vault).assetId
+            ][_getActor()] += assets;
+            userRequestDeposited[vault.scId()][
+                vaultRegistry.vaultDetails(vault).assetId
+            ][_getActor()] += assets;
         }
 
         // Bal after
-        uint256 shareUserAfter = IShareToken(vault.share()).balanceOf(_getActor());
-        uint256 shareEscrowAfter = IShareToken(vault.share()).balanceOf(address(globalEscrow));
+        uint256 shareUserAfter = IShareToken(vault.share()).balanceOf(
+            _getActor()
+        );
+        uint256 shareEscrowAfter = IShareToken(vault.share()).balanceOf(
+            address(globalEscrow)
+        );
 
         // Extra check | // TODO: This math will prob overflow
         // NOTE: Unchecked so we get broken property and debug faster
@@ -517,7 +621,9 @@
 
     // TODO: See how these go
     // TODO: Receiver -> Not this
-    function vault_mint(uint256 shares) public updateGhostsWithType(OpType.ADD) {
+    function vault_mint(
+        uint256 shares
+    ) public updateGhostsWithType(OpType.ADD) {
         address to = _getActor();
 
         // Get vault
@@ -529,9 +635,14 @@
 
         // Bal b4
         uint256 shareUserB4 = IShareToken(vault.share()).balanceOf(to);
-        uint256 shareEscrowB4 = IShareToken(vault.share()).balanceOf(address(globalEscrow));
-        (uint128 pendingBefore,) = batchRequestManager.depositRequest(
-            vault.poolId(), vault.scId(), vaultRegistry.vaultDetails(vault).assetId, to.toBytes32()
+        uint256 shareEscrowB4 = IShareToken(vault.share()).balanceOf(
+            address(globalEscrow)
+        );
+        (uint128 pendingBefore, ) = batchRequestManager.depositRequest(
+            vault.poolId(),
+            vault.scId(),
+            vaultRegistry.vaultDetails(vault).assetId,
+            to.toBytes32()
         );
 
         // NOTE: external calls above so need to prank directly here
@@ -540,7 +651,9 @@
 
         // Add ghost flip tracking for share queue state changes
         {
-            bytes32 shareKey = keccak256(abi.encode(vault.poolId(), vault.scId()));
+            bytes32 shareKey = keccak256(
+                abi.encode(vault.poolId(), vault.scId())
+            );
             ghost_totalIssued[shareKey] += shares;
             ghost_netSharePosition[shareKey] += int256(uint256(shares));
 
@@ -550,18 +663,25 @@
             ghost_supplyMintEvents[shareKey] += shares;
 
             // Check for share queue flip
-            (uint128 deltaAfter, bool isPositiveAfter,,) = balanceSheet.queuedShares(vault.poolId(), vault.scId());
+            (uint128 deltaAfter, bool isPositiveAfter, , ) = balanceSheet
+                .queuedShares(vault.poolId(), vault.scId());
             bytes32 key = _poolShareKey(vault.poolId(), vault.scId());
             uint128 deltaBefore = before_shareQueueDelta[key];
             bool isPositiveBefore = before_shareQueueIsPositive[key];
 
-            if ((isPositiveBefore != isPositiveAfter) && (deltaBefore != 0 || deltaAfter != 0)) {
+            if (
+                (isPositiveBefore != isPositiveAfter) &&
+                (deltaBefore != 0 || deltaAfter != 0)
+            ) {
                 ghost_flipCount[shareKey]++;
             }
         }
 
-        (uint128 pendingAfter,) = batchRequestManager.depositRequest(
-            vault.poolId(), vault.scId(), vaultRegistry.vaultDetails(vault).assetId, to.toBytes32()
+        (uint128 pendingAfter, ) = batchRequestManager.depositRequest(
+            vault.poolId(),
+            vault.scId(),
+            vaultRegistry.vaultDetails(vault).assetId,
+            to.toBytes32()
         );
 
         // Processed Deposit | E-2
@@ -570,11 +690,15 @@
         if (!isAsyncVault) {
             // Track asset counter for Queue State Consistency properties
             if (assets > 0) {
-                bytes32 assetKey =
-                    keccak256(abi.encode(vault.poolId(), vault.scId(), vaultRegistry.vaultDetails(vault).assetId));
+                bytes32 assetKey = keccak256(
+                    abi.encode(
+                        vault.poolId(),
+                        vault.scId(),
+                        vaultRegistry.vaultDetails(vault).assetId
+                    )
+                );
 
                 // Check if asset queue became non-empty after deposit
-<<<<<<< HEAD
                 (
                     uint128 currentDeposits,
                     uint128 currentWithdrawals
@@ -583,30 +707,29 @@
                         vault.scId(),
                         spoke.vaultDetails(vault).assetId
                     );
-=======
-                (uint128 currentDeposits, uint128 currentWithdrawals) =
-                    balanceSheet.queuedAssets(vault.poolId(), vault.scId(), vaultRegistry.vaultDetails(vault).assetId);
-
-                // For sync deposits, the asset queue becomes non-empty during processing
-                if (currentDeposits > 0 || currentWithdrawals > 0) {
-                    ghost_assetCounterPerAsset[assetKey] = 1; // Asset queue becomes non-empty
-                }
->>>>>>> 067d515a
-            }
-
-            userRequestDeposited[vault.scId()][vaultRegistry.vaultDetails(vault).assetId][_getActor()] += assets;
-            userDepositProcessed[vault.scId()][vaultRegistry.vaultDetails(vault).assetId][_getActor()] += assets;
+            }
+
+            userRequestDeposited[vault.scId()][
+                vaultRegistry.vaultDetails(vault).assetId
+            ][_getActor()] += assets;
+            userDepositProcessed[vault.scId()][
+                vaultRegistry.vaultDetails(vault).assetId
+            ][_getActor()] += assets;
             sumOfSyncDepositsAsset[vault.asset()] += assets;
 
             sumOfSyncDepositsShare[vault.share()] += shares;
             if (pendingBefore >= pendingAfter) {
-                sumOfClaimedDeposits[vault.share()] += (pendingBefore - pendingAfter);
+                sumOfClaimedDeposits[vault.share()] += (pendingBefore -
+                    pendingAfter);
             }
             executedInvestments[vault.share()] += shares;
         }
     }
 
-    function vault_redeem(uint256 shares, uint256 toEntropy) public updateGhostsWithType(OpType.REMOVE) {
+    function vault_redeem(
+        uint256 shares,
+        uint256 toEntropy
+    ) public updateGhostsWithType(OpType.REMOVE) {
         IBaseVault vault = _getVault();
         _captureShareQueueState(vault.poolId(), vault.scId());
 
@@ -614,8 +737,12 @@
         address escrow = address(poolEscrowFactory.escrow(vault.poolId()));
 
         // Bal b4
-        uint256 tokenUserB4 = MockERC20(_getVault().asset()).balanceOf(_getActor());
-        uint256 tokenEscrowB4 = MockERC20(_getVault().asset()).balanceOf(escrow);
+        uint256 tokenUserB4 = MockERC20(_getVault().asset()).balanceOf(
+            _getActor()
+        );
+        uint256 tokenEscrowB4 = MockERC20(_getVault().asset()).balanceOf(
+            escrow
+        );
 
         // NOTE: external calls above so need to prank directly here
         vm.prank(_getActor());
@@ -626,8 +753,12 @@
         // Therefore, no ghost tracking needed here
 
         // Bal after
-        uint256 tokenUserAfter = MockERC20(_getVault().asset()).balanceOf(_getActor());
-        uint256 tokenEscrowAfter = MockERC20(_getVault().asset()).balanceOf(escrow);
+        uint256 tokenUserAfter = MockERC20(_getVault().asset()).balanceOf(
+            _getActor()
+        );
+        uint256 tokenEscrowAfter = MockERC20(_getVault().asset()).balanceOf(
+            escrow
+        );
 
         // E-1
         sumOfClaimedRedemptions[_getVault().asset()] += assets;
@@ -653,7 +784,10 @@
         }
     }
 
-    function vault_withdraw(uint256 assets, uint256 toEntropy) public updateGhostsWithType(OpType.REMOVE) {
+    function vault_withdraw(
+        uint256 assets,
+        uint256 toEntropy
+    ) public updateGhostsWithType(OpType.REMOVE) {
         IBaseVault vault = _getVault();
         _captureShareQueueState(vault.poolId(), vault.scId());
 
@@ -661,15 +795,20 @@
         address escrow = address(poolEscrowFactory.escrow(vault.poolId()));
 
         // Bal b4
-        uint256 tokenEscrowB4 = MockERC20(_getVault().asset()).balanceOf(escrow);
+        uint256 tokenEscrowB4 = MockERC20(_getVault().asset()).balanceOf(
+            escrow
+        );
 
         // NOTE: external calls above so need to prank directly here
         vm.prank(_getActor());
 
-        uint256 tokenEscrowAfter = MockERC20(_getVault().asset()).balanceOf(escrow);
+        uint256 tokenEscrowAfter = MockERC20(_getVault().asset()).balanceOf(
+            escrow
+        );
 
         // E-1
-        sumOfClaimedRedemptions[_getVault().asset()] += (tokenEscrowB4 - tokenEscrowAfter);
+        sumOfClaimedRedemptions[_getVault().asset()] += (tokenEscrowB4 -
+            tokenEscrowAfter);
     }
 
     /// Helpers
