--- conflicted
+++ resolved
@@ -56,41 +56,16 @@
             )
         {
             // ghost tracking
-<<<<<<< HEAD
             userRequestDeposited[_getVault().scId()][
                 spoke.vaultDetails(_getVault()).assetId
             ][to] += assets;
             sumOfDepositRequests[_getVault().asset()] += assets;
             requestDepositAssets[to][_getVault().asset()] += assets;
-=======
-            userRequestDeposited[IBaseVault(_getVault()).scId()][spoke.vaultDetails(IBaseVault(_getVault())).assetId][to]
-            += assets;
-            sumOfDepositRequests[IBaseVault(_getVault()).asset()] += assets;
-            requestDepositAssets[to][IBaseVault(_getVault()).asset()] += assets;
-
-            (uint128 pending, uint32 lastUpdate) = shareClassManager.depositRequest(
-                IBaseVault(_getVault()).scId(), spoke.vaultDetails(IBaseVault(_getVault())).assetId, to.toBytes32()
-            );
-            (uint32 depositEpochId,,,) = shareClassManager.epochId(
-                IBaseVault(_getVault()).scId(), spoke.vaultDetails(IBaseVault(_getVault())).assetId
-            );
-
-            // precondition: if user queues a cancellation but it doesn't get immediately executed, the epochId should
-            // not change
-            if (Helpers.canMutate(lastUpdate, pending, depositEpochId)) {
-                // nowDepositEpoch = depositEpochId + 1
-                eq(lastUpdate, depositEpochId + 1, "lastUpdate != nowDepositEpoch2");
-            }
->>>>>>> cedfd794
         } catch (bytes memory reason) {
             // precondition: check that it wasn't an overflow because we only care about underflow
             uint128 pendingDeposit = shareClassManager.pendingDeposit(
-<<<<<<< HEAD
                 _getVault().scId(),
                 spoke.vaultDetails(_getVault()).assetId
-=======
-                IBaseVault(_getVault()).scId(), spoke.vaultDetails(IBaseVault(_getVault())).assetId
->>>>>>> cedfd794
             );
             if (
                 uint256(pendingDeposit) + uint256(assets) <
@@ -122,7 +97,6 @@
         }
     }
 
-<<<<<<< HEAD
     function vault_requestDeposit_clamped(
         uint256 assets,
         uint256 toEntropy
@@ -132,10 +106,6 @@
             0,
             MockERC20(_getVault().asset()).balanceOf(_getActor())
         );
-=======
-    function vault_requestDeposit_clamped(uint256 assets, uint256 toEntropy) public {
-        assets = between(assets, 0, MockERC20(IBaseVault(_getVault()).asset()).balanceOf(_getActor()));
->>>>>>> cedfd794
 
         vault_requestDeposit(assets, toEntropy);
     }
@@ -163,22 +133,9 @@
             // ghost tracking
             sumOfRedeemRequests[vault.share()] += shares; // E-2
             requestRedeemShares[to][vault.share()] += shares;
-<<<<<<< HEAD
             userRequestRedeemed[vault.scId()][
                 spoke.vaultDetails(vault).assetId
             ][to] += shares;
-=======
-            userRequestRedeemed[vault.scId()][spoke.vaultDetails(vault).assetId][to] += shares;
-
-            userRequestRedeemedAssets[vault.scId()][spoke.vaultDetails(vault).assetId][to] +=
-                vault.convertToAssets(shares);
-
-            (uint128 pending, uint32 lastUpdate) =
-                shareClassManager.redeemRequest(vault.scId(), spoke.vaultDetails(vault).assetId, to.toBytes32());
-            (, uint32 redeemEpochId,,) = shareClassManager.epochId(
-                IBaseVault(_getVault()).scId(), spoke.vaultDetails(IBaseVault(_getVault())).assetId
-            );
->>>>>>> cedfd794
 
             userRequestRedeemedAssets[vault.scId()][
                 spoke.vaultDetails(vault).assetId
@@ -220,7 +177,6 @@
         address controller = _getActor();
         IBaseVault vault = _getVault();
 
-<<<<<<< HEAD
         (uint128 pendingBefore, uint32 lastUpdateBefore) = shareClassManager
             .depositRequest(
                 vault.scId(),
@@ -230,19 +186,12 @@
         (uint32 depositEpochId, , , ) = shareClassManager.epochId(
             _getVault().scId(),
             spoke.vaultDetails(_getVault()).assetId
-=======
-        (uint128 pendingBefore, uint32 lastUpdateBefore) =
-            shareClassManager.depositRequest(vault.scId(), spoke.vaultDetails(vault).assetId, controller.toBytes32());
-        (uint32 depositEpochId,,,) = shareClassManager.epochId(
-            IBaseVault(_getVault()).scId(), spoke.vaultDetails(IBaseVault(_getVault())).assetId
->>>>>>> cedfd794
         );
         uint256 pendingCancelBefore = IAsyncVault(address(_getVault()))
             .claimableCancelDepositRequest(REQUEST_ID, controller);
 
         vm.prank(_getActor());
         // REQUEST_ID is always passed as 0 (unused in the function)
-<<<<<<< HEAD
         try
             IAsyncVault(address(_getVault())).cancelDepositRequest(
                 REQUEST_ID,
@@ -262,17 +211,6 @@
             userCancelledDeposits[vault.scId()][
                 spoke.vaultDetails(vault).assetId
             ][controller] += (pendingCancelAfter - pendingCancelBefore); // cancelled pending decreases since it's a queued request
-=======
-        try IAsyncVault(_getVault()).cancelDepositRequest(REQUEST_ID, controller) {
-            (uint128 pendingAfter, uint32 lastUpdateAfter) = shareClassManager.depositRequest(
-                vault.scId(), spoke.vaultDetails(vault).assetId, controller.toBytes32()
-            );
-            uint256 pendingCancelAfter = IAsyncVault(_getVault()).claimableCancelDepositRequest(REQUEST_ID, controller);
-
-            // update ghosts
-            userCancelledDeposits[vault.scId()][spoke.vaultDetails(vault).assetId][controller] +=
-                (pendingCancelAfter - pendingCancelBefore); // cancelled pending decreases since it's a queued request
->>>>>>> cedfd794
 
             // precondition: if user queues a cancellation but it doesn't get immediately executed, the epochId should
             // not change
@@ -292,8 +230,6 @@
                 eq(pendingAfter, 0, "pending is not zero");
             }
         } catch (bytes memory reason) {
-<<<<<<< HEAD
-            // Checks that should be made if there's a revert
             (depositEpochId, , , ) = shareClassManager.epochId(
                 vault.scId(),
                 spoke.vaultDetails(vault).assetId
@@ -315,19 +251,6 @@
                     spoke.vaultDetails(vault).assetId,
                     depositEpochId
                 );
-=======
-            (depositEpochId,,,) = shareClassManager.epochId(vault.scId(), spoke.vaultDetails(vault).assetId);
-            uint128 previousDepositApproved;
-            if (depositEpochId > 0) {
-                // we also check the previous epoch because approvals can increment the epochId
-                (, previousDepositApproved,,,,) = shareClassManager.epochInvestAmounts(
-                    vault.scId(), spoke.vaultDetails(vault).assetId, depositEpochId - 1
-                );
-            }
-
-            (, uint128 currentDepositApproved,,,,) =
-                shareClassManager.epochInvestAmounts(vault.scId(), spoke.vaultDetails(vault).assetId, depositEpochId);
->>>>>>> cedfd794
             // we only care about arithmetic reverts in the case of 0 approvals because if there have been any
             // approvals, it's expected that user won't be able to cancel their request
             if (previousDepositApproved == 0 && currentDepositApproved == 0) {
@@ -356,7 +279,6 @@
         address controller = _getActor();
         IBaseVault vault = _getVault();
 
-<<<<<<< HEAD
         (uint128 pendingBefore, uint32 lastUpdateBefore) = shareClassManager
             .redeemRequest(
                 vault.scId(),
@@ -382,18 +304,6 @@
             (, uint32 redeemEpochId, , ) = shareClassManager.epochId(
                 _getVault().scId(),
                 spoke.vaultDetails(_getVault()).assetId
-=======
-        (uint128 pendingBefore, uint32 lastUpdateBefore) =
-            shareClassManager.redeemRequest(vault.scId(), spoke.vaultDetails(vault).assetId, controller.toBytes32());
-        uint256 pendingCancelBefore = IAsyncVault(_getVault()).claimableCancelRedeemRequest(REQUEST_ID, controller);
-
-        vm.prank(controller);
-        try IAsyncVault(_getVault()).cancelRedeemRequest(REQUEST_ID, controller) {
-            (uint128 pendingAfter, uint32 lastUpdateAfter) =
-                shareClassManager.redeemRequest(vault.scId(), spoke.vaultDetails(vault).assetId, controller.toBytes32());
-            (, uint32 redeemEpochId,,) = shareClassManager.epochId(
-                IBaseVault(_getVault()).scId(), spoke.vaultDetails(IBaseVault(_getVault())).assetId
->>>>>>> cedfd794
             );
             uint256 pendingCancelAfter = IAsyncVault(address(_getVault()))
                 .claimableCancelRedeemRequest(REQUEST_ID, controller);
@@ -401,13 +311,9 @@
             // update ghosts
             // cancelled pending increases since it's a queued request
             uint256 delta = pendingCancelAfter - pendingCancelBefore;
-<<<<<<< HEAD
             userCancelledRedeems[vault.scId()][
                 spoke.vaultDetails(vault).assetId
             ][controller] += delta;
-=======
-            userCancelledRedeems[vault.scId()][spoke.vaultDetails(vault).assetId][controller] += delta;
->>>>>>> cedfd794
 
             // precondition: if user queues a cancellation but it doesn't get immediately executed, the epochId should
             // not change
@@ -427,8 +333,6 @@
                 eq(pendingAfter, 0, "pending != 0");
             }
         } catch (bytes memory reason) {
-<<<<<<< HEAD
-            // Checks that should be made if there's a revert
             (, uint32 redeemEpochId, , ) = shareClassManager.epochId(
                 vault.scId(),
                 spoke.vaultDetails(vault).assetId
@@ -448,17 +352,6 @@
                         spoke.vaultDetails(vault).assetId,
                         redeemEpochId - 1
                     );
-=======
-            (, uint32 redeemEpochId,,) = shareClassManager.epochId(vault.scId(), spoke.vaultDetails(vault).assetId);
-            (, uint128 currentRedeemApproved,,,,) =
-                shareClassManager.epochInvestAmounts(vault.scId(), spoke.vaultDetails(vault).assetId, redeemEpochId);
-            uint128 previousRedeemApproved;
-            if (redeemEpochId > 0) {
-                // we also check the previous epoch because approvals can increment the epochId
-                (, previousRedeemApproved,,,,) = shareClassManager.epochInvestAmounts(
-                    vault.scId(), spoke.vaultDetails(vault).assetId, redeemEpochId - 1
-                );
->>>>>>> cedfd794
             }
 
             // we only care about arithmetic reverts in the case of 0 approvals because if there have been any
@@ -481,14 +374,9 @@
     ) public updateGhosts asActor {
         address to = _getRandomActor(toEntropy);
 
-<<<<<<< HEAD
         uint256 assets = IAsyncVault(address(_getVault()))
             .claimCancelDepositRequest(REQUEST_ID, to, _getActor());
         sumOfClaimedCancelledDeposits[_getVault().asset()] += assets;
-=======
-        uint256 assets = IAsyncVault(_getVault()).claimCancelDepositRequest(REQUEST_ID, to, _getActor());
-        sumOfClaimedCancelledDeposits[IBaseVault(_getVault()).asset()] += assets;
->>>>>>> cedfd794
     }
 
     function vault_claimCancelRedeemRequest(
@@ -499,11 +387,7 @@
         uint256 shares = IAsyncVault(address(_getVault()))
             .claimCancelRedeemRequest(REQUEST_ID, to, _getActor());
 
-<<<<<<< HEAD
         sumOfClaimedCancelledRedeemShares[_getVault().share()] += shares;
-=======
-        sumOfClaimedCancelledRedeemShares[IBaseVault(_getVault()).share()] += shares;
->>>>>>> cedfd794
     }
 
     function vault_deposit(
@@ -515,7 +399,6 @@
         IBaseVault vault = _getVault();
 
         uint256 shareUserB4 = IShareToken(vault.share()).balanceOf(_getActor());
-<<<<<<< HEAD
         uint256 shareEscrowB4 = IShareToken(vault.share()).balanceOf(
             address(globalEscrow)
         );
@@ -524,58 +407,44 @@
             spoke.vaultDetails(vault).assetId,
             _getActor().toBytes32()
         );
-=======
-        uint256 shareEscrowB4 = IShareToken(vault.share()).balanceOf(address(globalEscrow));
-        (uint128 pendingBefore,) =
-            shareClassManager.depositRequest(vault.scId(), spoke.vaultDetails(vault).assetId, _getActor().toBytes32());
->>>>>>> cedfd794
 
         // NOTE: external calls above so need to prank directly here
         vm.prank(_getActor());
         uint256 shares = vault.deposit(assets, _getActor());
 
-<<<<<<< HEAD
         (uint128 pendingAfter, ) = shareClassManager.depositRequest(
             vault.scId(),
             spoke.vaultDetails(vault).assetId,
             _getActor().toBytes32()
         );
-=======
-        (uint128 pendingAfter,) =
-            shareClassManager.depositRequest(vault.scId(), spoke.vaultDetails(vault).assetId, _getActor().toBytes32());
->>>>>>> cedfd794
 
         // Processed Deposit | E-2 | Global-1
         // for sync vaults, deposits are fulfilled and claimed immediately
         if (!isAsyncVault) {
             if (pendingBefore >= pendingAfter) {
                 sumOfFulfilledDeposits[vault.share()] += shares;
-<<<<<<< HEAD
                 sumOfClaimedDeposits[vault.share()] += (pendingBefore -
                     pendingAfter);
-=======
-                sumOfClaimedDeposits[vault.share()] += (pendingBefore - pendingAfter);
->>>>>>> cedfd794
             }
             executedInvestments[vault.share()] += shares;
 
             sumOfSyncDepositsAsset[vault.asset()] += assets;
             sumOfSyncDepositsShare[vault.share()] += shares;
-<<<<<<< HEAD
             userDepositProcessed[vault.scId()][
                 spoke.vaultDetails(vault).assetId
             ][_getActor()] += assets;
             userRequestDeposited[vault.scId()][
                 spoke.vaultDetails(vault).assetId
             ][_getActor()] += assets;
-=======
-            userDepositProcessed[vault.scId()][spoke.vaultDetails(vault).assetId][_getActor()] += assets;
-            userRequestDeposited[vault.scId()][spoke.vaultDetails(vault).assetId][_getActor()] += assets;
         }
 
         // Bal after
-        uint256 shareUserAfter = IShareToken(vault.share()).balanceOf(_getActor());
-        uint256 shareEscrowAfter = IShareToken(vault.share()).balanceOf(address(globalEscrow));
+        uint256 shareUserAfter = IShareToken(vault.share()).balanceOf(
+            _getActor()
+        );
+        uint256 shareEscrowAfter = IShareToken(vault.share()).balanceOf(
+            address(globalEscrow)
+        );
 
         // Extra check | // TODO: This math will prob overflow
         // NOTE: Unchecked so we get broken property and debug faster
@@ -596,7 +465,6 @@
             }
 
             // NOTE: sync vaults mint shares directly to the user
->>>>>>> cedfd794
         }
     }
     // Given a random value, see if the other one would yield more shares or lower cost
@@ -619,7 +487,6 @@
 
         // Bal b4
         uint256 shareUserB4 = IShareToken(vault.share()).balanceOf(to);
-<<<<<<< HEAD
         uint256 shareEscrowB4 = IShareToken(vault.share()).balanceOf(
             address(globalEscrow)
         );
@@ -628,26 +495,16 @@
             spoke.vaultDetails(vault).assetId,
             to.toBytes32()
         );
-=======
-        uint256 shareEscrowB4 = IShareToken(vault.share()).balanceOf(address(globalEscrow));
-        (uint128 pendingBefore,) =
-            shareClassManager.depositRequest(vault.scId(), spoke.vaultDetails(vault).assetId, to.toBytes32());
->>>>>>> cedfd794
 
         // NOTE: external calls above so need to prank directly here
         vm.prank(_getActor());
         uint256 assets = _getVault().mint(shares, to);
 
-<<<<<<< HEAD
         (uint128 pendingAfter, ) = shareClassManager.depositRequest(
             vault.scId(),
             spoke.vaultDetails(vault).assetId,
             to.toBytes32()
         );
-=======
-        (uint128 pendingAfter,) =
-            shareClassManager.depositRequest(vault.scId(), spoke.vaultDetails(vault).assetId, to.toBytes32());
->>>>>>> cedfd794
 
         // Bal after
         uint256 shareUserAfter = IShareToken(vault.share()).balanceOf(to);
@@ -659,43 +516,19 @@
         // for sync vaults, deposits are fulfilled immediately
         // NOTE: async vaults don't request deposits but we need to track this value for the escrow balance property
         if (!isAsyncVault) {
-<<<<<<< HEAD
             userRequestDeposited[vault.scId()][
                 spoke.vaultDetails(vault).assetId
             ][_getActor()] += assets;
             userDepositProcessed[vault.scId()][
                 spoke.vaultDetails(vault).assetId
             ][_getActor()] += assets;
-=======
-            userRequestDeposited[vault.scId()][spoke.vaultDetails(vault).assetId][_getActor()] += assets;
-            userDepositProcessed[vault.scId()][spoke.vaultDetails(vault).assetId][_getActor()] += assets;
->>>>>>> cedfd794
             sumOfSyncDepositsAsset[vault.asset()] += assets;
 
             sumOfSyncDepositsShare[vault.share()] += shares;
             if (pendingBefore >= pendingAfter) {
                 sumOfFulfilledDeposits[vault.share()] += shares;
-<<<<<<< HEAD
                 sumOfClaimedDeposits[vault.share()] += (pendingBefore -
                     pendingAfter);
-=======
-                sumOfClaimedDeposits[vault.share()] += (pendingBefore - pendingAfter);
-            }
-            executedInvestments[vault.share()] += shares;
-        }
-
-        // Extra check | // TODO: This math will prob overflow
-        // NOTE: Unchecked so we get broken property and debug faster
-        unchecked {
-            uint256 deltaUser = shareUserAfter - shareUserB4; // B4 - after -> They pay
-            uint256 deltaEscrow = shareEscrowB4 - shareEscrowAfter; // After - B4 -> They gain
-            emit DebugNumber(deltaUser);
-            emit DebugNumber(shares);
-            emit DebugNumber(deltaEscrow);
-
-            if (RECON_EXACT_BAL_CHECK) {
-                eq(deltaUser, shares, "Extra LP-2");
->>>>>>> cedfd794
             }
             executedInvestments[vault.share()] += shares;
         }
@@ -754,7 +587,6 @@
         }
     }
 
-<<<<<<< HEAD
     function vault_withdraw(
         uint256 assets,
         uint256 toEntropy
@@ -763,11 +595,6 @@
         address escrow = address(
             poolEscrowFactory.escrow(_getVault().poolId())
         );
-=======
-    function vault_withdraw(uint256 assets, uint256 toEntropy) public updateGhostsWithType(OpType.REMOVE) {
-        // address to = _getRandomActor(toEntropy); // Unused
-        address escrow = address(poolEscrowFactory.escrow(IBaseVault(_getVault()).poolId()));
->>>>>>> cedfd794
 
         // Bal b4
         uint256 tokenEscrowB4 = MockERC20(_getVault().asset()).balanceOf(
