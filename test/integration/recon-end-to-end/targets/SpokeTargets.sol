--- conflicted
+++ resolved
@@ -182,15 +182,11 @@
         PoolId poolId = vaultInstance.poolId();
         ShareClassId scId = vaultInstance.scId();
         AssetId assetId = _getAssetId();
-<<<<<<< HEAD
-        vaultRegistry.linkVault(poolId, scId, assetId, IBaseVault(vault));
-=======
 
         // Track authorization - linkVault requires admin auth
         _trackAuthorization(_getActor(), poolId);
 
-        spoke.linkVault(poolId, scId, assetId, IBaseVault(vault));
->>>>>>> 12f02edf
+        vaultRegistry.linkVault(poolId, scId, assetId, IBaseVault(vault));
     }
 
     function spoke_linkVault_clamped() public {
@@ -198,13 +194,8 @@
     }
 
     // Extra 7 - remove the vault
-<<<<<<< HEAD
-    function spoke_unlinkVault() public asAdmin {
+    function spoke_unlinkVault() public updateGhosts asAdmin {
         vaultRegistry.unlinkVault(
-=======
-    function spoke_unlinkVault() public updateGhosts asAdmin {
-        spoke.unlinkVault(
->>>>>>> 12f02edf
             _getPool(),
             _getShareClassId(),
             _getAssetId(),
