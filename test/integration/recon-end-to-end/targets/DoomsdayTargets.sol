// SPDX-License-Identifier: BUSL-1.1
pragma solidity 0.8.28;

// Recon Deps
import {BaseTargetFunctions} from "@chimera/BaseTargetFunctions.sol";
import {vm} from "@chimera/Hevm.sol";
import {MockERC20} from "@recon/MockERC20.sol";
import {Panic} from "@recon/Panic.sol";
import {console2} from "forge-std/console2.sol";

// Dependencies
import {AsyncVault} from "src/vaults/AsyncVault.sol";
import {IBaseVault} from "src/vaults/interfaces/IBaseVault.sol";
import {PoolId} from "src/core/types/PoolId.sol";
import {AccountId} from "src/core/types/AccountId.sol";
import {BaseVault} from "src/vaults/BaseVaults.sol";
<<<<<<< HEAD
import {IShareToken} from "src/core/spoke/interfaces/IShareToken.sol";
=======
import {IShareToken} from "src/spoke/interfaces/IShareToken.sol";
import {ShareClassId} from "src/common/types/ShareClassId.sol";
import {AssetId} from "src/common/types/AssetId.sol";
import {D18} from "src/misc/types/D18.sol";
>>>>>>> 12f02edf

// Test Utils
import {Properties} from "../properties/Properties.sol";
import {OpType} from "../BeforeAfter.sol";

abstract contract DoomsdayTargets is BaseTargetFunctions, Properties {
    /// @dev Property: user pays pricePerShare + precision, the amount of shares user receives should be pricePerShare -
    /// precision
    /// @dev Property: user should always be able to deposit less than maxMint
    function doomsday_deposit(uint256 assets) public statelessTest {
        uint256 ppfsBefore = BaseVault(address(_getVault())).pricePerShare();
        (uint128 maxMint, , , , , , , , , ) = asyncRequestManager.investments(
            _getVault(),
            _getActor()
        );
        uint256 maxMintAsAssets = _getVault().convertToAssets(maxMint);

        uint256 sharesReceived;
        vm.prank(_getActor());
        try _getVault().deposit(assets, _getActor()) returns (uint256 shares) {
            sharesReceived = shares;
        } catch {
            bool isFrozen = fullRestrictions.isFrozen(
                address(_getVault()),
                _getActor()
            );
            (bool isMember, ) = fullRestrictions.isMember(
                _getShareToken(),
                _getActor()
            );
            if (assets < maxMintAsAssets && !isFrozen && isMember) {
                t(false, "cant deposit less than maxMint");
            }
        }
        uint256 sharesAsAssets = _getVault().convertToAssets(sharesReceived);

        // price is in 18 decimal precision
        uint256 expectedAssetsSpent = (sharesReceived * ppfsBefore) / 1e18;
        uint256 expectedSharesReceived = ((assets * 1e18) / ppfsBefore);

        // should always round in protocol's favor, requiring more assets to be spent than shares received
        gte(
            sharesAsAssets,
            expectedAssetsSpent,
            "sharesAsAssets < expectedAssetsSpent"
        );
        lte(
            sharesReceived,
            expectedSharesReceived,
            "sharesReceived > expectedSharesReceived"
        );
    }

    /// @dev Property: user pays pricePerShare + precision, the amount of shares user receives should be pricePerShare -
    /// precision
    /// @dev Property: user should always be able to mint less than maxMint
    function doomsday_mint(uint256 shares) public statelessTest {
        uint256 ppfsBefore = BaseVault(address(_getVault())).pricePerShare();
        (uint128 maxMint, , , , , , , , , ) = asyncRequestManager.investments(
            _getVault(),
            _getActor()
        );

        vm.prank(_getActor());
        uint256 assetsSpent;
        try _getVault().mint(shares, _getActor()) returns (uint256 assets) {
            assetsSpent = assets;
        } catch {
            bool isFrozen = fullRestrictions.isFrozen(
                address(_getVault()),
                _getActor()
            );
            (bool isMember, ) = fullRestrictions.isMember(
                _getShareToken(),
                _getActor()
            );
            if (shares < maxMint && !isFrozen && isMember) {
                t(false, "cant mint less than maxMint");
            }
        }
        uint256 assetsAsShares = _getVault().convertToShares(assetsSpent);

        uint256 expectedAssetsSpent = (assetsAsShares * ppfsBefore) +
            (10 ** MockERC20(_getAsset()).decimals());
        uint256 expectedSharesReceived = (assetsSpent / ppfsBefore) -
            (10 ** IShareToken(_getShareToken()).decimals());

        gte(
            assetsSpent,
            expectedAssetsSpent,
            "assetsSpent < expectedAssetsSpent"
        );
        lte(
            assetsAsShares,
            expectedSharesReceived,
            "assetsAsShares > expectedSharesReceived"
        );
    }

    /// @dev Property: user pays pricePerShare + precision, the amount of shares user receives should be pricePerShare -
    /// precision
    /// @dev Property: user should always be able to redeem less than maxWithdraw
    function doomsday_redeem(uint256 shares) public statelessTest {
        uint256 ppfsBefore = BaseVault(address(_getVault())).pricePerShare();
        (, uint128 maxWithdraw, , , , , , , , ) = asyncRequestManager
            .investments(_getVault(), _getActor());
        uint256 maxWithdrawAsShares = _getVault().convertToShares(maxWithdraw);

        vm.prank(_getActor());
        uint256 assetsReceived;
        try _getVault().redeem(shares, _getActor(), _getActor()) returns (
            uint256 assets
        ) {
            assetsReceived = assets;
        } catch {
            bool isFrozen = fullRestrictions.isFrozen(
                address(_getVault()),
                _getActor()
            );
            (bool isMember, ) = fullRestrictions.isMember(
                _getShareToken(),
                _getActor()
            );
            if (shares < maxWithdrawAsShares && !isFrozen && isMember) {
                t(false, "cant redeem less than maxWithdraw");
            }
        }
        uint256 assetsAsShares = _getVault().convertToShares(assetsReceived);

        uint256 expectedAssets = (shares * ppfsBefore) +
            (10 ** IShareToken(_getShareToken()).decimals());
        uint256 expectedAssetsAsShares = (_getVault().convertToAssets(shares) /
            ppfsBefore) - (10 ** IShareToken(_getShareToken()).decimals());

        lte(assetsReceived, expectedAssets, "assetsReceived > expectedAssets");
        gte(
            assetsAsShares,
            expectedAssetsAsShares,
            "assetsAsShares < expectedAssetsAsShares"
        );
    }

    /// @dev Property: user pays pricePerShare + precision, the amount of shares user receives should be pricePerShare -
    /// precision
    /// @dev Property: user should always be able to withdraw less than maxWithdraw
    function doomsday_withdraw(uint256 assets) public statelessTest {
        uint256 ppfsBefore = BaseVault(address(_getVault())).pricePerShare();
        uint256 assetsAsSharesBefore = _getVault().convertToShares(assets);
        (, uint128 maxWithdraw, , , , , , , , ) = asyncRequestManager
            .investments(_getVault(), _getActor());

        vm.prank(_getActor());
        uint256 sharesReceived;
        try _getVault().withdraw(assets, _getActor(), _getActor()) returns (
            uint256 shares
        ) {
            sharesReceived = shares;
        } catch {
            bool isFrozen = fullRestrictions.isFrozen(
                address(_getVault()),
                _getActor()
            );
            (bool isMember, ) = fullRestrictions.isMember(
                _getShareToken(),
                _getActor()
            );
            if (assets < maxWithdraw && !isFrozen && isMember) {
                t(false, "cant withdraw less than maxWithdraw");
            }
        }
        uint256 sharesAsAssets = _getVault().convertToAssets(sharesReceived);

        uint256 expectedAssets = (assetsAsSharesBefore * ppfsBefore) +
            (10 ** IShareToken(_getShareToken()).decimals());
        uint256 expectedAssetsAsShares = (assets / ppfsBefore) -
            (10 ** IShareToken(_getShareToken()).decimals());

        gte(sharesAsAssets, expectedAssets, "sharesAsAssets < expectedAssets");
        lte(
            sharesReceived,
            expectedAssetsAsShares,
            "sharesReceived > expectedAssetsAsShares"
        );
    }

    /// @dev Property: pricePerShare never changes after a user operation
    function doomsday_pricePerShare_never_changes_after_user_operation()
        public
    {
        if (
            currentOperation != OpType.ADMIN &&
            currentOperation != OpType.UPDATE
        ) {
            eq(
                _before.pricePerShare[address(_getVault())],
                _after.pricePerShare[address(_getVault())],
                "pricePerShare changed after user operation"
            );
        }
    }

    /// @dev Property: implied pricePerShare (totalAssets / totalSupply) never changes after a user operation
    function doomsday_impliedPricePerShare_never_changes_after_user_operation()
        public
    {
        if (currentOperation != OpType.ADMIN) {
            uint256 impliedPricePerShareBefore = _before.totalAssets /
                _before.totalShareSupply;
            uint256 impliedPricePerShareAfter = _after.totalAssets /
                _after.totalShareSupply;
            eq(
                impliedPricePerShareBefore,
                impliedPricePerShareAfter,
                "impliedPricePerShare changed after user operation"
            );
        }
    }

    /// @dev Property: accounting.accountValue should never revert
    function doomsday_accountValue(
        uint64 poolIdAsUint,
        uint32 accountAsInt
    ) public {
        PoolId poolId = PoolId.wrap(poolIdAsUint);
        AccountId account = AccountId.wrap(accountAsInt);

        try accounting.accountValue(poolId, account) {} catch (
            bytes memory reason
        ) {
            bool expectedRevert = checkError(reason, "AccountDoesNotExist()");
            t(expectedRevert, "accountValue should never revert");
        }
    }

    /// @dev Doomsday test: System handles all operations gracefully at zero price
    function doomsday_zeroPrice_noPanics() public statelessTest {
        IBaseVault vault = _getVault();
        if (address(vault) == address(0)) return;

        // Set zero price directly
        PoolId poolId = vault.poolId();
        ShareClassId scId = vault.scId();
        AssetId assetId = spoke.vaultDetails(vault).assetId;
        hub.updateSharePrice(poolId, scId, D18.wrap(0));

        // === CONVERSION FUNCTION TESTS === //
        try vault.convertToShares(1e18) returns (uint256 shares) {
            eq(shares, 0, "convertToShares should return 0 at zero price");
        } catch {
            t(false, "convertToShares should not panic at zero price");
        }

        try vault.convertToAssets(1e18) returns (uint256 assets) {
            eq(assets, 0, "convertToAssets should return 0 at zero price");
        } catch {
            t(false, "convertToAssets should not panic at zero price");
        }

        try BaseVault(address(vault)).pricePerShare() returns (uint256 pps) {
            eq(pps, 0, "pricePerShare should be 0");
        } catch {
            t(false, "pricePerShare should not panic at zero price");
        }

        // === VAULT OPERATION TESTS === //
        try vault.maxDeposit(_getActor()) returns (uint256 max) {
            console2.log("DEBUG: maxDeposit returned:", max);
            console2.log(
                "DEBUG: pool per share:",
                D18.unwrap(spoke.pricePoolPerShare(poolId, scId, false))
            );
            eq(max, 0, "maxDeposit handled zero price");
        } catch {
            t(false, "maxDeposit should not revert at zero price");
        }

        try vault.maxMint(_getActor()) returns (uint256 max) {
            eq(max, 0, "maxMint should return 0 at zero price");
        } catch {
            t(false, "maxMint shout not revert at zero price");
        }

        try vault.maxRedeem(_getActor()) returns (uint256 max) {
            eq(max, 0, "maxRedeem should return 0 at zero price");
        } catch {
            t(false, "maxRedeem shout not revert at zero price");
        }

        try vault.maxWithdraw(_getActor()) returns (uint256 max) {
            eq(max, 0, "maxWithdraw should return 0 at zero price");
        } catch {
            t(false, "maxWithdraw shout not revert at zero price");
        }

        // === SHARE CLASS MANAGER OPERATIONS === //
        uint32 nowIssueEpoch = shareClassManager.nowIssueEpoch(scId, assetId);
        try
            shareClassManager.issueShares(
                poolId,
                scId,
                assetId,
                nowIssueEpoch,
                D18.wrap(0)
            )
        returns (uint128 issued, uint128, uint128) {
            eq(issued, 0, "issued shares should return 0 at zero price");
        } catch (bytes memory reason) {
            bool expectedRevert = checkError(reason, "EpochNotFound()");
            t(
                expectedRevert,
                "issueShares shout not revert at zero price apart from EpochNotFound"
            );
        }

        uint32 nowRevokeEpoch = shareClassManager.nowRevokeEpoch(scId, assetId);
        try
            shareClassManager.revokeShares(
                poolId,
                scId,
                assetId,
                nowRevokeEpoch,
                D18.wrap(0)
            )
        returns (uint128, uint128 assetAmount, uint128) {
            eq(
                assetAmount,
                0,
                "revoked asset amount should return 0 at zero price"
            );
        } catch (bytes memory reason) {
            bool expectedRevert = checkError(reason, "EpochNotFound()");
            t(
                expectedRevert,
                "issueShares shout not revert at zero price apart from EpochNotFound"
            );
        }
    }
}<|MERGE_RESOLUTION|>--- conflicted
+++ resolved
@@ -14,14 +14,11 @@
 import {PoolId} from "src/core/types/PoolId.sol";
 import {AccountId} from "src/core/types/AccountId.sol";
 import {BaseVault} from "src/vaults/BaseVaults.sol";
-<<<<<<< HEAD
 import {IShareToken} from "src/core/spoke/interfaces/IShareToken.sol";
-=======
-import {IShareToken} from "src/spoke/interfaces/IShareToken.sol";
-import {ShareClassId} from "src/common/types/ShareClassId.sol";
-import {AssetId} from "src/common/types/AssetId.sol";
+import {ShareClassId} from "src/core/types/ShareClassId.sol";
+import {AssetId} from "src/core/types/AssetId.sol";
+
 import {D18} from "src/misc/types/D18.sol";
->>>>>>> 12f02edf
 
 // Test Utils
 import {Properties} from "../properties/Properties.sol";
@@ -33,10 +30,7 @@
     /// @dev Property: user should always be able to deposit less than maxMint
     function doomsday_deposit(uint256 assets) public statelessTest {
         uint256 ppfsBefore = BaseVault(address(_getVault())).pricePerShare();
-        (uint128 maxMint, , , , , , , , , ) = asyncRequestManager.investments(
-            _getVault(),
-            _getActor()
-        );
+        (uint128 maxMint,,,,,,,,,) = asyncRequestManager.investments(_getVault(), _getActor());
         uint256 maxMintAsAssets = _getVault().convertToAssets(maxMint);
 
         uint256 sharesReceived;
@@ -44,14 +38,8 @@
         try _getVault().deposit(assets, _getActor()) returns (uint256 shares) {
             sharesReceived = shares;
         } catch {
-            bool isFrozen = fullRestrictions.isFrozen(
-                address(_getVault()),
-                _getActor()
-            );
-            (bool isMember, ) = fullRestrictions.isMember(
-                _getShareToken(),
-                _getActor()
-            );
+            bool isFrozen = fullRestrictions.isFrozen(address(_getVault()), _getActor());
+            (bool isMember,) = fullRestrictions.isMember(_getShareToken(), _getActor());
             if (assets < maxMintAsAssets && !isFrozen && isMember) {
                 t(false, "cant deposit less than maxMint");
             }
@@ -63,16 +51,8 @@
         uint256 expectedSharesReceived = ((assets * 1e18) / ppfsBefore);
 
         // should always round in protocol's favor, requiring more assets to be spent than shares received
-        gte(
-            sharesAsAssets,
-            expectedAssetsSpent,
-            "sharesAsAssets < expectedAssetsSpent"
-        );
-        lte(
-            sharesReceived,
-            expectedSharesReceived,
-            "sharesReceived > expectedSharesReceived"
-        );
+        gte(sharesAsAssets, expectedAssetsSpent, "sharesAsAssets < expectedAssetsSpent");
+        lte(sharesReceived, expectedSharesReceived, "sharesReceived > expectedSharesReceived");
     }
 
     /// @dev Property: user pays pricePerShare + precision, the amount of shares user receives should be pricePerShare -
@@ -80,45 +60,26 @@
     /// @dev Property: user should always be able to mint less than maxMint
     function doomsday_mint(uint256 shares) public statelessTest {
         uint256 ppfsBefore = BaseVault(address(_getVault())).pricePerShare();
-        (uint128 maxMint, , , , , , , , , ) = asyncRequestManager.investments(
-            _getVault(),
-            _getActor()
-        );
+        (uint128 maxMint,,,,,,,,,) = asyncRequestManager.investments(_getVault(), _getActor());
 
         vm.prank(_getActor());
         uint256 assetsSpent;
         try _getVault().mint(shares, _getActor()) returns (uint256 assets) {
             assetsSpent = assets;
         } catch {
-            bool isFrozen = fullRestrictions.isFrozen(
-                address(_getVault()),
-                _getActor()
-            );
-            (bool isMember, ) = fullRestrictions.isMember(
-                _getShareToken(),
-                _getActor()
-            );
+            bool isFrozen = fullRestrictions.isFrozen(address(_getVault()), _getActor());
+            (bool isMember,) = fullRestrictions.isMember(_getShareToken(), _getActor());
             if (shares < maxMint && !isFrozen && isMember) {
                 t(false, "cant mint less than maxMint");
             }
         }
         uint256 assetsAsShares = _getVault().convertToShares(assetsSpent);
 
-        uint256 expectedAssetsSpent = (assetsAsShares * ppfsBefore) +
-            (10 ** MockERC20(_getAsset()).decimals());
-        uint256 expectedSharesReceived = (assetsSpent / ppfsBefore) -
-            (10 ** IShareToken(_getShareToken()).decimals());
-
-        gte(
-            assetsSpent,
-            expectedAssetsSpent,
-            "assetsSpent < expectedAssetsSpent"
-        );
-        lte(
-            assetsAsShares,
-            expectedSharesReceived,
-            "assetsAsShares > expectedSharesReceived"
-        );
+        uint256 expectedAssetsSpent = (assetsAsShares * ppfsBefore) + (10 ** MockERC20(_getAsset()).decimals());
+        uint256 expectedSharesReceived = (assetsSpent / ppfsBefore) - (10 ** IShareToken(_getShareToken()).decimals());
+
+        gte(assetsSpent, expectedAssetsSpent, "assetsSpent < expectedAssetsSpent");
+        lte(assetsAsShares, expectedSharesReceived, "assetsAsShares > expectedSharesReceived");
     }
 
     /// @dev Property: user pays pricePerShare + precision, the amount of shares user receives should be pricePerShare -
@@ -126,42 +87,28 @@
     /// @dev Property: user should always be able to redeem less than maxWithdraw
     function doomsday_redeem(uint256 shares) public statelessTest {
         uint256 ppfsBefore = BaseVault(address(_getVault())).pricePerShare();
-        (, uint128 maxWithdraw, , , , , , , , ) = asyncRequestManager
-            .investments(_getVault(), _getActor());
+        (, uint128 maxWithdraw,,,,,,,,) = asyncRequestManager.investments(_getVault(), _getActor());
         uint256 maxWithdrawAsShares = _getVault().convertToShares(maxWithdraw);
 
         vm.prank(_getActor());
         uint256 assetsReceived;
-        try _getVault().redeem(shares, _getActor(), _getActor()) returns (
-            uint256 assets
-        ) {
+        try _getVault().redeem(shares, _getActor(), _getActor()) returns (uint256 assets) {
             assetsReceived = assets;
         } catch {
-            bool isFrozen = fullRestrictions.isFrozen(
-                address(_getVault()),
-                _getActor()
-            );
-            (bool isMember, ) = fullRestrictions.isMember(
-                _getShareToken(),
-                _getActor()
-            );
+            bool isFrozen = fullRestrictions.isFrozen(address(_getVault()), _getActor());
+            (bool isMember,) = fullRestrictions.isMember(_getShareToken(), _getActor());
             if (shares < maxWithdrawAsShares && !isFrozen && isMember) {
                 t(false, "cant redeem less than maxWithdraw");
             }
         }
         uint256 assetsAsShares = _getVault().convertToShares(assetsReceived);
 
-        uint256 expectedAssets = (shares * ppfsBefore) +
-            (10 ** IShareToken(_getShareToken()).decimals());
-        uint256 expectedAssetsAsShares = (_getVault().convertToAssets(shares) /
-            ppfsBefore) - (10 ** IShareToken(_getShareToken()).decimals());
+        uint256 expectedAssets = (shares * ppfsBefore) + (10 ** IShareToken(_getShareToken()).decimals());
+        uint256 expectedAssetsAsShares =
+            (_getVault().convertToAssets(shares) / ppfsBefore) - (10 ** IShareToken(_getShareToken()).decimals());
 
         lte(assetsReceived, expectedAssets, "assetsReceived > expectedAssets");
-        gte(
-            assetsAsShares,
-            expectedAssetsAsShares,
-            "assetsAsShares < expectedAssetsAsShares"
-        );
+        gte(assetsAsShares, expectedAssetsAsShares, "assetsAsShares < expectedAssetsAsShares");
     }
 
     /// @dev Property: user pays pricePerShare + precision, the amount of shares user receives should be pricePerShare -
@@ -170,51 +117,31 @@
     function doomsday_withdraw(uint256 assets) public statelessTest {
         uint256 ppfsBefore = BaseVault(address(_getVault())).pricePerShare();
         uint256 assetsAsSharesBefore = _getVault().convertToShares(assets);
-        (, uint128 maxWithdraw, , , , , , , , ) = asyncRequestManager
-            .investments(_getVault(), _getActor());
+        (, uint128 maxWithdraw,,,,,,,,) = asyncRequestManager.investments(_getVault(), _getActor());
 
         vm.prank(_getActor());
         uint256 sharesReceived;
-        try _getVault().withdraw(assets, _getActor(), _getActor()) returns (
-            uint256 shares
-        ) {
+        try _getVault().withdraw(assets, _getActor(), _getActor()) returns (uint256 shares) {
             sharesReceived = shares;
         } catch {
-            bool isFrozen = fullRestrictions.isFrozen(
-                address(_getVault()),
-                _getActor()
-            );
-            (bool isMember, ) = fullRestrictions.isMember(
-                _getShareToken(),
-                _getActor()
-            );
+            bool isFrozen = fullRestrictions.isFrozen(address(_getVault()), _getActor());
+            (bool isMember,) = fullRestrictions.isMember(_getShareToken(), _getActor());
             if (assets < maxWithdraw && !isFrozen && isMember) {
                 t(false, "cant withdraw less than maxWithdraw");
             }
         }
         uint256 sharesAsAssets = _getVault().convertToAssets(sharesReceived);
 
-        uint256 expectedAssets = (assetsAsSharesBefore * ppfsBefore) +
-            (10 ** IShareToken(_getShareToken()).decimals());
-        uint256 expectedAssetsAsShares = (assets / ppfsBefore) -
-            (10 ** IShareToken(_getShareToken()).decimals());
+        uint256 expectedAssets = (assetsAsSharesBefore * ppfsBefore) + (10 ** IShareToken(_getShareToken()).decimals());
+        uint256 expectedAssetsAsShares = (assets / ppfsBefore) - (10 ** IShareToken(_getShareToken()).decimals());
 
         gte(sharesAsAssets, expectedAssets, "sharesAsAssets < expectedAssets");
-        lte(
-            sharesReceived,
-            expectedAssetsAsShares,
-            "sharesReceived > expectedAssetsAsShares"
-        );
+        lte(sharesReceived, expectedAssetsAsShares, "sharesReceived > expectedAssetsAsShares");
     }
 
     /// @dev Property: pricePerShare never changes after a user operation
-    function doomsday_pricePerShare_never_changes_after_user_operation()
-        public
-    {
-        if (
-            currentOperation != OpType.ADMIN &&
-            currentOperation != OpType.UPDATE
-        ) {
+    function doomsday_pricePerShare_never_changes_after_user_operation() public {
+        if (currentOperation != OpType.ADMIN && currentOperation != OpType.UPDATE) {
             eq(
                 _before.pricePerShare[address(_getVault())],
                 _after.pricePerShare[address(_getVault())],
@@ -224,14 +151,10 @@
     }
 
     /// @dev Property: implied pricePerShare (totalAssets / totalSupply) never changes after a user operation
-    function doomsday_impliedPricePerShare_never_changes_after_user_operation()
-        public
-    {
+    function doomsday_impliedPricePerShare_never_changes_after_user_operation() public {
         if (currentOperation != OpType.ADMIN) {
-            uint256 impliedPricePerShareBefore = _before.totalAssets /
-                _before.totalShareSupply;
-            uint256 impliedPricePerShareAfter = _after.totalAssets /
-                _after.totalShareSupply;
+            uint256 impliedPricePerShareBefore = _before.totalAssets / _before.totalShareSupply;
+            uint256 impliedPricePerShareAfter = _after.totalAssets / _after.totalShareSupply;
             eq(
                 impliedPricePerShareBefore,
                 impliedPricePerShareAfter,
@@ -241,16 +164,12 @@
     }
 
     /// @dev Property: accounting.accountValue should never revert
-    function doomsday_accountValue(
-        uint64 poolIdAsUint,
-        uint32 accountAsInt
-    ) public {
+    function doomsday_accountValue(uint64 poolIdAsUint, uint32 accountAsInt) public {
         PoolId poolId = PoolId.wrap(poolIdAsUint);
         AccountId account = AccountId.wrap(accountAsInt);
 
-        try accounting.accountValue(poolId, account) {} catch (
-            bytes memory reason
-        ) {
+        try accounting.accountValue(poolId, account) {}
+        catch (bytes memory reason) {
             bool expectedRevert = checkError(reason, "AccountDoesNotExist()");
             t(expectedRevert, "accountValue should never revert");
         }
@@ -264,8 +183,8 @@
         // Set zero price directly
         PoolId poolId = vault.poolId();
         ShareClassId scId = vault.scId();
-        AssetId assetId = spoke.vaultDetails(vault).assetId;
-        hub.updateSharePrice(poolId, scId, D18.wrap(0));
+        AssetId assetId = vaultRegistry.vaultDetails(vault).assetId;
+        hub.updateSharePrice(poolId, scId, D18.wrap(0), uint64(block.timestamp));
 
         // === CONVERSION FUNCTION TESTS === //
         try vault.convertToShares(1e18) returns (uint256 shares) {
@@ -289,10 +208,7 @@
         // === VAULT OPERATION TESTS === //
         try vault.maxDeposit(_getActor()) returns (uint256 max) {
             console2.log("DEBUG: maxDeposit returned:", max);
-            console2.log(
-                "DEBUG: pool per share:",
-                D18.unwrap(spoke.pricePoolPerShare(poolId, scId, false))
-            );
+            console2.log("DEBUG: pool per share:", D18.unwrap(spoke.pricePoolPerShare(poolId, scId, false)));
             eq(max, 0, "maxDeposit handled zero price");
         } catch {
             t(false, "maxDeposit should not revert at zero price");
@@ -317,46 +233,27 @@
         }
 
         // === SHARE CLASS MANAGER OPERATIONS === //
-        uint32 nowIssueEpoch = shareClassManager.nowIssueEpoch(scId, assetId);
-        try
-            shareClassManager.issueShares(
-                poolId,
-                scId,
-                assetId,
-                nowIssueEpoch,
-                D18.wrap(0)
-            )
-        returns (uint128 issued, uint128, uint128) {
-            eq(issued, 0, "issued shares should return 0 at zero price");
+        uint32 nowIssueEpoch = batchRequestManager.nowIssueEpoch(poolId, scId, assetId);
+        try batchRequestManager.issueShares{value: 0.1 ether}(
+            poolId, scId, assetId, nowIssueEpoch, D18.wrap(0), SHARE_HOOK_GAS, address(this)
+        ) {
+            (uint128 approvedPool,,,,,) = batchRequestManager.epochInvestAmounts(poolId, scId, assetId, nowIssueEpoch);
+            eq(approvedPool, 0, "approved pool amount should return 0 at zero price");
         } catch (bytes memory reason) {
             bool expectedRevert = checkError(reason, "EpochNotFound()");
-            t(
-                expectedRevert,
-                "issueShares shout not revert at zero price apart from EpochNotFound"
-            );
-        }
-
-        uint32 nowRevokeEpoch = shareClassManager.nowRevokeEpoch(scId, assetId);
-        try
-            shareClassManager.revokeShares(
-                poolId,
-                scId,
-                assetId,
-                nowRevokeEpoch,
-                D18.wrap(0)
-            )
-        returns (uint128, uint128 assetAmount, uint128) {
-            eq(
-                assetAmount,
-                0,
-                "revoked asset amount should return 0 at zero price"
-            );
+            t(expectedRevert, "issueShares shout not revert at zero price apart from EpochNotFound");
+        }
+
+        uint32 nowRevokeEpoch = batchRequestManager.nowRevokeEpoch(poolId, scId, assetId);
+        try batchRequestManager.revokeShares(
+            poolId, scId, assetId, nowRevokeEpoch, D18.wrap(0), SHARE_HOOK_GAS, address(this)
+        ) {
+            (,,,, uint128 payoutAssetAmount,) =
+                batchRequestManager.epochRedeemAmounts(poolId, scId, assetId, nowRevokeEpoch);
+            eq(payoutAssetAmount, 0, "revoked asset amount should return 0 at zero price");
         } catch (bytes memory reason) {
             bool expectedRevert = checkError(reason, "EpochNotFound()");
-            t(
-                expectedRevert,
-                "issueShares shout not revert at zero price apart from EpochNotFound"
-            );
+            t(expectedRevert, "revokeShares shout not revert at zero price apart from EpochNotFound");
         }
     }
 }