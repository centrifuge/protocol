// SPDX-License-Identifier: BUSL-1.1
pragma solidity 0.8.28;

import {Asserts} from "@chimera/Asserts.sol";
import {vm} from "@chimera/Hevm.sol";
import {MockERC20} from "@recon/MockERC20.sol";

import {PoolId} from "src/common/types/PoolId.sol";
import {ShareClassId} from "src/common/types/ShareClassId.sol";
import {AssetId} from "src/common/types/AssetId.sol";
import {CastLib} from "src/misc/libraries/CastLib.sol";
import {MathLib} from "src/misc/libraries/MathLib.sol";
import {PricingLib} from "src/common/libraries/PricingLib.sol";
import {IBaseVault} from "src/vaults/interfaces/IBaseVault.sol";
import {D18} from "src/misc/types/D18.sol";
import {VaultDetails} from "src/spoke/interfaces/ISpoke.sol";
import {Setup} from "test/integration/recon-end-to-end/Setup.sol";
import {AsyncVaultProperties} from "test/integration/recon-end-to-end/properties/AsyncVaultProperties.sol";
import {Helpers} from "test/integration/recon-end-to-end/utils/Helpers.sol";
import {IPoolEscrow, Holding} from "src/common/interfaces/IPoolEscrow.sol";
import {PoolEscrow} from "src/common/PoolEscrow.sol";

import {VaultKind} from "src/spoke/interfaces/IVault.sol";

import {console2} from "forge-std/console2.sol";
/// @dev ERC-7540 Properties used by Centrifuge
/// See `AsyncVaultProperties` for more properties that can be re-used in your project

// TODO(wischli): Rename to `(Base)VaultProperties` to indicate support for async as well as sync vaults
abstract contract AsyncVaultCentrifugeProperties is
    Setup,
    Asserts,
    AsyncVaultProperties
{
    using CastLib for *;
    using MathLib for *;

    /// === Overridden Implementations === ///
    function asyncVault_3(address asyncVaultTarget) public override {
        _centrifugeSpecificPreChecks();

        AsyncVaultProperties.asyncVault_3(asyncVaultTarget);
    }

    function asyncVault_4(address asyncVaultTarget) public override {
        _centrifugeSpecificPreChecks();

        AsyncVaultProperties.asyncVault_4(asyncVaultTarget);
    }

    function asyncVault_5(address asyncVaultTarget) public override {
        _centrifugeSpecificPreChecks();

        AsyncVaultProperties.asyncVault_5(asyncVaultTarget);
    }

    function asyncVault_6_deposit(
        address asyncVaultTarget,
        uint256 amt
    ) public override {
        _centrifugeSpecificPreChecks();

        AsyncVaultProperties.asyncVault_6_deposit(asyncVaultTarget, amt);
    }

    function asyncVault_6_mint(
        address asyncVaultTarget,
        uint256 amt
    ) public override {
        _centrifugeSpecificPreChecks();

        AsyncVaultProperties.asyncVault_6_mint(asyncVaultTarget, amt);
    }

    function asyncVault_6_withdraw(
        address asyncVaultTarget,
        uint256 amt
    ) public override {
        _centrifugeSpecificPreChecks();

        AsyncVaultProperties.asyncVault_6_withdraw(asyncVaultTarget, amt);
    }

    function asyncVault_6_redeem(
        address asyncVaultTarget,
        uint256 amt
    ) public override {
        _centrifugeSpecificPreChecks();

        AsyncVaultProperties.asyncVault_6_redeem(asyncVaultTarget, amt);
    }

    function asyncVault_7(
        address asyncVaultTarget,
        uint256 shares
    ) public override {
        _centrifugeSpecificPreChecks();

        AsyncVaultProperties.asyncVault_7(asyncVaultTarget, shares);
    }

    function asyncVault_8(address asyncVaultTarget) public override {
        _centrifugeSpecificPreChecks();

        AsyncVaultProperties.asyncVault_8(asyncVaultTarget);
    }

    function asyncVault_9_deposit(address asyncVaultTarget) public override {
        _centrifugeSpecificPreChecks();

        AsyncVaultProperties.asyncVault_9_deposit(asyncVaultTarget);
    }

    function asyncVault_9_mint(address asyncVaultTarget) public override {
        _centrifugeSpecificPreChecks();

        AsyncVaultProperties.asyncVault_9_mint(asyncVaultTarget);
    }

    function asyncVault_9_withdraw(address asyncVaultTarget) public override {
        _centrifugeSpecificPreChecks();

        AsyncVaultProperties.asyncVault_9_withdraw(asyncVaultTarget);
    }

    function asyncVault_9_redeem(address asyncVaultTarget) public override {
        _centrifugeSpecificPreChecks();

        AsyncVaultProperties.asyncVault_9_redeem(asyncVaultTarget);
    }

    /// === Custom Properties === ///

    /// @dev Property: user can always maxDeposit if they have > 0 assets and are approved
    /// @dev Property: user can always deposit an amount between 1 and maxDeposit  if they have > 0 assets and are
    /// approved
    /// @dev Property: maxDeposit should decrease by the amount deposited
    /// @dev Property: depositing maxDeposit blocks the user from depositing more
    /// @dev Property: depositing maxDeposit does not increase the pendingDeposit
    /// @dev Property: depositing maxDeposit doesn't mint more than maxMint shares
    // TODO(wischli): Add back statelessTest modifier after optimizer run
    function asyncVault_maxDeposit(
        uint64 poolEntropy,
        uint32 scEntropy,
        uint256 depositAmount
    ) public {
        uint256 maxDepositBefore = _getVault().maxDeposit(
            _getActor()
        );
        require(maxDepositBefore > 0, "must be able to deposit");

        depositAmount = between(depositAmount, 1, maxDepositBefore);

        PoolId poolId = Helpers.getRandomPoolId(_getPools(), poolEntropy);
<<<<<<< HEAD
        ShareClassId scId = Helpers.getRandomShareClassIdForPool(
            shareClassManager,
            poolId,
            scEntropy
        );
        AssetId assetId = _getAssetId();
=======
        ShareClassId scId = Helpers.getRandomShareClassIdForPool(shareClassManager, poolId, scEntropy);
        AssetId assetId = AssetId.wrap(_getAssetId());
>>>>>>> cedfd794
        // (uint32 latestDepositApproval,,,) = shareClassManager.epochPointers(scId, assetId);
        (uint256 pendingDepositBefore, ) = shareClassManager.depositRequest(
            scId,
            assetId,
            _getActor().toBytes32()
        );

        // === PoolEscrow State Analysis Before Deposit ===
        PoolEscrowState memory escrowState = _analyzePoolEscrowState(
            poolId,
            scId
        );

        bool isAsyncVault = _getVault().vaultKind() ==
            VaultKind.Async;
        uint256 maxMintBefore;
        if (isAsyncVault) {
            (maxMintBefore, , , , , , , , , ) = asyncRequestManager.investments(
                _getVault(),
                _getActor()
            );
        }
        // TODO(wischli): Find solution for Uint128_Overflow
        // else {
        //     maxMintBefore = syncManager.maxMint(_getVault(), _getActor());
        // }

        console2.log("asyncVault_maxDeposit: isAsyncVault == ", isAsyncVault);

        vm.prank(_getActor());
        try
            _getVault().deposit(depositAmount, _getActor())
        returns (uint256 shares) {
            console2.log(" === After Depositing: Max Deposit === ");
<<<<<<< HEAD
            uint256 maxDepositAfter = _getVault().maxDeposit(
                _getActor()
            );
=======
            uint256 maxDepositAfter = IBaseVault(_getVault()).maxDeposit(_getActor());
>>>>>>> cedfd794

            // === Enhanced PoolEscrow-aware maxDeposit Property ===
            // Update escrow state after the deposit operation
            _updatePoolEscrowStateAfter(escrowState);

            // Validate maxDeposit change with PoolEscrow-aware logic
            _validateMaxValueChange(
                maxDepositBefore,
                maxDepositAfter,
                depositAmount,
                "Deposit",
                escrowState
            );

            // Log analysis for debugging
            _logPoolEscrowAnalysis(
                "Deposit",
                maxDepositBefore,
                maxDepositAfter,
                depositAmount,
                escrowState
            );

            if (depositAmount == maxDepositBefore) {
                (uint256 pendingDeposit, ) = shareClassManager.depositRequest(
                    scId,
                    assetId,
                    _getActor().toBytes32()
                );

                eq(
                    pendingDeposit,
                    pendingDepositBefore,
                    "pendingDeposit should not increase"
                );

                uint256 maxMintAfter;
                if (isAsyncVault) {
                    (maxMintAfter, , , , , , , , , ) = asyncRequestManager
                        .investments(_getVault(), _getActor());
                    lte(shares, maxMintBefore, "shares minted surpass maxMint");
                } else {
                    maxMintAfter = syncManager.maxMint(
                        _getVault(),
                        _getActor()
                    );
                }
                eq(maxMintAfter, 0, "maxMint should be 0 after maxDeposit");
            }
        } catch {
            // For async vaults, validate failure reason
            if (isAsyncVault) {
                _validateAsyncDepositFailure(depositAmount);
            } else {
                console2.log(
                    "Sync vault deposit failed - likely due to transfer restrictions"
                );
            }
        }
    }

    /// @dev Property: user can always maxMint if they have > 0 assets and are approved
    /// @dev Property: user can always mint an amount between 1 and maxMint if they have > 0 assets and are approved
    /// @dev Property: maxMint should be 0 after using maxMint as mintAmount
    /// @dev Property: minting maxMint should not mint more than maxDeposit shares
    function asyncVault_maxMint(
        uint64 poolEntropy,
        uint32 scEntropy,
        uint256 mintAmount
    ) public statelessTest {
        uint256 maxMintBefore = _getVault().maxMint(_getActor());
        uint256 maxDepositBefore = _getVault().maxDeposit(
            _getActor()
        );
        require(maxMintBefore > 0, "must be able to mint");

        mintAmount = between(mintAmount, 1, maxMintBefore);

        PoolId poolId = Helpers.getRandomPoolId(_getPools(), poolEntropy);
<<<<<<< HEAD
        ShareClassId scId = Helpers.getRandomShareClassIdForPool(
            shareClassManager,
            poolId,
            scEntropy
        );
        AssetId assetId = _getAssetId();
=======
        ShareClassId scId = Helpers.getRandomShareClassIdForPool(shareClassManager, poolId, scEntropy);
        AssetId assetId = AssetId.wrap(_getAssetId());
>>>>>>> cedfd794

        // === PoolEscrow State Analysis Before Mint ===
        PoolEscrowState memory escrowState = _analyzePoolEscrowState(
            poolId,
            scId
        );

        vm.prank(_getActor());
        console2.log(" === Before asyncVault_maxMint mint === ");
        try _getVault().mint(mintAmount, _getActor()) returns (
            uint256 assets
        ) {
            console2.log(" === After asyncVault_maxMint mint === ");
            uint256 maxMintAfter = _getVault().maxMint(_getActor());

            // === Enhanced PoolEscrow-aware maxMint Property ===
            // Update escrow state after the mint operation
            _updatePoolEscrowStateAfter(escrowState);

            // Validate maxMint change with PoolEscrow-aware logic
            _validateMaxValueChange(
                maxMintBefore,
                maxMintAfter,
                mintAmount,
                "Mint",
                escrowState
            );

            // Log analysis for debugging
            _logPoolEscrowAnalysis(
                "Mint",
                maxMintBefore,
                maxMintAfter,
                mintAmount,
                escrowState
            );

            uint256 shares = _getVault().convertToShares(assets);

            if (mintAmount == maxMintBefore) {
                uint256 maxMintVaultAfter = _getVault().maxMint(
                    _getActor()
                );

                eq(
                    maxMintVaultAfter,
                    0,
                    "maxMint in vault should be 0 after maxMint"
                );
                lte(shares, maxDepositBefore, "shares minted surpass maxMint");

                uint256 maxMintManagerAfter;
                if (_getVault().vaultKind() == VaultKind.Async) {
                    (
                        maxMintManagerAfter,
                        ,
                        ,
                        ,
                        ,
                        ,
                        ,
                        ,
                        ,

                    ) = asyncRequestManager.investments(
                        _getVault(),
                        _getActor()
                    );
                } else {
                    maxMintManagerAfter = syncManager.maxMint(
                        _getVault(),
                        _getActor()
                    );
                }
                eq(
                    maxMintManagerAfter,
                    0,
                    "maxMintManagerAfter in request should be 0 after maxMint"
                );
            }
        } catch {
            // Determine vault type for proper validation
<<<<<<< HEAD
            bool isAsyncVault = _getVault().vaultKind() ==
                VaultKind.Async;
=======
            bool isAsyncVault = IBaseVault(_getVault()).vaultKind() == VaultKind.Async;
>>>>>>> cedfd794

            if (isAsyncVault) {
                _validateAsyncMintFailure(mintAmount);
            } else {
                console2.log(
                    "Sync vault mint failed - likely due to transfer restrictions"
                );
            }
        }
    }

    /// @dev Property: user can always maxWithdraw if they have > 0 shares and are approved
    /// @dev Property: user can always withdraw an amount between 1 and maxWithdraw if they have > 0 shares and are
    /// approved
    /// @dev Property: maxWithdraw should decrease by the amount withdrawn
    function asyncVault_maxWithdraw(
        uint64 poolEntropy,
        uint32 scEntropy,
        uint256 withdrawAmount
    ) public statelessTest {
        uint256 maxWithdrawBefore = _getVault().maxWithdraw(
            _getActor()
        );
        require(maxWithdrawBefore > 0, "must be able to withdraw");

        withdrawAmount = between(withdrawAmount, 1, maxWithdrawBefore);

        PoolId poolId = Helpers.getRandomPoolId(_getPools(), poolEntropy);
<<<<<<< HEAD
        ShareClassId scId = Helpers.getRandomShareClassIdForPool(
            shareClassManager,
            poolId,
            scEntropy
        );
        AssetId assetId = _getAssetId();
=======
        ShareClassId scId = Helpers.getRandomShareClassIdForPool(shareClassManager, poolId, scEntropy);
        AssetId assetId = AssetId.wrap(_getAssetId());
>>>>>>> cedfd794

        vm.prank(_getActor());
        try
            _getVault().withdraw(
                withdrawAmount,
                _getActor(),
                _getActor()
            )
        returns (uint256 shares) {
            uint256 maxWithdrawAfter = _getVault().maxWithdraw(
                _getActor()
            );
            uint256 difference = maxWithdrawBefore - withdrawAmount;
            uint256 assets = _getVault().convertToAssets(shares);

            t(difference == maxWithdrawAfter, "rounding error in maxWithdraw");

            if (withdrawAmount == maxWithdrawBefore) {
                (
                    ,
                    ,
                    ,
                    ,
                    ,
                    uint128 pendingWithdrawRequest,
                    ,
                    ,
                    ,

                ) = asyncRequestManager.investments(
                        _getVault(),
                        _getActor()
                    );
                (uint256 pendingWithdraw, ) = shareClassManager.redeemRequest(
                    scId,
                    assetId,
                    _getActor().toBytes32()
                );

                eq(
                    pendingWithdrawRequest,
                    0,
                    "pendingWithdrawRequest should be 0 after maxWithdraw"
                );
                eq(
                    pendingWithdraw,
                    0,
                    "pendingWithdraw should be 0 after maxWithdraw"
                );
                lte(
                    assets,
                    maxWithdrawBefore,
                    "shares withdrawn surpass maxWithdraw"
                );
            }
        } catch {
            // Determine vault type for proper validation
<<<<<<< HEAD
            bool isAsyncVault = _getVault().vaultKind() ==
                VaultKind.Async;
=======
            bool isAsyncVault = IBaseVault(_getVault()).vaultKind() == VaultKind.Async;
>>>>>>> cedfd794

            if (isAsyncVault) {
                bool unknownFailure = _validateAsyncWithdrawFailure(
                    withdrawAmount
                );
                t(
                    !unknownFailure,
                    "Async vault withdraw failed for unknown reason"
                );
            } else {
                console2.log(
                    "Sync vault withdraw failed - likely due to transfer restrictions"
                );
            }
        }
    }

    /// @dev Property: user can always maxRedeem if they have > 0 shares and are approved
    /// @dev Property: user can always redeem an amount between 1 and maxRedeem if they have > 0 shares and are approved
    /// @dev Property: redeeming maxRedeem does not increase the pendingRedeem
    // TODO(wischli): Add back statelessTest modifier after optimizer run
    function asyncVault_maxRedeem(
        uint64 poolEntropy,
        uint32 scEntropy,
        uint256 redeemAmount
    ) public {
        uint256 maxRedeemBefore = _getVault().maxRedeem(
            _getActor()
        );
        require(maxRedeemBefore > 0, "must be able to redeem");

        redeemAmount = between(redeemAmount, 1, maxRedeemBefore);

        PoolId poolId = Helpers.getRandomPoolId(_getPools(), poolEntropy);
<<<<<<< HEAD
        ShareClassId scId = Helpers.getRandomShareClassIdForPool(
            shareClassManager,
            poolId,
            scEntropy
        );
        AssetId assetId = _getAssetId();
        (, uint32 latestRedeemApproval, , ) = shareClassManager.epochId(
            scId,
            assetId
        );
        (uint256 pendingRedeemBefore, ) = shareClassManager.redeemRequest(
            scId,
            assetId,
            _getActor().toBytes32()
        );
=======
        ShareClassId scId = Helpers.getRandomShareClassIdForPool(shareClassManager, poolId, scEntropy);
        AssetId assetId = AssetId.wrap(_getAssetId());
        (, uint32 latestRedeemApproval,,) = shareClassManager.epochId(scId, assetId);
        (uint256 pendingRedeemBefore,) = shareClassManager.redeemRequest(scId, assetId, _getActor().toBytes32());
>>>>>>> cedfd794

        vm.prank(_getActor());
        try
            _getVault().redeem(
                redeemAmount,
                _getActor(),
                _getActor()
            )
        returns (uint256 assets) {
            console2.log(" === After maxRedeem === ");
<<<<<<< HEAD
            uint256 maxRedeemAfter = _getVault().maxRedeem(
                _getActor()
            );
            // uint256 difference = maxRedeemBefore - redeemAmount; // Unused
            uint256 shares = _getVault().convertToShares(assets);
=======
            uint256 maxRedeemAfter = IBaseVault(_getVault()).maxRedeem(_getActor());
            // uint256 difference = maxRedeemBefore - redeemAmount; // Unused
            uint256 shares = IBaseVault(_getVault()).convertToShares(assets);
>>>>>>> cedfd794

            // console2.log("difference:", difference);
            // console2.log("maxRedeemBefore:", maxRedeemBefore);
            // console2.log("maxRedeemAfter:", maxRedeemAfter);
            // console2.log("redeemAmount:", redeemAmount);
            // console2.log("shares:", shares);
            // console2.log("assets:", assets);

            // for optimizing the difference between the two
            if (maxRedeemAfter > maxRedeemBefore) {
                maxRedeemGreater = int256(maxRedeemAfter - maxRedeemBefore);
            } else {
                maxRedeemLess = int256(maxRedeemBefore - maxRedeemAfter);
            }

            address poolEscrow = address(
                poolEscrowFactory.escrow(_getVault().poolId())
            );
            console2.log(
                "pool escrow balance after maxRedeem: ",
                MockERC20(address(_getVault().asset())).balanceOf(
                    poolEscrow
                )
            );

            // NOTE: temporarily remove the assertion to optimize the difference
            // otherwise it asserts false and undoes state changes
            // t(difference == maxRedeemAfter, "rounding error in maxRedeem");

            if (redeemAmount == maxRedeemBefore) {
                (
                    ,
                    ,
                    ,
                    ,
                    ,
                    uint128 pendingRedeemRequest,
                    ,
                    ,
                    ,

                ) = asyncRequestManager.investments(
                        _getVault(),
                        _getActor()
                    );
                (uint256 pendingRedeem, ) = shareClassManager.redeemRequest(
                    scId,
                    assetId,
                    _getActor().toBytes32()
                );

                eq(
                    pendingRedeemRequest,
                    0,
                    "pendingRedeemRequest should be 0 after maxRedeem"
                );
                eq(
                    pendingRedeem,
                    pendingRedeemBefore,
                    "pendingRedeem should not increase"
                );
                lte(
                    shares,
                    maxRedeemBefore,
                    "shares redeemed surpass maxRedeem"
                );
            }
        } catch {
            // precondition: redeeming more than 1 wei
            // NOTE: this is because maxRedeem rounds up so there's always 1 wei that can't be redeemed
            if (redeemAmount > 1) {
                t(
                    latestRedeemApproval < redeemAmount,
                    "reverts on redeem for approved amount"
                );
            }
        }
    }

    /// === Helper Functions === ///

    /// @dev Captures PoolEscrow state for validation analysis
    struct PoolEscrowState {
        IPoolEscrow poolEscrow;
        address asset;
        ShareClassId scId;
        uint256 tokenId;
        // Raw PoolEscrow holding values
        uint128 totalBefore;
        uint128 totalAfter;
        uint128 reservedBefore;
        uint128 reservedAfter;
        // Derived available balance values
        uint128 availableBalanceBefore;
        uint128 availableBalanceAfter;
        // State classification
        bool isNormalStateBefore; // total > reserved before
        bool isNormalStateAfter; // total > reserved after
    }

    /// @dev Analyzes PoolEscrow state before operations
    /// @param poolId The pool identifier
    /// @param scId The share class identifier
    /// @return state PoolEscrow state analysis results
    function _analyzePoolEscrowState(
        PoolId poolId,
        ShareClassId scId
    ) internal view returns (PoolEscrowState memory state) {
        state.poolEscrow = poolEscrowFactory.escrow(poolId);
        state.asset = address(_getVault().asset());
        state.scId = scId;
        state.tokenId = 0; // ERC20 tokens use tokenId 0

        // Capture raw holding values before operation
        (state.totalBefore, state.reservedBefore) = PoolEscrow(
            payable(address(state.poolEscrow))
        ).holding(scId, state.asset, state.tokenId);

        // Calculate derived values before operation
        state.availableBalanceBefore = state.poolEscrow.availableBalanceOf(
            scId,
            state.asset,
            state.tokenId
        );
        state.isNormalStateBefore = state.totalBefore > state.reservedBefore;

        // Initialize after values (will be updated later)
        state.totalAfter = state.totalBefore;
        state.reservedAfter = state.reservedBefore;
        state.availableBalanceAfter = state.availableBalanceBefore;
        state.isNormalStateAfter = state.isNormalStateBefore;
    }

    /// @dev Updates PoolEscrow state after operation for post-validation
    /// @param state The state struct to update
    function _updatePoolEscrowStateAfter(
        PoolEscrowState memory state
    ) internal view {
        // Capture raw holding values after operation
        (state.totalAfter, state.reservedAfter) = PoolEscrow(
            payable(address(state.poolEscrow))
        ).holding(state.scId, state.asset, state.tokenId);

        // Calculate derived values after operation
        state.availableBalanceAfter = state.poolEscrow.availableBalanceOf(
            state.scId,
            state.asset,
            state.tokenId
        );
        state.isNormalStateAfter = state.totalAfter > state.reservedAfter;
    }

    /// @dev Validates max operation value changes with exact PoolEscrow-aware logic
    /// @param maxValueBefore The maximum operation value before the operation
    /// @param maxValueAfter The maximum operation value after the operation
    /// @param operationAmount The amount used in the operation (deposit/mint amount)
    /// @param operationName The name of the operation for logging ("Deposit" or "Mint")
    /// @param state The PoolEscrow state analysis
    function _validateMaxValueChange(
        uint256 maxValueBefore,
        uint256 maxValueAfter,
        uint256 operationAmount,
        string memory operationName,
        PoolEscrowState memory state
    ) internal {
        // === Enforce Core Invariants ===
        // Invariant 1: Only total should change during deposits, not reserved
        t(
            state.reservedAfter == state.reservedBefore,
            string.concat(operationName, ": reserved amount should not change")
        );

        // Invariant 2: Total should increase by exactly the operation amount
        t(
            state.totalBefore + uint128(operationAmount) == state.totalAfter,
            string.concat(
                operationName,
                ": total should increase by operation amount"
            )
        );

        // === Vault Type Detection ===
        bool isAsyncVault = _getVault().vaultKind() ==
            VaultKind.Async;

        if (isAsyncVault) {
            _validateAsyncVaultMaxValueChange(
                maxValueBefore,
                maxValueAfter,
                operationAmount,
                operationName,
                state
            );
        } else {
            _validateSyncVaultMaxValueChange(
                maxValueBefore,
                maxValueAfter,
                operationAmount,
                operationName,
                state
            );
        }
    }

    /// @dev Validates AsyncVault max value changes (user-specific allocation-based)
    function _validateAsyncVaultMaxValueChange(
        uint256 maxValueBefore,
        uint256 maxValueAfter,
        uint256 operationAmount,
        string memory operationName,
        PoolEscrowState memory state
    ) internal {
        // === AsyncVault Scenario-Based Validation ===
        if (state.isNormalStateBefore && state.isNormalStateAfter) {
            // Scenario 1: Normal -> Normal (total > reserved before and after)
            t(
                maxValueAfter == maxValueBefore - operationAmount,
                string.concat(
                    "Async Normal->Normal: max",
                    operationName,
                    " should decrease by exact operation amount"
                )
            );
        } else if (!state.isNormalStateBefore && !state.isNormalStateAfter) {
            // Scenario 2: Critical -> Critical (total ≤ reserved before and after)
            t(
                maxValueBefore == 0,
                string.concat(
                    "Async Critical->Critical: max",
                    operationName,
                    "Before should be 0"
                )
            );
            t(
                maxValueAfter == 0,
                string.concat(
                    "Async Critical->Critical: max",
                    operationName,
                    "After should be 0"
                )
            );
        } else if (!state.isNormalStateBefore && state.isNormalStateAfter) {
            // Scenario 3: Critical -> Normal (total ≤ reserved before, total > reserved after)
            t(
                maxValueBefore == 0,
                string.concat(
                    "Async Critical->Normal: max",
                    operationName,
                    "Before should be 0"
                )
            );

            // For AsyncVault, maxValueAfter is based on user's maxMint allocation, not PoolEscrow calculation
            t(
                // maxValueAfter > 0,
                maxValueAfter ==
                    state.totalBefore + operationAmount - state.reservedBefore,
                string.concat(
                    "Async Critical->Normal: max",
                    operationName,
                    "After should be > 0"
                )
            );
        } else {
            // Scenario 4: Normal -> Critical (total > reserved before, total ≤ reserved after)
            // This should be theoretically impossible since we're only adding funds via deposits
            t(
                false,
                string.concat(
                    "Async Invalid transition: Normal->Critical impossible for ",
                    operationName
                )
            );
        }
    }

    /// @dev Validates SyncVault max value changes (maxReserve-based, can be uint128.max)
    function _validateSyncVaultMaxValueChange(
        uint256 maxValueBefore,
        uint256 maxValueAfter,
        uint256 operationAmount,
        string memory operationName,
        PoolEscrowState memory state
    ) internal {
        // === SyncVault Scenario-Based Validation ===
        if (state.isNormalStateBefore && state.isNormalStateAfter) {
            // Scenario 1: Normal -> Normal (total > reserved before and after)
            // SyncVault: maxDeposit = maxReserve - availableBalance
            t(
                maxValueAfter == maxValueBefore - operationAmount,
                string.concat(
                    "Sync Normal->Normal: max",
                    operationName,
                    " should decrease by exact operation amount"
                )
            );
        } else if (!state.isNormalStateBefore && !state.isNormalStateAfter) {
            // Scenario 2: Critical -> Critical (total ≤ reserved before and after)
            // SyncVault: In critical state, maxDeposit = maxReserve - availableBalance
            // When maxReserve = uint128.max, maxDeposit can be very large even in critical state

            // Key insight: SyncVault doesn't return 0 in critical state like AsyncVault does
            // Instead, it follows: maxDeposit = maxReserve - availableBalance
            // The "critical" state only means total ≤ reserved, not that maxDeposit = 0

            // Validate that both values follow the same logic pattern
            if (maxValueBefore == type(uint128).max) {
                // When maxReserve = uint128.max, expect consistent large values
                t(
                    maxValueAfter >= maxValueBefore - operationAmount - 1 &&
                        maxValueAfter <= maxValueBefore - operationAmount + 1,
                    string.concat(
                        "Sync Critical->Critical: max",
                        operationName,
                        " should decrease by ~operation amount (+/-1 wei)"
                    )
                );
            } else {
                // Standard case: regular maxReserve value
                t(
                    maxValueAfter == maxValueBefore - operationAmount,
                    string.concat(
                        "Sync Critical->Critical: max",
                        operationName,
                        " should decrease by exact operation amount"
                    )
                );
            }
        } else if (!state.isNormalStateBefore && state.isNormalStateAfter) {
            // Scenario 3: Critical -> Normal (total ≤ reserved before, total > reserved after)
            // SyncVault: Both before and after follow maxReserve - availableBalance calculation
            // The availableBalance calculation changes during PoolEscrow state transitions

            // SyncVault Critical->Normal: The decrease is approximately operationAmount, but can deviate due to
            // PoolEscrow state transition effects on availableBalance calculation
            uint256 actualDecrease = maxValueBefore - maxValueAfter;

            // The decrease is bounded by: (operationAmount - reserved) ≤ actualDecrease ≤ operationAmount
            // This is because actualDecrease = totalBefore + operationAmount - reserved, where 0 ≤ totalBefore ≤
            // reserved
            t(
                actualDecrease >= operationAmount - state.reservedAfter &&
                    actualDecrease <= operationAmount,
                string.concat(
                    "Sync Critical->Normal: max",
                    operationName,
                    " decrease should be within [operationAmount - reserved, operationAmount]"
                )
            );

            // The before value should follow maxReserve logic (could be large)
            t(
                maxValueBefore >= operationAmount,
                string.concat(
                    "Sync Critical->Normal: max",
                    operationName,
                    "Before should be >= operation amount"
                )
            );
        } else {
            // Scenario 4: Normal -> Critical (total > reserved before, total ≤ reserved after)
            // This should be theoretically impossible since we're only adding funds via deposits
            t(
                false,
                string.concat(
                    "Sync Invalid transition: Normal->Critical impossible for ",
                    operationName
                )
            );
        }
    }

    /// @dev Logs PoolEscrow analysis for debugging
    /// @param operationName The name of the operation ("Deposit" or "Mint")
    /// @param maxValueBefore The maximum operation value before
    /// @param maxValueAfter The maximum operation value after
    /// @param operationAmount The operation amount
    /// @param state The PoolEscrow state
    function _logPoolEscrowAnalysis(
        string memory operationName,
        uint256 maxValueBefore,
        uint256 maxValueAfter,
        uint256 operationAmount,
        PoolEscrowState memory state
    ) internal pure {
<<<<<<< HEAD
        console2.log(
            string.concat("=== PoolEscrow Analysis (", operationName, ") ===")
        );
=======
        console2.log(string.concat("=== PoolEscrow Analysis (", operationName, ") ==="));
>>>>>>> cedfd794
        console2.log(
            "Available balance before/after: %d / %d",
            state.availableBalanceBefore,
            state.availableBalanceAfter
        );
        console2.log(
            string.concat("Max", operationName, " before/after: %d / %d"),
            maxValueBefore,
            maxValueAfter
        );
        console2.log(
            string.concat(operationName, "Amount: %d"),
            operationAmount
        );
    }

    /// @dev Since we deploy and set addresses via handlers
    // We can have zero values initially
    // We have these checks to prevent false positives
    // This is tightly coupled to our system
    // A simpler system with no actors would not need these checks
    // Although they don't hurt
    // NOTE: We could also change the entire properties to handlers and we would be ok as well
    function _canCheckProperties() internal view returns (bool) {
        if (TODO_RECON_SKIP_ERC7540) {
            return false;
        }
        if (address(_getVault()) == address(0)) {
            return false;
        }
        if (_getShareToken() == address(0)) {
            return false;
        }
        if (address(fullRestrictions) == address(0)) {
            return false;
        }
        if (_getAsset() == address(0)) {
            return false;
        }

        return true;
    }

    function _centrifugeSpecificPreChecks() internal view {
        require(msg.sender == address(this)); // Enforces external call to ensure it's not state altering
        require(_canCheckProperties()); // Early revert to prevent false positives
    }

    /// @dev Helper to validate async vault deposit failures
    function _validateAsyncDepositFailure(uint256 depositAmount) internal {
        (
            uint128 maxMintState,
            ,
            D18 depositPrice,
            ,
            ,
            ,
            ,
            ,
            ,

        ) = asyncRequestManager.investments(
                _getVault(),
                _getActor()
            );

        if (!depositPrice.isZero()) {
            VaultDetails memory vaultDetails = spoke.vaultDetails(
                _getVault()
            );
            uint128 sharesUp = PricingLib.assetToShareAmount(
<<<<<<< HEAD
                _getVault().share(),
=======
                IBaseVault(_getVault()).share(),
>>>>>>> cedfd794
                vaultDetails.asset,
                vaultDetails.tokenId,
                depositAmount.toUint128(),
                depositPrice,
                MathLib.Rounding.Up
            );

            if (sharesUp > maxMintState) {
                console2.log(
                    "Deposit failed - calculated shares exceed maxMint due to rounding"
                );
                return;
            }
        }

        // Check pending cancellation
<<<<<<< HEAD
        (, , , , , , , , bool pendingCancel, ) = asyncRequestManager
            .investments(_getVault(), _getActor());
=======
        (,,,,,,,, bool pendingCancel,) = asyncRequestManager.investments(IBaseVault(_getVault()), _getActor());
>>>>>>> cedfd794
        if (pendingCancel) {
            console2.log("Deposit failed - pending cancellation");
            return;
        }

        t(false, "Async vault deposit failed for unknown reason");
    }

    /// @dev Helper to validate async vault mint failures
    function _validateAsyncMintFailure(uint256 mintAmount) internal {
<<<<<<< HEAD
        (, , D18 depositPrice, , , , , , , ) = asyncRequestManager.investments(
            _getVault(),
            _getActor()
        );
=======
        (,, D18 depositPrice,,,,,,,) = asyncRequestManager.investments(IBaseVault(_getVault()), _getActor());
>>>>>>> cedfd794

        if (!depositPrice.isZero()) {
            VaultDetails memory vaultDetails = spoke.vaultDetails(
                _getVault()
            );
            uint256 assetsRequired = PricingLib.shareToAssetAmount(
<<<<<<< HEAD
                _getVault().share(),
=======
                IBaseVault(_getVault()).share(),
>>>>>>> cedfd794
                mintAmount.toUint128(),
                vaultDetails.asset,
                vaultDetails.tokenId,
                depositPrice,
                MathLib.Rounding.Up
            );

            uint256 maxDepositCurrent = _getVault().maxDeposit(
                _getActor()
            );
            if (assetsRequired > maxDepositCurrent) {
                console2.log(
                    "Mint failed - calculated assets exceed maxDeposit due to rounding"
                );
                return;
            }
        }

        // Check pending cancellation
        (, , , , , , , , bool pendingCancel, ) = asyncRequestManager
            .investments(_getVault(), _getActor());
        if (pendingCancel) {
            console2.log("Mint failed - pending cancellation");
            return;
        }

        t(false, "Async vault mint failed for unknown reason");
    }

    /// @dev Helper to validate async vault withdraw failures
<<<<<<< HEAD
    function _validateAsyncWithdrawFailure(
        uint256 withdrawAmount
    ) internal returns (bool) {
        (, , , D18 redeemPrice, , , , , , ) = asyncRequestManager.investments(
            _getVault(),
            _getActor()
        );

        if (!redeemPrice.isZero()) {
            // Calculate shares required for the withdraw using exact AsyncRequestManager logic
            VaultDetails memory vaultDetails = spoke.vaultDetails(
                _getVault()
            );
            uint128 sharesRequired = PricingLib.assetToShareAmount(
                _getVault().share(),
=======
    function _validateAsyncWithdrawFailure(uint256 withdrawAmount) internal {
        (,,, D18 redeemPrice,,,,,,) = asyncRequestManager.investments(IBaseVault(_getVault()), _getActor());

        if (!redeemPrice.isZero()) {
            // Calculate shares required for the withdraw using exact AsyncRequestManager logic
            VaultDetails memory vaultDetails = spoke.vaultDetails(IBaseVault(_getVault()));
            uint128 sharesRequired = PricingLib.assetToShareAmount(
                IBaseVault(_getVault()).share(),
>>>>>>> cedfd794
                vaultDetails.asset,
                vaultDetails.tokenId,
                withdrawAmount.toUint128(),
                redeemPrice,
                MathLib.Rounding.Up
            );

            // Check if shares would exceed maxRedeem
<<<<<<< HEAD
            uint256 maxRedeemCurrent = _getVault().maxRedeem(
                _getActor()
            );
            if (sharesRequired > maxRedeemCurrent) {
                console2.log(
                    "Withdraw failed - calculated shares exceed maxRedeem due to rounding"
                );
                return false;
=======
            uint256 maxRedeemCurrent = IBaseVault(_getVault()).maxRedeem(_getActor());
            if (sharesRequired > maxRedeemCurrent) {
                console2.log("Withdraw failed - calculated shares exceed maxRedeem due to rounding");
                return;
>>>>>>> cedfd794
            }
        }

        // Check pending cancellation
<<<<<<< HEAD
        (, , , , , , , , bool pendingCancel, ) = asyncRequestManager
            .investments(_getVault(), _getActor());
        if (pendingCancel) {
            console2.log("Withdraw failed - pending cancellation");
            return false;
        }

        return true;
=======
        (,,,,,,,, bool pendingCancel,) = asyncRequestManager.investments(IBaseVault(_getVault()), _getActor());
        if (pendingCancel) {
            console2.log("Withdraw failed - pending cancellation");
            return;
        }

        t(false, "Async vault withdraw failed for unknown reason");
>>>>>>> cedfd794
    }
}<|MERGE_RESOLUTION|>--- conflicted
+++ resolved
@@ -144,25 +144,18 @@
         uint32 scEntropy,
         uint256 depositAmount
     ) public {
-        uint256 maxDepositBefore = _getVault().maxDeposit(
-            _getActor()
-        );
+        uint256 maxDepositBefore = _getVault().maxDeposit(_getActor());
         require(maxDepositBefore > 0, "must be able to deposit");
 
         depositAmount = between(depositAmount, 1, maxDepositBefore);
 
         PoolId poolId = Helpers.getRandomPoolId(_getPools(), poolEntropy);
-<<<<<<< HEAD
         ShareClassId scId = Helpers.getRandomShareClassIdForPool(
             shareClassManager,
             poolId,
             scEntropy
         );
         AssetId assetId = _getAssetId();
-=======
-        ShareClassId scId = Helpers.getRandomShareClassIdForPool(shareClassManager, poolId, scEntropy);
-        AssetId assetId = AssetId.wrap(_getAssetId());
->>>>>>> cedfd794
         // (uint32 latestDepositApproval,,,) = shareClassManager.epochPointers(scId, assetId);
         (uint256 pendingDepositBefore, ) = shareClassManager.depositRequest(
             scId,
@@ -176,8 +169,7 @@
             scId
         );
 
-        bool isAsyncVault = _getVault().vaultKind() ==
-            VaultKind.Async;
+        bool isAsyncVault = _getVault().vaultKind() == VaultKind.Async;
         uint256 maxMintBefore;
         if (isAsyncVault) {
             (maxMintBefore, , , , , , , , , ) = asyncRequestManager.investments(
@@ -193,17 +185,11 @@
         console2.log("asyncVault_maxDeposit: isAsyncVault == ", isAsyncVault);
 
         vm.prank(_getActor());
-        try
-            _getVault().deposit(depositAmount, _getActor())
-        returns (uint256 shares) {
+        try _getVault().deposit(depositAmount, _getActor()) returns (
+            uint256 shares
+        ) {
             console2.log(" === After Depositing: Max Deposit === ");
-<<<<<<< HEAD
-            uint256 maxDepositAfter = _getVault().maxDeposit(
-                _getActor()
-            );
-=======
-            uint256 maxDepositAfter = IBaseVault(_getVault()).maxDeposit(_getActor());
->>>>>>> cedfd794
+            uint256 maxDepositAfter = _getVault().maxDeposit(_getActor());
 
             // === Enhanced PoolEscrow-aware maxDeposit Property ===
             // Update escrow state after the deposit operation
@@ -275,25 +261,18 @@
         uint256 mintAmount
     ) public statelessTest {
         uint256 maxMintBefore = _getVault().maxMint(_getActor());
-        uint256 maxDepositBefore = _getVault().maxDeposit(
-            _getActor()
-        );
+        uint256 maxDepositBefore = _getVault().maxDeposit(_getActor());
         require(maxMintBefore > 0, "must be able to mint");
 
         mintAmount = between(mintAmount, 1, maxMintBefore);
 
         PoolId poolId = Helpers.getRandomPoolId(_getPools(), poolEntropy);
-<<<<<<< HEAD
         ShareClassId scId = Helpers.getRandomShareClassIdForPool(
             shareClassManager,
             poolId,
             scEntropy
         );
         AssetId assetId = _getAssetId();
-=======
-        ShareClassId scId = Helpers.getRandomShareClassIdForPool(shareClassManager, poolId, scEntropy);
-        AssetId assetId = AssetId.wrap(_getAssetId());
->>>>>>> cedfd794
 
         // === PoolEscrow State Analysis Before Mint ===
         PoolEscrowState memory escrowState = _analyzePoolEscrowState(
@@ -303,9 +282,7 @@
 
         vm.prank(_getActor());
         console2.log(" === Before asyncVault_maxMint mint === ");
-        try _getVault().mint(mintAmount, _getActor()) returns (
-            uint256 assets
-        ) {
+        try _getVault().mint(mintAmount, _getActor()) returns (uint256 assets) {
             console2.log(" === After asyncVault_maxMint mint === ");
             uint256 maxMintAfter = _getVault().maxMint(_getActor());
 
@@ -334,9 +311,7 @@
             uint256 shares = _getVault().convertToShares(assets);
 
             if (mintAmount == maxMintBefore) {
-                uint256 maxMintVaultAfter = _getVault().maxMint(
-                    _getActor()
-                );
+                uint256 maxMintVaultAfter = _getVault().maxMint(_getActor());
 
                 eq(
                     maxMintVaultAfter,
@@ -376,12 +351,7 @@
             }
         } catch {
             // Determine vault type for proper validation
-<<<<<<< HEAD
-            bool isAsyncVault = _getVault().vaultKind() ==
-                VaultKind.Async;
-=======
-            bool isAsyncVault = IBaseVault(_getVault()).vaultKind() == VaultKind.Async;
->>>>>>> cedfd794
+            bool isAsyncVault = _getVault().vaultKind() == VaultKind.Async;
 
             if (isAsyncVault) {
                 _validateAsyncMintFailure(mintAmount);
@@ -402,37 +372,24 @@
         uint32 scEntropy,
         uint256 withdrawAmount
     ) public statelessTest {
-        uint256 maxWithdrawBefore = _getVault().maxWithdraw(
-            _getActor()
-        );
+        uint256 maxWithdrawBefore = _getVault().maxWithdraw(_getActor());
         require(maxWithdrawBefore > 0, "must be able to withdraw");
 
         withdrawAmount = between(withdrawAmount, 1, maxWithdrawBefore);
 
         PoolId poolId = Helpers.getRandomPoolId(_getPools(), poolEntropy);
-<<<<<<< HEAD
         ShareClassId scId = Helpers.getRandomShareClassIdForPool(
             shareClassManager,
             poolId,
             scEntropy
         );
         AssetId assetId = _getAssetId();
-=======
-        ShareClassId scId = Helpers.getRandomShareClassIdForPool(shareClassManager, poolId, scEntropy);
-        AssetId assetId = AssetId.wrap(_getAssetId());
->>>>>>> cedfd794
 
         vm.prank(_getActor());
         try
-            _getVault().withdraw(
-                withdrawAmount,
-                _getActor(),
-                _getActor()
-            )
+            _getVault().withdraw(withdrawAmount, _getActor(), _getActor())
         returns (uint256 shares) {
-            uint256 maxWithdrawAfter = _getVault().maxWithdraw(
-                _getActor()
-            );
+            uint256 maxWithdrawAfter = _getVault().maxWithdraw(_getActor());
             uint256 difference = maxWithdrawBefore - withdrawAmount;
             uint256 assets = _getVault().convertToAssets(shares);
 
@@ -450,10 +407,7 @@
                     ,
                     ,
 
-                ) = asyncRequestManager.investments(
-                        _getVault(),
-                        _getActor()
-                    );
+                ) = asyncRequestManager.investments(_getVault(), _getActor());
                 (uint256 pendingWithdraw, ) = shareClassManager.redeemRequest(
                     scId,
                     assetId,
@@ -478,12 +432,7 @@
             }
         } catch {
             // Determine vault type for proper validation
-<<<<<<< HEAD
-            bool isAsyncVault = _getVault().vaultKind() ==
-                VaultKind.Async;
-=======
-            bool isAsyncVault = IBaseVault(_getVault()).vaultKind() == VaultKind.Async;
->>>>>>> cedfd794
+            bool isAsyncVault = _getVault().vaultKind() == VaultKind.Async;
 
             if (isAsyncVault) {
                 bool unknownFailure = _validateAsyncWithdrawFailure(
@@ -510,15 +459,12 @@
         uint32 scEntropy,
         uint256 redeemAmount
     ) public {
-        uint256 maxRedeemBefore = _getVault().maxRedeem(
-            _getActor()
-        );
+        uint256 maxRedeemBefore = _getVault().maxRedeem(_getActor());
         require(maxRedeemBefore > 0, "must be able to redeem");
 
         redeemAmount = between(redeemAmount, 1, maxRedeemBefore);
 
         PoolId poolId = Helpers.getRandomPoolId(_getPools(), poolEntropy);
-<<<<<<< HEAD
         ShareClassId scId = Helpers.getRandomShareClassIdForPool(
             shareClassManager,
             poolId,
@@ -534,33 +480,15 @@
             assetId,
             _getActor().toBytes32()
         );
-=======
-        ShareClassId scId = Helpers.getRandomShareClassIdForPool(shareClassManager, poolId, scEntropy);
-        AssetId assetId = AssetId.wrap(_getAssetId());
-        (, uint32 latestRedeemApproval,,) = shareClassManager.epochId(scId, assetId);
-        (uint256 pendingRedeemBefore,) = shareClassManager.redeemRequest(scId, assetId, _getActor().toBytes32());
->>>>>>> cedfd794
 
         vm.prank(_getActor());
-        try
-            _getVault().redeem(
-                redeemAmount,
-                _getActor(),
-                _getActor()
-            )
-        returns (uint256 assets) {
+        try _getVault().redeem(redeemAmount, _getActor(), _getActor()) returns (
+            uint256 assets
+        ) {
             console2.log(" === After maxRedeem === ");
-<<<<<<< HEAD
-            uint256 maxRedeemAfter = _getVault().maxRedeem(
-                _getActor()
-            );
+            uint256 maxRedeemAfter = _getVault().maxRedeem(_getActor());
             // uint256 difference = maxRedeemBefore - redeemAmount; // Unused
             uint256 shares = _getVault().convertToShares(assets);
-=======
-            uint256 maxRedeemAfter = IBaseVault(_getVault()).maxRedeem(_getActor());
-            // uint256 difference = maxRedeemBefore - redeemAmount; // Unused
-            uint256 shares = IBaseVault(_getVault()).convertToShares(assets);
->>>>>>> cedfd794
 
             // console2.log("difference:", difference);
             // console2.log("maxRedeemBefore:", maxRedeemBefore);
@@ -581,9 +509,7 @@
             );
             console2.log(
                 "pool escrow balance after maxRedeem: ",
-                MockERC20(address(_getVault().asset())).balanceOf(
-                    poolEscrow
-                )
+                MockERC20(address(_getVault().asset())).balanceOf(poolEscrow)
             );
 
             // NOTE: temporarily remove the assertion to optimize the difference
@@ -602,10 +528,7 @@
                     ,
                     ,
 
-                ) = asyncRequestManager.investments(
-                        _getVault(),
-                        _getActor()
-                    );
+                ) = asyncRequestManager.investments(_getVault(), _getActor());
                 (uint256 pendingRedeem, ) = shareClassManager.redeemRequest(
                     scId,
                     assetId,
@@ -743,8 +666,7 @@
         );
 
         // === Vault Type Detection ===
-        bool isAsyncVault = _getVault().vaultKind() ==
-            VaultKind.Async;
+        bool isAsyncVault = _getVault().vaultKind() == VaultKind.Async;
 
         if (isAsyncVault) {
             _validateAsyncVaultMaxValueChange(
@@ -946,13 +868,9 @@
         uint256 operationAmount,
         PoolEscrowState memory state
     ) internal pure {
-<<<<<<< HEAD
         console2.log(
             string.concat("=== PoolEscrow Analysis (", operationName, ") ===")
         );
-=======
-        console2.log(string.concat("=== PoolEscrow Analysis (", operationName, ") ==="));
->>>>>>> cedfd794
         console2.log(
             "Available balance before/after: %d / %d",
             state.availableBalanceBefore,
@@ -1014,21 +932,12 @@
             ,
             ,
 
-        ) = asyncRequestManager.investments(
-                _getVault(),
-                _getActor()
-            );
+        ) = asyncRequestManager.investments(_getVault(), _getActor());
 
         if (!depositPrice.isZero()) {
-            VaultDetails memory vaultDetails = spoke.vaultDetails(
-                _getVault()
-            );
+            VaultDetails memory vaultDetails = spoke.vaultDetails(_getVault());
             uint128 sharesUp = PricingLib.assetToShareAmount(
-<<<<<<< HEAD
                 _getVault().share(),
-=======
-                IBaseVault(_getVault()).share(),
->>>>>>> cedfd794
                 vaultDetails.asset,
                 vaultDetails.tokenId,
                 depositAmount.toUint128(),
@@ -1045,12 +954,8 @@
         }
 
         // Check pending cancellation
-<<<<<<< HEAD
         (, , , , , , , , bool pendingCancel, ) = asyncRequestManager
             .investments(_getVault(), _getActor());
-=======
-        (,,,,,,,, bool pendingCancel,) = asyncRequestManager.investments(IBaseVault(_getVault()), _getActor());
->>>>>>> cedfd794
         if (pendingCancel) {
             console2.log("Deposit failed - pending cancellation");
             return;
@@ -1061,25 +966,15 @@
 
     /// @dev Helper to validate async vault mint failures
     function _validateAsyncMintFailure(uint256 mintAmount) internal {
-<<<<<<< HEAD
         (, , D18 depositPrice, , , , , , , ) = asyncRequestManager.investments(
             _getVault(),
             _getActor()
         );
-=======
-        (,, D18 depositPrice,,,,,,,) = asyncRequestManager.investments(IBaseVault(_getVault()), _getActor());
->>>>>>> cedfd794
 
         if (!depositPrice.isZero()) {
-            VaultDetails memory vaultDetails = spoke.vaultDetails(
-                _getVault()
-            );
+            VaultDetails memory vaultDetails = spoke.vaultDetails(_getVault());
             uint256 assetsRequired = PricingLib.shareToAssetAmount(
-<<<<<<< HEAD
                 _getVault().share(),
-=======
-                IBaseVault(_getVault()).share(),
->>>>>>> cedfd794
                 mintAmount.toUint128(),
                 vaultDetails.asset,
                 vaultDetails.tokenId,
@@ -1087,9 +982,7 @@
                 MathLib.Rounding.Up
             );
 
-            uint256 maxDepositCurrent = _getVault().maxDeposit(
-                _getActor()
-            );
+            uint256 maxDepositCurrent = _getVault().maxDeposit(_getActor());
             if (assetsRequired > maxDepositCurrent) {
                 console2.log(
                     "Mint failed - calculated assets exceed maxDeposit due to rounding"
@@ -1110,7 +1003,6 @@
     }
 
     /// @dev Helper to validate async vault withdraw failures
-<<<<<<< HEAD
     function _validateAsyncWithdrawFailure(
         uint256 withdrawAmount
     ) internal returns (bool) {
@@ -1121,21 +1013,9 @@
 
         if (!redeemPrice.isZero()) {
             // Calculate shares required for the withdraw using exact AsyncRequestManager logic
-            VaultDetails memory vaultDetails = spoke.vaultDetails(
-                _getVault()
-            );
+            VaultDetails memory vaultDetails = spoke.vaultDetails(_getVault());
             uint128 sharesRequired = PricingLib.assetToShareAmount(
                 _getVault().share(),
-=======
-    function _validateAsyncWithdrawFailure(uint256 withdrawAmount) internal {
-        (,,, D18 redeemPrice,,,,,,) = asyncRequestManager.investments(IBaseVault(_getVault()), _getActor());
-
-        if (!redeemPrice.isZero()) {
-            // Calculate shares required for the withdraw using exact AsyncRequestManager logic
-            VaultDetails memory vaultDetails = spoke.vaultDetails(IBaseVault(_getVault()));
-            uint128 sharesRequired = PricingLib.assetToShareAmount(
-                IBaseVault(_getVault()).share(),
->>>>>>> cedfd794
                 vaultDetails.asset,
                 vaultDetails.tokenId,
                 withdrawAmount.toUint128(),
@@ -1144,26 +1024,16 @@
             );
 
             // Check if shares would exceed maxRedeem
-<<<<<<< HEAD
-            uint256 maxRedeemCurrent = _getVault().maxRedeem(
-                _getActor()
-            );
+            uint256 maxRedeemCurrent = _getVault().maxRedeem(_getActor());
             if (sharesRequired > maxRedeemCurrent) {
                 console2.log(
                     "Withdraw failed - calculated shares exceed maxRedeem due to rounding"
                 );
                 return false;
-=======
-            uint256 maxRedeemCurrent = IBaseVault(_getVault()).maxRedeem(_getActor());
-            if (sharesRequired > maxRedeemCurrent) {
-                console2.log("Withdraw failed - calculated shares exceed maxRedeem due to rounding");
-                return;
->>>>>>> cedfd794
             }
         }
 
         // Check pending cancellation
-<<<<<<< HEAD
         (, , , , , , , , bool pendingCancel, ) = asyncRequestManager
             .investments(_getVault(), _getActor());
         if (pendingCancel) {
@@ -1172,14 +1042,5 @@
         }
 
         return true;
-=======
-        (,,,,,,,, bool pendingCancel,) = asyncRequestManager.investments(IBaseVault(_getVault()), _getActor());
-        if (pendingCancel) {
-            console2.log("Withdraw failed - pending cancellation");
-            return;
-        }
-
-        t(false, "Async vault withdraw failed for unknown reason");
->>>>>>> cedfd794
     }
 }