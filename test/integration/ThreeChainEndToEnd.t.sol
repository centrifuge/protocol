// SPDX-License-Identifier: BUSL-1.1
pragma solidity ^0.8.28;

import {EndToEndFlows} from "./EndToEnd.t.sol";
import {LocalAdapter} from "./adapters/LocalAdapter.sol";
import {IntegrationConstants} from "./utils/IntegrationConstants.sol";

import {d18} from "../../src/misc/types/D18.sol";
import {CastLib} from "../../src/misc/libraries/CastLib.sol";

import {ISafe} from "../../src/common/interfaces/IGuardian.sol";
import {IGateway} from "../../src/common/interfaces/IGateway.sol";
import {MessageLib} from "../../src/common/libraries/MessageLib.sol";

import {IHub} from "../../src/hub/interfaces/IHub.sol";

import {ISpoke} from "../../src/spoke/interfaces/ISpoke.sol";
import {IShareToken} from "../../src/spoke/interfaces/IShareToken.sol";

import {FullDeployer} from "../../script/FullDeployer.s.sol";

import "forge-std/Test.sol";

enum CrossChainDirection {
    WithIntermediaryHub, // C -> A -> B (Hub is on A)
    FromHub, // C => A -> B (Hub is on A)
    ToHub // C -> A => B (Hub is on A)
}

/// @title  Three Chain End-to-End Test
/// @notice Extends the dual-chain setup to include a third chain (C) which acts as an additional spoke
///         Hub is on Chain A, with spokes on Chains B and C
///         C is considered the source chain, B the destination chain
///         Depending on the cross chain direction, the hub is either on A or B or C
contract ThreeChainEndToEndDeployment is EndToEndFlows {
    using CastLib for *;
    using MessageLib for *;

    uint16 constant CENTRIFUGE_ID_C = IntegrationConstants.CENTRIFUGE_ID_C;
    ISafe immutable safeAdminC = ISafe(makeAddr("SafeAdminC"));

    FullDeployer deployC = new FullDeployer();
    LocalAdapter adapterCToA;
    LocalAdapter adapterAToC;

    CSpoke sC;
    CSpoke sB;

    function setUp() public override {
        // Call the original setUp to set up chains A and B
        super.setUp();

        // Deploy the third chain (C)
        adapterCToA = _deployChain(deployC, CENTRIFUGE_ID_C, CENTRIFUGE_ID_A, safeAdminC);

        // Connect Chain A to Chain C (spoke 2)
        adapterAToC = new LocalAdapter(CENTRIFUGE_ID_A, deployA.multiAdapter(), address(deployA));
        _setAdapter(deployA, CENTRIFUGE_ID_C, adapterAToC);

        adapterCToA.setEndpoint(adapterAToC);
        adapterAToC.setEndpoint(adapterCToA);

        vm.label(address(adapterAToC), "AdapterAToC");
        vm.label(address(adapterCToA), "AdapterCToA");
    }

    function _setSpokes(CrossChainDirection direction) internal {
        // NOTE: Hub is always in deployA.
        if (direction == CrossChainDirection.WithIntermediaryHub) {
            _setSpoke(deployB, CENTRIFUGE_ID_B, sB);
            _setSpoke(deployC, CENTRIFUGE_ID_C, sC);
        } else if (direction == CrossChainDirection.FromHub) {
            _setSpoke(deployB, CENTRIFUGE_ID_B, sB);
            _setSpoke(deployA, CENTRIFUGE_ID_A, sC);
        } else if (direction == CrossChainDirection.ToHub) {
            _setSpoke(deployA, CENTRIFUGE_ID_A, sB);
            _setSpoke(deployC, CENTRIFUGE_ID_C, sC);
        }
    }

    /// @notice Configure the third chain (C) with assets
    function _testConfigureAssets(CrossChainDirection direction) internal {
        _setSpokes(direction);
        _configureAsset(sB);
        _configureAsset(sC);
    }

    /// @notice Configure a pool with support for all three chains
    function _testConfigurePool(CrossChainDirection direction) internal {
        _setSpokes(direction);
        _configurePool(sB);
        _configurePool(sC);
    }

    /// @notice Test transferring shares between Chain B and Chain C via Hub A
    function _testCrossChainTransferShares(CrossChainDirection direction) internal {
        uint128 amount = 1e18;

        _testConfigurePool(direction);

        vm.startPrank(FM);
        h.hub.updateSharePrice(POOL_A, SC_1, d18(1, 1));
        h.hub.notifySharePrice(POOL_A, SC_1, sB.centrifugeId);

        // B: Mint shares
        vm.startPrank(BSM);
        IShareToken shareTokenB = IShareToken(sB.spoke.shareToken(POOL_A, SC_1));
        sB.balanceSheet.issue(POOL_A, SC_1, INVESTOR_A, amount);
        sB.balanceSheet.submitQueuedShares(POOL_A, SC_1, 0);
        vm.stopPrank();
        assertEq(shareTokenB.balanceOf(INVESTOR_A), amount, "Investor should have minted shares on chain B");

        // B: Initiate transfer of shares
        vm.expectEmit();
        emit ISpoke.InitiateTransferShares(sC.centrifugeId, POOL_A, SC_1, INVESTOR_A, INVESTOR_A.toBytes32(), amount);
        vm.expectEmit();
        emit IHub.ForwardTransferShares(sB.centrifugeId, sC.centrifugeId, POOL_A, SC_1, INVESTOR_A.toBytes32(), amount);

        // If hub is not source, then message will be pending as unpaid on hub until repaid
        if (direction == CrossChainDirection.WithIntermediaryHub) {
            vm.expectEmit(true, false, false, false);
            emit IGateway.UnderpaidBatch(sC.centrifugeId, bytes(""), bytes32(0));
        } else {
            vm.expectEmit();
            emit ISpoke.ExecuteTransferShares(POOL_A, SC_1, INVESTOR_A, amount);
        }

        vm.prank(INVESTOR_A);
        sB.spoke
        .crosschainTransferShares{
            value: GAS
        }(sC.centrifugeId, POOL_A, SC_1, INVESTOR_A.toBytes32(), amount, HOOK_GAS, HOOK_GAS);
        assertEq(shareTokenB.balanceOf(INVESTOR_A), 0, "Shares should be burned on chain B");
        assertEq(
            h.snapshotHook.transfers(POOL_A, SC_1, sB.centrifugeId, sC.centrifugeId), amount, "Snapshot hook not called"
        );

        // C: Transfer expected to be pending on A due to message being unpaid
        IShareToken shareTokenC = IShareToken(sC.spoke.shareToken(POOL_A, SC_1));

        // If hub is not source, then message will be pending as unpaid on hub until repaid
        if (direction == CrossChainDirection.WithIntermediaryHub) {
            assertEq(shareTokenC.balanceOf(INVESTOR_A), 0, "Share transfer not executed due to unpaid message");
<<<<<<< HEAD

=======
            bytes memory message = MessageLib.ExecuteTransferShares({
                    poolId: PoolId.unwrap(POOL_A),
                    scId: ShareClassId.unwrap(SC_1),
                    receiver: INVESTOR_A.toBytes32(),
                    amount: amount
                }).serialize();

            // A: Repay for unpaid ExecuteTransferShares message on A to trigger sending it to C if A != C
            vm.expectEmit(true, false, false, false);
            emit IMultiAdapter.HandlePayload(h.centrifugeId, bytes32(""), bytes(""), adapterCToA);
>>>>>>> 5d051268
            vm.expectEmit();
            emit ISpoke.ExecuteTransferShares(POOL_A, SC_1, INVESTOR_A, amount);
            h.gateway.repay{value: GAS}(sC.centrifugeId, _getLastUnpaidMessage());
        }

        // C: Verify shares were minted
        assertEq(shareTokenB.balanceOf(INVESTOR_A), 0, "Shares should still be burned on chain B");
        assertEq(shareTokenC.balanceOf(INVESTOR_A), amount, "Shares minted on chain C");
    }
}

/// @title  Three Chain End-to-End Use Cases
/// @notice Test cases for the three-chain setup
contract ThreeChainEndToEndUseCases is ThreeChainEndToEndDeployment {
    /// @notice Test configuring assets: C (Spoke1) -> A (Hub) -> B (Spoke2)
    /// forge-config: default.isolate = true
    function testConfigureAssets_WithIntermediaryHubChain() public {
        _testConfigureAssets(CrossChainDirection.WithIntermediaryHub);
    }

    /// @notice Test configuring assets: C (Spoke1, Hub) -> B (Spoke2)
    /// forge-config: default.isolate = true
    function testConfigureAssets_FromHubChain() public {
        _testConfigureAssets(CrossChainDirection.FromHub);
    }

    /// @notice Test configuring assets: C (Spoke1) -> B (Spoke2, Hub)
    /// forge-config: default.isolate = true
    function testConfigureAssets_ToHubChain() public {
        _testConfigureAssets(CrossChainDirection.ToHub);
    }

    /// @notice Test configuring a pool: C (Spoke1) -> A (Hub) -> B (Spoke2)
    /// forge-config: default.isolate = true
    function testConfigurePool_WithIntermediaryHubChain() public {
        _testConfigurePool(CrossChainDirection.WithIntermediaryHub);
    }

    /// @notice Test configuring a pool: C (Spoke1, Hub) -> B (Spoke2)
    /// forge-config: default.isolate = true
    function testConfigurePool_FromHubChain() public {
        _testConfigurePool(CrossChainDirection.FromHub);
    }

    /// @notice Test configuring a pool: C (Spoke1) -> B (Spoke2, Hub)
    /// forge-config: default.isolate = true
    function testConfigurePool_ToHubChain() public {
        _testConfigurePool(CrossChainDirection.ToHub);
    }

    /// @notice Test transferring shares: C (Spoke1) -> A (Hub) -> B (Spoke2)
    /// forge-config: default.isolate = true
    function testCrossChainTransferShares_WithIntermediaryHubChain() public {
        _testCrossChainTransferShares(CrossChainDirection.WithIntermediaryHub);
    }

    /// @notice Test transferring shares: C (Spoke1, Hub) -> B (Spoke2)
    /// forge-config: default.isolate = true
    function testCrossChainTransferShares_FromHubChain() public {
        _testCrossChainTransferShares(CrossChainDirection.FromHub);
    }

    /// @notice Test transferring shares: C (Spoke1) -> B (Spoke2, Hub)
    /// forge-config: default.isolate = true
    function testCrossChainTransferShares_ToHubChain() public {
        _testCrossChainTransferShares(CrossChainDirection.ToHub);
    }
}<|MERGE_RESOLUTION|>--- conflicted
+++ resolved
@@ -141,20 +141,7 @@
         // If hub is not source, then message will be pending as unpaid on hub until repaid
         if (direction == CrossChainDirection.WithIntermediaryHub) {
             assertEq(shareTokenC.balanceOf(INVESTOR_A), 0, "Share transfer not executed due to unpaid message");
-<<<<<<< HEAD
-
-=======
-            bytes memory message = MessageLib.ExecuteTransferShares({
-                    poolId: PoolId.unwrap(POOL_A),
-                    scId: ShareClassId.unwrap(SC_1),
-                    receiver: INVESTOR_A.toBytes32(),
-                    amount: amount
-                }).serialize();
-
-            // A: Repay for unpaid ExecuteTransferShares message on A to trigger sending it to C if A != C
-            vm.expectEmit(true, false, false, false);
-            emit IMultiAdapter.HandlePayload(h.centrifugeId, bytes32(""), bytes(""), adapterCToA);
->>>>>>> 5d051268
+
             vm.expectEmit();
             emit ISpoke.ExecuteTransferShares(POOL_A, SC_1, INVESTOR_A, amount);
             h.gateway.repay{value: GAS}(sC.centrifugeId, _getLastUnpaidMessage());
