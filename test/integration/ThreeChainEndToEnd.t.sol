// SPDX-License-Identifier: BUSL-1.1
pragma solidity ^0.8.28;

import {EndToEndFlows} from "./EndToEnd.t.sol";
import {LocalAdapter} from "./adapters/LocalAdapter.sol";
import {IntegrationConstants} from "./utils/IntegrationConstants.sol";

import {d18} from "../../src/misc/types/D18.sol";
import {CastLib} from "../../src/misc/libraries/CastLib.sol";

import {PoolId} from "../../src/common/types/PoolId.sol";
import {ISafe} from "../../src/common/interfaces/IGuardian.sol";
import {IGateway} from "../../src/common/interfaces/IGateway.sol";
import {MessageLib} from "../../src/common/libraries/MessageLib.sol";
import {ShareClassId} from "../../src/common/types/ShareClassId.sol";
import {IMultiAdapter} from "../../src/common/interfaces/IMultiAdapter.sol";

import {IHub} from "../../src/hub/interfaces/IHub.sol";

import {ISpoke} from "../../src/spoke/interfaces/ISpoke.sol";
import {IShareToken} from "../../src/spoke/interfaces/IShareToken.sol";

import {FullDeployer} from "../../script/FullDeployer.s.sol";

import "forge-std/Test.sol";

enum CrossChainDirection {
    WithIntermediaryHub, // C -> A -> B (Hub is on A)
    FromHub, // C => A -> B (Hub is on A)
    ToHub // C -> A => B (Hub is on A)

}

/// @title  Three Chain End-to-End Test
/// @notice Extends the dual-chain setup to include a third chain (C) which acts as an additional spoke
///         Hub is on Chain A, with spokes on Chains B and C
///         C is considered the source chain, B the destination chain
///         Depending on the cross chain direction, the hub is either on A or B or C
contract ThreeChainEndToEndDeployment is EndToEndFlows {
    using CastLib for *;
    using MessageLib for *;

    uint16 constant CENTRIFUGE_ID_C = IntegrationConstants.CENTRIFUGE_ID_C;
    ISafe immutable safeAdminC = ISafe(makeAddr("SafeAdminC"));

    FullDeployer deployC = new FullDeployer();
    LocalAdapter adapterCToA;
    LocalAdapter adapterAToC;

    CSpoke sC;
    CSpoke sB;

    function setUp() public override {
        // Call the original setUp to set up chains A and B
        super.setUp();

        // Deploy the third chain (C)
        adapterCToA = _deployChain(deployC, CENTRIFUGE_ID_C, CENTRIFUGE_ID_A, safeAdminC);

        // Connect Chain A to Chain C (spoke 2)
        adapterAToC = new LocalAdapter(CENTRIFUGE_ID_A, deployA.multiAdapter(), address(deployA));
        _setAdapter(deployA, CENTRIFUGE_ID_C, adapterAToC);

        adapterCToA.setEndpoint(adapterAToC);
        adapterAToC.setEndpoint(adapterCToA);

        vm.label(address(adapterAToC), "AdapterAToC");
        vm.label(address(adapterCToA), "AdapterCToA");
    }

    function _setSpokes(CrossChainDirection direction) internal {
        // NOTE: Hub is always in deployA.
        if (direction == CrossChainDirection.WithIntermediaryHub) {
            _setSpoke(deployB, CENTRIFUGE_ID_B, sB);
            _setSpoke(deployC, CENTRIFUGE_ID_C, sC);
        } else if (direction == CrossChainDirection.FromHub) {
            _setSpoke(deployB, CENTRIFUGE_ID_B, sB);
            _setSpoke(deployA, CENTRIFUGE_ID_A, sC);
        } else if (direction == CrossChainDirection.ToHub) {
            _setSpoke(deployA, CENTRIFUGE_ID_A, sB);
            _setSpoke(deployC, CENTRIFUGE_ID_C, sC);
        }
    }

    /// @notice Configure the third chain (C) with assets
    function _testConfigureAssets(CrossChainDirection direction) internal {
        _setSpokes(direction);
        _configureAsset(sB);
        _configureAsset(sC);
    }

    /// @notice Configure a pool with support for all three chains
    function _testConfigurePool(CrossChainDirection direction) internal {
        _setSpokes(direction);
        _configurePool(sB);
        _configurePool(sC);
    }

    /// @notice Test transferring shares between Chain B and Chain C via Hub A
    function _testCrossChainTransferShares(CrossChainDirection direction) internal {
        uint128 amount = 1e18;

        _testConfigurePool(direction);

        vm.startPrank(FM);
        h.hub.updateSharePrice(POOL_A, SC_1, d18(1, 1));
<<<<<<< HEAD
        h.hub.notifySharePrice{value: GAS}(POOL_A, SC_1, sB.centrifugeId);
=======
        h.hub.notifySharePrice(POOL_A, SC_1, sB.centrifugeId);
>>>>>>> ed9dc5be

        // B: Mint shares
        vm.startPrank(BSM);
        IShareToken shareTokenB = IShareToken(sB.spoke.shareToken(POOL_A, SC_1));
        sB.balanceSheet.issue(POOL_A, SC_1, INVESTOR_A, amount);
        sB.balanceSheet.submitQueuedShares(POOL_A, SC_1, 0);
        vm.stopPrank();
        assertEq(shareTokenB.balanceOf(INVESTOR_A), amount, "Investor should have minted shares on chain B");

        // B: Initiate transfer of shares
        vm.expectEmit();
        emit ISpoke.InitiateTransferShares(sC.centrifugeId, POOL_A, SC_1, INVESTOR_A, INVESTOR_A.toBytes32(), amount);
        emit IHub.ForwardTransferShares(sB.centrifugeId, sC.centrifugeId, POOL_A, SC_1, INVESTOR_A.toBytes32(), amount);

        // If hub is not source, then message will be pending as unpaid on hub until repaid
        if (direction == CrossChainDirection.WithIntermediaryHub) {
            vm.expectEmit(true, false, false, false);
            emit IGateway.UnderpaidBatch(sC.centrifugeId, bytes(""), bytes32(0));
        } else {
            vm.expectEmit();
            emit ISpoke.ExecuteTransferShares(POOL_A, SC_1, INVESTOR_A, amount);
        }

        vm.prank(INVESTOR_A);
        sB.spoke.crosschainTransferShares{value: GAS}(
            sC.centrifugeId, POOL_A, SC_1, INVESTOR_A.toBytes32(), amount, HOOK_GAS, HOOK_GAS
        );
        assertEq(shareTokenB.balanceOf(INVESTOR_A), 0, "Shares should be burned on chain B");
        assertEq(
            h.snapshotHook.transfers(POOL_A, SC_1, sB.centrifugeId, sC.centrifugeId), amount, "Snapshot hook not called"
        );

        // C: Transfer expected to be pending on A due to message being unpaid
        IShareToken shareTokenC = IShareToken(sC.spoke.shareToken(POOL_A, SC_1));

        // If hub is not source, then message will be pending as unpaid on hub until repaid
        if (direction == CrossChainDirection.WithIntermediaryHub) {
            assertEq(shareTokenC.balanceOf(INVESTOR_A), 0, "Share transfer not executed due to unpaid message");
            bytes memory message = MessageLib.ExecuteTransferShares({
                poolId: PoolId.unwrap(POOL_A),
                scId: ShareClassId.unwrap(SC_1),
                receiver: INVESTOR_A.toBytes32(),
                amount: amount
            }).serialize();

            // A: Repay for unpaid ExecuteTransferShares message on A to trigger sending it to C if A != C
            vm.expectEmit(true, false, false, false);
            emit IMultiAdapter.HandlePayload(h.centrifugeId, bytes32(""), bytes(""), adapterCToA);
            vm.expectEmit();
            emit ISpoke.ExecuteTransferShares(POOL_A, SC_1, INVESTOR_A, amount);

            vm.startPrank(ANY);
            h.gateway.repay{value: GAS}(sC.centrifugeId, message);
        }

        // C: Verify shares were minted
        assertEq(shareTokenB.balanceOf(INVESTOR_A), 0, "Shares should still be burned on chain B");
        assertEq(shareTokenC.balanceOf(INVESTOR_A), amount, "Shares minted on chain C");
    }
}

/// @title  Three Chain End-to-End Use Cases
/// @notice Test cases for the three-chain setup
contract ThreeChainEndToEndUseCases is ThreeChainEndToEndDeployment {
    /// @notice Test configuring assets: C (Spoke1) -> A (Hub) -> B (Spoke2)
    /// forge-config: default.isolate = true
    function testConfigureAssets_WithIntermediaryHubChain() public {
        _testConfigureAssets(CrossChainDirection.WithIntermediaryHub);
    }

    /// @notice Test configuring assets: C (Spoke1, Hub) -> B (Spoke2)
    /// forge-config: default.isolate = true
    function testConfigureAssets_FromHubChain() public {
        _testConfigureAssets(CrossChainDirection.FromHub);
    }

    /// @notice Test configuring assets: C (Spoke1) -> B (Spoke2, Hub)
    /// forge-config: default.isolate = true
    function testConfigureAssets_ToHubChain() public {
        _testConfigureAssets(CrossChainDirection.ToHub);
    }

    /// @notice Test configuring a pool: C (Spoke1) -> A (Hub) -> B (Spoke2)
    /// forge-config: default.isolate = true
    function testConfigurePool_WithIntermediaryHubChain() public {
        _testConfigurePool(CrossChainDirection.WithIntermediaryHub);
    }

    /// @notice Test configuring a pool: C (Spoke1, Hub) -> B (Spoke2)
    /// forge-config: default.isolate = true
    function testConfigurePool_FromHubChain() public {
        _testConfigurePool(CrossChainDirection.FromHub);
    }

    /// @notice Test configuring a pool: C (Spoke1) -> B (Spoke2, Hub)
    /// forge-config: default.isolate = true
    function testConfigurePool_ToHubChain() public {
        _testConfigurePool(CrossChainDirection.ToHub);
    }

    /// @notice Test transferring shares: C (Spoke1) -> A (Hub) -> B (Spoke2)
    /// forge-config: default.isolate = true
    function testCrossChainTransferShares_WithIntermediaryHubChain() public {
        _testCrossChainTransferShares(CrossChainDirection.WithIntermediaryHub);
    }

    /// @notice Test transferring shares: C (Spoke1, Hub) -> B (Spoke2)
    /// forge-config: default.isolate = true
    function testCrossChainTransferShares_FromHubChain() public {
        _testCrossChainTransferShares(CrossChainDirection.FromHub);
    }

    /// @notice Test transferring shares: C (Spoke1) -> B (Spoke2, Hub)
    /// forge-config: default.isolate = true
    function testCrossChainTransferShares_ToHubChain() public {
        _testCrossChainTransferShares(CrossChainDirection.ToHub);
    }
}<|MERGE_RESOLUTION|>--- conflicted
+++ resolved
@@ -104,11 +104,7 @@
 
         vm.startPrank(FM);
         h.hub.updateSharePrice(POOL_A, SC_1, d18(1, 1));
-<<<<<<< HEAD
-        h.hub.notifySharePrice{value: GAS}(POOL_A, SC_1, sB.centrifugeId);
-=======
         h.hub.notifySharePrice(POOL_A, SC_1, sB.centrifugeId);
->>>>>>> ed9dc5be
 
         // B: Mint shares
         vm.startPrank(BSM);
