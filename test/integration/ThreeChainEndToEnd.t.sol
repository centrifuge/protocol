// SPDX-License-Identifier: BUSL-1.1
pragma solidity ^0.8.28;

import {EndToEndFlows} from "./EndToEnd.t.sol";
import {LocalAdapter} from "./adapters/LocalAdapter.sol";
import {IntegrationConstants} from "./utils/IntegrationConstants.sol";

import {d18} from "../../src/misc/types/D18.sol";
import {CastLib} from "../../src/misc/libraries/CastLib.sol";

import {ISafe} from "../../src/common/interfaces/IGuardian.sol";
import {IGateway} from "../../src/common/interfaces/IGateway.sol";
import {MessageLib} from "../../src/common/libraries/MessageLib.sol";

import {IHub} from "../../src/hub/interfaces/IHub.sol";

import {ISpoke} from "../../src/spoke/interfaces/ISpoke.sol";
import {IShareToken} from "../../src/spoke/interfaces/IShareToken.sol";

import {FullDeployer} from "../../script/FullDeployer.s.sol";

import "forge-std/Test.sol";

enum CrossChainDirection {
    WithIntermediaryHub, // C -> A -> B (Hub is on A)
    FromHub, // C => A -> B (Hub is on A)
    ToHub // C -> A => B (Hub is on A)

}

/// @title  Three Chain End-to-End Test
/// @notice Extends the dual-chain setup to include a third chain (C) which acts as an additional spoke
///         Hub is on Chain A, with spokes on Chains B and C
///         C is considered the source chain, B the destination chain
///         Depending on the cross chain direction, the hub is either on A or B or C
contract ThreeChainEndToEndDeployment is EndToEndFlows {
    using CastLib for *;
    using MessageLib for *;

    uint16 constant CENTRIFUGE_ID_C = IntegrationConstants.CENTRIFUGE_ID_C;
    ISafe immutable safeAdminC = ISafe(makeAddr("SafeAdminC"));

    FullDeployer deployC = new FullDeployer();
    LocalAdapter adapterCToA;
    LocalAdapter adapterAToC;

    CSpoke sC;
    CSpoke sB;

    function setUp() public override {
        // Call the original setUp to set up chains A and B
        super.setUp();

        // Deploy the third chain (C)
        adapterCToA = _deployChain(deployC, CENTRIFUGE_ID_C, CENTRIFUGE_ID_A, safeAdminC);

        // Connect Chain A to Chain C (spoke 2)
        adapterAToC = new LocalAdapter(CENTRIFUGE_ID_A, deployA.multiAdapter(), address(deployA));
        _setAdapter(deployA, CENTRIFUGE_ID_C, adapterAToC);

        adapterCToA.setEndpoint(adapterAToC);
        adapterAToC.setEndpoint(adapterCToA);

        vm.label(address(adapterAToC), "AdapterAToC");
        vm.label(address(adapterCToA), "AdapterCToA");
    }

    function _setSpokes(CrossChainDirection direction) internal {
        // NOTE: Hub is always in deployA.
        if (direction == CrossChainDirection.WithIntermediaryHub) {
            _setSpoke(deployB, CENTRIFUGE_ID_B, sB);
            _setSpoke(deployC, CENTRIFUGE_ID_C, sC);
        } else if (direction == CrossChainDirection.FromHub) {
            _setSpoke(deployB, CENTRIFUGE_ID_B, sB);
            _setSpoke(deployA, CENTRIFUGE_ID_A, sC);
        } else if (direction == CrossChainDirection.ToHub) {
            _setSpoke(deployA, CENTRIFUGE_ID_A, sB);
            _setSpoke(deployC, CENTRIFUGE_ID_C, sC);
        }
    }

    /// @notice Configure the third chain (C) with assets
    function _testConfigureAssets(CrossChainDirection direction) internal {
        _setSpokes(direction);
        _configureAsset(sB);
        _configureAsset(sC);
    }

    /// @notice Configure a pool with support for all three chains
    function _testConfigurePool(CrossChainDirection direction) internal {
        _setSpokes(direction);
        _configurePool(sB);
        _configurePool(sC);
    }

    /// @notice Test transferring shares between Chain B and Chain C via Hub A
    function _testCrossChainTransferShares(CrossChainDirection direction) internal {
        uint128 amount = 1e18;

        _testConfigurePool(direction);

        vm.startPrank(FM);
        h.hub.updateSharePrice(POOL_A, SC_1, d18(1, 1));
        h.hub.notifySharePrice{value: GAS}(POOL_A, SC_1, sB.centrifugeId, REFUND);

        // B: Mint shares
        vm.startPrank(BSM);
        IShareToken shareTokenB = IShareToken(sB.spoke.shareToken(POOL_A, SC_1));
        sB.balanceSheet.issue(POOL_A, SC_1, INVESTOR_A, amount);
        sB.balanceSheet.submitQueuedShares{value: GAS}(POOL_A, SC_1, 0, REFUND);
        vm.stopPrank();
        assertEq(shareTokenB.balanceOf(INVESTOR_A), amount, "Investor should have minted shares on chain B");

        // B: Initiate transfer of shares
        vm.expectEmit();
        emit ISpoke.InitiateTransferShares(sC.centrifugeId, POOL_A, SC_1, INVESTOR_A, INVESTOR_A.toBytes32(), amount);
        vm.expectEmit();
        emit IHub.ForwardTransferShares(sB.centrifugeId, sC.centrifugeId, POOL_A, SC_1, INVESTOR_A.toBytes32(), amount);

        // If hub is not source, then message will be pending as unpaid on hub until repaid
        if (direction == CrossChainDirection.WithIntermediaryHub) {
            vm.expectEmit(true, false, false, false);
            emit IGateway.UnderpaidBatch(sC.centrifugeId, bytes(""), bytes32(0));
        } else {
            vm.expectEmit();
            emit ISpoke.ExecuteTransferShares(POOL_A, SC_1, INVESTOR_A, amount);
        }

        vm.prank(INVESTOR_A);
<<<<<<< HEAD
        sB.spoke.crosschainTransferShares{value: GAS}(
            sC.centrifugeId, POOL_A, SC_1, INVESTOR_A.toBytes32(), amount, HOOK_GAS, HOOK_GAS
        );
=======
        sB.spoke
        .crosschainTransferShares{
            value: GAS
        }(sC.centrifugeId, POOL_A, SC_1, INVESTOR_A.toBytes32(), amount, HOOK_GAS, HOOK_GAS, INVESTOR_A);
>>>>>>> 8fd280af
        assertEq(shareTokenB.balanceOf(INVESTOR_A), 0, "Shares should be burned on chain B");
        assertEq(
            h.snapshotHook.transfers(POOL_A, SC_1, sB.centrifugeId, sC.centrifugeId), amount, "Snapshot hook not called"
        );

        // C: Transfer expected to be pending on A due to message being unpaid
        IShareToken shareTokenC = IShareToken(sC.spoke.shareToken(POOL_A, SC_1));

        // If hub is not source, then message will be pending as unpaid on hub until repaid
        if (direction == CrossChainDirection.WithIntermediaryHub) {
            assertEq(shareTokenC.balanceOf(INVESTOR_A), 0, "Share transfer not executed due to unpaid message");

            vm.prank(ANY);
            vm.expectEmit();
            emit ISpoke.ExecuteTransferShares(POOL_A, SC_1, INVESTOR_A, amount);
            h.gateway.repay{value: GAS}(sC.centrifugeId, _getLastUnpaidMessage(), REFUND);
        }

        // C: Verify shares were minted
        assertEq(shareTokenB.balanceOf(INVESTOR_A), 0, "Shares should still be burned on chain B");
        assertEq(shareTokenC.balanceOf(INVESTOR_A), amount, "Shares minted on chain C");
    }
}

/// @title  Three Chain End-to-End Use Cases
/// @notice Test cases for the three-chain setup
contract ThreeChainEndToEndUseCases is ThreeChainEndToEndDeployment {
    /// @notice Test configuring assets: C (Spoke1) -> A (Hub) -> B (Spoke2)
    /// forge-config: default.isolate = true
    function testConfigureAssets_WithIntermediaryHubChain() public {
        _testConfigureAssets(CrossChainDirection.WithIntermediaryHub);
    }

    /// @notice Test configuring assets: C (Spoke1, Hub) -> B (Spoke2)
    /// forge-config: default.isolate = true
    function testConfigureAssets_FromHubChain() public {
        _testConfigureAssets(CrossChainDirection.FromHub);
    }

    /// @notice Test configuring assets: C (Spoke1) -> B (Spoke2, Hub)
    /// forge-config: default.isolate = true
    function testConfigureAssets_ToHubChain() public {
        _testConfigureAssets(CrossChainDirection.ToHub);
    }

    /// @notice Test configuring a pool: C (Spoke1) -> A (Hub) -> B (Spoke2)
    /// forge-config: default.isolate = true
    function testConfigurePool_WithIntermediaryHubChain() public {
        _testConfigurePool(CrossChainDirection.WithIntermediaryHub);
    }

    /// @notice Test configuring a pool: C (Spoke1, Hub) -> B (Spoke2)
    /// forge-config: default.isolate = true
    function testConfigurePool_FromHubChain() public {
        _testConfigurePool(CrossChainDirection.FromHub);
    }

    /// @notice Test configuring a pool: C (Spoke1) -> B (Spoke2, Hub)
    /// forge-config: default.isolate = true
    function testConfigurePool_ToHubChain() public {
        _testConfigurePool(CrossChainDirection.ToHub);
    }

    /// @notice Test transferring shares: C (Spoke1) -> A (Hub) -> B (Spoke2)
    /// forge-config: default.isolate = true
    function testCrossChainTransferShares_WithIntermediaryHubChain() public {
        _testCrossChainTransferShares(CrossChainDirection.WithIntermediaryHub);
    }

    /// @notice Test transferring shares: C (Spoke1, Hub) -> B (Spoke2)
    /// forge-config: default.isolate = true
    function testCrossChainTransferShares_FromHubChain() public {
        _testCrossChainTransferShares(CrossChainDirection.FromHub);
    }

    /// @notice Test transferring shares: C (Spoke1) -> B (Spoke2, Hub)
    /// forge-config: default.isolate = true
    function testCrossChainTransferShares_ToHubChain() public {
        _testCrossChainTransferShares(CrossChainDirection.ToHub);
    }
}<|MERGE_RESOLUTION|>--- conflicted
+++ resolved
@@ -127,16 +127,10 @@
         }
 
         vm.prank(INVESTOR_A);
-<<<<<<< HEAD
-        sB.spoke.crosschainTransferShares{value: GAS}(
-            sC.centrifugeId, POOL_A, SC_1, INVESTOR_A.toBytes32(), amount, HOOK_GAS, HOOK_GAS
-        );
-=======
         sB.spoke
         .crosschainTransferShares{
             value: GAS
         }(sC.centrifugeId, POOL_A, SC_1, INVESTOR_A.toBytes32(), amount, HOOK_GAS, HOOK_GAS, INVESTOR_A);
->>>>>>> 8fd280af
         assertEq(shareTokenB.balanceOf(INVESTOR_A), 0, "Shares should be burned on chain B");
         assertEq(
             h.snapshotHook.transfers(POOL_A, SC_1, sB.centrifugeId, sC.centrifugeId), amount, "Snapshot hook not called"
