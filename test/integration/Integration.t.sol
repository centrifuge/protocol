// SPDX-License-Identifier: BUSL-1.1
pragma solidity ^0.8.28;

import {IntegrationConstants} from "./utils/IntegrationConstants.sol";

import {ERC20} from "../../src/misc/ERC20.sol";

import {MockValuation} from "../core/mocks/MockValuation.sol";

import {PoolId} from "../../src/core/types/PoolId.sol";
import {AssetId} from "../../src/core/types/AssetId.sol";
import {ShareClassId} from "../../src/core/types/ShareClassId.sol";

import {MAX_MESSAGE_COST as GAS} from "../../src/messaging/interfaces/IGasService.sol";
import {UpdateContractMessageLib} from "../../src/messaging/libraries/UpdateContractMessageLib.sol";

import {FullDeployer, FullActionBatcher, CommonInput} from "../../script/FullDeployer.s.sol";

import "forge-std/Test.sol";

/// @notice The base contract for integrators that want to tests their contracts.
/// It assumes a full deployment in one chain.
/// @dev NOTE. Use always LOCAL_CENTRIFUGE_ID when centrifugeId param is required
contract CentrifugeIntegrationTest is FullDeployer, Test {
    uint16 constant LOCAL_CENTRIFUGE_ID = IntegrationConstants.LOCAL_CENTRIFUGE_ID;
    address FUNDED = makeAddr("FUNDED");
    uint256 constant DEFAULT_SUBSIDY = IntegrationConstants.INTEGRATION_DEFAULT_SUBSIDY;

    // Helper contracts
    MockValuation valuation;

    function setUp() public virtual {
        // Deployment
<<<<<<< HEAD
        CommonInput memory input = CommonInput({
            centrifugeId: LOCAL_CENTRIFUGE_ID,
            adminSafe: adminSafe,
            opsSafe: adminSafe,
            maxBatchGasLimit: uint128(GAS) * 100,
            version: bytes32(0)
        });
=======
        CommonInput memory input =
            CommonInput({centrifugeId: LOCAL_CENTRIFUGE_ID, adminSafe: adminSafe, version: bytes32(0)});
>>>>>>> 19252ad7

        FullActionBatcher batcher = new FullActionBatcher();
        super.labelAddresses("");
        super.deployFull(input, noAdaptersInput(), batcher);
        super.removeHubDeployerAccess(batcher);

        // Extra deployment
        valuation = new MockValuation(hubRegistry);
        vm.label(address(valuation), "mockValuation");

        // Accounts
        vm.deal(FUNDED, 100 ether);
    }
}

/// @notice Similar to CentrifugeIntegrationTest but with some customized general utilities
contract CentrifugeIntegrationTestWithUtils is CentrifugeIntegrationTest {
    using UpdateContractMessageLib for *;

    address immutable FM = makeAddr("fundManager");
    PoolId POOL_A;
    ShareClassId SC_1;

    // Extra deployment
    ERC20 usdc;
    AssetId usdcId;

    function setUp() public virtual override {
        super.setUp();

        POOL_A = hubRegistry.poolId(LOCAL_CENTRIFUGE_ID, 1);
        SC_1 = shareClassManager.previewNextShareClassId(POOL_A);

        // Extra deployment
        usdc = new ERC20(6);
        usdc.rely(address(adminSafe));
        vm.startPrank(address(adminSafe));
        usdc.file("name", "USD Coin");
        usdc.file("symbol", "USDC");
        vm.stopPrank();
        vm.label(address(usdc), "usdc");
    }

    function _registerUSDC() internal {
        vm.prank(FUNDED);
        usdcId = spoke.registerAsset{value: GAS}(LOCAL_CENTRIFUGE_ID, address(usdc), 0, FUNDED);
    }

    function _mintUSDC(address receiver, uint256 amount) internal {
        vm.prank(address(adminSafe));
        usdc.mint(receiver, amount);
    }

    function _createPool() internal {
        vm.prank(address(adminSafe));
        opsGuardian.createPool(POOL_A, FM, USD_ID);

        vm.prank(FM);
        hub.addShareClass(POOL_A, "ShareClass1", "sc1", bytes32("salt"));
    }

    function _updateContractSyncDepositMaxReserveMsg(AssetId assetId, uint128 maxReserve)
        internal
        pure
        returns (bytes memory)
    {
        return UpdateContractMessageLib.UpdateContractSyncDepositMaxReserve({
            assetId: assetId.raw(),
            maxReserve: maxReserve
        }).serialize();
    }
}

contract _CentrifugeIntegrationTestWithUtilsTest is CentrifugeIntegrationTestWithUtils {
    function testCreatePool() public {
        _createPool();
    }

    function testMintUSDC(uint256 amount) public {
        _mintUSDC(makeAddr("receiver"), amount);
    }

    function testRegisterUSDC() public {
        _registerUSDC();
    }
}<|MERGE_RESOLUTION|>--- conflicted
+++ resolved
@@ -31,18 +31,12 @@
 
     function setUp() public virtual {
         // Deployment
-<<<<<<< HEAD
         CommonInput memory input = CommonInput({
             centrifugeId: LOCAL_CENTRIFUGE_ID,
             adminSafe: adminSafe,
             opsSafe: adminSafe,
-            maxBatchGasLimit: uint128(GAS) * 100,
             version: bytes32(0)
         });
-=======
-        CommonInput memory input =
-            CommonInput({centrifugeId: LOCAL_CENTRIFUGE_ID, adminSafe: adminSafe, version: bytes32(0)});
->>>>>>> 19252ad7
 
         FullActionBatcher batcher = new FullActionBatcher();
         super.labelAddresses("");
