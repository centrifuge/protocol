// SPDX-License-Identifier: BUSL-1.1
pragma solidity ^0.8.28;

import {IntegrationConstants} from "./utils/IntegrationConstants.sol";

import {ERC20} from "../../src/misc/ERC20.sol";

import {MockValuation} from "../core/mocks/MockValuation.sol";

import {PoolId} from "../../src/core/types/PoolId.sol";
import {AssetId} from "../../src/core/types/AssetId.sol";
import {ShareClassId} from "../../src/core/types/ShareClassId.sol";
import {MAX_MESSAGE_COST as GAS} from "../../src/core/interfaces/IGasService.sol";

import {UpdateContractMessageLib} from "../../src/messaging/libraries/UpdateContractMessageLib.sol";

import {FullDeployer, FullActionBatcher, CommonInput} from "../../script/FullDeployer.s.sol";

import "forge-std/Test.sol";

/// @notice The base contract for integrators that want to tests their contracts.
/// It assumes a full deployment in one chain.
/// @dev NOTE. Use always LOCAL_CENTRIFUGE_ID when centrifugeId param is required
contract CentrifugeIntegrationTest is FullDeployer, Test {
    uint16 constant LOCAL_CENTRIFUGE_ID = IntegrationConstants.LOCAL_CENTRIFUGE_ID;
    address FUNDED = makeAddr("FUNDED");
    uint256 constant DEFAULT_SUBSIDY = IntegrationConstants.INTEGRATION_DEFAULT_SUBSIDY;

    // Helper contracts
    MockValuation valuation;

    function setUp() public virtual {
        // Deployment
        CommonInput memory input = CommonInput({
            centrifugeId: LOCAL_CENTRIFUGE_ID,
            adminSafe: adminSafe,
            opsSafe: adminSafe,
            maxBatchGasLimit: uint128(GAS) * 100,
            version: bytes32(0)
        });

        FullActionBatcher batcher = new FullActionBatcher();
        super.labelAddresses("");
        super.deployFull(input, noAdaptersInput(), batcher);
        super.removeHubDeployerAccess(batcher);

        // Extra deployment
        valuation = new MockValuation(hubRegistry);
        vm.label(address(valuation), "mockValuation");

        // Accounts
        vm.deal(FUNDED, 100 ether);
    }
}

/// @notice Similar to CentrifugeIntegrationTest but with some customized general utilities
contract CentrifugeIntegrationTestWithUtils is CentrifugeIntegrationTest {
    using UpdateContractMessageLib for *;

    address immutable FM = makeAddr("fundManager");
    PoolId POOL_A;
    ShareClassId SC_1;

    // Extra deployment
    ERC20 usdc;
    AssetId usdcId;

    function setUp() public virtual override {
        super.setUp();

        POOL_A = hubRegistry.poolId(LOCAL_CENTRIFUGE_ID, 1);
        SC_1 = shareClassManager.previewNextShareClassId(POOL_A);

        // Extra deployment
        usdc = new ERC20(6);
        usdc.rely(address(adminSafe));
        vm.startPrank(address(adminSafe));
        usdc.file("name", "USD Coin");
        usdc.file("symbol", "USDC");
        vm.stopPrank();
        vm.label(address(usdc), "usdc");
    }

    function _registerUSDC() internal {
        vm.prank(FUNDED);
        usdcId = spoke.registerAsset{value: GAS}(LOCAL_CENTRIFUGE_ID, address(usdc), 0, FUNDED);
    }

    function _mintUSDC(address receiver, uint256 amount) internal {
        vm.prank(address(adminSafe));
        usdc.mint(receiver, amount);
    }

    function _createPool() internal {
<<<<<<< HEAD
        vm.prank(address(adminSafe));
        guardian.createPool(POOL_A, FM, USD_ID);
=======
        vm.prank(ADMIN);
        opsGuardian.createPool(POOL_A, FM, USD_ID);
>>>>>>> 9cb70eeb

        vm.prank(FM);
        hub.addShareClass(POOL_A, "ShareClass1", "sc1", bytes32("salt"));
    }

    function _updateContractSyncDepositMaxReserveMsg(AssetId assetId, uint128 maxReserve)
        internal
        pure
        returns (bytes memory)
    {
        return UpdateContractMessageLib.UpdateContractSyncDepositMaxReserve({
            assetId: assetId.raw(),
            maxReserve: maxReserve
        }).serialize();
    }
}

contract _CentrifugeIntegrationTestWithUtilsTest is CentrifugeIntegrationTestWithUtils {
    function testCreatePool() public {
        _createPool();
    }

    function testMintUSDC(uint256 amount) public {
        _mintUSDC(makeAddr("receiver"), amount);
    }

    function testRegisterUSDC() public {
        _registerUSDC();
    }
}<|MERGE_RESOLUTION|>--- conflicted
+++ resolved
@@ -92,13 +92,8 @@
     }
 
     function _createPool() internal {
-<<<<<<< HEAD
         vm.prank(address(adminSafe));
-        guardian.createPool(POOL_A, FM, USD_ID);
-=======
-        vm.prank(ADMIN);
         opsGuardian.createPool(POOL_A, FM, USD_ID);
->>>>>>> 9cb70eeb
 
         vm.prank(FM);
         hub.addShareClass(POOL_A, "ShareClass1", "sc1", bytes32("salt"));
