--- conflicted
+++ resolved
@@ -83,14 +83,10 @@
                 adapters: AdaptersInput({
                     wormhole: WormholeInput({shouldDeploy: true, relayer: WORMHOLE_RELAYER}),
                     axelar: AxelarInput({shouldDeploy: true, gateway: AXELAR_GATEWAY, gasService: AXELAR_GAS_SERVICE}),
-<<<<<<< HEAD
-                    layerZero: LayerZeroInput({shouldDeploy: true, endpoint: LAYERZERO_ENDPOINT, delegate: LAYERZERO_DELEGATE}),
-                    chainlink: ChainlinkInput({shouldDeploy: true, ccipRouter: CHAINLINK_CCIP_ROUTER})
-=======
                     layerZero: LayerZeroInput({
                         shouldDeploy: true, endpoint: LAYERZERO_ENDPOINT, delegate: LAYERZERO_DELEGATE
-                    })
->>>>>>> 02a44185
+                    }),
+                    chainlink: ChainlinkInput({shouldDeploy: true, ccipRouter: CHAINLINK_CCIP_ROUTER})
                 })
             }),
             batcher
