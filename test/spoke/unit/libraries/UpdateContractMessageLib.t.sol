--- conflicted
+++ resolved
@@ -52,7 +52,16 @@
         assertEq(a.what, b.what);
     }
 
-<<<<<<< HEAD
+    function testUpdateContractUpdateQueue(uint64 minDelay, uint128 extraGasLimit) public pure {
+        UpdateContractMessageLib.UpdateContractUpdateQueue memory a =
+            UpdateContractMessageLib.UpdateContractUpdateQueue({minDelay: minDelay, extraGasLimit: extraGasLimit});
+        UpdateContractMessageLib.UpdateContractUpdateQueue memory b =
+            UpdateContractMessageLib.deserializeUpdateContractUpdateQueue(a.serialize());
+
+        assertEq(a.minDelay, b.minDelay);
+        assertEq(a.extraGasLimit, b.extraGasLimit);
+    }
+
     function testUpdateContractWithdraw(bytes32 who, uint256 value) public pure {
         UpdateContractMessageLib.UpdateContractWithdraw memory a =
             UpdateContractMessageLib.UpdateContractWithdraw({who: who, value: value});
@@ -61,15 +70,5 @@
 
         assertEq(a.who, b.who);
         assertEq(a.value, b.value);
-=======
-    function testUpdateContractUpdateQueue(uint64 minDelay, uint128 extraGasLimit) public pure {
-        UpdateContractMessageLib.UpdateContractUpdateQueue memory a =
-            UpdateContractMessageLib.UpdateContractUpdateQueue({minDelay: minDelay, extraGasLimit: extraGasLimit});
-        UpdateContractMessageLib.UpdateContractUpdateQueue memory b =
-            UpdateContractMessageLib.deserializeUpdateContractUpdateQueue(a.serialize());
-
-        assertEq(a.minDelay, b.minDelay);
-        assertEq(a.extraGasLimit, b.extraGasLimit);
->>>>>>> 8117133f
     }
 }