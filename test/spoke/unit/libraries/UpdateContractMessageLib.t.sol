--- conflicted
+++ resolved
@@ -1,13 +1,8 @@
 // SPDX-License-Identifier: BUSL-1.1
 pragma solidity 0.8.28;
 
-<<<<<<< HEAD
 import {AssetId} from "src/common/types/AssetId.sol";
 import {UpdateContractMessageLib} from "src/spoke/libraries/UpdateContractMessageLib.sol";
-=======
-import {UpdateContractMessageLib} from "src/spoke/libraries/UpdateContractMessageLib.sol";
-import {AssetId} from "src/common/types/AssetId.sol";
->>>>>>> f287d823
 
 import "forge-std/Test.sol";
 
@@ -36,16 +31,6 @@
         assertEq(a.maxReserve, b.maxReserve);
     }
 
-<<<<<<< HEAD
-    function testUpdateContractPolicy(bytes32 who, bytes32 what) public pure {
-        UpdateContractMessageLib.UpdateContractPolicy memory a =
-            UpdateContractMessageLib.UpdateContractPolicy({who: who, what: what});
-        UpdateContractMessageLib.UpdateContractPolicy memory b =
-            UpdateContractMessageLib.deserializeUpdateContractPolicy(a.serialize());
-
-        assertEq(a.who, b.who);
-        assertEq(a.what, b.what);
-=======
     function testUpdateContractUpdateAddress(bytes32 kind, uint128 assetId, bytes32 what, bool isEnabled) public pure {
         UpdateContractMessageLib.UpdateContractUpdateAddress memory a = UpdateContractMessageLib
             .UpdateContractUpdateAddress({kind: kind, assetId: assetId, what: what, isEnabled: isEnabled});
@@ -56,7 +41,15 @@
         assertEq(a.assetId, b.assetId);
         assertEq(a.what, b.what);
         assertEq(a.isEnabled, b.isEnabled);
->>>>>>> f287d823
-        // This message is a submessage and has not static message length defined
+    }
+
+    function testUpdateContractPolicy(bytes32 who, bytes32 what) public pure {
+        UpdateContractMessageLib.UpdateContractPolicy memory a =
+            UpdateContractMessageLib.UpdateContractPolicy({who: who, what: what});
+        UpdateContractMessageLib.UpdateContractPolicy memory b =
+            UpdateContractMessageLib.deserializeUpdateContractPolicy(a.serialize());
+
+        assertEq(a.who, b.who);
+        assertEq(a.what, b.what);
     }
 }