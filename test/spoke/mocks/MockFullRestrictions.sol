// SPDX-License-Identifier: BUSL-1.1
pragma solidity 0.8.28;

import "../../common/mocks/Mock.sol";

<<<<<<< HEAD
import {BaseHook} from "src/hooks/BaseHook.sol";

import "test/common/mocks/Mock.sol";
=======
import "../../../src/hooks/FullRestrictions.sol";
>>>>>>> 7298633b

contract MockFullRestrictions is FullRestrictions, Mock {
    constructor(address root_, address spoke_, address deployer) FullRestrictions(root_, spoke_, deployer) {}

    function onERC20Transfer(address from, address to, uint256 value, HookData calldata hookData)
        public
        override(BaseHook)
        returns (bytes4)
    {
        require(checkERC20Transfer(from, to, value, hookData), TransferBlocked());

        values_address["onERC20Transfer_from"] = from;
        values_address["onERC20Transfer_to"] = to;
        values_uint256["onERC20Transfer_value"] = value;

        return bytes4(keccak256("onERC20Transfer(address,address,uint256,(bytes16,bytes16))"));
    }
}<|MERGE_RESOLUTION|>--- conflicted
+++ resolved
@@ -3,20 +3,18 @@
 
 import "../../common/mocks/Mock.sol";
 
-<<<<<<< HEAD
-import {BaseHook} from "src/hooks/BaseHook.sol";
+import {HookData} from "../../../src/common/interfaces/ITransferHook.sol";
+
+import {FullRestrictions} from "../../../src/hooks/FullRestrictions.sol";
 
 import "test/common/mocks/Mock.sol";
-=======
-import "../../../src/hooks/FullRestrictions.sol";
->>>>>>> 7298633b
 
 contract MockFullRestrictions is FullRestrictions, Mock {
     constructor(address root_, address spoke_, address deployer) FullRestrictions(root_, spoke_, deployer) {}
 
     function onERC20Transfer(address from, address to, uint256 value, HookData calldata hookData)
         public
-        override(BaseHook)
+        override
         returns (bytes4)
     {
         require(checkERC20Transfer(from, to, value, hookData), TransferBlocked());
