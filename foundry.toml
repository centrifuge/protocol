[profile.default]
src = 'src'
out = 'out'
libs = ['lib']

solc_version = "0.8.28"
evm_version = "cancun"

optimizer = true
optimizer_runs = 90
verbosity = 3

ffi = true
fs_permissions = [
  { access = "read-write", path = ".forge-snapshots/" },
  { access = "read-write", path = "./deployments" },
]

# False-alarm warnings
ignored_warnings_from = [
  "src/misc/ReentrancyProtection.sol", # Issue: https://github.com/ethereum/solidity/issues/14359
]
verifier = "etherscan" # Uses the etherscan-compatible API

[profile.default.fuzz]
runs = 100
max_test_rejects = 1_000_000 # Number of times `vm.assume` can fail

[profile.default.invariant]
runs = 10
depth = 100
call_override = false
fail_on_revert = false

[profile.ci.fuzz]
runs = 1000
max_test_rejects = 1_000_000 # Number of times `vm.assume` can fail

[profile.ci.invariant]
runs = 100
depth = 1000
call_override = false
fail_on_revert = false

[profile.ci-coverage]
verbosity = 2

[profile.ci-coverage.coverage]
ignore = ["test/vaults/fuzzing/**/*.sol"]

[profile.ci-coverage.fuzz]
runs = 512                # 2x of default
max_test_rejects = 65_536 # default value

[profile.smt.model_checker]
engine = "chc" # constrained Horn clauses
invariants = ["contract", "reentrancy"]
show_unproved = true
timeout = 100_000 # in milliseconds, per solving query
targets = [
  "assert",
  "constantCondition",
  "divByZero",
  "outOfBounds",
  "overflow",
  "underflow",
]

[profile.smt.model_checker.contracts]
<<<<<<< HEAD
"src/vaults/ERC7540Vault.sol" = ["ERC7540Vault"]
"src/vaults/InvestmentManager.sol" = ["InvestmentManager"]
"src/vaults/PoolManager.sol" = ["PoolManager"]
"src/vaults/Escrow.sol" = ["Escrow"]
"src/vaults/Root.sol" = ["Root"]
"src/vaults/token/ERC20.sol" = ["ERC20"]
"src/vaults/token/Tranche.sol" = ["Tranche"]
"src/vaults/token/RestrictionManager.sol" = ["RestrictionManager"]
"src/vaults/admin/Guardian.sol" = ["Guardian"]
=======
  "src/vaults/AsyncVault.sol" = ["AsyncVault"]
  "src/vaults/AsyncRequestManager.sol" = ["AsyncRequestManager"]
  "src/vaults/SyncRequestManager.sol" = ["SyncRequestManager"]
  "src/vaults/PoolManager.sol" = ["PoolManager"]
  "src/vaults/Escrow.sol" = ["Escrow"]
  "src/vaults/Root.sol" = ["Root"]
  "src/vaults/token/ERC20.sol" = ["ERC20"]
  "src/vaults/token/ShareToken.sol" = ["ShareToken"]
  "src/vaults/token/FullRestrictions.sol" = ["FullRestrictions"]
  "src/vaults/admin/Guardian.sol" = ["Guardian"]
>>>>>>> 7eae90a0

[doc]
ignore = ["**/*.t.sol", "**/*.s.sol"]
out = "docs"
repository = "https://github.com/centrifuge/asset-pools"

[fmt]
<<<<<<< HEAD
line_length = 120
tab_width = 4
bracket_spacing = false
int_types = "long"
multiline_func_header = "attributes_first"
quote_style = "double"
number_underscore = "preserve"
wrap_comments = true
ignore = [
  "test/*.sol",
  #Check if https://github.com/foundry-rs/foundry/issues/9088 is fixed to remove the following:
  "src/misc/ReentrancyProtection.sol", #Because transient keyword
  "src/pools/Accounting.sol",          #Because transient keyword
  "src/pools/PoolRouter.sol",          #Because transient keyword
  "src/pools/MultiShareClass.sol",     #Because transient keyword
  "src/common/Gateway.sol",            #Because transient keyword
]
=======
  line_length = 120
  tab_width = 4
  bracket_spacing = false
  int_types = "long"
  multiline_func_header = "attributes_first"
  quote_style = "double"
  number_underscore = "preserve"
  wrap_comments = true
  ignore = [
    "test/*.sol",
    #Check if https://github.com/foundry-rs/foundry/issues/9088 is fixed to remove the following:
    "src/misc/ReentrancyProtection.sol", #Because transient keyword
    "src/hub/Accounting.sol", #Because transient keyword
    "src/common/Gateway.sol", #Because transient keyword
  ]
>>>>>>> 7eae90a0

# Endpoints
[rpc_endpoints]
mainnet = "https://mainnet.infura.io/v3/${ALCHEMY_API_KEY}"
base-sepolia = "https://base-sepolia.g.alchemy.com/v2/${ALCHEMY_API_KEY}"
sepolia = "https://eth-sepolia.g.alchemy.com/v2/${ALCHEMY_API_KEY}"

[etherscan]
base-sepolia = { key = "${BASESCAN_API_KEY}", url = "https://api-sepolia.basescan.org/api" }
sepolia = { key = "${ETHERSCAN_API_KEY}", url = "https://api-sepolia.etherscan.io/api" }<|MERGE_RESOLUTION|>--- conflicted
+++ resolved
@@ -67,28 +67,16 @@
 ]
 
 [profile.smt.model_checker.contracts]
-<<<<<<< HEAD
-"src/vaults/ERC7540Vault.sol" = ["ERC7540Vault"]
-"src/vaults/InvestmentManager.sol" = ["InvestmentManager"]
+"src/vaults/AsyncVault.sol" = ["AsyncVault"]
+"src/vaults/AsyncRequestManager.sol" = ["AsyncRequestManager"]
+"src/vaults/SyncRequestManager.sol" = ["SyncRequestManager"]
 "src/vaults/PoolManager.sol" = ["PoolManager"]
 "src/vaults/Escrow.sol" = ["Escrow"]
 "src/vaults/Root.sol" = ["Root"]
 "src/vaults/token/ERC20.sol" = ["ERC20"]
-"src/vaults/token/Tranche.sol" = ["Tranche"]
-"src/vaults/token/RestrictionManager.sol" = ["RestrictionManager"]
+"src/vaults/token/ShareToken.sol" = ["ShareToken"]
+"src/vaults/token/FullRestrictions.sol" = ["FullRestrictions"]
 "src/vaults/admin/Guardian.sol" = ["Guardian"]
-=======
-  "src/vaults/AsyncVault.sol" = ["AsyncVault"]
-  "src/vaults/AsyncRequestManager.sol" = ["AsyncRequestManager"]
-  "src/vaults/SyncRequestManager.sol" = ["SyncRequestManager"]
-  "src/vaults/PoolManager.sol" = ["PoolManager"]
-  "src/vaults/Escrow.sol" = ["Escrow"]
-  "src/vaults/Root.sol" = ["Root"]
-  "src/vaults/token/ERC20.sol" = ["ERC20"]
-  "src/vaults/token/ShareToken.sol" = ["ShareToken"]
-  "src/vaults/token/FullRestrictions.sol" = ["FullRestrictions"]
-  "src/vaults/admin/Guardian.sol" = ["Guardian"]
->>>>>>> 7eae90a0
 
 [doc]
 ignore = ["**/*.t.sol", "**/*.s.sol"]
@@ -96,7 +84,6 @@
 repository = "https://github.com/centrifuge/asset-pools"
 
 [fmt]
-<<<<<<< HEAD
 line_length = 120
 tab_width = 4
 bracket_spacing = false
@@ -109,28 +96,9 @@
   "test/*.sol",
   #Check if https://github.com/foundry-rs/foundry/issues/9088 is fixed to remove the following:
   "src/misc/ReentrancyProtection.sol", #Because transient keyword
-  "src/pools/Accounting.sol",          #Because transient keyword
-  "src/pools/PoolRouter.sol",          #Because transient keyword
-  "src/pools/MultiShareClass.sol",     #Because transient keyword
+  "src/hub/Accounting.sol",            #Because transient keyword
   "src/common/Gateway.sol",            #Because transient keyword
 ]
-=======
-  line_length = 120
-  tab_width = 4
-  bracket_spacing = false
-  int_types = "long"
-  multiline_func_header = "attributes_first"
-  quote_style = "double"
-  number_underscore = "preserve"
-  wrap_comments = true
-  ignore = [
-    "test/*.sol",
-    #Check if https://github.com/foundry-rs/foundry/issues/9088 is fixed to remove the following:
-    "src/misc/ReentrancyProtection.sol", #Because transient keyword
-    "src/hub/Accounting.sol", #Because transient keyword
-    "src/common/Gateway.sol", #Because transient keyword
-  ]
->>>>>>> 7eae90a0
 
 # Endpoints
 [rpc_endpoints]
