--- conflicted
+++ resolved
@@ -95,13 +95,8 @@
     "src/misc/ReentrancyProtection.sol", #Because transient keyword
     "src/pools/Accounting.sol", #Because transient keyword
     "src/pools/PoolManager.sol", #Because transient keyword
-<<<<<<< HEAD
-    "src/pools/SingleShareClass.sol", #Because transient keyword
+    "src/pools/MultiShareClass.sol", #Because transient keyword
     "src/common/Gateway.sol", #Because transient keyword
-=======
-    "src/pools/MultiShareClass.sol", #Because transient keyword
-    "src/vaults/gateway/Gateway.sol", #Because transient keyword
->>>>>>> 42de7d94
   ]
 
 [rpc_endpoints]
