[profile.default]
src = 'src'
out = 'out'
libs = ['lib']

solc_version = "0.8.28"
evm_version = "cancun"

optimizer = true
optimizer_runs = 1
verbosity = 3

ffi = true
fs_permissions = [{ access = "read-write", path = ".forge-snapshots/"}, { access = "read-write", path = "./deployments"}]

gas_snapshot_check = false

# False-alarm warnings
ignored_warnings_from = [
    "src/misc/ReentrancyProtection.sol" # Issue: https://github.com/ethereum/solidity/issues/14359
]

[profile.default.fuzz]
runs = 100
max_test_rejects = 1_000_000 # Number of times `vm.assume` can fail

[profile.default.invariant]
runs           = 10
depth          = 100
call_override  = false
fail_on_revert = false

[profile.ci.fuzz]
runs = 1000
max_test_rejects = 1_000_000 # Number of times `vm.assume` can fail

[profile.ci.invariant]
runs           = 100
depth          = 1000
call_override  = false
fail_on_revert = false

[profile.ci-coverage]
verbosity = 2

[profile.ci-coverage.coverage]
ignore = [
  "test/vaults/fuzzing/**/*.sol",
]

[profile.ci-coverage.fuzz]
runs = 512 # 2x of default
max_test_rejects = 65_536 # default value

[profile.smt.model_checker]
  engine = "chc" # constrained Horn clauses
  invariants = ["contract", "reentrancy"]
  show_unproved = true
  timeout = 100_000 # in milliseconds, per solving query
  targets = [
    "assert",
    "constantCondition",
    "divByZero",
    "outOfBounds",
    "overflow",
    "underflow",
  ]

[profile.smt.model_checker.contracts]
  "src/vaults/AsyncVault.sol" = ["AsyncVault"]
  "src/vaults/AsyncRequests.sol" = ["AsyncRequests"]
  "src/vaults/SyncRequests.sol" = ["SyncRequests"]
  "src/vaults/PoolManager.sol" = ["PoolManager"]
  "src/vaults/Escrow.sol" = ["Escrow"]
  "src/vaults/Root.sol" = ["Root"]
  "src/vaults/token/ERC20.sol" = ["ERC20"]
  "src/vaults/token/ShareToken.sol" = ["ShareToken"]
  "src/vaults/token/RestrictedTransfers.sol" = ["RestrictedTransfers"]
  "src/vaults/admin/Guardian.sol" = ["Guardian"]

[doc]
  ignore = ["**/*.t.sol", "**/*.s.sol"]
  out = "docs"
  repository = "https://github.com/centrifuge/asset-pools"

[fmt]
  line_length = 120
  tab_width = 4
  bracket_spacing = false
  int_types = "long"
  multiline_func_header = "attributes_first"
  quote_style = "double"
  number_underscore = "preserve"
  wrap_comments = true
  ignore = [
    "test/*.sol",
    #Check if https://github.com/foundry-rs/foundry/issues/9088 is fixed to remove the following:
    "src/misc/ReentrancyProtection.sol", #Because transient keyword
    "src/hub/Accounting.sol", #Because transient keyword
<<<<<<< HEAD
    #"src/hub/Hub.sol", #Because transient keyword
=======
    "src/hub/ShareClassManager.sol", #Because transient keyword
>>>>>>> 3b7a4bc2
    "src/common/Gateway.sol", #Because transient keyword
  ]

[rpc_endpoints]
ethereum-mainnet = "https://mainnet.infura.io/v3/${INFURA_API_KEY}"
polygon-mainnet = "https://polygon-mainnet.infura.io/v3/${INFURA_API_KEY}"<|MERGE_RESOLUTION|>--- conflicted
+++ resolved
@@ -97,11 +97,6 @@
     #Check if https://github.com/foundry-rs/foundry/issues/9088 is fixed to remove the following:
     "src/misc/ReentrancyProtection.sol", #Because transient keyword
     "src/hub/Accounting.sol", #Because transient keyword
-<<<<<<< HEAD
-    #"src/hub/Hub.sol", #Because transient keyword
-=======
-    "src/hub/ShareClassManager.sol", #Because transient keyword
->>>>>>> 3b7a4bc2
     "src/common/Gateway.sol", #Because transient keyword
   ]
 
