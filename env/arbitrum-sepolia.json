--- conflicted
+++ resolved
@@ -24,69 +24,11 @@
     },
     "layerZero": {
       "endpoint": "0x6EDCE65403992e310A62460808c4b910D972f10f",
-<<<<<<< HEAD
-      "layerZeroEid": 40203,
-=======
       "layerZeroEid": 40231,
->>>>>>> d29261a4
       "deploy": true
     }
   },
   "contracts": {
-<<<<<<< HEAD
-    "root": "0x64D1379542DF962c09d9D408938e54305Ef9C4C7",
-    "guardian": "0xa5ac766b22D9966c3e64cC44923a48Cb8b052EdA",
-    "gasService": "0x6ac98cCd65cc8922730Fbe78cfF624795ed42FBA",
-    "gateway": "0x91d76c09F61DbCEcDF830Ee27d62f35D2beE44BE",
-    "multiAdapter": "0x766C294DeDf238833729a9185fBa4826F4d2674B",
-    "messageProcessor": "0x031a5E65f14aF2bB061030C1be6804c6cCF839af",
-    "messageDispatcher": "0xfE26c22253f816Eb48E25648401170DD6Fa3106F",
-    "hubRegistry": "0x2e86006f35AE2fdbfe2A5F8C0011F58a47b7f6C6",
-    "accounting": "0x6DF6B931d88b89Ced05A455eFAF2EF90234418A8",
-    "holdings": "0xEE7A249f6235B4673949c65f0cA51E240EDd0Db0",
-    "shareClassManager": "0x94301FFDA7454edd8042D82c5df54eFf82DF9075",
-    "hub": "0xd240FD4C66a710702353766fC7970aBA36B28284",
-    "identityValuation": "0x6093A3DF571A416fC137a01E173e178F822f23cD",
-    "poolEscrowFactory": "0x2379C49ED55Fa6Fc9d9038EbA1517db6e7B278c8",
-    "tokenRecoverer": "0x2FdEed6F18d81911EF749bFCc9DE7538eFf7A462",
-    "routerEscrow": "0xa5e04544566901c85A6BEBFF641586ded7B4aC3C",
-    "globalEscrow": "0x959b07F1BBc3C048Fc584015990559Ce6351adE1",
-    "freezeOnlyHook": "0x65A606201d7D2581c1C2e63bc1677a3389AfAaBB",
-    "redemptionRestrictionsHook": "0xDA98b0caAad03f972A0E88302371c38e92C387b0",
-    "fullRestrictionsHook": "0xfEd2b76A524c14295D1bf7803f1238a0c196244B",
-    "tokenFactory": "0x517F770A3D7F44EC33FBe313B43aD08B9F8da6F4",
-    "asyncRequestManager": "0x3FA7FaA1E15caf22012a88B37D3fD62546f93d3a",
-    "syncManager": "0xeC4f50845628C9e40c87E0b01bB4Dd0fDeD6a242",
-    "asyncVaultFactory": "0x7BeAA4fE453FA4d1e83070997b6E7725267c5100",
-    "syncDepositVaultFactory": "0x604Ee441c363974Db53e4325A233bAD484E4fdcA",
-    "spoke": "0x3f96091a0Aacb9fE73b807213629C1d9E6550e79",
-    "vaultRouter": "0x34b596031dC4c331F5F0372CBC0BE6153f7DEe9e",
-    "balanceSheet": "0xeb5a0734f8d1756939366531e97E9A891060aFA7",
-    "axelarAdapter": "0x073b526e290fde3982EDfE27AC6356f079b513aE",
-    "hubHelpers": "0x1a1570daFb05b0A796faB21A718B09FF2bd62DEe",
-    "contractUpdater": "0xE4E5a855eF5DbAEcE2d753944e46893b6b7d24ea",
-    "onOfframpManagerFactory": "0x63C592a4B0dBd751Ee1EA21C2a7A3B108221E6Cf",
-    "merkleProofManagerFactory": "0x2232064fA9cf44f1eA2e0150af84a36EC22A16e3",
-    "vaultDecoder": "0x12b89ced2D9ceB0c8ba2974dc7Ea034e6E3F9064",
-    "circleDecoder": "0xe36D7cC4bbC1b0aFc5410Bc1DD471C524Df35Eb0",
-    "vaultRegistry": "0x6329b8545426A3c41C6800e5E43Ee9C858dAaAA1",
-    "hubHandler": "0xF769f48BB6b38162B2375D1533A817Db7dd1665d",
-    "protocolGuardian": "0xe97454E3dC05BAaC47433AB3bDd8658b3A13708B",
-    "opsGuardian": "0x33F6a61eBa97822dF4B4558f5Ff1F237C62616Ad",
-    "refundEscrowFactory": "0x213948ef4B7028a56e954dB10C6067bb3C4288d0",
-    "freelyTransferableHook": "0x23cD84115343Ab556Cc7Dea988Cf862f6A68A2b7",
-    "queueManager": "0x91ea3E5eaB353Ae79f1fFED9d0E1e387E667A27D",
-    "batchRequestManager": "0x7E9Fc7a91F037f992A14ebf8140e601693E08A4d",
-    "oracleValuation": "0xd8872dF2FF055FDdb430277Ca9abcDf86CF2854E",
-    "navManager": "0x57b3440771aF07785af4661bA74c422c64B2A51A",
-    "simplePriceManager": "0x8F6159c992C3Df7d4d8036Ee14D55aa475C097EE",
-    "layerZeroAdapter": "0x9c79C2d6066d5F68fbC034264033b6d36F73c212"
-  },
-  "deploymentInfo": {
-    "deploy:protocol": {
-      "gitCommit": "99f4a8ca",
-      "timestamp": "2025-10-07T13:50:46Z"
-=======
     "root": "0x8DD4c47fD0018844457c53FC4e9578551b40a261",
     "guardian": "0xa5ac766b22D9966c3e64cC44923a48Cb8b052EdA",
     "gasService": "0x18e142FCc0774A801Fb8769d6836D644CE83c187",
@@ -145,7 +87,6 @@
       "gitCommit": "e54f27b1",
       "timestamp": "2025-10-16T08:28:21Z",
       "version": "test-v3.0.1"
->>>>>>> d29261a4
     }
   }
 }