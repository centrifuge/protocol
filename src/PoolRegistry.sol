--- conflicted
+++ resolved
@@ -43,13 +43,8 @@
 
     /// @inheritdoc IPoolRegistry
     function updateAdmin(PoolId poolId, address admin_, bool canManage) external auth {
-<<<<<<< HEAD
-        require(admin_ != address(0), EmptyAdmin());
-        require(address(shareClassManager[poolId]) != address(0), NonExistingPool(poolId));
-=======
         require(exists(poolId), NonExistingPool(poolId));
         require(admin_ != address(0), EmptyAdmin());
->>>>>>> c2a615a9
 
         isAdmin[poolId][admin_] = canManage;
 
@@ -58,11 +53,7 @@
 
     /// @inheritdoc IPoolRegistry
     function updateMetadata(PoolId poolId, bytes calldata metadata_) external auth {
-<<<<<<< HEAD
-        require(address(shareClassManager[poolId]) != address(0), NonExistingPool(poolId));
-=======
         require(exists(poolId), NonExistingPool(poolId));
->>>>>>> c2a615a9
 
         metadata[poolId] = metadata_;
 
@@ -71,11 +62,7 @@
 
     /// @inheritdoc IPoolRegistry
     function updateShareClassManager(PoolId poolId, IShareClassManager shareClassManager_) external auth {
-<<<<<<< HEAD
-        require(address(shareClassManager[poolId]) != address(0), NonExistingPool(poolId));
-=======
         require(exists(poolId), NonExistingPool(poolId));
->>>>>>> c2a615a9
         require(address(shareClassManager_) != address(0), EmptyShareClassManager());
 
         shareClassManager[poolId] = shareClassManager_;
@@ -85,11 +72,7 @@
 
     /// @inheritdoc IPoolRegistry
     function updateCurrency(PoolId poolId, IERC20Metadata currency_) external auth {
-<<<<<<< HEAD
-        require(address(shareClassManager[poolId]) != address(0), NonExistingPool(poolId));
-=======
         require(exists(poolId), NonExistingPool(poolId));
->>>>>>> c2a615a9
         require(address(currency_) != address(0), EmptyCurrency());
 
         currency[poolId] = currency_;
@@ -98,16 +81,11 @@
     }
 
     function setAddressFor(PoolId poolId, bytes32 key, address addr) external auth {
-<<<<<<< HEAD
-        require(address(shareClassManager[poolId]) != address(0), NonExistingPool(poolId));
-        addressFor[poolId][key] = addr;
-=======
         require(exists(poolId), NonExistingPool(poolId));
         addressFor[poolId][key] = addr;
     }
 
     function exists(PoolId poolId) public view returns (bool) {
         return address(shareClassManager[poolId]) != address(0);
->>>>>>> c2a615a9
     }
 }