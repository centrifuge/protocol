--- conflicted
+++ resolved
@@ -143,15 +143,9 @@
     ) external payable;
 
     /// @notice Sends the queued updated shares changed to the Hub
-<<<<<<< HEAD
-    function submitQueuedShares(PoolId poolId, ShareClassId scId, uint128 extraGasLimit)
-        external
-        returns (uint256 cost);
-=======
     function submitQueuedShares(PoolId poolId, ShareClassId scId, uint128 extraGasLimit, address refund)
         external
         payable;
->>>>>>> 8fd280af
 
     /// @notice Force-transfers share tokens.
     function transferSharesFrom(
