--- conflicted
+++ resolved
@@ -9,11 +9,8 @@
     Invalid,
     Valuation,
     SyncDepositMaxReserve,
-<<<<<<< HEAD
+    UpdateAddress,
     Policy
-=======
-    UpdateAddress
->>>>>>> f287d823
 }
 
 library UpdateContractMessageLib {
@@ -71,24 +68,6 @@
     }
 
     //---------------------------------------
-<<<<<<< HEAD
-    //   UpdateContract.Policy (submsg)
-    //---------------------------------------
-
-    struct UpdateContractPolicy {
-        bytes32 who;
-        bytes32 what;
-    }
-
-    function deserializeUpdateContractPolicy(bytes memory data) internal pure returns (UpdateContractPolicy memory) {
-        require(updateContractType(data) == UpdateContractType.Policy, UnknownMessageType());
-
-        return UpdateContractPolicy({who: data.toBytes32(1), what: data.toBytes32(33)});
-    }
-
-    function serialize(UpdateContractPolicy memory t) internal pure returns (bytes memory) {
-        return abi.encodePacked(UpdateContractType.Policy, t.who, t.what);
-=======
     //   UpdateContract.UpdateAddress (submsg)
     //---------------------------------------
 
@@ -116,6 +95,24 @@
 
     function serialize(UpdateContractUpdateAddress memory t) internal pure returns (bytes memory) {
         return abi.encodePacked(UpdateContractType.UpdateAddress, t.kind, t.assetId, t.what, t.isEnabled);
->>>>>>> f287d823
+    }
+
+    //---------------------------------------
+    //   UpdateContract.Policy (submsg)
+    //---------------------------------------
+
+    struct UpdateContractPolicy {
+        bytes32 who;
+        bytes32 what;
+    }
+
+    function deserializeUpdateContractPolicy(bytes memory data) internal pure returns (UpdateContractPolicy memory) {
+        require(updateContractType(data) == UpdateContractType.Policy, UnknownMessageType());
+
+        return UpdateContractPolicy({who: data.toBytes32(1), what: data.toBytes32(33)});
+    }
+
+    function serialize(UpdateContractPolicy memory t) internal pure returns (bytes memory) {
+        return abi.encodePacked(UpdateContractType.Policy, t.who, t.what);
     }
 }