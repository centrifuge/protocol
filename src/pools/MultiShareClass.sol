--- conflicted
+++ resolved
@@ -552,12 +552,8 @@
         uint128 newIssuance = metrics[shareClassId_].totalIssuance - amount;
         metrics[shareClassId_].totalIssuance = newIssuance;
 
-<<<<<<< HEAD
         // TODO: Maybe remove the redeemAssets part from the event?
         emit RevokedShares(poolId, shareClassId_, epochId[poolId], navPerShare.mulUint128(newIssuance), navPerShare, newIssuance, amount, 0);
-=======
-        emit RevokedShares(poolId, shareClassId_, epochId[poolId], navPerShare, navPerShare.mulUint128(newIssuance), amount, 0);
->>>>>>> 3be5702c
     }
 
 
