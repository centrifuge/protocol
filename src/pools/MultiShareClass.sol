// SPDX-License-Identifier: BUSL-1.1
pragma solidity 0.8.28;

import {Auth} from "src/misc/Auth.sol";
import {D18, d18} from "src/misc/types/D18.sol";
import {IERC7726} from "src/misc/interfaces/IERC7726.sol";
import {MathLib} from "src/misc/libraries/MathLib.sol";
import {CastLib} from "src/misc/libraries/CastLib.sol";
import {BytesLib} from "src/misc/libraries/BytesLib.sol";

import {PoolId} from "src/common/types/PoolId.sol";
import {AssetId} from "src/common/types/AssetId.sol";
import {ShareClassId, newShareClassId} from "src/common/types/ShareClassId.sol";

import {IPoolRegistry} from "src/pools/interfaces/IPoolRegistry.sol";
import {
    IShareClassManager,
    EpochAmounts,
    UserOrder,
    EpochPointers,
    ShareClassMetadata,
    ShareClassMetrics,
    QueuedOrder,
    RequestType
} from "src/pools/interfaces/IShareClassManager.sol";
import {IMultiShareClass} from "src/pools/interfaces/IMultiShareClass.sol";

contract MultiShareClass is Auth, IMultiShareClass {
    using MathLib for D18;
    using MathLib for uint128;
    using MathLib for uint256;
    using CastLib for bytes;
    using CastLib for bytes32;
    using BytesLib for bytes;

    uint32 constant META_NAME_LENGTH = 128;
    uint32 constant META_SYMBOL_LENGTH = 32;

    /// Storage
    uint32 internal transient _epochIncrement;
    IPoolRegistry public poolRegistry;
    mapping(bytes32 salt => bool) public salts;
    mapping(PoolId poolId => uint32) public epochId;
    mapping(PoolId poolId => uint32) public shareClassCount;
    mapping(ShareClassId scId => ShareClassMetrics) public metrics;
    mapping(ShareClassId scId => ShareClassMetadata) public metadata;
    mapping(PoolId poolId => mapping(ShareClassId => bool)) public shareClassIds;
    mapping(ShareClassId scId => mapping(AssetId assetId => EpochPointers)) public epochPointers;
    mapping(ShareClassId scId => mapping(AssetId payoutAssetId => uint128 pending)) public pendingRedeem;
    mapping(ShareClassId scId => mapping(AssetId paymentAssetId => uint128 pending)) public pendingDeposit;
    mapping(ShareClassId scId => mapping(AssetId assetId => mapping(uint32 epochId_ => EpochAmounts epoch))) public
        epochAmounts;
    mapping(ShareClassId scId => mapping(AssetId payoutAssetId => mapping(bytes32 investor => UserOrder pending)))
        public redeemRequest;
    mapping(ShareClassId scId => mapping(AssetId paymentAssetId => mapping(bytes32 investor => UserOrder pending)))
        public depositRequest;
    mapping(ShareClassId scId => mapping(AssetId payoutAssetId => mapping(bytes32 investor => QueuedOrder queued)))
        public queuedRedeemRequest;
    mapping(ShareClassId scId => mapping(AssetId paymentAssetId => mapping(bytes32 investor => QueuedOrder queued)))
        public queuedDepositRequest;

    constructor(IPoolRegistry poolRegistry_, address deployer) Auth(deployer) {
        poolRegistry = poolRegistry_;
    }

    function file(bytes32 what, address data) external auth {
        require(what == "poolRegistry", UnrecognizedFileParam());
        poolRegistry = IPoolRegistry(data);
        emit File(what, data);
    }

    /// @inheritdoc IShareClassManager
    function addShareClass(PoolId poolId, string calldata name, string calldata symbol, bytes32 salt, bytes calldata)
        external
        auth
        returns (ShareClassId scId_)
    {
        scId_ = previewNextShareClassId(poolId);

        uint32 index = ++shareClassCount[poolId];
        shareClassIds[poolId][scId_] = true;

        // Initialize epoch with 1 iff first class was added
        if (index == 1) {
            epochId[poolId] = 1;
        }

        _updateMetadata(scId_, name, symbol, salt);

        emit AddShareClass(poolId, scId_, index, name, symbol, salt);
    }

    /// @inheritdoc IShareClassManager
    function requestDeposit(PoolId poolId, ShareClassId scId_, uint128 amount, bytes32 investor, AssetId depositAssetId)
        external
        auth
    {
        require(exists(poolId, scId_), ShareClassNotFound());

        // NOTE: CV ensures amount > 0
        _updatePending(poolId, scId_, amount, true, investor, depositAssetId, RequestType.Deposit);
    }

    function cancelDepositRequest(PoolId poolId, ShareClassId scId_, bytes32 investor, AssetId depositAssetId)
        external
        auth
        returns (uint128 cancelledAssetAmount)
    {
        require(exists(poolId, scId_), ShareClassNotFound());

        uint128 cancellingAmount = depositRequest[scId_][depositAssetId][investor].pending;

        return _updatePending(poolId, scId_, cancellingAmount, false, investor, depositAssetId, RequestType.Deposit);
    }

    /// @inheritdoc IShareClassManager
    function requestRedeem(PoolId poolId, ShareClassId scId_, uint128 amount, bytes32 investor, AssetId payoutAssetId)
        external
        auth
    {
        require(exists(poolId, scId_), ShareClassNotFound());

        // NOTE: CV ensures amount > 0
        _updatePending(poolId, scId_, amount, true, investor, payoutAssetId, RequestType.Redeem);
    }

    /// @inheritdoc IShareClassManager
    function cancelRedeemRequest(PoolId poolId, ShareClassId scId_, bytes32 investor, AssetId payoutAssetId)
        external
        auth
        returns (uint128 cancelledShareAmount)
    {
        require(exists(poolId, scId_), ShareClassNotFound());

        uint128 cancellingAmount = redeemRequest[scId_][payoutAssetId][investor].pending;

        return _updatePending(poolId, scId_, cancellingAmount, false, investor, payoutAssetId, RequestType.Redeem);
    }

    /// @inheritdoc IShareClassManager
    function approveDeposits(
        PoolId poolId,
        ShareClassId scId_,
        uint128 maxApproval,
        AssetId paymentAssetId,
        IERC7726 valuation
    ) external auth returns (uint128 approvedAssetAmount, uint128 approvedPoolAmount) {
        require(exists(poolId, scId_), ShareClassNotFound());

        // Advance epochId if it has not been advanced within this transaction (e.g. in case of multiCall context)
        uint32 approvalEpochId = _advanceEpoch(poolId);

        // Block approvals for the same asset in the same epoch
        require(epochPointers[scId_][paymentAssetId].latestDepositApproval != approvalEpochId, AlreadyApproved());

        // Limit in case approved > pending due to race condition of FM approval and async incoming requests
        uint128 _pendingDeposit = pendingDeposit[scId_][paymentAssetId];
        approvedAssetAmount = maxApproval.min(_pendingDeposit).toUint128();
        require(approvedAssetAmount > 0, ZeroApprovalAmount());

        // Increase approved
        address poolCurrency = poolRegistry.currency(poolId).addr();
        approvedPoolAmount =
            (IERC7726(valuation).getQuote(approvedAssetAmount, paymentAssetId.addr(), poolCurrency)).toUint128();

        // Update epoch data
        EpochAmounts storage epochAmounts_ = epochAmounts[scId_][paymentAssetId][approvalEpochId];
        epochAmounts_.depositApproved = approvedAssetAmount;
        epochAmounts_.depositPool = approvedPoolAmount;
        epochAmounts_.depositPending = _pendingDeposit;
        epochPointers[scId_][paymentAssetId].latestDepositApproval = approvalEpochId;

        // Reduce pending
        pendingDeposit[scId_][paymentAssetId] -= approvedAssetAmount;
        _pendingDeposit -= approvedAssetAmount;

<<<<<<< HEAD
        emit ApprovedDeposits(
            poolId, scId_, approvalEpochId, paymentAssetId, approvedPoolAmount, approvedAssetAmount, _pendingDeposit
=======
        emit ApproveDeposits(
            poolId,
            scId_,
            approvalEpochId,
            paymentAssetId,
            approvedPoolAmount,
            approvedAssetAmount,
            _pendingDeposit
>>>>>>> eb115d39
        );
    }

    /// @inheritdoc IShareClassManager
    function approveRedeems(PoolId poolId, ShareClassId scId_, uint128 maxApproval, AssetId payoutAssetId)
        external
        auth
        returns (uint128 approvedShareAmount, uint128 pendingShareAmount)
    {
        require(exists(poolId, scId_), ShareClassNotFound());

        // Advance epochId if it has not been advanced within this transaction (e.g. in case of multiCall context)
        uint32 approvalEpochId = _advanceEpoch(poolId);

        // Block approvals for the same asset in the same epoch
        require(epochPointers[scId_][payoutAssetId].latestRedeemApproval != approvalEpochId, AlreadyApproved());

        // Limit in case approved > pending due to race condition of FM approval and async incoming requests
        pendingShareAmount = pendingRedeem[scId_][payoutAssetId];
        approvedShareAmount = maxApproval.min(pendingShareAmount).toUint128();
        require(approvedShareAmount > 0, ZeroApprovalAmount());

        // Update epoch data
        EpochAmounts storage epochAmounts_ = epochAmounts[scId_][payoutAssetId][approvalEpochId];
        epochAmounts_.redeemApproved = approvedShareAmount;
        epochAmounts_.redeemPending = pendingShareAmount;

        // Reduce pending
        pendingRedeem[scId_][payoutAssetId] -= approvedShareAmount;
        pendingShareAmount -= approvedShareAmount;

        epochPointers[scId_][payoutAssetId].latestRedeemApproval = approvalEpochId;

<<<<<<< HEAD
        emit ApprovedRedeems(poolId, scId_, approvalEpochId, payoutAssetId, approvedShareAmount, pendingShareAmount);
=======
        emit ApproveRedeems(
            poolId,
            scId_,
            approvalEpochId,
            payoutAssetId,
            approvedShareAmount,
            pendingShareAmount
        );
>>>>>>> eb115d39
    }

    /// @inheritdoc IShareClassManager
    function issueShares(PoolId poolId, ShareClassId scId_, AssetId depositAssetId, D18 navPerShare) external auth {
        EpochPointers storage epochPointers_ = epochPointers[scId_][depositAssetId];
        require(epochPointers_.latestDepositApproval > epochPointers_.latestIssuance, ApprovalRequired());

        issueSharesUntilEpoch(poolId, scId_, depositAssetId, navPerShare, epochPointers_.latestDepositApproval);
    }

    /// @inheritdoc IMultiShareClass
    function issueSharesUntilEpoch(
        PoolId poolId,
        ShareClassId scId_,
        AssetId depositAssetId,
        D18 navPerShare,
        uint32 endEpochId
    ) public auth {
        require(exists(poolId, scId_), ShareClassNotFound());
        require(endEpochId < epochId[poolId], EpochNotFound());

        uint128 totalIssuance = metrics[scId_].totalIssuance;

        // First issuance is epoch 1 due to also initializing epochs with 1
        // Subsequent issuances equal latest pointer plus one
        uint32 startEpochId = epochPointers[scId_][depositAssetId].latestIssuance + 1;

        for (uint32 epochId_ = startEpochId; epochId_ <= endEpochId; epochId_++) {
            // Skip redeem epochs
            if (epochAmounts[scId_][depositAssetId][epochId_].depositApproved == 0) {
                continue;
            }

            uint128 issuedShareAmount =
                navPerShare.reciprocalMulUint128(epochAmounts[scId_][depositAssetId][epochId_].depositPool);
            epochAmounts[scId_][depositAssetId][epochId_].depositShares = issuedShareAmount;
            totalIssuance += issuedShareAmount;
            uint128 nav = navPerShare.mulUint128(totalIssuance);

            emit IssueShares(poolId, scId_, epochId_, navPerShare, nav, issuedShareAmount);
        }

        epochPointers[scId_][depositAssetId].latestIssuance = endEpochId;
        metrics[scId_] = ShareClassMetrics(totalIssuance, navPerShare);
    }

    /// @inheritdoc IShareClassManager
    function revokeShares(PoolId poolId, ShareClassId scId_, AssetId payoutAssetId, D18 navPerShare, IERC7726 valuation)
        external
        auth
        returns (uint128 payoutAssetAmount, uint128 payoutPoolAmount)
    {
        EpochPointers storage epochPointers_ = epochPointers[scId_][payoutAssetId];
        require(epochPointers_.latestRedeemApproval > epochPointers_.latestRevocation, ApprovalRequired());

        return revokeSharesUntilEpoch(
            poolId, scId_, payoutAssetId, navPerShare, valuation, epochPointers_.latestRedeemApproval
        );
    }

    /// @inheritdoc IMultiShareClass
    function revokeSharesUntilEpoch(
        PoolId poolId,
        ShareClassId scId_,
        AssetId payoutAssetId,
        D18 navPerShare,
        IERC7726 valuation,
        uint32 endEpochId
    ) public auth returns (uint128 payoutAssetAmount, uint128 payoutPoolAmount) {
        require(exists(poolId, scId_), ShareClassNotFound());
        require(endEpochId < epochId[poolId], EpochNotFound());

        uint128 totalIssuance = metrics[scId_].totalIssuance;
        address poolCurrency = poolRegistry.currency(poolId).addr();

        // First issuance is epoch 1 due to also initializing epochs with 1
        // Subsequent issuances equal latest pointer plus one
        uint32 startEpochId = epochPointers[scId_][payoutAssetId].latestRevocation + 1;

        for (uint32 epochId_ = startEpochId; epochId_ <= endEpochId; epochId_++) {
            EpochAmounts storage epochAmounts_ = epochAmounts[scId_][payoutAssetId][epochId_];

            // Skip deposit epochs
            if (epochAmounts_.redeemApproved == 0) {
                continue;
            }

            require(epochAmounts_.redeemApproved <= totalIssuance, RevokeMoreThanIssued());

            payoutPoolAmount += _revokeEpochShares(
                poolId,
                scId_,
                payoutAssetId,
                navPerShare,
                valuation,
                poolCurrency,
                epochAmounts_,
                totalIssuance,
                epochId_
            );
            payoutAssetAmount += epochAmounts_.redeemAssets;
            totalIssuance -= epochAmounts_.redeemApproved;
        }

        epochPointers[scId_][payoutAssetId].latestRevocation = endEpochId;
        metrics[scId_] = ShareClassMetrics(totalIssuance, navPerShare);
    }

    /// @inheritdoc IShareClassManager
    function claimDeposit(PoolId poolId, ShareClassId scId_, bytes32 investor, AssetId depositAssetId)
        external
        auth
        returns (uint128 payoutShareAmount, uint128 paymentAssetAmount, uint128 cancelledAmount)
    {
        return claimDepositUntilEpoch(
            poolId, scId_, investor, depositAssetId, epochPointers[scId_][depositAssetId].latestIssuance
        );
    }

    /// @inheritdoc IMultiShareClass
    function claimDepositUntilEpoch(
        PoolId poolId,
        ShareClassId scId_,
        bytes32 investor,
        AssetId depositAssetId,
        uint32 endEpochId
    ) public auth returns (uint128 payoutShareAmount, uint128 paymentAssetAmount, uint128 cancelledAssetAmount) {
        require(exists(poolId, scId_), ShareClassNotFound());
        require(endEpochId < epochId[poolId], EpochNotFound());

        UserOrder storage userOrder = depositRequest[scId_][depositAssetId][investor];

        for (uint32 epochId_ = userOrder.lastUpdate; epochId_ <= endEpochId; epochId_++) {
            EpochAmounts storage epochAmounts_ = epochAmounts[scId_][depositAssetId][epochId_];

            // Skip redeem epochs
            if (epochAmounts_.depositApproved == 0) {
                continue;
            }

            // Skip epoch if user cannot claim
            uint128 approvedAssetAmount =
                userOrder.pending.mulDiv(epochAmounts_.depositApproved, epochAmounts_.depositPending).toUint128();
            if (approvedAssetAmount == 0) {
                emit ClaimDeposit(poolId, scId_, epochId_, investor, depositAssetId, 0, userOrder.pending, 0);
                continue;
            }

            uint128 claimableShareAmount = uint256(approvedAssetAmount).mulDiv(
                epochAmounts_.depositShares, epochAmounts_.depositApproved
            ).toUint128();

            // NOTE: During approvals, we reduce pendingDeposits by the approved asset amount. However, we only reduce
            // the pending user amount if the claimable amount is non-zero.
            //
            // This extreme edge case has two implications:
            //  1. The sum of pending user orders <= pendingDeposits (instead of equality)
            //  2. The sum of claimable user amounts <= amount of minted share class tokens corresponding to the
            // approved deposit asset amount (instead of equality).
            //     I.e., it is possible for an epoch to have an excess of a share class tokens atom which cannot be
            // claimed by anyone. This excess is at most n-1 atoms for an epoch with n claimable users.
            //
            // The first implication can be switched to equality if we reduce the pending user amount independent of the
            // claimable amount.
            // However, in practice, it should be extremely unlikely to have users with non-zero pending but zero
            // claimable for an epoch.
            if (claimableShareAmount > 0) {
                userOrder.pending -= approvedAssetAmount;
                payoutShareAmount += claimableShareAmount;
                paymentAssetAmount += approvedAssetAmount;
            }

            emit ClaimDeposit(
                poolId,
                scId_,
                epochId_,
                investor,
                depositAssetId,
                approvedAssetAmount,
                userOrder.pending,
                claimableShareAmount
            );
        }
        userOrder.lastUpdate = endEpochId + 1;

        cancelledAssetAmount =
            _postClaimUpdateQueued(poolId, scId_, investor, depositAssetId, userOrder, RequestType.Deposit);
    }

    /// @inheritdoc IShareClassManager
    function claimRedeem(PoolId poolId, ShareClassId scId_, bytes32 investor, AssetId payoutAssetId)
        external
        auth
        returns (uint128 payoutAssetAmount, uint128 paymentShareAmount, uint128 cancelledShareAmount)
    {
        return claimRedeemUntilEpoch(
            poolId, scId_, investor, payoutAssetId, epochPointers[scId_][payoutAssetId].latestRevocation
        );
    }

    /// @inheritdoc IMultiShareClass
    function claimRedeemUntilEpoch(
        PoolId poolId,
        ShareClassId scId_,
        bytes32 investor,
        AssetId payoutAssetId,
        uint32 endEpochId
    ) public auth returns (uint128 payoutAssetAmount, uint128 paymentShareAmount, uint128 cancelledShareAmount) {
        require(exists(poolId, scId_), ShareClassNotFound());
        require(endEpochId < epochId[poolId], EpochNotFound());

        UserOrder storage userOrder = redeemRequest[scId_][payoutAssetId][investor];

        for (uint32 epochId_ = userOrder.lastUpdate; epochId_ <= endEpochId; epochId_++) {
            EpochAmounts storage epochAmounts_ = epochAmounts[scId_][payoutAssetId][epochId_];

            // Skip deposit epochs
            if (epochAmounts_.redeemApproved == 0) {
                continue;
            }

            // Skip epoch if user cannot claim
            uint128 approvedShareAmount =
                userOrder.pending.mulDiv(epochAmounts_.redeemApproved, epochAmounts_.redeemPending).toUint128();
            if (approvedShareAmount == 0) {
                emit ClaimRedeem(poolId, scId_, epochId_, investor, payoutAssetId, 0, userOrder.pending, 0);
                continue;
            }

            uint128 claimableAssetAmount = uint256(approvedShareAmount).mulDiv(
                epochAmounts_.redeemAssets, epochAmounts_.redeemApproved
            ).toUint128();

            // NOTE: During approvals, we reduce pendingRedeems by the approved share class token amount. However, we
            // only reduce the pending user amount if the claimable amount is non-zero.
            //
            // This extreme edge case has two implications:
            //  1. The sum of pending user orders <= pendingRedeems (instead of equality)
            //  2. The sum of claimable user amounts <= amount of payout asset corresponding to the approved share class
            // token amount (instead of equality).
            //     I.e., it is possible for an epoch to have an excess of a single payout asset atom which cannot be
            // claimed by anyone.
            //
            // The first implication can be switched to equality if we reduce the pending user amount independent of the
            // claimable amount.
            // However, in practice, it should be extremely unlikely to have users with non-zero pending but zero
            // claimable for an epoch.
            if (claimableAssetAmount > 0) {
                paymentShareAmount += approvedShareAmount;
                payoutAssetAmount += claimableAssetAmount;
                userOrder.pending -= approvedShareAmount;
            }

            emit ClaimRedeem(
                poolId,
                scId_,
                epochId_,
                investor,
                payoutAssetId,
                approvedShareAmount,
                userOrder.pending,
                claimableAssetAmount
            );
        }

        userOrder.lastUpdate = endEpochId + 1;

        cancelledShareAmount =
            _postClaimUpdateQueued(poolId, scId_, investor, payoutAssetId, userOrder, RequestType.Redeem);
    }

    function updateMetadata(
        PoolId poolId,
        ShareClassId scId_,
        string calldata name,
        string calldata symbol,
        bytes32 salt,
        bytes calldata
    ) external auth {
        require(exists(poolId, scId_), ShareClassNotFound());

        _updateMetadata(scId_, name, symbol, salt);

        emit UpdateMetadata(poolId, scId_, name, symbol, salt);
    }

    /// @inheritdoc IShareClassManager
    function increaseShareClassIssuance(PoolId poolId, ShareClassId scId_, D18 navPerShare, uint128 amount)
        external
        auth
    {
        require(exists(poolId, scId_), ShareClassNotFound());

        uint128 newIssuance = metrics[scId_].totalIssuance + amount;
        metrics[scId_].totalIssuance = newIssuance;

        emit IssueShares(poolId, scId_, epochId[poolId], navPerShare, navPerShare.mulUint128(newIssuance), amount);
    }

    /// @inheritdoc IShareClassManager
    function decreaseShareClassIssuance(PoolId poolId, ShareClassId scId_, D18 navPerShare, uint128 amount)
        external
        auth
    {
        require(exists(poolId, scId_), ShareClassNotFound());
        require(metrics[scId_].totalIssuance >= amount, DecreaseMoreThanIssued());

        uint128 newIssuance = metrics[scId_].totalIssuance - amount;
        metrics[scId_].totalIssuance = newIssuance;

        emit RevokeShares(poolId, scId_, epochId[poolId], navPerShare, navPerShare.mulUint128(newIssuance), amount, 0);
    }

    /// @inheritdoc IShareClassManager
    function updateShareClassNav(PoolId poolId, ShareClassId scId_) external view auth returns (uint128, D18) {
        require(exists(poolId, scId_), ShareClassNotFound());
        revert("unsupported");
    }

    /// @inheritdoc IShareClassManager
    function previewNextShareClassId(PoolId poolId) public view returns (ShareClassId scId) {
        return newShareClassId(poolId, shareClassCount[poolId] + 1);
    }

    /// @inheritdoc IShareClassManager
    function previewShareClassId(PoolId poolId, uint32 index) public pure returns (ShareClassId scId) {
        return newShareClassId(poolId, index);
    }

    /// @inheritdoc IShareClassManager
    function update(PoolId, bytes calldata) external pure {
        revert("unsupported");
    }

    /// @notice Revokes shares for a single epoch, updates epoch ratio and emits event.
    ///
    /// @param poolId Identifier of the pool
    /// @param scId_ Identifier of the share class
    /// @param payoutAssetId Identifier of the payout asset
    /// @param navPerShare Total value of assets of the pool and share class per share
    /// @param valuation Source of truth for quotas, e.g. the price of a pool amount in payout asset
    /// @param poolCurrency The address of the pool currency
    /// @param epochAmounts_ Epoch ratio storage for the amount of revoked share class tokens and the corresponding
    /// amount
    /// in payout asset
    /// @param totalIssuance Total issuance of share class tokens before revoking
    /// @param epochId_ Identifier of the epoch for which we revoke
    /// @return payoutPoolAmount Converted amount of pool currency based on number of revoked shares
    function _revokeEpochShares(
        PoolId poolId,
        ShareClassId scId_,
        AssetId payoutAssetId,
        D18 navPerShare,
        IERC7726 valuation,
        address poolCurrency,
        EpochAmounts storage epochAmounts_,
        uint128 totalIssuance,
        uint32 epochId_
    ) private returns (uint128 payoutPoolAmount) {
        payoutPoolAmount = navPerShare.mulUint128(epochAmounts_.redeemApproved);
        epochAmounts_.redeemAssets =
            IERC7726(valuation).getQuote(payoutPoolAmount, poolCurrency, payoutAssetId.addr()).toUint128();

        uint128 nav = navPerShare.mulUint128(totalIssuance - epochAmounts_.redeemApproved);
<<<<<<< HEAD
        emit RevokedShares(
            poolId, scId_, epochId_, navPerShare, nav, epochAmounts_.redeemApproved, epochAmounts_.redeemAssets
=======
        emit RevokeShares(
            poolId,
            scId_,
            epochId_,
            navPerShare,
            nav,
            epochAmounts_.redeemApproved,
            epochAmounts_.redeemAssets
>>>>>>> eb115d39
        );
    }

    /// @inheritdoc IShareClassManager
    function exists(PoolId poolId, ShareClassId scId_) public view returns (bool) {
        return shareClassIds[poolId][scId_];
    }

    function _updateMetadata(ShareClassId scId_, string calldata name, string calldata symbol, bytes32 salt) private {
        uint256 nLen = bytes(name).length;
        require(nLen > 0 && nLen <= 128, InvalidMetadataName());

        uint256 sLen = bytes(symbol).length;
        require(sLen > 0 && sLen <= 32, InvalidMetadataSymbol());

        require(salt != bytes32(0), InvalidSalt());
        // Either the salt has not changed, or the salt was never used before by any share class token
        require(salt == metadata[scId_].salt || !salts[salt], AlreadyUsedSalt());
        salts[salt] = true;

        metadata[scId_] = ShareClassMetadata(name, symbol, salt);
    }

    /// @notice Advances the current epoch of the given pool if it has not been incremented within the multicall. If the
    /// epoch has already been incremented, we don't bump it again to allow deposit and redeem approvals to point to the
    /// same epoch id. Emits NewEpoch event if the epoch is advanced.
    ///
    /// @param poolId Identifier of the pool for which we want to advance an epoch.
    /// @return epochIdCurrentBlock Identifier of the current epoch. E.g., if the epoch advanced from i to i+1, i is
    /// returned.
    function _advanceEpoch(PoolId poolId) private returns (uint32 epochIdCurrentBlock) {
        uint32 epochId_ = epochId[poolId];

        // Epoch doesn't necessarily advance, e.g. in case of multiple approvals inside the same multiCall
        if (_epochIncrement == 0) {
            _epochIncrement = 1;
            uint32 newEpochId = epochId_ + 1;
            epochId[poolId] = newEpochId;

            emit NewEpoch(poolId, newEpochId);

            return epochId_;
        } else {
            return uint32(uint128(epochId_ - 1).max(1));
        }
    }

    function _postClaimUpdateQueued(
        PoolId poolId,
        ShareClassId scId_,
        bytes32 investor,
        AssetId assetId,
        UserOrder storage userOrder,
        RequestType requestType
    ) private returns (uint128 cancelledAmount) {
        QueuedOrder storage queued = requestType == RequestType.Deposit
            ? queuedDepositRequest[scId_][assetId][investor]
            : queuedRedeemRequest[scId_][assetId][investor];

        // Increment pending by queued or cancel everything
        uint128 updatePendingAmount = queued.isCancelling ? userOrder.pending : queued.amount;
        if (queued.isCancelling) {
            cancelledAmount = userOrder.pending + queued.amount;
            userOrder.pending = 0;
        } else {
            userOrder.pending += queued.amount;
        }

        if (requestType == RequestType.Deposit) {
            _updatePendingDeposit(
                poolId,
                scId_,
                updatePendingAmount,
                !queued.isCancelling,
                investor,
                assetId,
                userOrder,
                QueuedOrder(false, 0)
            );
        } else {
            _updatePendingRedeem(
                poolId,
                scId_,
                updatePendingAmount,
                !queued.isCancelling,
                investor,
                assetId,
                userOrder,
                QueuedOrder(false, 0)
            );
        }

        // Clear queued
        queued.isCancelling = false;
        queued.amount = 0;
    }

    /// @notice Updates the amount of a deposit or redeem request.
    ///
    /// @param poolId Identifier of the pool
    /// @param scId_ Identifier of the share class
    /// @param amount Amount which is updated
    /// @param isIncrement Whether the amount is positive (additional request) or negative (cancellation)
    /// @param investor Address of the entity which is depositing
    /// @param assetId Identifier of the asset which the investor either used as deposit or wants to redeem to
    /// @param requestType Flag indicating whether the request is a deposit or redeem request
    /// @return cancelledAmount Pending amount which was cancelled
    function _updatePending(
        PoolId poolId,
        ShareClassId scId_,
        uint128 amount,
        bool isIncrement,
        bytes32 investor,
        AssetId assetId,
        RequestType requestType
    ) private returns (uint128 cancelledAmount) {
        UserOrder storage userOrder = requestType == RequestType.Deposit
            ? depositRequest[scId_][assetId][investor]
            : redeemRequest[scId_][assetId][investor];
        QueuedOrder storage queued = requestType == RequestType.Deposit
            ? queuedDepositRequest[scId_][assetId][investor]
            : queuedRedeemRequest[scId_][assetId][investor];

        // We must only update either queued or pending
        if (_updateQueued(poolId, scId_, amount, isIncrement, investor, assetId, userOrder, queued, requestType)) {
            return 0;
        }

        cancelledAmount = isIncrement ? 0 : amount;
        userOrder.pending = isIncrement ? userOrder.pending + amount : userOrder.pending - amount;
        userOrder.lastUpdate = epochId[poolId];

<<<<<<< HEAD
        if (requestType == RequestType.Deposit) {
            _updatePendingDeposit(poolId, scId_, amount, isIncrement, investor, assetId, userOrder, queued);
        } else {
            _updatePendingRedeem(poolId, scId_, amount, isIncrement, investor, assetId, userOrder, queued);
        }
=======
        pendingDeposit[scId_][depositAssetId] = isIncrement
            ? pendingDeposit[scId_][depositAssetId] + amount
            : pendingDeposit[scId_][depositAssetId] - amount;

        emit UpdateDepositRequest(
            poolId,
            scId_,
            epochId[poolId],
            investor,
            depositAssetId,
            userOrder.pending,
            pendingDeposit[scId_][depositAssetId]
        );
>>>>>>> eb115d39
    }

    /// @notice Checks whether the pending amount can be updated. If not, it updates the queued amount.
    ///
    /// @param poolId Identifier of the pool
    /// @param scId_ Identifier of the share class
    /// @param amount Amount which is updated
    /// @param isIncrement Whether the amount is positive (additional request) or negative (cancellation)
    /// @param investor Address of the entity which is depositing
    /// @param assetId Identifier of the asset which the investor either used as deposit or wants to redeem to
    /// @param userOrder User order storage for the deposit or redeem request
    /// @param requestType Flag indicating whether the request is a deposit or redeem request
    /// @return skipPendingUpdate Flag indicating whether the pending amount can be updated which is true if the user
    /// does not need to claim
    function _updateQueued(
        PoolId poolId,
        ShareClassId scId_,
        uint128 amount,
        bool isIncrement,
        bytes32 investor,
        AssetId assetId,
        UserOrder storage userOrder,
        QueuedOrder storage queued,
        RequestType requestType
    ) private returns (bool skipPendingUpdate) {
        uint128 latestApproval = requestType == RequestType.Deposit
            ? epochPointers[scId_][assetId].latestDepositApproval
            : epochPointers[scId_][assetId].latestRedeemApproval;

        // Short circuit if user can mutate pending, i.e. last update happened after latest approval or is first update
        if (userOrder.lastUpdate > latestApproval || userOrder.pending == 0 || latestApproval == 0) {
            return false;
        }

        // Block increasing queued amount if cancelling is already queued
        // NOTE: Can only happen due to race condition as CV blocks requests if cancellation is in progress
        require(!(queued.isCancelling == true && amount > 0), CancellationQueued());

        if (!isIncrement) {
            queued.isCancelling = true;
        } else {
            queued.amount += amount;
        }

        uint128 pendingTotal =
            requestType == RequestType.Deposit ? pendingDeposit[scId_][assetId] : pendingRedeem[scId_][assetId];

<<<<<<< HEAD
        emit UpdatedRequest(
=======
        emit UpdateRedeemRequest(
>>>>>>> eb115d39
            poolId,
            scId_,
            epochId[poolId],
            requestType,
            investor,
            assetId,
            userOrder.pending,
            pendingTotal,
            queued.amount,
            queued.isCancelling
        );

        return true;
    }

    function _updatePendingDeposit(
        PoolId poolId,
        ShareClassId scId_,
        uint128 amount,
        bool isIncrement,
        bytes32 investor,
        AssetId assetId,
        UserOrder storage userOrder,
        QueuedOrder memory queued
    ) private {
        uint128 pendingTotal = pendingDeposit[scId_][assetId];
        pendingDeposit[scId_][assetId] = isIncrement ? pendingTotal + amount : pendingTotal - amount;
        pendingTotal = pendingDeposit[scId_][assetId];

        emit UpdatedRequest(
            poolId,
            scId_,
            epochId[poolId],
            RequestType.Deposit,
            investor,
            assetId,
            userOrder.pending,
            pendingTotal,
            queued.amount,
            queued.isCancelling
        );
    }

    function _updatePendingRedeem(
        PoolId poolId,
        ShareClassId scId_,
        uint128 amount,
        bool isIncrement,
        bytes32 investor,
        AssetId assetId,
        UserOrder storage userOrder,
        QueuedOrder memory queued
    ) private {
        uint128 pendingTotal = pendingRedeem[scId_][assetId];
        pendingRedeem[scId_][assetId] = isIncrement ? pendingTotal + amount : pendingTotal - amount;
        pendingTotal = pendingRedeem[scId_][assetId];

        emit UpdatedRequest(
            poolId,
            scId_,
            epochId[poolId],
            RequestType.Redeem,
            investor,
            assetId,
            userOrder.pending,
            pendingTotal,
            queued.amount,
            queued.isCancelling
        );
    }
}<|MERGE_RESOLUTION|>--- conflicted
+++ resolved
@@ -174,10 +174,6 @@
         pendingDeposit[scId_][paymentAssetId] -= approvedAssetAmount;
         _pendingDeposit -= approvedAssetAmount;
 
-<<<<<<< HEAD
-        emit ApprovedDeposits(
-            poolId, scId_, approvalEpochId, paymentAssetId, approvedPoolAmount, approvedAssetAmount, _pendingDeposit
-=======
         emit ApproveDeposits(
             poolId,
             scId_,
@@ -186,7 +182,6 @@
             approvedPoolAmount,
             approvedAssetAmount,
             _pendingDeposit
->>>>>>> eb115d39
         );
     }
 
@@ -220,9 +215,6 @@
 
         epochPointers[scId_][payoutAssetId].latestRedeemApproval = approvalEpochId;
 
-<<<<<<< HEAD
-        emit ApprovedRedeems(poolId, scId_, approvalEpochId, payoutAssetId, approvedShareAmount, pendingShareAmount);
-=======
         emit ApproveRedeems(
             poolId,
             scId_,
@@ -231,7 +223,6 @@
             approvedShareAmount,
             pendingShareAmount
         );
->>>>>>> eb115d39
     }
 
     /// @inheritdoc IShareClassManager
@@ -596,10 +587,6 @@
             IERC7726(valuation).getQuote(payoutPoolAmount, poolCurrency, payoutAssetId.addr()).toUint128();
 
         uint128 nav = navPerShare.mulUint128(totalIssuance - epochAmounts_.redeemApproved);
-<<<<<<< HEAD
-        emit RevokedShares(
-            poolId, scId_, epochId_, navPerShare, nav, epochAmounts_.redeemApproved, epochAmounts_.redeemAssets
-=======
         emit RevokeShares(
             poolId,
             scId_,
@@ -608,7 +595,6 @@
             nav,
             epochAmounts_.redeemApproved,
             epochAmounts_.redeemAssets
->>>>>>> eb115d39
         );
     }
 
@@ -741,27 +727,11 @@
         userOrder.pending = isIncrement ? userOrder.pending + amount : userOrder.pending - amount;
         userOrder.lastUpdate = epochId[poolId];
 
-<<<<<<< HEAD
         if (requestType == RequestType.Deposit) {
             _updatePendingDeposit(poolId, scId_, amount, isIncrement, investor, assetId, userOrder, queued);
         } else {
             _updatePendingRedeem(poolId, scId_, amount, isIncrement, investor, assetId, userOrder, queued);
         }
-=======
-        pendingDeposit[scId_][depositAssetId] = isIncrement
-            ? pendingDeposit[scId_][depositAssetId] + amount
-            : pendingDeposit[scId_][depositAssetId] - amount;
-
-        emit UpdateDepositRequest(
-            poolId,
-            scId_,
-            epochId[poolId],
-            investor,
-            depositAssetId,
-            userOrder.pending,
-            pendingDeposit[scId_][depositAssetId]
-        );
->>>>>>> eb115d39
     }
 
     /// @notice Checks whether the pending amount can be updated. If not, it updates the queued amount.
@@ -809,11 +779,7 @@
         uint128 pendingTotal =
             requestType == RequestType.Deposit ? pendingDeposit[scId_][assetId] : pendingRedeem[scId_][assetId];
 
-<<<<<<< HEAD
-        emit UpdatedRequest(
-=======
-        emit UpdateRedeemRequest(
->>>>>>> eb115d39
+        emit UpdateRequest(
             poolId,
             scId_,
             epochId[poolId],
@@ -843,7 +809,7 @@
         pendingDeposit[scId_][assetId] = isIncrement ? pendingTotal + amount : pendingTotal - amount;
         pendingTotal = pendingDeposit[scId_][assetId];
 
-        emit UpdatedRequest(
+        emit UpdateRequest(
             poolId,
             scId_,
             epochId[poolId],
@@ -871,7 +837,7 @@
         pendingRedeem[scId_][assetId] = isIncrement ? pendingTotal + amount : pendingTotal - amount;
         pendingTotal = pendingRedeem[scId_][assetId];
 
-        emit UpdatedRequest(
+        emit UpdateRequest(
             poolId,
             scId_,
             epochId[poolId],
