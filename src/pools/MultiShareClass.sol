// SPDX-License-Identifier: BUSL-1.1
pragma solidity 0.8.28;

import {Auth} from "src/misc/Auth.sol";
import {D18, d18} from "src/misc/types/D18.sol";
import {IERC7726} from "src/misc/interfaces/IERC7726.sol";
import {MathLib} from "src/misc/libraries/MathLib.sol";
import {CastLib} from "src/misc/libraries/CastLib.sol";
import {BytesLib} from "src/misc/libraries/BytesLib.sol";

import {PoolId} from "src/common/types/PoolId.sol";
import {AssetId} from "src/common/types/AssetId.sol";
import {ShareClassId, newShareClassId} from "src/common/types/ShareClassId.sol";

import {IPoolRegistry} from "src/pools/interfaces/IPoolRegistry.sol";
import {
    IShareClassManager,
    EpochAmounts,
    UserOrder,
    EpochPointers,
    ShareClassMetadata,
    ShareClassMetrics,
    QueuedOrder,
    RequestType
} from "src/pools/interfaces/IShareClassManager.sol";
import {IMultiShareClass} from "src/pools/interfaces/IMultiShareClass.sol";

contract MultiShareClass is Auth, IMultiShareClass {
    using MathLib for D18;
    using MathLib for uint128;
    using MathLib for uint256;
    using CastLib for bytes;
    using CastLib for bytes32;
    using BytesLib for bytes;

    uint32 constant META_NAME_LENGTH = 128;
    uint32 constant META_SYMBOL_LENGTH = 32;

    /// Storage
    uint32 internal transient _epochIncrement;
    IPoolRegistry public poolRegistry;
    mapping(bytes32 salt => bool) public salts;
    mapping(PoolId poolId => uint32) public epochId;
    mapping(PoolId poolId => uint32) public shareClassCount;
    mapping(ShareClassId scId => ShareClassMetrics) public metrics;
    mapping(ShareClassId scId => ShareClassMetadata) public metadata;
    mapping(PoolId poolId => mapping(ShareClassId => bool)) public shareClassIds;
    mapping(ShareClassId scId => mapping(AssetId assetId => EpochPointers)) public epochPointers;
    mapping(ShareClassId scId => mapping(AssetId payoutAssetId => uint128 pending)) public pendingRedeem;
    mapping(ShareClassId scId => mapping(AssetId paymentAssetId => uint128 pending)) public pendingDeposit;
    mapping(ShareClassId scId => mapping(AssetId assetId => mapping(uint32 epochId_ => EpochAmounts epoch))) public
        epochAmounts;
    mapping(ShareClassId scId => mapping(AssetId payoutAssetId => mapping(bytes32 investor => UserOrder pending)))
        public redeemRequest;
    mapping(ShareClassId scId => mapping(AssetId paymentAssetId => mapping(bytes32 investor => UserOrder pending)))
        public depositRequest;
    mapping(ShareClassId scId => mapping(AssetId payoutAssetId => mapping(bytes32 investor => QueuedOrder queued)))
        public queuedRedeemRequest;
    mapping(ShareClassId scId => mapping(AssetId paymentAssetId => mapping(bytes32 investor => QueuedOrder queued)))
        public queuedDepositRequest;

    constructor(IPoolRegistry poolRegistry_, address deployer) Auth(deployer) {
        poolRegistry = poolRegistry_;
    }

    function file(bytes32 what, address data) external auth {
        require(what == "poolRegistry", UnrecognizedFileParam());
        poolRegistry = IPoolRegistry(data);
        emit File(what, data);
    }

    /// @inheritdoc IShareClassManager
    function addShareClass(PoolId poolId, string calldata name, string calldata symbol, bytes32 salt, bytes calldata)
        external
        auth
        returns (ShareClassId scId_)
    {
        scId_ = previewNextShareClassId(poolId);

        uint32 index = ++shareClassCount[poolId];
        shareClassIds[poolId][scId_] = true;

        // Initialize epoch with 1 iff first class was added
        if (index == 1) {
            epochId[poolId] = 1;
        }

        _updateMetadata(scId_, name, symbol, salt);

        emit AddShareClass(poolId, scId_, index, name, symbol, salt);
    }

    /// @inheritdoc IShareClassManager
    function requestDeposit(PoolId poolId, ShareClassId scId_, uint128 amount, bytes32 investor, AssetId depositAssetId)
        external
        auth
    {
        require(exists(poolId, scId_), ShareClassNotFound());

        // NOTE: CV ensures amount > 0
        _updatePending(poolId, scId_, amount, true, investor, depositAssetId, RequestType.Deposit);
    }

    function cancelDepositRequest(PoolId poolId, ShareClassId scId_, bytes32 investor, AssetId depositAssetId)
        external
        auth
        returns (uint128 cancelledAssetAmount)
    {
        require(exists(poolId, scId_), ShareClassNotFound());

        uint128 cancellingAmount = depositRequest[scId_][depositAssetId][investor].pending;

        return _updatePending(poolId, scId_, cancellingAmount, false, investor, depositAssetId, RequestType.Deposit);
    }

    /// @inheritdoc IShareClassManager
    function requestRedeem(PoolId poolId, ShareClassId scId_, uint128 amount, bytes32 investor, AssetId payoutAssetId)
        external
        auth
    {
        require(exists(poolId, scId_), ShareClassNotFound());

        // NOTE: CV ensures amount > 0
        _updatePending(poolId, scId_, amount, true, investor, payoutAssetId, RequestType.Redeem);
    }

    /// @inheritdoc IShareClassManager
    function cancelRedeemRequest(PoolId poolId, ShareClassId scId_, bytes32 investor, AssetId payoutAssetId)
        external
        auth
        returns (uint128 cancelledShareAmount)
    {
        require(exists(poolId, scId_), ShareClassNotFound());

        uint128 cancellingAmount = redeemRequest[scId_][payoutAssetId][investor].pending;

        return _updatePending(poolId, scId_, cancellingAmount, false, investor, payoutAssetId, RequestType.Redeem);
    }

    /// @inheritdoc IShareClassManager
    function approveDeposits(
        PoolId poolId,
        ShareClassId scId_,
        uint128 maxApproval,
        AssetId paymentAssetId,
        IERC7726 valuation
    ) external auth returns (uint128 approvedAssetAmount, uint128 approvedPoolAmount) {
        require(exists(poolId, scId_), ShareClassNotFound());

        // Advance epochId if it has not been advanced within this transaction (e.g. in case of multiCall context)
        uint32 approvalEpochId = _advanceEpoch(poolId);

        // Block approvals for the same asset in the same epoch
        require(epochPointers[scId_][paymentAssetId].latestDepositApproval != approvalEpochId, AlreadyApproved());

        // Limit in case approved > pending due to race condition of FM approval and async incoming requests
        uint128 _pendingDeposit = pendingDeposit[scId_][paymentAssetId];
        approvedAssetAmount = maxApproval.min(_pendingDeposit).toUint128();
        require(approvedAssetAmount > 0, ZeroApprovalAmount());

        // Increase approved
        address poolCurrency = poolRegistry.currency(poolId).addr();
        approvedPoolAmount =
            (IERC7726(valuation).getQuote(approvedAssetAmount, paymentAssetId.addr(), poolCurrency)).toUint128();

        // Update epoch data
        EpochAmounts storage epochAmounts_ = epochAmounts[scId_][paymentAssetId][approvalEpochId];
        epochAmounts_.depositApproved = approvedAssetAmount;
        epochAmounts_.depositPool = approvedPoolAmount;
        epochAmounts_.depositPending = _pendingDeposit;
        epochPointers[scId_][paymentAssetId].latestDepositApproval = approvalEpochId;

        // Reduce pending
        pendingDeposit[scId_][paymentAssetId] -= approvedAssetAmount;
        _pendingDeposit -= approvedAssetAmount;

        emit ApproveDeposits(
            poolId, scId_, approvalEpochId, paymentAssetId, approvedPoolAmount, approvedAssetAmount, _pendingDeposit
        );
    }

    /// @inheritdoc IShareClassManager
    function approveRedeems(PoolId poolId, ShareClassId scId_, uint128 maxApproval, AssetId payoutAssetId)
        external
        auth
        returns (uint128 approvedShareAmount, uint128 pendingShareAmount)
    {
        require(exists(poolId, scId_), ShareClassNotFound());

        // Advance epochId if it has not been advanced within this transaction (e.g. in case of multiCall context)
        uint32 approvalEpochId = _advanceEpoch(poolId);

        // Block approvals for the same asset in the same epoch
        require(epochPointers[scId_][payoutAssetId].latestRedeemApproval != approvalEpochId, AlreadyApproved());

        // Limit in case approved > pending due to race condition of FM approval and async incoming requests
        pendingShareAmount = pendingRedeem[scId_][payoutAssetId];
        approvedShareAmount = maxApproval.min(pendingShareAmount).toUint128();
        require(approvedShareAmount > 0, ZeroApprovalAmount());

        // Update epoch data
        EpochAmounts storage epochAmounts_ = epochAmounts[scId_][payoutAssetId][approvalEpochId];
        epochAmounts_.redeemApproved = approvedShareAmount;
        epochAmounts_.redeemPending = pendingShareAmount;

        // Reduce pending
        pendingRedeem[scId_][payoutAssetId] -= approvedShareAmount;
        pendingShareAmount -= approvedShareAmount;

        epochPointers[scId_][payoutAssetId].latestRedeemApproval = approvalEpochId;

        emit ApproveRedeems(poolId, scId_, approvalEpochId, payoutAssetId, approvedShareAmount, pendingShareAmount);
    }

    /// @inheritdoc IShareClassManager
    function issueShares(PoolId poolId, ShareClassId scId_, AssetId depositAssetId, D18 navPerShare) external auth {
        EpochPointers storage epochPointers_ = epochPointers[scId_][depositAssetId];
        require(epochPointers_.latestDepositApproval > epochPointers_.latestIssuance, ApprovalRequired());

        issueSharesUntilEpoch(poolId, scId_, depositAssetId, navPerShare, epochPointers_.latestDepositApproval);
    }

    /// @inheritdoc IMultiShareClass
    function issueSharesUntilEpoch(
        PoolId poolId,
        ShareClassId scId_,
        AssetId depositAssetId,
        D18 navPerShare,
        uint32 endEpochId
    ) public auth {
        require(exists(poolId, scId_), ShareClassNotFound());
        require(endEpochId < epochId[poolId], EpochNotFound());

        ShareClassMetrics memory m = metrics[scId_];
        (uint128 totalIssuance, D18 navPerShare_) = (m.totalIssuance, m.navPerShare);

        // First issuance is epoch 1 due to also initializing epochs with 1
        // Subsequent issuances equal latest pointer plus one
        uint32 startEpochId = epochPointers[scId_][depositAssetId].latestIssuance + 1;

        for (uint32 epochId_ = startEpochId; epochId_ <= endEpochId; epochId_++) {
            // Skip redeem epochs
            if (epochAmounts[scId_][depositAssetId][epochId_].depositApproved == 0) {
                continue;
            }

            uint128 issuedShareAmount =
                navPerShare.reciprocalMulUint128(epochAmounts[scId_][depositAssetId][epochId_].depositPool);
            epochAmounts[scId_][depositAssetId][epochId_].depositShares = issuedShareAmount;
            totalIssuance += issuedShareAmount;
            uint128 nav = navPerShare.mulUint128(totalIssuance);

<<<<<<< HEAD
            emit IssuedShares(poolId, scId_, epochId_, nav, navPerShare, totalIssuance, issuedShareAmount);
=======
            emit IssueShares(poolId, scId_, epochId_, navPerShare, nav, issuedShareAmount);
>>>>>>> 4da9ab04
        }

        epochPointers[scId_][depositAssetId].latestIssuance = endEpochId;
        metrics[scId_] = ShareClassMetrics(totalIssuance, navPerShare_);
    }

    /// @inheritdoc IShareClassManager
    function revokeShares(PoolId poolId, ShareClassId scId_, AssetId payoutAssetId, D18 navPerShare, IERC7726 valuation)
        external
        auth
        returns (uint128 payoutAssetAmount, uint128 payoutPoolAmount)
    {
        EpochPointers storage epochPointers_ = epochPointers[scId_][payoutAssetId];
        require(epochPointers_.latestRedeemApproval > epochPointers_.latestRevocation, ApprovalRequired());

        return revokeSharesUntilEpoch(
            poolId, scId_, payoutAssetId, navPerShare, valuation, epochPointers_.latestRedeemApproval
        );
    }

    /// @inheritdoc IMultiShareClass
    function revokeSharesUntilEpoch(
        PoolId poolId,
        ShareClassId scId_,
        AssetId payoutAssetId,
        D18 navPerShare,
        IERC7726 valuation,
        uint32 endEpochId
    ) public auth returns (uint128 payoutAssetAmount, uint128 payoutPoolAmount) {
        require(exists(poolId, scId_), ShareClassNotFound());
        require(endEpochId < epochId[poolId], EpochNotFound());

        ShareClassMetrics memory m = metrics[scId_];
        (uint128 totalIssuance, D18 navPerShare_) = (m.totalIssuance, m.navPerShare);
        address poolCurrency = poolRegistry.currency(poolId).addr();

        // First issuance is epoch 1 due to also initializing epochs with 1
        // Subsequent issuances equal latest pointer plus one
        uint32 startEpochId = epochPointers[scId_][payoutAssetId].latestRevocation + 1;

        for (uint32 epochId_ = startEpochId; epochId_ <= endEpochId; epochId_++) {
            EpochAmounts storage epochAmounts_ = epochAmounts[scId_][payoutAssetId][epochId_];

            // Skip deposit epochs
            if (epochAmounts_.redeemApproved == 0) {
                continue;
            }

            require(epochAmounts_.redeemApproved <= totalIssuance, RevokeMoreThanIssued());

            payoutPoolAmount += _revokeEpochShares(
                poolId,
                scId_,
                payoutAssetId,
                navPerShare,
                valuation,
                poolCurrency,
                epochAmounts_,
                totalIssuance,
                epochId_
            );
            payoutAssetAmount += epochAmounts_.redeemAssets;
            totalIssuance -= epochAmounts_.redeemApproved;
        }

        epochPointers[scId_][payoutAssetId].latestRevocation = endEpochId;
        metrics[scId_] = ShareClassMetrics(totalIssuance, navPerShare_);
    }

    /// @inheritdoc IShareClassManager
    function claimDeposit(PoolId poolId, ShareClassId scId_, bytes32 investor, AssetId depositAssetId)
        external
        auth
        returns (uint128 payoutShareAmount, uint128 paymentAssetAmount, uint128 cancelledAmount)
    {
        return claimDepositUntilEpoch(
            poolId, scId_, investor, depositAssetId, epochPointers[scId_][depositAssetId].latestIssuance
        );
    }

    /// @inheritdoc IMultiShareClass
    function claimDepositUntilEpoch(
        PoolId poolId,
        ShareClassId scId_,
        bytes32 investor,
        AssetId depositAssetId,
        uint32 endEpochId
    ) public auth returns (uint128 payoutShareAmount, uint128 paymentAssetAmount, uint128 cancelledAssetAmount) {
        require(exists(poolId, scId_), ShareClassNotFound());
        require(endEpochId < epochId[poolId], EpochNotFound());

        UserOrder storage userOrder = depositRequest[scId_][depositAssetId][investor];

        for (uint32 epochId_ = userOrder.lastUpdate; epochId_ <= endEpochId; epochId_++) {
            EpochAmounts storage epochAmounts_ = epochAmounts[scId_][depositAssetId][epochId_];

            // Skip redeem epochs
            if (epochAmounts_.depositApproved == 0) {
                continue;
            }

            // Skip epoch if user cannot claim
            uint128 approvedAssetAmount =
                userOrder.pending.mulDiv(epochAmounts_.depositApproved, epochAmounts_.depositPending).toUint128();
            if (approvedAssetAmount == 0) {
                emit ClaimDeposit(poolId, scId_, epochId_, investor, depositAssetId, 0, userOrder.pending, 0);
                continue;
            }

            uint128 claimableShareAmount = uint256(approvedAssetAmount).mulDiv(
                epochAmounts_.depositShares, epochAmounts_.depositApproved
            ).toUint128();

            // NOTE: During approvals, we reduce pendingDeposits by the approved asset amount. However, we only reduce
            // the pending user amount if the claimable amount is non-zero.
            //
            // This extreme edge case has two implications:
            //  1. The sum of pending user orders <= pendingDeposits (instead of equality)
            //  2. The sum of claimable user amounts <= amount of minted share class tokens corresponding to the
            // approved deposit asset amount (instead of equality).
            //     I.e., it is possible for an epoch to have an excess of a share class tokens which cannot be
            // claimed by anyone. This excess is at most n-1 share tokens for an epoch with n claimable users.
            //
            // The first implication can be switched to equality if we reduce the pending user amount independent of the
            // claimable amount.
            // However, in practice, it should be extremely unlikely to have users with non-zero pending but zero
            // claimable for an epoch.
            if (claimableShareAmount > 0) {
                userOrder.pending -= approvedAssetAmount;
                payoutShareAmount += claimableShareAmount;
                paymentAssetAmount += approvedAssetAmount;
            }

            emit ClaimDeposit(
                poolId,
                scId_,
                epochId_,
                investor,
                depositAssetId,
                approvedAssetAmount,
                userOrder.pending,
                claimableShareAmount
            );
        }
        userOrder.lastUpdate = endEpochId + 1;

        cancelledAssetAmount =
            _postClaimUpdateQueued(poolId, scId_, investor, depositAssetId, userOrder, RequestType.Deposit);
    }

    /// @inheritdoc IShareClassManager
    function claimRedeem(PoolId poolId, ShareClassId scId_, bytes32 investor, AssetId payoutAssetId)
        external
        auth
        returns (uint128 payoutAssetAmount, uint128 paymentShareAmount, uint128 cancelledShareAmount)
    {
        return claimRedeemUntilEpoch(
            poolId, scId_, investor, payoutAssetId, epochPointers[scId_][payoutAssetId].latestRevocation
        );
    }

    /// @inheritdoc IMultiShareClass
    function claimRedeemUntilEpoch(
        PoolId poolId,
        ShareClassId scId_,
        bytes32 investor,
        AssetId payoutAssetId,
        uint32 endEpochId
    ) public auth returns (uint128 payoutAssetAmount, uint128 paymentShareAmount, uint128 cancelledShareAmount) {
        require(exists(poolId, scId_), ShareClassNotFound());
        require(endEpochId < epochId[poolId], EpochNotFound());

        UserOrder storage userOrder = redeemRequest[scId_][payoutAssetId][investor];

        for (uint32 epochId_ = userOrder.lastUpdate; epochId_ <= endEpochId; epochId_++) {
            EpochAmounts storage epochAmounts_ = epochAmounts[scId_][payoutAssetId][epochId_];

            // Skip deposit epochs
            if (epochAmounts_.redeemApproved == 0) {
                continue;
            }

            // Skip epoch if user cannot claim
            uint128 approvedShareAmount =
                userOrder.pending.mulDiv(epochAmounts_.redeemApproved, epochAmounts_.redeemPending).toUint128();
            if (approvedShareAmount == 0) {
                emit ClaimRedeem(poolId, scId_, epochId_, investor, payoutAssetId, 0, userOrder.pending, 0);
                continue;
            }

            uint128 claimableAssetAmount = uint256(approvedShareAmount).mulDiv(
                epochAmounts_.redeemAssets, epochAmounts_.redeemApproved
            ).toUint128();

            // NOTE: During approvals, we reduce pendingRedeems by the approved share class token amount. However, we
            // only reduce the pending user amount if the claimable amount is non-zero.
            //
            // This extreme edge case has two implications:
            //  1. The sum of pending user orders <= pendingRedeems (instead of equality)
            //  2. The sum of claimable user amounts <= amount of payout asset corresponding to the approved share class
            // token amount (instead of equality).
            //     I.e., it is possible for an epoch to have an excess of a single payout asset unit which cannot be
            // claimed by anyone. This excess is at most n-1 payout asset units for an epoch with n claimable users.
            //
            // The first implication can be switched to equality if we reduce the pending user amount independent of the
            // claimable amount.
            // However, in practice, it should be extremely unlikely to have users with non-zero pending but zero
            // claimable for an epoch.
            if (claimableAssetAmount > 0) {
                paymentShareAmount += approvedShareAmount;
                payoutAssetAmount += claimableAssetAmount;
                userOrder.pending -= approvedShareAmount;
            }

            emit ClaimRedeem(
                poolId,
                scId_,
                epochId_,
                investor,
                payoutAssetId,
                approvedShareAmount,
                userOrder.pending,
                claimableAssetAmount
            );
        }

        userOrder.lastUpdate = endEpochId + 1;

        cancelledShareAmount =
            _postClaimUpdateQueued(poolId, scId_, investor, payoutAssetId, userOrder, RequestType.Redeem);
    }

    function updateMetadata(
        PoolId poolId,
        ShareClassId scId_,
        string calldata name,
        string calldata symbol,
        bytes32 salt,
        bytes calldata
    ) external auth {
        require(exists(poolId, scId_), ShareClassNotFound());

        _updateMetadata(scId_, name, symbol, salt);

        emit UpdateMetadata(poolId, scId_, name, symbol, salt);
    }

    /// @inheritdoc IShareClassManager
    function increaseShareClassIssuance(PoolId poolId, ShareClassId scId_, D18 navPerShare, uint128 amount)
        external
        auth
    {
        require(exists(poolId, scId_), ShareClassNotFound());

        uint128 newIssuance = metrics[scId_].totalIssuance + amount;
        metrics[scId_].totalIssuance = newIssuance;

<<<<<<< HEAD
        emit IssuedShares(poolId, scId_, epochId[poolId], navPerShare.mulUint128(newIssuance), navPerShare, newIssuance, amount);
=======
        emit IssueShares(poolId, scId_, epochId[poolId], navPerShare, navPerShare.mulUint128(newIssuance), amount);
>>>>>>> 4da9ab04
    }

    /// @inheritdoc IShareClassManager
    function decreaseShareClassIssuance(PoolId poolId, ShareClassId scId_, D18 navPerShare, uint128 amount)
        external
        auth
    {
        require(exists(poolId, scId_), ShareClassNotFound());
        require(metrics[scId_].totalIssuance >= amount, DecreaseMoreThanIssued());

        uint128 newIssuance = metrics[scId_].totalIssuance - amount;
        metrics[scId_].totalIssuance = newIssuance;

<<<<<<< HEAD
        // TODO: Maybe remove the redeemAssets part from the event?
        emit RevokedShares(poolId, scId_, epochId[poolId], navPerShare.mulUint128(newIssuance), navPerShare, newIssuance, amount, 0);
=======
        emit RevokeShares(poolId, scId_, epochId[poolId], navPerShare, navPerShare.mulUint128(newIssuance), amount, 0);
>>>>>>> 4da9ab04
    }

    /// @inheritdoc IShareClassManager
    function updateShareClass(PoolId poolId, ShareClassId scId_, D18 navPerShare, bytes calldata data) external auth returns (uint128, D18) {
        require(exists(poolId, scId_), ShareClassNotFound());

        metrics[scId_].navPerShare = navPerShare;
        uint128 totalIssuance = metrics[scId_].totalIssuance;
        emit UpdatedShareClass(poolId, scId_, navPerShare.mulUint128(totalIssuance), navPerShare, totalIssuance, data);

        return (totalIssuance, navPerShare);
    }

    /// @inheritdoc IShareClassManager
    function shareClassPrice(PoolId poolId, ShareClassId scId_) external view returns (uint128, D18) {
        require(exists(poolId, scId_), ShareClassNotFound());

        ShareClassMetrics memory m = metrics[scId_];
        return (m.totalIssuance, m.navPerShare);
    }

    /// @inheritdoc IShareClassManager
    function previewNextShareClassId(PoolId poolId) public view returns (ShareClassId scId) {
        return newShareClassId(poolId, shareClassCount[poolId] + 1);
    }

    /// @inheritdoc IShareClassManager
    function previewShareClassId(PoolId poolId, uint32 index) public pure returns (ShareClassId scId) {
        return newShareClassId(poolId, index);
    }

    /// @inheritdoc IShareClassManager
    function update(PoolId, bytes calldata) external pure {
        // @dev No-op, but don't wanna fail in case composing share class calls this
    }

    /// @notice Revokes shares for a single epoch, updates epoch ratio and emits event.
    ///
    /// @param poolId Identifier of the pool
    /// @param scId_ Identifier of the share class
    /// @param payoutAssetId Identifier of the payout asset
    /// @param navPerShare Total value of assets of the pool and share class per share
    /// @param valuation Source of truth for quotas, e.g. the price of a pool amount in payout asset
    /// @param poolCurrency The address of the pool currency
    /// @param epochAmounts_ Epoch ratio storage for the amount of revoked share class tokens and the corresponding
    /// amount
    /// in payout asset
    /// @param totalIssuance Total issuance of share class tokens before revoking
    /// @param epochId_ Identifier of the epoch for which we revoke
    /// @return payoutPoolAmount Converted amount of pool currency based on number of revoked shares
    function _revokeEpochShares(
        PoolId poolId,
        ShareClassId scId_,
        AssetId payoutAssetId,
        D18 navPerShare,
        IERC7726 valuation,
        address poolCurrency,
        EpochAmounts storage epochAmounts_,
        uint128 totalIssuance,
        uint32 epochId_
    ) private returns (uint128 payoutPoolAmount) {
        payoutPoolAmount = navPerShare.mulUint128(epochAmounts_.redeemApproved);
        epochAmounts_.redeemAssets =
            IERC7726(valuation).getQuote(payoutPoolAmount, poolCurrency, payoutAssetId.addr()).toUint128();

<<<<<<< HEAD
        uint128 newIssuance = totalIssuance - epochAmounts_.redeemApproved;
        uint128 nav = navPerShare.mulUint128(newIssuance);
        emit RevokedShares(
            poolId,
            scId_,
            epochId_,
            nav,
            navPerShare,
            newIssuance,
            epochAmounts_.redeemApproved,
            epochAmounts_.redeemAssets
=======
        uint128 nav = navPerShare.mulUint128(totalIssuance - epochAmounts_.redeemApproved);
        emit RevokeShares(
            poolId, scId_, epochId_, navPerShare, nav, epochAmounts_.redeemApproved, epochAmounts_.redeemAssets
>>>>>>> 4da9ab04
        );
    }

    /// @inheritdoc IShareClassManager
    function exists(PoolId poolId, ShareClassId scId_) public view returns (bool) {
        return shareClassIds[poolId][scId_];
    }

    function _updateMetadata(ShareClassId scId_, string calldata name, string calldata symbol, bytes32 salt) private {
        uint256 nLen = bytes(name).length;
        require(nLen > 0 && nLen <= 128, InvalidMetadataName());

        uint256 sLen = bytes(symbol).length;
        require(sLen > 0 && sLen <= 32, InvalidMetadataSymbol());

        require(salt != bytes32(0), InvalidSalt());
        // Either the salt has not changed, or the salt was never used before by any share class token
        require(salt == metadata[scId_].salt || !salts[salt], AlreadyUsedSalt());
        salts[salt] = true;

        metadata[scId_] = ShareClassMetadata(name, symbol, salt);
    }

    /// @notice Advances the current epoch of the given pool if it has not been incremented within the multicall. If the
    /// epoch has already been incremented, we don't bump it again to allow deposit and redeem approvals to point to the
    /// same epoch id. Emits NewEpoch event if the epoch is advanced.
    ///
    /// @param poolId Identifier of the pool for which we want to advance an epoch.
    /// @return epochIdCurrentBlock Identifier of the current epoch. E.g., if the epoch advanced from i to i+1, i is
    /// returned.
    function _advanceEpoch(PoolId poolId) private returns (uint32 epochIdCurrentBlock) {
        uint32 epochId_ = epochId[poolId];

        // Epoch doesn't necessarily advance, e.g. in case of multiple approvals inside the same multiCall
        if (_epochIncrement == 0) {
            _epochIncrement = 1;
            uint32 newEpochId = epochId_ + 1;
            epochId[poolId] = newEpochId;

            emit NewEpoch(poolId, newEpochId);

            return epochId_;
        } else {
            return uint32(uint128(epochId_ - 1).max(1));
        }
    }

    function _postClaimUpdateQueued(
        PoolId poolId,
        ShareClassId scId_,
        bytes32 investor,
        AssetId assetId,
        UserOrder storage userOrder,
        RequestType requestType
    ) private returns (uint128 cancelledAmount) {
        QueuedOrder storage queued = requestType == RequestType.Deposit
            ? queuedDepositRequest[scId_][assetId][investor]
            : queuedRedeemRequest[scId_][assetId][investor];

        // Increment pending by queued or cancel everything
        uint128 updatePendingAmount = queued.isCancelling ? userOrder.pending : queued.amount;
        if (queued.isCancelling) {
            cancelledAmount = userOrder.pending + queued.amount;
            userOrder.pending = 0;
        } else {
            userOrder.pending += queued.amount;
        }

        if (requestType == RequestType.Deposit) {
            _updatePendingDeposit(
                poolId,
                scId_,
                updatePendingAmount,
                !queued.isCancelling,
                investor,
                assetId,
                userOrder,
                QueuedOrder(false, 0)
            );
        } else {
            _updatePendingRedeem(
                poolId,
                scId_,
                updatePendingAmount,
                !queued.isCancelling,
                investor,
                assetId,
                userOrder,
                QueuedOrder(false, 0)
            );
        }

        // Clear queued
        queued.isCancelling = false;
        queued.amount = 0;
    }

    /// @notice Updates the amount of a deposit or redeem request.
    ///
    /// @param poolId Identifier of the pool
    /// @param scId_ Identifier of the share class
    /// @param amount Amount which is updated
    /// @param isIncrement Whether the amount is positive (additional request) or negative (cancellation)
    /// @param investor Address of the entity which is depositing
    /// @param assetId Identifier of the asset which the investor either used as deposit or wants to redeem to
    /// @param requestType Flag indicating whether the request is a deposit or redeem request
    /// @return cancelledAmount Pending amount which was cancelled
    function _updatePending(
        PoolId poolId,
        ShareClassId scId_,
        uint128 amount,
        bool isIncrement,
        bytes32 investor,
        AssetId assetId,
        RequestType requestType
    ) private returns (uint128 cancelledAmount) {
        UserOrder storage userOrder = requestType == RequestType.Deposit
            ? depositRequest[scId_][assetId][investor]
            : redeemRequest[scId_][assetId][investor];
        QueuedOrder storage queued = requestType == RequestType.Deposit
            ? queuedDepositRequest[scId_][assetId][investor]
            : queuedRedeemRequest[scId_][assetId][investor];

        // We must only update either queued or pending
        if (_updateQueued(poolId, scId_, amount, isIncrement, investor, assetId, userOrder, queued, requestType)) {
            return 0;
        }

        cancelledAmount = isIncrement ? 0 : amount;
        userOrder.pending = isIncrement ? userOrder.pending + amount : userOrder.pending - amount;
        userOrder.lastUpdate = epochId[poolId];

        if (requestType == RequestType.Deposit) {
            _updatePendingDeposit(poolId, scId_, amount, isIncrement, investor, assetId, userOrder, queued);
        } else {
            _updatePendingRedeem(poolId, scId_, amount, isIncrement, investor, assetId, userOrder, queued);
        }
    }

    /// @notice Checks whether the pending amount can be updated. If not, it updates the queued amount.
    ///
    /// @param poolId Identifier of the pool
    /// @param scId_ Identifier of the share class
    /// @param amount Amount which is updated
    /// @param isIncrement Whether the amount is positive (additional request) or negative (cancellation)
    /// @param investor Address of the entity which is depositing
    /// @param assetId Identifier of the asset which the investor either used as deposit or wants to redeem to
    /// @param userOrder User order storage for the deposit or redeem request
    /// @param requestType Flag indicating whether the request is a deposit or redeem request
    /// @return skipPendingUpdate Flag indicating whether the pending amount can be updated which is true if the user
    /// does not need to claim
    function _updateQueued(
        PoolId poolId,
        ShareClassId scId_,
        uint128 amount,
        bool isIncrement,
        bytes32 investor,
        AssetId assetId,
        UserOrder storage userOrder,
        QueuedOrder storage queued,
        RequestType requestType
    ) private returns (bool skipPendingUpdate) {
        uint128 latestApproval = requestType == RequestType.Deposit
            ? epochPointers[scId_][assetId].latestDepositApproval
            : epochPointers[scId_][assetId].latestRedeemApproval;

        // Short circuit if user can mutate pending, i.e. last update happened after latest approval or is first update
        if (userOrder.lastUpdate > latestApproval || userOrder.pending == 0 || latestApproval == 0) {
            return false;
        }

        // Block increasing queued amount if cancelling is already queued
        // NOTE: Can only happen due to race condition as CV blocks requests if cancellation is in progress
        require(!(queued.isCancelling == true && amount > 0), CancellationQueued());

        if (!isIncrement) {
            queued.isCancelling = true;
        } else {
            queued.amount += amount;
        }

        uint128 pendingTotal =
            requestType == RequestType.Deposit ? pendingDeposit[scId_][assetId] : pendingRedeem[scId_][assetId];

        emit UpdateRequest(
            poolId,
            scId_,
            epochId[poolId],
            requestType,
            investor,
            assetId,
            userOrder.pending,
            pendingTotal,
            queued.amount,
            queued.isCancelling
        );

        return true;
    }

    function _updatePendingDeposit(
        PoolId poolId,
        ShareClassId scId_,
        uint128 amount,
        bool isIncrement,
        bytes32 investor,
        AssetId assetId,
        UserOrder storage userOrder,
        QueuedOrder memory queued
    ) private {
        uint128 pendingTotal = pendingDeposit[scId_][assetId];
        pendingDeposit[scId_][assetId] = isIncrement ? pendingTotal + amount : pendingTotal - amount;
        pendingTotal = pendingDeposit[scId_][assetId];

        emit UpdateRequest(
            poolId,
            scId_,
            epochId[poolId],
            RequestType.Deposit,
            investor,
            assetId,
            userOrder.pending,
            pendingTotal,
            queued.amount,
            queued.isCancelling
        );
    }

    function _updatePendingRedeem(
        PoolId poolId,
        ShareClassId scId_,
        uint128 amount,
        bool isIncrement,
        bytes32 investor,
        AssetId assetId,
        UserOrder storage userOrder,
        QueuedOrder memory queued
    ) private {
        uint128 pendingTotal = pendingRedeem[scId_][assetId];
        pendingRedeem[scId_][assetId] = isIncrement ? pendingTotal + amount : pendingTotal - amount;
        pendingTotal = pendingRedeem[scId_][assetId];

        emit UpdateRequest(
            poolId,
            scId_,
            epochId[poolId],
            RequestType.Redeem,
            investor,
            assetId,
            userOrder.pending,
            pendingTotal,
            queued.amount,
            queued.isCancelling
        );
    }
}<|MERGE_RESOLUTION|>--- conflicted
+++ resolved
@@ -250,11 +250,7 @@
             totalIssuance += issuedShareAmount;
             uint128 nav = navPerShare.mulUint128(totalIssuance);
 
-<<<<<<< HEAD
-            emit IssuedShares(poolId, scId_, epochId_, nav, navPerShare, totalIssuance, issuedShareAmount);
-=======
-            emit IssueShares(poolId, scId_, epochId_, navPerShare, nav, issuedShareAmount);
->>>>>>> 4da9ab04
+            emit IssueShares(poolId, scId_, epochId_, nav, navPerShare, totalIssuance, issuedShareAmount);
         }
 
         epochPointers[scId_][depositAssetId].latestIssuance = endEpochId;
@@ -512,11 +508,7 @@
         uint128 newIssuance = metrics[scId_].totalIssuance + amount;
         metrics[scId_].totalIssuance = newIssuance;
 
-<<<<<<< HEAD
-        emit IssuedShares(poolId, scId_, epochId[poolId], navPerShare.mulUint128(newIssuance), navPerShare, newIssuance, amount);
-=======
-        emit IssueShares(poolId, scId_, epochId[poolId], navPerShare, navPerShare.mulUint128(newIssuance), amount);
->>>>>>> 4da9ab04
+        emit IssueShares(poolId, scId_, epochId[poolId], navPerShare.mulUint128(newIssuance), navPerShare, newIssuance, amount);
     }
 
     /// @inheritdoc IShareClassManager
@@ -530,12 +522,7 @@
         uint128 newIssuance = metrics[scId_].totalIssuance - amount;
         metrics[scId_].totalIssuance = newIssuance;
 
-<<<<<<< HEAD
-        // TODO: Maybe remove the redeemAssets part from the event?
-        emit RevokedShares(poolId, scId_, epochId[poolId], navPerShare.mulUint128(newIssuance), navPerShare, newIssuance, amount, 0);
-=======
-        emit RevokeShares(poolId, scId_, epochId[poolId], navPerShare, navPerShare.mulUint128(newIssuance), amount, 0);
->>>>>>> 4da9ab04
+        emit RevokeShares(poolId, scId_, epochId[poolId], navPerShare.mulUint128(newIssuance), navPerShare, newIssuance, amount, 0);
     }
 
     /// @inheritdoc IShareClassManager
@@ -544,7 +531,7 @@
 
         metrics[scId_].navPerShare = navPerShare;
         uint128 totalIssuance = metrics[scId_].totalIssuance;
-        emit UpdatedShareClass(poolId, scId_, navPerShare.mulUint128(totalIssuance), navPerShare, totalIssuance, data);
+        emit UpdateShareClass(poolId, scId_, navPerShare.mulUint128(totalIssuance), navPerShare, totalIssuance, data);
 
         return (totalIssuance, navPerShare);
     }
@@ -601,10 +588,9 @@
         epochAmounts_.redeemAssets =
             IERC7726(valuation).getQuote(payoutPoolAmount, poolCurrency, payoutAssetId.addr()).toUint128();
 
-<<<<<<< HEAD
         uint128 newIssuance = totalIssuance - epochAmounts_.redeemApproved;
         uint128 nav = navPerShare.mulUint128(newIssuance);
-        emit RevokedShares(
+        emit RevokeShares(
             poolId,
             scId_,
             epochId_,
@@ -613,11 +599,6 @@
             newIssuance,
             epochAmounts_.redeemApproved,
             epochAmounts_.redeemAssets
-=======
-        uint128 nav = navPerShare.mulUint128(totalIssuance - epochAmounts_.redeemApproved);
-        emit RevokeShares(
-            poolId, scId_, epochId_, navPerShare, nav, epochAmounts_.redeemApproved, epochAmounts_.redeemAssets
->>>>>>> 4da9ab04
         );
     }
 
