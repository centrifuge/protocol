// SPDX-License-Identifier: BUSL-1.1
pragma solidity 0.8.28;

import {Auth} from "src/misc/Auth.sol";
import {D18, d18} from "src/misc/types/D18.sol";
import {IERC7726} from "src/misc/interfaces/IERC7726.sol";
import {MathLib} from "src/misc/libraries/MathLib.sol";
import {CastLib} from "src/misc/libraries/CastLib.sol";
import {BytesLib} from "src/misc/libraries/BytesLib.sol";

import {PoolId} from "src/common/types/PoolId.sol";
import {AssetId} from "src/common/types/AssetId.sol";
import {ShareClassId, newShareClassId} from "src/common/types/ShareClassId.sol";

import {IPoolRegistry} from "src/pools/interfaces/IPoolRegistry.sol";
import {IShareClassManager} from "src/pools/interfaces/IShareClassManager.sol";
import {IMultiShareClass} from "src/pools/interfaces/IMultiShareClass.sol";

struct EpochAmounts {
    /// @dev Total pending asset amount of deposit asset
    uint128 depositPending;
    /// @dev Total approved asset amount of deposit asset
    uint128 depositApproved;
    /// @dev Total approved pool amount of deposit asset
    uint128 depositPool;
    /// @dev Total number of share class tokens issued
    uint128 depositShares;
    /// @dev Amount of shares pending to be redeemed
    uint128 redeemPending;
    /// @dev Total approved amount of redeemed share class tokens
    uint128 redeemApproved;
    /// @dev Total asset amount of revoked share class tokens
    uint128 redeemAssets;
}

struct UserOrder {
    /// @dev Pending amount in deposit asset denomination
    uint128 pending;
    /// @dev Index of epoch in which last order was made
    uint32 lastUpdate;
}

struct EpochPointers {
    /// @dev The last epoch in which a deposit approval was made
    uint32 latestDepositApproval;
    /// @dev The last epoch in which a redeem approval was made
    uint32 latestRedeemApproval;
    /// @dev The last epoch in which shares were issued
    uint32 latestIssuance;
    /// @dev The last epoch in which a shares were revoked
    uint32 latestRevocation;
}

struct ShareClassMetadata {
    /// @dev The name of the share class token
    string name;
    /// @dev The symbol of the share class token
    string symbol;
    /// @dev The salt of the share class token
    bytes32 salt;
}

struct ShareClassMetrics {
    /// @dev Total number of shares
    uint128 totalIssuance;
    /// @dev The latest net asset value per share class token
    D18 navPerShare;
}

contract MultiShareClass is Auth, IMultiShareClass {
    using MathLib for D18;
    using MathLib for uint128;
    using MathLib for uint256;
    using CastLib for bytes;
    using CastLib for bytes32;
    using BytesLib for bytes;

    uint32 constant META_NAME_LENGTH = 128;
    uint32 constant META_SYMBOL_LENGTH = 32;

    /// Storage
    uint32 internal transient _epochIncrement;
    IPoolRegistry public poolRegistry;
    mapping(bytes32 salt => bool) public salts;
    mapping(PoolId poolId => uint32) public epochId;
    mapping(PoolId poolId => uint32) public shareClassCount;
    mapping(ShareClassId scId => ShareClassMetrics) public metrics;
    mapping(ShareClassId scId => ShareClassMetadata) public metadata;
    mapping(PoolId poolId => mapping(ShareClassId => bool)) public shareClassIds;
    mapping(ShareClassId scId => mapping(AssetId assetId => EpochPointers)) public epochPointers;
    mapping(ShareClassId scId => mapping(AssetId payoutAssetId => uint128 pending)) public pendingRedeem;
    mapping(ShareClassId scId => mapping(AssetId paymentAssetId => uint128 pending)) public pendingDeposit;
    mapping(ShareClassId scId => mapping(AssetId assetId => mapping(uint32 epochId_ => EpochAmounts epoch))) public
        epochAmounts;
    mapping(ShareClassId scId => mapping(AssetId payoutAssetId => mapping(bytes32 investor => UserOrder pending)))
        public redeemRequest;
    mapping(ShareClassId scId => mapping(AssetId paymentAssetId => mapping(bytes32 investor => UserOrder pending)))
        public depositRequest;

    constructor(IPoolRegistry poolRegistry_, address deployer) Auth(deployer) {
        poolRegistry = poolRegistry_;
    }

    function file(bytes32 what, address data) external auth {
        require(what == "poolRegistry", UnrecognizedFileParam());
        poolRegistry = IPoolRegistry(data);
        emit File(what, data);
    }

    /// @inheritdoc IShareClassManager
    function addShareClass(PoolId poolId, string calldata name, string calldata symbol, bytes32 salt, bytes calldata) external auth returns (ShareClassId scId_) {
        scId_ = previewNextShareClassId(poolId);

        uint32 index = ++shareClassCount[poolId];
        shareClassIds[poolId][scId_] = true;

        // Initialize epoch with 1 iff first class was added
        if (index == 1) {
            epochId[poolId] = 1;
        }

        _updateMetadata(scId_, name, symbol, salt);

        emit AddedShareClass(poolId, scId_, index, name, symbol, salt);
    }

    /// @inheritdoc IShareClassManager
    function requestDeposit(
        PoolId poolId,
        ShareClassId scId_,
        uint128 amount,
        bytes32 investor,
        AssetId depositAssetId
    ) external auth {
        require(exists(poolId, scId_), ShareClassNotFound());

        // NOTE: CV ensures amount > 0
        _updateDepositRequest(poolId, scId_, amount, true, investor, depositAssetId);
    }

    function cancelDepositRequest(PoolId poolId, ShareClassId scId_, bytes32 investor, AssetId depositAssetId)
        external
        auth
        returns (uint128 cancelledAssetAmount)
    {
        require(exists(poolId, scId_), ShareClassNotFound());

        cancelledAssetAmount = depositRequest[scId_][depositAssetId][investor].pending;

        _updateDepositRequest(poolId, scId_, cancelledAssetAmount, false, investor, depositAssetId);
    }

    /// @inheritdoc IShareClassManager
    function requestRedeem(
        PoolId poolId,
        ShareClassId scId_,
        uint128 amount,
        bytes32 investor,
        AssetId payoutAssetId
    ) external auth {
        require(exists(poolId, scId_), ShareClassNotFound());

        // NOTE: CV ensures amount > 0
        _updateRedeemRequest(poolId, scId_, amount, true, investor, payoutAssetId);
    }

    /// @inheritdoc IShareClassManager
    function cancelRedeemRequest(PoolId poolId, ShareClassId scId_, bytes32 investor, AssetId payoutAssetId)
        external
        auth
        returns (uint128 cancelledShareAmount)
    {
        require(exists(poolId, scId_), ShareClassNotFound());

        cancelledShareAmount = redeemRequest[scId_][payoutAssetId][investor].pending;

        _updateRedeemRequest(poolId, scId_, cancelledShareAmount, false, investor, payoutAssetId);
    }

    /// @inheritdoc IShareClassManager
    function approveDeposits(
        PoolId poolId,
        ShareClassId scId_,
        uint128 maxApproval,
        AssetId paymentAssetId,
        IERC7726 valuation
    ) external auth returns (uint128 approvedAssetAmount, uint128 approvedPoolAmount) {
        require(exists(poolId, scId_), ShareClassNotFound());

        // Advance epochId if it has not been advanced within this transaction (e.g. in case of multiCall context)
        uint32 approvalEpochId = _advanceEpoch(poolId);

        // Block approvals for the same asset in the same epoch
        require(
            epochPointers[scId_][paymentAssetId].latestDepositApproval != approvalEpochId, AlreadyApproved()
        );

        // Limit in case approved > pending due to race condition of FM approval and async incoming requests
        uint128 _pendingDeposit = pendingDeposit[scId_][paymentAssetId];
        approvedAssetAmount = maxApproval.min(_pendingDeposit).toUint128();
        require(approvedAssetAmount > 0, ZeroApprovalAmount());

        // Increase approved
        address poolCurrency = poolRegistry.currency(poolId).addr();
        approvedPoolAmount =
            (IERC7726(valuation).getQuote(approvedAssetAmount, paymentAssetId.addr(), poolCurrency)).toUint128();

        // Update epoch data
        EpochAmounts storage epochAmounts_ = epochAmounts[scId_][paymentAssetId][approvalEpochId];
        epochAmounts_.depositApproved = approvedAssetAmount;
        epochAmounts_.depositPool = approvedPoolAmount;
        epochAmounts_.depositPending = _pendingDeposit;
        epochPointers[scId_][paymentAssetId].latestDepositApproval = approvalEpochId;

        // Reduce pending
        pendingDeposit[scId_][paymentAssetId] -= approvedAssetAmount;
        _pendingDeposit -= approvedAssetAmount;

        emit ApprovedDeposits(
            poolId,
            scId_,
            approvalEpochId,
            paymentAssetId,
            approvedPoolAmount,
            approvedAssetAmount,
            _pendingDeposit
        );
    }

    /// @inheritdoc IShareClassManager
    function approveRedeems(PoolId poolId, ShareClassId scId_, uint128 maxApproval, AssetId payoutAssetId)
        external
        auth
        returns (uint128 approvedShareAmount, uint128 pendingShareAmount)
    {
        require(exists(poolId, scId_), ShareClassNotFound());

        // Advance epochId if it has not been advanced within this transaction (e.g. in case of multiCall context)
        uint32 approvalEpochId = _advanceEpoch(poolId);

        // Block approvals for the same asset in the same epoch
        require(epochPointers[scId_][payoutAssetId].latestRedeemApproval != approvalEpochId, AlreadyApproved());

        // Limit in case approved > pending due to race condition of FM approval and async incoming requests
        pendingShareAmount = pendingRedeem[scId_][payoutAssetId];
        approvedShareAmount = maxApproval.min(pendingShareAmount).toUint128();
        require(approvedShareAmount > 0, ZeroApprovalAmount());

        // Update epoch data
        EpochAmounts storage epochAmounts_ = epochAmounts[scId_][payoutAssetId][approvalEpochId];
        epochAmounts_.redeemApproved = approvedShareAmount;
        epochAmounts_.redeemPending = pendingShareAmount;

        // Reduce pending
        pendingRedeem[scId_][payoutAssetId] -= approvedShareAmount;
        pendingShareAmount -= approvedShareAmount;

        epochPointers[scId_][payoutAssetId].latestRedeemApproval = approvalEpochId;

        emit ApprovedRedeems(
            poolId,
            scId_,
            approvalEpochId,
            payoutAssetId,
            approvedShareAmount,
            pendingShareAmount
        );
    }

    /// @inheritdoc IShareClassManager
    function issueShares(PoolId poolId, ShareClassId scId_, AssetId depositAssetId, D18 navPerShare)
        external
        auth
    {
        EpochPointers storage epochPointers_ = epochPointers[scId_][depositAssetId];
        require(epochPointers_.latestDepositApproval > epochPointers_.latestIssuance, ApprovalRequired());

        issueSharesUntilEpoch(poolId, scId_, depositAssetId, navPerShare, epochPointers_.latestDepositApproval);
    }

    /// @inheritdoc IMultiShareClass
    function issueSharesUntilEpoch(
        PoolId poolId,
        ShareClassId scId_,
        AssetId depositAssetId,
        D18 navPerShare,
        uint32 endEpochId
    ) public auth {
        require(exists(poolId, scId_), ShareClassNotFound());
        require(endEpochId < epochId[poolId], EpochNotFound());

<<<<<<< HEAD
        ShareClassMetrics memory m = metrics[shareClassId_];
        (uint128 totalIssuance, D18 navPerShare_) = (m.totalIssuance, m.navPerShare);
=======
        uint128 totalIssuance = metrics[scId_].totalIssuance;
>>>>>>> 81d604ac

        // First issuance starts at epoch 0, subsequent ones at latest pointer plus one
        uint32 startEpochId = epochPointers[scId_][depositAssetId].latestIssuance + 1;

        for (uint32 epochId_ = startEpochId; epochId_ <= endEpochId; epochId_++) {
            // Skip redeem epochs
            if (epochAmounts[scId_][depositAssetId][epochId_].depositApproved == 0) {
                continue;
            }

            uint128 issuedShareAmount = navPerShare.reciprocalMulUint128(
                epochAmounts[scId_][depositAssetId][epochId_].depositPool
            );
            epochAmounts[scId_][depositAssetId][epochId_].depositShares = issuedShareAmount;
            totalIssuance += issuedShareAmount;
            uint128 nav = navPerShare.mulUint128(totalIssuance);

<<<<<<< HEAD
            emit IssuedShares(poolId, shareClassId_, epochId_, nav, navPerShare, totalIssuance, issuedShareAmount);
        }

        epochPointers[shareClassId_][depositAssetId].latestIssuance = endEpochId;
        metrics[shareClassId_] = ShareClassMetrics(totalIssuance, navPerShare_);
=======
            emit IssuedShares(poolId, scId_, epochId_, navPerShare, nav, issuedShareAmount);
        }

        epochPointers[scId_][depositAssetId].latestIssuance = endEpochId;
        metrics[scId_] = ShareClassMetrics(totalIssuance, navPerShare);
>>>>>>> 81d604ac
    }

    /// @inheritdoc IShareClassManager
    function revokeShares(
        PoolId poolId,
        ShareClassId scId_,
        AssetId payoutAssetId,
        D18 navPerShare,
        IERC7726 valuation
    ) external auth returns (uint128 payoutAssetAmount, uint128 payoutPoolAmount) {
        EpochPointers storage epochPointers_ = epochPointers[scId_][payoutAssetId];
        require(epochPointers_.latestRedeemApproval > epochPointers_.latestRevocation, ApprovalRequired());

        return revokeSharesUntilEpoch(
            poolId, scId_, payoutAssetId, navPerShare, valuation, epochPointers_.latestRedeemApproval
        );
    }

    /// @inheritdoc IMultiShareClass
    function revokeSharesUntilEpoch(
        PoolId poolId,
        ShareClassId scId_,
        AssetId payoutAssetId,
        D18 navPerShare,
        IERC7726 valuation,
        uint32 endEpochId
    ) public auth returns (uint128 payoutAssetAmount, uint128 payoutPoolAmount) {
        require(exists(poolId, scId_), ShareClassNotFound());
        require(endEpochId < epochId[poolId], EpochNotFound());

<<<<<<< HEAD
        ShareClassMetrics memory m = metrics[shareClassId_];
        (uint128 totalIssuance, D18 navPerShare_) = (m.totalIssuance, m.navPerShare);
=======
        uint128 totalIssuance = metrics[scId_].totalIssuance;
>>>>>>> 81d604ac
        address poolCurrency = poolRegistry.currency(poolId).addr();

        // First issuance starts at epoch 0, subsequent ones at latest pointer plus one
        uint32 startEpochId = epochPointers[scId_][payoutAssetId].latestRevocation + 1;

        for (uint32 epochId_ = startEpochId; epochId_ <= endEpochId; epochId_++) {
            EpochAmounts storage epochAmounts_ = epochAmounts[scId_][payoutAssetId][epochId_];

            // Skip deposit epochs
            if (epochAmounts_.redeemApproved == 0) {
                continue;
            }

            require(epochAmounts_.redeemApproved <= totalIssuance, RevokeMoreThanIssued());

            payoutPoolAmount += _revokeEpochShares(
                poolId,
                scId_,
                payoutAssetId,
                navPerShare,
                valuation,
                poolCurrency,
                epochAmounts_,
                totalIssuance,
                epochId_
            );
            payoutAssetAmount += epochAmounts_.redeemAssets;
            totalIssuance -= epochAmounts_.redeemApproved;
        }

<<<<<<< HEAD
        epochPointers[shareClassId_][payoutAssetId].latestRevocation = endEpochId;
        metrics[shareClassId_] = ShareClassMetrics(totalIssuance, navPerShare_);
=======
        epochPointers[scId_][payoutAssetId].latestRevocation = endEpochId;
        metrics[scId_] = ShareClassMetrics(totalIssuance, navPerShare);
>>>>>>> 81d604ac
    }

    /// @inheritdoc IShareClassManager
    function claimDeposit(PoolId poolId, ShareClassId scId_, bytes32 investor, AssetId depositAssetId)
        external
        auth
        returns (uint128 payoutShareAmount, uint128 paymentAssetAmount)
    {
        return claimDepositUntilEpoch(
            poolId, scId_, investor, depositAssetId, epochPointers[scId_][depositAssetId].latestIssuance
        );
    }

    /// @inheritdoc IMultiShareClass
    function claimDepositUntilEpoch(
        PoolId poolId,
        ShareClassId scId_,
        bytes32 investor,
        AssetId depositAssetId,
        uint32 endEpochId
    ) public auth returns (uint128 payoutShareAmount, uint128 paymentAssetAmount) {
        require(exists(poolId, scId_), ShareClassNotFound());
        require(endEpochId < epochId[poolId], EpochNotFound());

        UserOrder storage userOrder = depositRequest[scId_][depositAssetId][investor];

        for (uint32 epochId_ = userOrder.lastUpdate; epochId_ <= endEpochId; epochId_++) {
            EpochAmounts storage epochAmounts_ = epochAmounts[scId_][depositAssetId][epochId_];

            // Skip redeem epochs
            if (epochAmounts_.depositApproved == 0) {
                continue;
            }

            // Skip epoch if user cannot claim
            uint128 approvedAssetAmount = userOrder.pending.mulDiv(epochAmounts_.depositApproved, epochAmounts_.depositPending).toUint128();
            if (approvedAssetAmount == 0) {
                emit ClaimedDeposit(poolId, scId_, epochId_, investor, depositAssetId, 0, userOrder.pending, 0);
                continue;
            }

            uint128 claimableShareAmount = uint256(approvedAssetAmount).mulDiv(
                epochAmounts_.depositShares, epochAmounts_.depositApproved
            ).toUint128();

            // NOTE: During approvals, we reduce pendingDeposits by the approved asset amount. However, we only reduce the pending user amount if the claimable amount is non-zero.
            //
            // This extreme edge case has two implications:
            //  1. The sum of pending user orders <= pendingDeposits (instead of equality)
            //  2. The sum of claimable user amounts <= amount of minted share class tokens corresponding to the approved deposit asset amount (instead of equality).
            //     I.e., it is possible for an epoch to have an excess of a share class token atom which cannot be claimed by anyone.
            //
            // The first implication can be switched to equality if we reduce the pending user amount independent of the claimable amount.
            // However, in practice, it should be extremely unlikely to have users with non-zero pending but zero claimable for an epoch.
            if (claimableShareAmount > 0) {
                userOrder.pending -= approvedAssetAmount;
                payoutShareAmount += claimableShareAmount;
                paymentAssetAmount += approvedAssetAmount;
            }

            emit ClaimedDeposit(
                poolId,
                scId_,
                epochId_,
                investor,
                depositAssetId,
                approvedAssetAmount,
                userOrder.pending,
                claimableShareAmount
            );
        }

        userOrder.lastUpdate = endEpochId + 1;
    }

    /// @inheritdoc IShareClassManager
    function claimRedeem(PoolId poolId, ShareClassId scId_, bytes32 investor, AssetId payoutAssetId)
        external
        auth
        returns (uint128 payoutAssetAmount, uint128 paymentShareAmount)
    {
        return claimRedeemUntilEpoch(
            poolId, scId_, investor, payoutAssetId, epochPointers[scId_][payoutAssetId].latestRevocation
        );
    }

    /// @inheritdoc IMultiShareClass
    function claimRedeemUntilEpoch(
        PoolId poolId,
        ShareClassId scId_,
        bytes32 investor,
        AssetId payoutAssetId,
        uint32 endEpochId
    ) public auth returns (uint128 payoutAssetAmount, uint128 paymentShareAmount) {
        require(exists(poolId, scId_), ShareClassNotFound());
        require(endEpochId < epochId[poolId], EpochNotFound());

        UserOrder storage userOrder = redeemRequest[scId_][payoutAssetId][investor];

        for (uint32 epochId_ = userOrder.lastUpdate; epochId_ <= endEpochId; epochId_++) {
            EpochAmounts storage epochAmounts_ = epochAmounts[scId_][payoutAssetId][epochId_];

            // Skip deposit epochs
            if (epochAmounts_.redeemApproved == 0) {
                continue;
            }

            // Skip epoch if user cannot claim
            uint128 approvedShareAmount = userOrder.pending.mulDiv(epochAmounts_.redeemApproved, epochAmounts_.redeemPending).toUint128();
            if (approvedShareAmount == 0) {
                emit ClaimedRedeem(poolId, scId_, epochId_, investor, payoutAssetId, 0, userOrder.pending, 0);
                continue;
            }

            uint128 claimableAssetAmount = uint256(approvedShareAmount).mulDiv(
                epochAmounts_.redeemAssets, epochAmounts_.redeemApproved
            ).toUint128();

            // NOTE: During approvals, we reduce pendingRedeems by the approved share class token amount. However, we only reduce the pending user amount if the claimable amount is non-zero.
            //
            // This extreme edge case has two implications:
            //  1. The sum of pending user orders <= pendingRedeems (instead of equality)
            //  2. The sum of claimable user amounts <= amount of payout asset corresponding to the approved share class token amount (instead of equality).
            //     I.e., it is possible for an epoch to have an excess of a single payout asset atom which cannot be claimed by anyone.
            //
            // The first implication can be switched to equality if we reduce the pending user amount independent of the claimable amount.
            // However, in practice, it should be extremely unlikely to have users with non-zero pending but zero claimable for an epoch.
            if (claimableAssetAmount > 0) {
                paymentShareAmount += approvedShareAmount;
                payoutAssetAmount += claimableAssetAmount;
                userOrder.pending -= approvedShareAmount;
            }

            emit ClaimedRedeem(
                poolId,
                scId_,
                epochId_,
                investor,
                payoutAssetId,
                approvedShareAmount,
                userOrder.pending,
                claimableAssetAmount
            );
        }

        userOrder.lastUpdate = endEpochId + 1;
    }

    function updateMetadata(PoolId poolId, ShareClassId scId_, string calldata name, string calldata symbol, bytes32 salt, bytes calldata) external auth {
        require(exists(poolId, scId_), ShareClassNotFound());

        _updateMetadata(scId_, name, symbol, salt);

        emit UpdatedMetadata(poolId, scId_, name, symbol, salt);
    }


    /// @inheritdoc IShareClassManager
    function increaseShareClassIssuance(PoolId poolId, ShareClassId scId_, D18 navPerShare, uint128 amount) external auth {
        require(exists(poolId, scId_), ShareClassNotFound());

        uint128 newIssuance = metrics[scId_].totalIssuance + amount;
        metrics[scId_].totalIssuance = newIssuance;

<<<<<<< HEAD
        emit IssuedShares(poolId, shareClassId_, epochId[poolId], navPerShare.mulUint128(newIssuance), navPerShare, newIssuance, amount);
=======
        emit IssuedShares(poolId, scId_, epochId[poolId], navPerShare, navPerShare.mulUint128(newIssuance), amount);
>>>>>>> 81d604ac
    }

    /// @inheritdoc IShareClassManager
    function decreaseShareClassIssuance(PoolId poolId, ShareClassId scId_, D18 navPerShare, uint128 amount) external auth {
        require(exists(poolId, scId_), ShareClassNotFound());
        require(metrics[scId_].totalIssuance >= amount, DecreaseMoreThanIssued());

        uint128 newIssuance = metrics[scId_].totalIssuance - amount;
        metrics[scId_].totalIssuance = newIssuance;

<<<<<<< HEAD
        // TODO: Maybe remove the redeemAssets part from the event?
        emit RevokedShares(poolId, shareClassId_, epochId[poolId], navPerShare.mulUint128(newIssuance), navPerShare, newIssuance, amount, 0);
=======
        emit RevokedShares(poolId, scId_, epochId[poolId], navPerShare, navPerShare.mulUint128(newIssuance), amount, 0);
>>>>>>> 81d604ac
    }


    /// @inheritdoc IShareClassManager
<<<<<<< HEAD
    function updateShareClass(PoolId poolId, ShareClassId shareClassId_, D18 navPerShare, bytes calldata data) external auth returns (uint128, D18) {
        require(exists(poolId, shareClassId_), ShareClassNotFound());

        metrics[shareClassId_].navPerShare = navPerShare;
        uint128 totalIssuance = metrics[shareClassId_].totalIssuance;
        emit UpdatedShareClass(poolId, shareClassId_, navPerShare.mulUint128(totalIssuance), navPerShare, totalIssuance, data);

        return (totalIssuance, navPerShare);
    }

    /// @inheritdoc IShareClassManager
    function shareClassPrice(PoolId poolId, ShareClassId shareClassId_) external view returns (uint128, D18) {
        require(exists(poolId, shareClassId_), ShareClassNotFound());

        ShareClassMetrics memory m = metrics[shareClassId_];
        return (m.totalIssuance, m.navPerShare);
=======
    function updateShareClassNav(PoolId poolId, ShareClassId scId_) external view auth returns (uint128, D18) {
        require(exists(poolId, scId_), ShareClassNotFound());
        revert("unsupported");
>>>>>>> 81d604ac
    }

    /// @inheritdoc IShareClassManager
    function previewNextShareClassId(PoolId poolId) public view returns (ShareClassId scId) {
        return newShareClassId(poolId, shareClassCount[poolId] + 1);
    }

    /// @inheritdoc IShareClassManager
    function previewShareClassId(PoolId poolId, uint32 index) public pure returns (ShareClassId scId) {
        return newShareClassId(poolId, index);
    }

    /// @inheritdoc IShareClassManager
    function update(PoolId, bytes calldata) external pure {
        // @dev No-op, but don't wanna fail in case composing share class calls this
    }

    /// @notice Revokes shares for a single epoch, updates epoch ratio and emits event.
    ///
    /// @param poolId Identifier of the pool
    /// @param scId_ Identifier of the share class
    /// @param payoutAssetId Identifier of the payout asset
    /// @param navPerShare Total value of assets of the pool and share class per share
    /// @param valuation Source of truth for quotas, e.g. the price of a pool amount in payout asset
    /// @param poolCurrency The address of the pool currency
    /// @param epochAmounts_ Epoch ratio storage for the amount of revoked share class tokens and the corresponding
    /// amount
    /// in payout asset
    /// @param totalIssuance Total issuance of share class tokens before revoking
    /// @param epochId_ Identifier of the epoch for which we revoke
    /// @return payoutPoolAmount Converted amount of pool currency based on number of revoked shares
    function _revokeEpochShares(
        PoolId poolId,
        ShareClassId scId_,
        AssetId payoutAssetId,
        D18 navPerShare,
        IERC7726 valuation,
        address poolCurrency,
        EpochAmounts storage epochAmounts_,
        uint128 totalIssuance,
        uint32 epochId_
    ) private returns (uint128 payoutPoolAmount) {
        payoutPoolAmount = navPerShare.mulUint128(epochAmounts_.redeemApproved);
        epochAmounts_.redeemAssets =
            IERC7726(valuation).getQuote(payoutPoolAmount, poolCurrency, payoutAssetId.addr()).toUint128();

        uint128 newIssuance = totalIssuance - epochAmounts_.redeemApproved;
        uint128 nav = navPerShare.mulUint128(newIssuance);
        emit RevokedShares(
            poolId,
            scId_,
            epochId_,
            nav,
            navPerShare,
            newIssuance,
            epochAmounts_.redeemApproved,
            epochAmounts_.redeemAssets
        );
    }

    /// @inheritdoc IShareClassManager
    function exists(PoolId poolId, ShareClassId scId_) public view returns (bool) {
        return shareClassIds[poolId][scId_];
    }

    /// @notice Updates the amount of a request to deposit (exchange) an asset amount for share class tokens.
    ///
    /// @param poolId Identifier of the pool
    /// @param scId_ Identifier of the share class
    /// @param amount Asset token amount which is updated
    /// @param isIncrement Whether the amount is positive or negative
    /// @param investor Address of the entity which is depositing
    /// @param depositAssetId Identifier of the asset which the investor used for their deposit request
    function _updateDepositRequest(
        PoolId poolId,
        ShareClassId scId_,
        uint128 amount,
        bool isIncrement,
        bytes32 investor,
        AssetId depositAssetId
    ) private {
        UserOrder storage userOrder = depositRequest[scId_][depositAssetId][investor];

        // Block updates until pending amount does not impact claimable amount, i.e. last update happened after latest
        // approval
        uint32 latestApproval = epochPointers[scId_][depositAssetId].latestDepositApproval;
        require(
            userOrder.pending == 0 || latestApproval == 0 || userOrder.lastUpdate > latestApproval,
            ClaimDepositRequired()
        );

        userOrder.pending = isIncrement ? userOrder.pending + amount : userOrder.pending - amount;
        userOrder.lastUpdate = epochId[poolId];

        pendingDeposit[scId_][depositAssetId] = isIncrement
            ? pendingDeposit[scId_][depositAssetId] + amount
            : pendingDeposit[scId_][depositAssetId] - amount;

        emit UpdatedDepositRequest(
            poolId,
            scId_,
            epochId[poolId],
            investor,
            depositAssetId,
            userOrder.pending,
            pendingDeposit[scId_][depositAssetId]
        );
    }

    /// @notice Updates the amount of a request to redeem (exchange) share class tokens for an asset.
    ///
    /// @param poolId Identifier of the pool
    /// @param scId_ Identifier of the share class
    /// @param amount Share class token amount which is updated
    /// @param isIncrement Whether the amount is positive or negative
    /// @param investor Address of the entity which is depositing
    /// @param payoutAssetId Identifier of the asset which the investor wants to offramp to
    function _updateRedeemRequest(
        PoolId poolId,
        ShareClassId scId_,
        uint128 amount,
        bool isIncrement,
        bytes32 investor,
        AssetId payoutAssetId
    ) private {
        UserOrder storage userOrder = redeemRequest[scId_][payoutAssetId][investor];

        // Block updates until pending amount does not impact claimable amount
        uint32 latestApproval = epochPointers[scId_][payoutAssetId].latestRedeemApproval;
        require(
            userOrder.pending == 0 || latestApproval == 0 || userOrder.lastUpdate > latestApproval,
            ClaimRedeemRequired()
        );

        userOrder.lastUpdate = epochId[poolId];
        userOrder.pending = isIncrement ? userOrder.pending + amount : userOrder.pending - amount;

        pendingRedeem[scId_][payoutAssetId] = isIncrement
            ? pendingRedeem[scId_][payoutAssetId] + amount
            : pendingRedeem[scId_][payoutAssetId] - amount;

        emit UpdatedRedeemRequest(
            poolId,
            scId_,
            epochId[poolId],
            investor,
            payoutAssetId,
            userOrder.pending,
            pendingRedeem[scId_][payoutAssetId]
        );
    }

    function _updateMetadata(ShareClassId scId_, string calldata name, string calldata symbol, bytes32 salt) private {
        uint256 nLen = bytes(name).length;
        require(nLen> 0 && nLen <= 128, InvalidMetadataName());

        uint256 sLen = bytes(symbol).length;
        require(sLen > 0 && sLen <= 32, InvalidMetadataSymbol());

        require(salt != bytes32(0), InvalidSalt());
        // Either the salt has not changed, or the salt was never used before by any share class token
        require(salt == metadata[scId_].salt || !salts[salt], AlreadyUsedSalt());
        salts[salt] = true;

        metadata[scId_] = ShareClassMetadata(name, symbol, salt);

    }

    /// @notice Advances the current epoch of the given pool if it has not been incremented within the multicall. If the
    /// epoch has already been incremented, we don't bump it again to allow deposit and redeem approvals to point to the
    /// same epoch id. Emits NewEpoch event if the epoch is advanced.
    ///
    /// @param poolId Identifier of the pool for which we want to advance an epoch.
    /// @return epochIdCurrentBlock Identifier of the current epoch. E.g., if the epoch advanced from i to i+1, i is
    /// returned.
    function _advanceEpoch(PoolId poolId) private returns (uint32 epochIdCurrentBlock) {
        uint32 epochId_ = epochId[poolId];

        // Epoch doesn't necessarily advance, e.g. in case of multiple approvals inside the same multiCall
        if (_epochIncrement == 0) {
            _epochIncrement = 1;
            uint32 newEpochId = epochId_ + 1;
            epochId[poolId] = newEpochId;

            emit NewEpoch(poolId, newEpochId);

            return epochId_;
        } else {
            return uint32(uint128(epochId_ - 1).max(1));
        }
    }
}<|MERGE_RESOLUTION|>--- conflicted
+++ resolved
@@ -289,12 +289,8 @@
         require(exists(poolId, scId_), ShareClassNotFound());
         require(endEpochId < epochId[poolId], EpochNotFound());
 
-<<<<<<< HEAD
-        ShareClassMetrics memory m = metrics[shareClassId_];
+        ShareClassMetrics memory m = metrics[scId_];
         (uint128 totalIssuance, D18 navPerShare_) = (m.totalIssuance, m.navPerShare);
-=======
-        uint128 totalIssuance = metrics[scId_].totalIssuance;
->>>>>>> 81d604ac
 
         // First issuance starts at epoch 0, subsequent ones at latest pointer plus one
         uint32 startEpochId = epochPointers[scId_][depositAssetId].latestIssuance + 1;
@@ -312,19 +308,11 @@
             totalIssuance += issuedShareAmount;
             uint128 nav = navPerShare.mulUint128(totalIssuance);
 
-<<<<<<< HEAD
-            emit IssuedShares(poolId, shareClassId_, epochId_, nav, navPerShare, totalIssuance, issuedShareAmount);
+            emit IssuedShares(poolId, scId_, epochId_, nav, navPerShare, totalIssuance, issuedShareAmount);
         }
 
-        epochPointers[shareClassId_][depositAssetId].latestIssuance = endEpochId;
-        metrics[shareClassId_] = ShareClassMetrics(totalIssuance, navPerShare_);
-=======
-            emit IssuedShares(poolId, scId_, epochId_, navPerShare, nav, issuedShareAmount);
-        }
-
         epochPointers[scId_][depositAssetId].latestIssuance = endEpochId;
-        metrics[scId_] = ShareClassMetrics(totalIssuance, navPerShare);
->>>>>>> 81d604ac
+        metrics[scId_] = ShareClassMetrics(totalIssuance, navPerShare_);
     }
 
     /// @inheritdoc IShareClassManager
@@ -355,12 +343,8 @@
         require(exists(poolId, scId_), ShareClassNotFound());
         require(endEpochId < epochId[poolId], EpochNotFound());
 
-<<<<<<< HEAD
-        ShareClassMetrics memory m = metrics[shareClassId_];
+        ShareClassMetrics memory m = metrics[scId_];
         (uint128 totalIssuance, D18 navPerShare_) = (m.totalIssuance, m.navPerShare);
-=======
-        uint128 totalIssuance = metrics[scId_].totalIssuance;
->>>>>>> 81d604ac
         address poolCurrency = poolRegistry.currency(poolId).addr();
 
         // First issuance starts at epoch 0, subsequent ones at latest pointer plus one
@@ -391,13 +375,8 @@
             totalIssuance -= epochAmounts_.redeemApproved;
         }
 
-<<<<<<< HEAD
-        epochPointers[shareClassId_][payoutAssetId].latestRevocation = endEpochId;
-        metrics[shareClassId_] = ShareClassMetrics(totalIssuance, navPerShare_);
-=======
         epochPointers[scId_][payoutAssetId].latestRevocation = endEpochId;
-        metrics[scId_] = ShareClassMetrics(totalIssuance, navPerShare);
->>>>>>> 81d604ac
+        metrics[scId_] = ShareClassMetrics(totalIssuance, navPerShare_);
     }
 
     /// @inheritdoc IShareClassManager
@@ -562,11 +541,7 @@
         uint128 newIssuance = metrics[scId_].totalIssuance + amount;
         metrics[scId_].totalIssuance = newIssuance;
 
-<<<<<<< HEAD
-        emit IssuedShares(poolId, shareClassId_, epochId[poolId], navPerShare.mulUint128(newIssuance), navPerShare, newIssuance, amount);
-=======
-        emit IssuedShares(poolId, scId_, epochId[poolId], navPerShare, navPerShare.mulUint128(newIssuance), amount);
->>>>>>> 81d604ac
+        emit IssuedShares(poolId, scId_, epochId[poolId], navPerShare.mulUint128(newIssuance), navPerShare, newIssuance, amount);
     }
 
     /// @inheritdoc IShareClassManager
@@ -577,38 +552,28 @@
         uint128 newIssuance = metrics[scId_].totalIssuance - amount;
         metrics[scId_].totalIssuance = newIssuance;
 
-<<<<<<< HEAD
         // TODO: Maybe remove the redeemAssets part from the event?
-        emit RevokedShares(poolId, shareClassId_, epochId[poolId], navPerShare.mulUint128(newIssuance), navPerShare, newIssuance, amount, 0);
-=======
-        emit RevokedShares(poolId, scId_, epochId[poolId], navPerShare, navPerShare.mulUint128(newIssuance), amount, 0);
->>>>>>> 81d604ac
-    }
-
-
-    /// @inheritdoc IShareClassManager
-<<<<<<< HEAD
-    function updateShareClass(PoolId poolId, ShareClassId shareClassId_, D18 navPerShare, bytes calldata data) external auth returns (uint128, D18) {
-        require(exists(poolId, shareClassId_), ShareClassNotFound());
-
-        metrics[shareClassId_].navPerShare = navPerShare;
-        uint128 totalIssuance = metrics[shareClassId_].totalIssuance;
-        emit UpdatedShareClass(poolId, shareClassId_, navPerShare.mulUint128(totalIssuance), navPerShare, totalIssuance, data);
+        emit RevokedShares(poolId, scId_, epochId[poolId], navPerShare.mulUint128(newIssuance), navPerShare, newIssuance, amount, 0);
+    }
+
+
+    /// @inheritdoc IShareClassManager
+    function updateShareClass(PoolId poolId, ShareClassId scId_, D18 navPerShare, bytes calldata data) external auth returns (uint128, D18) {
+        require(exists(poolId, scId_), ShareClassNotFound());
+
+        metrics[scId_].navPerShare = navPerShare;
+        uint128 totalIssuance = metrics[scId_].totalIssuance;
+        emit UpdatedShareClass(poolId, scId_, navPerShare.mulUint128(totalIssuance), navPerShare, totalIssuance, data);
 
         return (totalIssuance, navPerShare);
     }
 
     /// @inheritdoc IShareClassManager
-    function shareClassPrice(PoolId poolId, ShareClassId shareClassId_) external view returns (uint128, D18) {
-        require(exists(poolId, shareClassId_), ShareClassNotFound());
-
-        ShareClassMetrics memory m = metrics[shareClassId_];
+    function shareClassPrice(PoolId poolId, ShareClassId scId_) external view returns (uint128, D18) {
+        require(exists(poolId, scId_), ShareClassNotFound());
+
+        ShareClassMetrics memory m = metrics[scId_];
         return (m.totalIssuance, m.navPerShare);
-=======
-    function updateShareClassNav(PoolId poolId, ShareClassId scId_) external view auth returns (uint128, D18) {
-        require(exists(poolId, scId_), ShareClassNotFound());
-        revert("unsupported");
->>>>>>> 81d604ac
     }
 
     /// @inheritdoc IShareClassManager
