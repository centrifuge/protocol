// SPDX-License-Identifier: BUSL-1.1
pragma solidity 0.8.28;

import {Auth} from "src/misc/Auth.sol";
import {D18, d18} from "src/misc/types/D18.sol";
import {IERC7726} from "src/misc/interfaces/IERC7726.sol";
import {MathLib} from "src/misc/libraries/MathLib.sol";
import {CastLib} from "src/misc/libraries/CastLib.sol";
import {BytesLib} from "src/misc/libraries/BytesLib.sol";

import {IPoolRegistry} from "src/pools/interfaces/IPoolRegistry.sol";
import {IShareClassManager} from "src/pools/interfaces/IShareClassManager.sol";
import {IMultiShareClass} from "src/pools/interfaces/IMultiShareClass.sol";
<<<<<<< HEAD
import {PoolId} from "src/common/types/PoolId.sol";
import {AssetId} from "src/common/types/AssetId.sol";
import {ShareClassId} from "src/common/types/ShareClassId.sol";
=======
import {PoolId} from "src/pools/types/PoolId.sol";
import {AssetId} from "src/pools/types/AssetId.sol";
import {ShareClassId, newShareClassId} from "src/pools/types/ShareClassId.sol";
>>>>>>> 11496bbb

struct EpochAmounts {
    /// @dev Total pending asset amount of deposit asset
    uint128 depositPending;
    /// @dev Total approved asset amount of deposit asset
    uint128 depositApproved;
    /// @dev Total approved pool amount of deposit asset
    uint128 depositPool;
    /// @dev Total number of share class tokens issued
    uint128 depositShares;
    /// @dev Amount of shares pending to be redeemed
    uint128 redeemPending;
    /// @dev Total approved amount of redeemed share class tokens
    uint128 redeemApproved;
    /// @dev Total asset amount of revoked share class tokens
    uint128 redeemAssets;
}

struct UserOrder {
    /// @dev Pending amount in deposit asset denomination
    uint128 pending;
    /// @dev Index of epoch in which last order was made
    uint32 lastUpdate;
}

struct EpochPointers {
    /// @dev The last epoch in which a deposit approval was made
    uint32 latestDepositApproval;
    /// @dev The last epoch in which a redeem approval was made
    uint32 latestRedeemApproval;
    /// @dev The last epoch in which shares were issued
    uint32 latestIssuance;
    /// @dev The last epoch in which a shares were revoked
    uint32 latestRevocation;
}

struct ShareClassMetadata {
    /// @dev The name of the share class token
    string name;
    /// @dev The symbol of the share class token
    string symbol;
    /// @dev The salt of the share class token
    bytes32 salt;
}

struct ShareClassMetrics {
    /// @dev Total number of shares
    uint128 totalIssuance;
    /// @dev The latest net asset value per share class token
    D18 navPerShare;
}

contract MultiShareClass is Auth, IMultiShareClass {
    using MathLib for D18;
    using MathLib for uint128;
    using MathLib for uint256;
    using CastLib for bytes;
    using CastLib for bytes32;
    using BytesLib for bytes;

    uint32 constant META_NAME_LENGTH = 128;
    uint32 constant META_SYMBOL_LENGTH = 32;

    /// Storage
    uint32 internal transient _epochIncrement;
    IPoolRegistry public poolRegistry;
    mapping(bytes32 salt => bool) public salts;
    mapping(PoolId poolId => uint32) public epochId;
    mapping(PoolId poolId => uint32) public shareClassCount;
    mapping(ShareClassId scId => ShareClassMetrics) public metrics;
    mapping(ShareClassId scId => ShareClassMetadata) public metadata;
    mapping(PoolId poolId => mapping(ShareClassId => bool)) public shareClassIds;
    mapping(ShareClassId scId => mapping(AssetId assetId => EpochPointers)) public epochPointers;
    mapping(ShareClassId scId => mapping(AssetId payoutAssetId => uint128 pending)) public pendingRedeem;
    mapping(ShareClassId scId => mapping(AssetId paymentAssetId => uint128 pending)) public pendingDeposit;
    mapping(ShareClassId scId => mapping(AssetId assetId => mapping(uint32 epochId_ => EpochAmounts epoch))) public
        epochAmounts;
    mapping(ShareClassId scId => mapping(AssetId payoutAssetId => mapping(bytes32 investor => UserOrder pending)))
        public redeemRequest;
    mapping(ShareClassId scId => mapping(AssetId paymentAssetId => mapping(bytes32 investor => UserOrder pending)))
        public depositRequest;

    constructor(IPoolRegistry poolRegistry_, address deployer) Auth(deployer) {
        poolRegistry = poolRegistry_;
    }

    function file(bytes32 what, address data) external auth {
        require(what == "poolRegistry", UnrecognizedFileParam());
        poolRegistry = IPoolRegistry(data);
        emit File(what, data);
    }

    /// @inheritdoc IShareClassManager
    function addShareClass(PoolId poolId, string calldata name, string calldata symbol, bytes32 salt, bytes calldata) external auth returns (ShareClassId shareClassId_) {
        shareClassId_ = previewNextShareClassId(poolId);
        
        uint32 index = ++shareClassCount[poolId];
        shareClassIds[poolId][shareClassId_] = true;

        // Initialize epoch with 1 iff first class was added
        if (index == 1) {
            epochId[poolId] = 1;
        }

        _updateMetadata(shareClassId_, name, symbol, salt);

        emit AddedShareClass(poolId, shareClassId_, index, name, symbol, salt);
    }

    /// @inheritdoc IShareClassManager
    function requestDeposit(
        PoolId poolId,
        ShareClassId shareClassId_,
        uint128 amount,
        bytes32 investor,
        AssetId depositAssetId
    ) external auth {
        require(exists(poolId, shareClassId_), ShareClassNotFound());

        // NOTE: CV ensures amount > 0
        _updateDepositRequest(poolId, shareClassId_, amount, true, investor, depositAssetId);
    }

    function cancelDepositRequest(PoolId poolId, ShareClassId shareClassId_, bytes32 investor, AssetId depositAssetId)
        external
        auth
        returns (uint128 cancelledAssetAmount)
    {
        require(exists(poolId, shareClassId_), ShareClassNotFound());

        cancelledAssetAmount = depositRequest[shareClassId_][depositAssetId][investor].pending;

        _updateDepositRequest(poolId, shareClassId_, cancelledAssetAmount, false, investor, depositAssetId);
    }

    /// @inheritdoc IShareClassManager
    function requestRedeem(
        PoolId poolId,
        ShareClassId shareClassId_,
        uint128 amount,
        bytes32 investor,
        AssetId payoutAssetId
    ) external auth {
        require(exists(poolId, shareClassId_), ShareClassNotFound());

        // NOTE: CV ensures amount > 0
        _updateRedeemRequest(poolId, shareClassId_, amount, true, investor, payoutAssetId);
    }

    /// @inheritdoc IShareClassManager
    function cancelRedeemRequest(PoolId poolId, ShareClassId shareClassId_, bytes32 investor, AssetId payoutAssetId)
        external
        auth
        returns (uint128 cancelledShareAmount)
    {
        require(exists(poolId, shareClassId_), ShareClassNotFound());

        cancelledShareAmount = redeemRequest[shareClassId_][payoutAssetId][investor].pending;

        _updateRedeemRequest(poolId, shareClassId_, cancelledShareAmount, false, investor, payoutAssetId);
    }

    /// @inheritdoc IShareClassManager
    function approveDeposits(
        PoolId poolId,
        ShareClassId shareClassId_,
        uint128 maxApproval,
        AssetId paymentAssetId,
        IERC7726 valuation
    ) external auth returns (uint128 approvedAssetAmount, uint128 approvedPoolAmount) {
        require(exists(poolId, shareClassId_), ShareClassNotFound());

        // Advance epochId if it has not been advanced within this transaction (e.g. in case of multiCall context)
        uint32 approvalEpochId = _advanceEpoch(poolId);

        // Block approvals for the same asset in the same epoch
        require(
            epochPointers[shareClassId_][paymentAssetId].latestDepositApproval != approvalEpochId, AlreadyApproved()
        );

        // Limit in case approved > pending due to race condition of FM approval and async incoming requests
        uint128 _pendingDeposit = pendingDeposit[shareClassId_][paymentAssetId];
        approvedAssetAmount = maxApproval.min(_pendingDeposit).toUint128();
        require(approvedAssetAmount > 0, ZeroApprovalAmount());

        // Increase approved
        address poolCurrency = poolRegistry.currency(poolId).addr();
        approvedPoolAmount =
            (IERC7726(valuation).getQuote(approvedAssetAmount, paymentAssetId.addr(), poolCurrency)).toUint128();

        // Update epoch data
        EpochAmounts storage epochAmounts_ = epochAmounts[shareClassId_][paymentAssetId][approvalEpochId];
        epochAmounts_.depositApproved = approvedAssetAmount;
        epochAmounts_.depositPool = approvedPoolAmount;
        epochAmounts_.depositPending = _pendingDeposit;
        epochPointers[shareClassId_][paymentAssetId].latestDepositApproval = approvalEpochId;

        // Reduce pending
        pendingDeposit[shareClassId_][paymentAssetId] -= approvedAssetAmount;
        _pendingDeposit -= approvedAssetAmount;

        emit ApprovedDeposits(
            poolId,
            shareClassId_,
            approvalEpochId,
            paymentAssetId,
            approvedPoolAmount,
            approvedAssetAmount,
            _pendingDeposit
        );
    }

    /// @inheritdoc IShareClassManager
    function approveRedeems(PoolId poolId, ShareClassId shareClassId_, uint128 maxApproval, AssetId payoutAssetId)
        external
        auth
        returns (uint128 approvedShareAmount, uint128 pendingShareAmount)
    {
        require(exists(poolId, shareClassId_), ShareClassNotFound());

        // Advance epochId if it has not been advanced within this transaction (e.g. in case of multiCall context)
        uint32 approvalEpochId = _advanceEpoch(poolId);

        // Block approvals for the same asset in the same epoch
        require(epochPointers[shareClassId_][payoutAssetId].latestRedeemApproval != approvalEpochId, AlreadyApproved());

        // Limit in case approved > pending due to race condition of FM approval and async incoming requests
        pendingShareAmount = pendingRedeem[shareClassId_][payoutAssetId];
        approvedShareAmount = maxApproval.min(pendingShareAmount).toUint128();
        require(approvedShareAmount > 0, ZeroApprovalAmount());

        // Update epoch data
        EpochAmounts storage epochAmounts_ = epochAmounts[shareClassId_][payoutAssetId][approvalEpochId];
        epochAmounts_.redeemApproved = approvedShareAmount;
        epochAmounts_.redeemPending = pendingShareAmount;

        // Reduce pending
        pendingRedeem[shareClassId_][payoutAssetId] -= approvedShareAmount;
        pendingShareAmount -= approvedShareAmount;

        epochPointers[shareClassId_][payoutAssetId].latestRedeemApproval = approvalEpochId;

        emit ApprovedRedeems(
            poolId,
            shareClassId_,
            approvalEpochId,
            payoutAssetId,
            approvedShareAmount,
            pendingShareAmount
        );
    }

    /// @inheritdoc IShareClassManager
    function issueShares(PoolId poolId, ShareClassId shareClassId_, AssetId depositAssetId, D18 navPerShare)
        external
        auth
    {
        EpochPointers storage epochPointers_ = epochPointers[shareClassId_][depositAssetId];
        require(epochPointers_.latestDepositApproval > epochPointers_.latestIssuance, ApprovalRequired());

        issueSharesUntilEpoch(poolId, shareClassId_, depositAssetId, navPerShare, epochPointers_.latestDepositApproval);
    }

    /// @inheritdoc IMultiShareClass
    function issueSharesUntilEpoch(
        PoolId poolId,
        ShareClassId shareClassId_,
        AssetId depositAssetId,
        D18 navPerShare,
        uint32 endEpochId
    ) public auth {
        require(exists(poolId, shareClassId_), ShareClassNotFound());
        require(endEpochId < epochId[poolId], EpochNotFound());

        uint128 totalIssuance = metrics[shareClassId_].totalIssuance;

        // First issuance starts at epoch 0, subsequent ones at latest pointer plus one
        uint32 startEpochId = epochPointers[shareClassId_][depositAssetId].latestIssuance + 1;

        for (uint32 epochId_ = startEpochId; epochId_ <= endEpochId; epochId_++) {
            // Skip redeem epochs
            if (epochAmounts[shareClassId_][depositAssetId][epochId_].depositApproved == 0) {
                continue;
            }

            uint128 issuedShareAmount = navPerShare.reciprocalMulUint128(
                epochAmounts[shareClassId_][depositAssetId][epochId_].depositPool
            );
            epochAmounts[shareClassId_][depositAssetId][epochId_].depositShares = issuedShareAmount;
            totalIssuance += issuedShareAmount;
            uint128 nav = navPerShare.mulUint128(totalIssuance);

            emit IssuedShares(poolId, shareClassId_, epochId_, navPerShare, nav, issuedShareAmount);
        }

        epochPointers[shareClassId_][depositAssetId].latestIssuance = endEpochId;
        metrics[shareClassId_] = ShareClassMetrics(totalIssuance, navPerShare);
    }

    /// @inheritdoc IShareClassManager
    function revokeShares(
        PoolId poolId,
        ShareClassId shareClassId_,
        AssetId payoutAssetId,
        D18 navPerShare,
        IERC7726 valuation
    ) external auth returns (uint128 payoutAssetAmount, uint128 payoutPoolAmount) {
        EpochPointers storage epochPointers_ = epochPointers[shareClassId_][payoutAssetId];
        require(epochPointers_.latestRedeemApproval > epochPointers_.latestRevocation, ApprovalRequired());

        return revokeSharesUntilEpoch(
            poolId, shareClassId_, payoutAssetId, navPerShare, valuation, epochPointers_.latestRedeemApproval
        );
    }

    /// @inheritdoc IMultiShareClass
    function revokeSharesUntilEpoch(
        PoolId poolId,
        ShareClassId shareClassId_,
        AssetId payoutAssetId,
        D18 navPerShare,
        IERC7726 valuation,
        uint32 endEpochId
    ) public auth returns (uint128 payoutAssetAmount, uint128 payoutPoolAmount) {
        require(exists(poolId, shareClassId_), ShareClassNotFound());
        require(endEpochId < epochId[poolId], EpochNotFound());

        uint128 totalIssuance = metrics[shareClassId_].totalIssuance;
        address poolCurrency = poolRegistry.currency(poolId).addr();

        // First issuance starts at epoch 0, subsequent ones at latest pointer plus one
        uint32 startEpochId = epochPointers[shareClassId_][payoutAssetId].latestRevocation + 1;

        for (uint32 epochId_ = startEpochId; epochId_ <= endEpochId; epochId_++) {
            EpochAmounts storage epochAmounts_ = epochAmounts[shareClassId_][payoutAssetId][epochId_];

            // Skip deposit epochs
            if (epochAmounts_.redeemApproved == 0) {
                continue;
            }

            require(epochAmounts_.redeemApproved <= totalIssuance, RevokeMoreThanIssued());

            payoutPoolAmount += _revokeEpochShares(
                poolId,
                shareClassId_,
                payoutAssetId,
                navPerShare,
                valuation,
                poolCurrency,
                epochAmounts_,
                totalIssuance,
                epochId_
            );
            payoutAssetAmount += epochAmounts_.redeemAssets;
            totalIssuance -= epochAmounts_.redeemApproved;
        }

        epochPointers[shareClassId_][payoutAssetId].latestRevocation = endEpochId;
        metrics[shareClassId_] = ShareClassMetrics(totalIssuance, navPerShare);
    }

    /// @inheritdoc IShareClassManager
    function claimDeposit(PoolId poolId, ShareClassId shareClassId_, bytes32 investor, AssetId depositAssetId)
        external
        auth
        returns (uint128 payoutShareAmount, uint128 paymentAssetAmount)
    {
        return claimDepositUntilEpoch(
            poolId, shareClassId_, investor, depositAssetId, epochPointers[shareClassId_][depositAssetId].latestIssuance
        );
    }

    /// @inheritdoc IMultiShareClass
    function claimDepositUntilEpoch(
        PoolId poolId,
        ShareClassId shareClassId_,
        bytes32 investor,
        AssetId depositAssetId,
        uint32 endEpochId
    ) public auth returns (uint128 payoutShareAmount, uint128 paymentAssetAmount) {
        require(exists(poolId, shareClassId_), ShareClassNotFound());
        require(endEpochId < epochId[poolId], EpochNotFound());

        UserOrder storage userOrder = depositRequest[shareClassId_][depositAssetId][investor];

        for (uint32 epochId_ = userOrder.lastUpdate; epochId_ <= endEpochId; epochId_++) {
            EpochAmounts storage epochAmounts_ = epochAmounts[shareClassId_][depositAssetId][epochId_];

            // Skip redeem epochs
            if (epochAmounts_.depositApproved == 0) {
                continue;
            }

            // Skip epoch if user cannot claim
            uint128 approvedAssetAmount = userOrder.pending.mulDiv(epochAmounts_.depositApproved, epochAmounts_.depositPending).toUint128();
            if (approvedAssetAmount == 0) {
                emit ClaimedDeposit(poolId, shareClassId_, epochId_, investor, depositAssetId, 0, userOrder.pending, 0);
                continue;
            }

            uint128 claimableShareAmount = uint256(approvedAssetAmount).mulDiv(
                epochAmounts_.depositShares, epochAmounts_.depositApproved
            ).toUint128();

            // NOTE: During approvals, we reduce pendingDeposits by the approved asset amount. However, we only reduce the pending user amount if the claimable amount is non-zero.
            // 
            // This extreme edge case has two implications:
            //  1. The sum of pending user orders <= pendingDeposits (instead of equality)
            //  2. The sum of claimable user amounts <= amount of minted share class tokens corresponding to the approved deposit asset amount (instead of equality). 
            //     I.e., it is possible for an epoch to have an excess of a share class token atom which cannot be claimed by anyone.
            //
            // The first implication can be switched to equality if we reduce the pending user amount independent of the claimable amount.
            // However, in practice, it should be extremely unlikely to have users with non-zero pending but zero claimable for an epoch.
            if (claimableShareAmount > 0) {
                userOrder.pending -= approvedAssetAmount;
                payoutShareAmount += claimableShareAmount;
                paymentAssetAmount += approvedAssetAmount;
            }

            emit ClaimedDeposit(
                poolId,
                shareClassId_,
                epochId_,
                investor,
                depositAssetId,
                approvedAssetAmount,
                userOrder.pending,
                claimableShareAmount
            );
        }

        userOrder.lastUpdate = endEpochId + 1;
    }

    /// @inheritdoc IShareClassManager
    function claimRedeem(PoolId poolId, ShareClassId shareClassId_, bytes32 investor, AssetId payoutAssetId)
        external
        auth
        returns (uint128 payoutAssetAmount, uint128 paymentShareAmount)
    {
        return claimRedeemUntilEpoch(
            poolId, shareClassId_, investor, payoutAssetId, epochPointers[shareClassId_][payoutAssetId].latestRevocation
        );
    }

    /// @inheritdoc IMultiShareClass
    function claimRedeemUntilEpoch(
        PoolId poolId,
        ShareClassId shareClassId_,
        bytes32 investor,
        AssetId payoutAssetId,
        uint32 endEpochId
    ) public auth returns (uint128 payoutAssetAmount, uint128 paymentShareAmount) {
        require(exists(poolId, shareClassId_), ShareClassNotFound());
        require(endEpochId < epochId[poolId], EpochNotFound());

        UserOrder storage userOrder = redeemRequest[shareClassId_][payoutAssetId][investor];

        for (uint32 epochId_ = userOrder.lastUpdate; epochId_ <= endEpochId; epochId_++) {
            EpochAmounts storage epochAmounts_ = epochAmounts[shareClassId_][payoutAssetId][epochId_];

            // Skip deposit epochs
            if (epochAmounts_.redeemApproved == 0) {
                continue;
            }

            // Skip epoch if user cannot claim
            uint128 approvedShareAmount = userOrder.pending.mulDiv(epochAmounts_.redeemApproved, epochAmounts_.redeemPending).toUint128();
            if (approvedShareAmount == 0) {
                emit ClaimedRedeem(poolId, shareClassId_, epochId_, investor, payoutAssetId, 0, userOrder.pending, 0);
                continue;
            }

            uint128 claimableAssetAmount = uint256(approvedShareAmount).mulDiv(
                epochAmounts_.redeemAssets, epochAmounts_.redeemApproved
            ).toUint128();

            // NOTE: During approvals, we reduce pendingRedeems by the approved share class token amount. However, we only reduce the pending user amount if the claimable amount is non-zero.
            //
            // This extreme edge case has two implications:
            //  1. The sum of pending user orders <= pendingRedeems (instead of equality)
            //  2. The sum of claimable user amounts <= amount of payout asset corresponding to the approved share class token amount (instead of equality). 
            //     I.e., it is possible for an epoch to have an excess of a single payout asset atom which cannot be claimed by anyone.
            //
            // The first implication can be switched to equality if we reduce the pending user amount independent of the claimable amount.
            // However, in practice, it should be extremely unlikely to have users with non-zero pending but zero claimable for an epoch.
            if (claimableAssetAmount > 0) {
                paymentShareAmount += approvedShareAmount;
                payoutAssetAmount += claimableAssetAmount;
                userOrder.pending -= approvedShareAmount;
            }

            emit ClaimedRedeem(
                poolId,
                shareClassId_,
                epochId_,
                investor,
                payoutAssetId,
                approvedShareAmount,
                userOrder.pending,
                claimableAssetAmount
            );
        }

        userOrder.lastUpdate = endEpochId + 1;
    }

    function updateMetadata(PoolId poolId, ShareClassId shareClassId_, string calldata name, string calldata symbol, bytes32 salt, bytes calldata) external auth {
        require(exists(poolId, shareClassId_), ShareClassNotFound());

        _updateMetadata(shareClassId_, name, symbol, salt);

        emit UpdatedMetadata(poolId, shareClassId_, name, symbol, salt);
    }


    /// @inheritdoc IShareClassManager
    function updateShareClassNav(PoolId poolId, ShareClassId shareClassId_) external view auth returns (uint128, D18) {
        require(exists(poolId, shareClassId_), ShareClassNotFound());
        revert("unsupported");
    }

    /// @inheritdoc IShareClassManager
    function previewNextShareClassId(PoolId poolId) public view returns (ShareClassId scId) {
        return newShareClassId(poolId, shareClassCount[poolId] + 1);
    }

    /// @inheritdoc IShareClassManager
    function previewShareClassId(PoolId poolId, uint32 index) public pure returns (ShareClassId scId) {
        return newShareClassId(poolId, index);
    }

    /// @inheritdoc IShareClassManager
    function update(PoolId, bytes calldata) external pure {
        revert("unsupported");
    }

    /// @notice Revokes shares for a single epoch, updates epoch ratio and emits event.
    ///
    /// @param poolId Identifier of the pool
    /// @param shareClassId_ Identifier of the share class
    /// @param payoutAssetId Identifier of the payout asset
    /// @param navPerShare Total value of assets of the pool and share class per share
    /// @param valuation Source of truth for quotas, e.g. the price of a pool amount in payout asset
    /// @param poolCurrency The address of the pool currency
    /// @param epochAmounts_ Epoch ratio storage for the amount of revoked share class tokens and the corresponding
    /// amount
    /// in payout asset
    /// @param totalIssuance Total issuance of share class tokens before revoking
    /// @param epochId_ Identifier of the epoch for which we revoke
    /// @return payoutPoolAmount Converted amount of pool currency based on number of revoked shares
    function _revokeEpochShares(
        PoolId poolId,
        ShareClassId shareClassId_,
        AssetId payoutAssetId,
        D18 navPerShare,
        IERC7726 valuation,
        address poolCurrency,
        EpochAmounts storage epochAmounts_,
        uint128 totalIssuance,
        uint32 epochId_
    ) private returns (uint128 payoutPoolAmount) {
        payoutPoolAmount = navPerShare.mulUint128(epochAmounts_.redeemApproved);
        epochAmounts_.redeemAssets =
            IERC7726(valuation).getQuote(payoutPoolAmount, poolCurrency, payoutAssetId.addr()).toUint128();

        uint128 nav = navPerShare.mulUint128(totalIssuance - epochAmounts_.redeemApproved);
        emit RevokedShares(
            poolId,
            shareClassId_,
            epochId_,
            navPerShare,
            nav,
            epochAmounts_.redeemApproved,
            epochAmounts_.redeemAssets
        );
    }

    /// @inheritdoc IShareClassManager
    function exists(PoolId poolId, ShareClassId shareClassId_) public view returns (bool) {
        return shareClassIds[poolId][shareClassId_];
    }

    /// @notice Updates the amount of a request to deposit (exchange) an asset amount for share class tokens.
    ///
    /// @param poolId Identifier of the pool
    /// @param shareClassId_ Identifier of the share class
    /// @param amount Asset token amount which is updated
    /// @param isIncrement Whether the amount is positive or negative
    /// @param investor Address of the entity which is depositing
    /// @param depositAssetId Identifier of the asset which the investor used for their deposit request
    function _updateDepositRequest(
        PoolId poolId,
        ShareClassId shareClassId_,
        uint128 amount,
        bool isIncrement,
        bytes32 investor,
        AssetId depositAssetId
    ) private {
        UserOrder storage userOrder = depositRequest[shareClassId_][depositAssetId][investor];

        // Block updates until pending amount does not impact claimable amount, i.e. last update happened after latest
        // approval
        uint32 latestApproval = epochPointers[shareClassId_][depositAssetId].latestDepositApproval;
        require(
            userOrder.pending == 0 || latestApproval == 0 || userOrder.lastUpdate > latestApproval,
            ClaimDepositRequired()
        );

        userOrder.pending = isIncrement ? userOrder.pending + amount : userOrder.pending - amount;
        userOrder.lastUpdate = epochId[poolId];

        pendingDeposit[shareClassId_][depositAssetId] = isIncrement
            ? pendingDeposit[shareClassId_][depositAssetId] + amount
            : pendingDeposit[shareClassId_][depositAssetId] - amount;

        emit UpdatedDepositRequest(
            poolId,
            shareClassId_,
            epochId[poolId],
            investor,
            depositAssetId,
            userOrder.pending,
            pendingDeposit[shareClassId_][depositAssetId]
        );
    }

    /// @notice Updates the amount of a request to redeem (exchange) share class tokens for an asset.
    ///
    /// @param poolId Identifier of the pool
    /// @param shareClassId_ Identifier of the share class
    /// @param amount Share class token amount which is updated
    /// @param isIncrement Whether the amount is positive or negative
    /// @param investor Address of the entity which is depositing
    /// @param payoutAssetId Identifier of the asset which the investor wants to offramp to
    function _updateRedeemRequest(
        PoolId poolId,
        ShareClassId shareClassId_,
        uint128 amount,
        bool isIncrement,
        bytes32 investor,
        AssetId payoutAssetId
    ) private {
        UserOrder storage userOrder = redeemRequest[shareClassId_][payoutAssetId][investor];

        // Block updates until pending amount does not impact claimable amount
        uint32 latestApproval = epochPointers[shareClassId_][payoutAssetId].latestRedeemApproval;
        require(
            userOrder.pending == 0 || latestApproval == 0 || userOrder.lastUpdate > latestApproval,
            ClaimRedeemRequired()
        );

        userOrder.lastUpdate = epochId[poolId];
        userOrder.pending = isIncrement ? userOrder.pending + amount : userOrder.pending - amount;

        pendingRedeem[shareClassId_][payoutAssetId] = isIncrement
            ? pendingRedeem[shareClassId_][payoutAssetId] + amount
            : pendingRedeem[shareClassId_][payoutAssetId] - amount;

        emit UpdatedRedeemRequest(
            poolId,
            shareClassId_,
            epochId[poolId],
            investor,
            payoutAssetId,
            userOrder.pending,
            pendingRedeem[shareClassId_][payoutAssetId]
        );
    }

    function _updateMetadata(ShareClassId shareClassId_, string calldata name, string calldata symbol, bytes32 salt) private {
        uint256 nLen = bytes(name).length;
        require(nLen> 0 && nLen <= 128, InvalidMetadataName());

        uint256 sLen = bytes(symbol).length;
        require(sLen > 0 && sLen <= 32, InvalidMetadataSymbol());

        require(salt != bytes32(0), InvalidSalt());
        // Either the salt has not changed, or the salt was never used before by any share class token
        require(salt == metadata[shareClassId_].salt || !salts[salt], AlreadyUsedSalt());
        salts[salt] = true;

        metadata[shareClassId_] = ShareClassMetadata(name, symbol, salt);

    }

    /// @notice Advances the current epoch of the given pool if it has not been incremented within the multicall. If the
    /// epoch has already been incremented, we don't bump it again to allow deposit and redeem approvals to point to the
    /// same epoch id. Emits NewEpoch event if the epoch is advanced.
    ///
    /// @param poolId Identifier of the pool for which we want to advance an epoch.
    /// @return epochIdCurrentBlock Identifier of the current epoch. E.g., if the epoch advanced from i to i+1, i is
    /// returned.
    function _advanceEpoch(PoolId poolId) private returns (uint32 epochIdCurrentBlock) {
        uint32 epochId_ = epochId[poolId];

        // Epoch doesn't necessarily advance, e.g. in case of multiple approvals inside the same multiCall
        if (_epochIncrement == 0) {
            _epochIncrement = 1;
            uint32 newEpochId = epochId_ + 1;
            epochId[poolId] = newEpochId;

            emit NewEpoch(poolId, newEpochId);

            return epochId_;
        } else {
            return uint32(uint128(epochId_ - 1).max(1));
        }
    }
}<|MERGE_RESOLUTION|>--- conflicted
+++ resolved
@@ -8,18 +8,13 @@
 import {CastLib} from "src/misc/libraries/CastLib.sol";
 import {BytesLib} from "src/misc/libraries/BytesLib.sol";
 
+import {PoolId} from "src/common/types/PoolId.sol";
+import {AssetId} from "src/common/types/AssetId.sol";
+import {ShareClassId, newShareClassId} from "src/common/types/ShareClassId.sol";
+
 import {IPoolRegistry} from "src/pools/interfaces/IPoolRegistry.sol";
 import {IShareClassManager} from "src/pools/interfaces/IShareClassManager.sol";
 import {IMultiShareClass} from "src/pools/interfaces/IMultiShareClass.sol";
-<<<<<<< HEAD
-import {PoolId} from "src/common/types/PoolId.sol";
-import {AssetId} from "src/common/types/AssetId.sol";
-import {ShareClassId} from "src/common/types/ShareClassId.sol";
-=======
-import {PoolId} from "src/pools/types/PoolId.sol";
-import {AssetId} from "src/pools/types/AssetId.sol";
-import {ShareClassId, newShareClassId} from "src/pools/types/ShareClassId.sol";
->>>>>>> 11496bbb
 
 struct EpochAmounts {
     /// @dev Total pending asset amount of deposit asset
@@ -115,7 +110,7 @@
     /// @inheritdoc IShareClassManager
     function addShareClass(PoolId poolId, string calldata name, string calldata symbol, bytes32 salt, bytes calldata) external auth returns (ShareClassId shareClassId_) {
         shareClassId_ = previewNextShareClassId(poolId);
-        
+
         uint32 index = ++shareClassCount[poolId];
         shareClassIds[poolId][shareClassId_] = true;
 
@@ -426,10 +421,10 @@
             ).toUint128();
 
             // NOTE: During approvals, we reduce pendingDeposits by the approved asset amount. However, we only reduce the pending user amount if the claimable amount is non-zero.
-            // 
+            //
             // This extreme edge case has two implications:
             //  1. The sum of pending user orders <= pendingDeposits (instead of equality)
-            //  2. The sum of claimable user amounts <= amount of minted share class tokens corresponding to the approved deposit asset amount (instead of equality). 
+            //  2. The sum of claimable user amounts <= amount of minted share class tokens corresponding to the approved deposit asset amount (instead of equality).
             //     I.e., it is possible for an epoch to have an excess of a share class token atom which cannot be claimed by anyone.
             //
             // The first implication can be switched to equality if we reduce the pending user amount independent of the claimable amount.
@@ -502,7 +497,7 @@
             //
             // This extreme edge case has two implications:
             //  1. The sum of pending user orders <= pendingRedeems (instead of equality)
-            //  2. The sum of claimable user amounts <= amount of payout asset corresponding to the approved share class token amount (instead of equality). 
+            //  2. The sum of claimable user amounts <= amount of payout asset corresponding to the approved share class token amount (instead of equality).
             //     I.e., it is possible for an epoch to have an excess of a single payout asset atom which cannot be claimed by anyone.
             //
             // The first implication can be switched to equality if we reduce the pending user amount independent of the claimable amount.
