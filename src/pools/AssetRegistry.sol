// SPDX-License-Identifier: BUSL-1.1
pragma solidity 0.8.28;

import {IERC165} from "forge-std/interfaces/IERC165.sol";

import {Auth} from "src/misc/Auth.sol";
import {MathLib} from "src/misc/libraries/MathLib.sol";
import {ERC6909Fungible} from "src/misc/ERC6909Fungible.sol";
import {IERC6909MetadataExt} from "src/misc/interfaces/IERC6909.sol";

import {AssetId} from "src/common/types/AssetId.sol";
import {IAssetRegistry} from "src/pools/interfaces/IAssetRegistry.sol";

contract AssetRegistry is ERC6909Fungible, IAssetRegistry {
    using MathLib for uint256;

    mapping(AssetId => Asset) public asset;
    mapping(uint16 chainId => Chain) public chain;

    constructor(address owner) ERC6909Fungible(owner) {}

    /// @inheritdoc IAssetRegistry
    function registerAsset(AssetId assetId_, string calldata name_, string calldata symbol_, uint8 decimals_)
        external
        auth
    {
        require(!assetId_.isNull(), IncorrectAssetId());
        Asset storage asset_ = asset[assetId_];
        asset_.name = name_;
        asset_.symbol = symbol_;

        if (asset_.decimals == 0) {
            asset_.decimals = decimals_;
        }

        emit NewAssetEntry(assetId_, name_, symbol_, asset_.decimals);
    }

    /// @inheritdoc IAssetRegistry
    function setChain(uint16 chainId, string calldata name_, string calldata symbol_) external auth {
        Chain storage chain_ = chain[chainId];
        chain_.name = name_;
        chain_.symbol = symbol_;

<<<<<<< HEAD
    /// @inheritdoc IAssetRegistry
    function unitAmount(AssetId assetId) external view returns (uint128) {
        uint8 decimals_ = asset[assetId].decimals;
        require(decimals_ > 0, AssetNotFound());

        return (10 ** decimals_).toUint128();
    }

    /// @inheritdoc IAssetRegistry
    function decimals(AssetId assetId) external view returns (uint8 decimals_) {
        decimals_ = asset[assetId].decimals;
        require(decimals_ > 0, AssetNotFound());
    }

    /// @inheritdoc IERC6909MetadataExt
    function decimals(uint256 asset_) external view returns (uint8 decimals_) {
        decimals_ = asset[AssetId.wrap(asset_.toUint128())].decimals;
        require(decimals_ > 0, AssetNotFound());
=======
        emit UpdateChain(chainId, name_, symbol_);
>>>>>>> 4da9ab04
    }

    /// @inheritdoc IERC6909MetadataExt
    function name(uint256 asset_) external view returns (string memory) {
        AssetId assetId = AssetId.wrap(asset_.toUint128());
        Chain memory chain_ = chain[assetId.chainId()];

        if (bytes(chain_.name).length == 0) return asset[assetId].name;
        return string.concat(chain_.name, " ", asset[assetId].name);
    }

    /// @inheritdoc IERC6909MetadataExt
    function symbol(uint256 asset_) external view returns (string memory) {
        AssetId assetId = AssetId.wrap(asset_.toUint128());
        Chain memory chain_ = chain[assetId.chainId()];

        return string.concat(chain_.symbol, asset[assetId].symbol);
    }

    /// @inheritdoc IERC6909MetadataExt
    function decimals(uint256 asset_) external view returns (uint8 decimals_) {
        decimals_ = asset[AssetId.wrap(asset_.toUint128())].decimals;
        require(decimals_ > 0, AssetNotFound());
    }

    /// @inheritdoc IAssetRegistry
    function isRegistered(AssetId assetId) external view returns (bool) {
        return asset[assetId].decimals > 0;
    }

    function supportsInterface(bytes4 interfaceId)
        public
        pure
        virtual
        override(ERC6909Fungible, IERC165)
        returns (bool)
    {
        return type(IERC6909MetadataExt).interfaceId == interfaceId || super.supportsInterface(interfaceId);
    }
}<|MERGE_RESOLUTION|>--- conflicted
+++ resolved
@@ -42,28 +42,7 @@
         chain_.name = name_;
         chain_.symbol = symbol_;
 
-<<<<<<< HEAD
-    /// @inheritdoc IAssetRegistry
-    function unitAmount(AssetId assetId) external view returns (uint128) {
-        uint8 decimals_ = asset[assetId].decimals;
-        require(decimals_ > 0, AssetNotFound());
-
-        return (10 ** decimals_).toUint128();
-    }
-
-    /// @inheritdoc IAssetRegistry
-    function decimals(AssetId assetId) external view returns (uint8 decimals_) {
-        decimals_ = asset[assetId].decimals;
-        require(decimals_ > 0, AssetNotFound());
-    }
-
-    /// @inheritdoc IERC6909MetadataExt
-    function decimals(uint256 asset_) external view returns (uint8 decimals_) {
-        decimals_ = asset[AssetId.wrap(asset_.toUint128())].decimals;
-        require(decimals_ > 0, AssetNotFound());
-=======
         emit UpdateChain(chainId, name_, symbol_);
->>>>>>> 4da9ab04
     }
 
     /// @inheritdoc IERC6909MetadataExt
@@ -81,6 +60,20 @@
         Chain memory chain_ = chain[assetId.chainId()];
 
         return string.concat(chain_.symbol, asset[assetId].symbol);
+    }
+
+    /// @inheritdoc IAssetRegistry
+    function unitAmount(AssetId assetId) external view returns (uint128) {
+        uint8 decimals_ = asset[assetId].decimals;
+        require(decimals_ > 0, AssetNotFound());
+
+        return (10 ** decimals_).toUint128();
+    }
+
+    /// @inheritdoc IAssetRegistry
+    function decimals(AssetId assetId) external view returns (uint8 decimals_) {
+        decimals_ = asset[assetId].decimals;
+        require(decimals_ > 0, AssetNotFound());
     }
 
     /// @inheritdoc IERC6909MetadataExt
