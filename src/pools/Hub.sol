// SPDX-License-Identifier: BUSL-1.1
pragma solidity 0.8.28;

import {D18} from "src/misc/types/D18.sol";
import {MathLib} from "src/misc/libraries/MathLib.sol";
import {CastLib} from "src/misc/libraries/CastLib.sol";
import {IERC7726} from "src/misc/interfaces/IERC7726.sol";
import {Auth} from "src/misc/Auth.sol";
import {Multicall, IMulticall} from "src/misc/Multicall.sol";

import {IGateway} from "src/common/interfaces/IGateway.sol";
import {MessageLib, UpdateContractType, VaultUpdateKind} from "src/common/libraries/MessageLib.sol";
import {IHubGatewayHandler} from "src/common/interfaces/IGatewayHandlers.sol";
import {IPoolMessageSender} from "src/common/interfaces/IGatewaySenders.sol";

import {ShareClassId} from "src/common/types/ShareClassId.sol";
import {AssetId} from "src/common/types/AssetId.sol";
import {AccountId, newAccountId} from "src/common/types/AccountId.sol";
import {PoolId} from "src/common/types/PoolId.sol";
import {JournalEntry} from "src/common/libraries/JournalEntryLib.sol";

import {IAccounting} from "src/pools/interfaces/IAccounting.sol";
import {IPoolRegistry} from "src/pools/interfaces/IPoolRegistry.sol";
import {IShareClassManager} from "src/pools/interfaces/IShareClassManager.sol";
import {IMultiShareClass} from "src/pools/interfaces/IMultiShareClass.sol";
import {IHoldings, Holding} from "src/pools/interfaces/IHoldings.sol";
import {IHub, AccountType} from "src/pools/interfaces/IHub.sol";
import {ITransientValuation} from "src/misc/interfaces/ITransientValuation.sol";

// @inheritdoc IHub
contract Hub is Auth, Multicall, IHub, IHubGatewayHandler {
    using MessageLib for *;
    using MathLib for uint256;
    using CastLib for bytes;
    using CastLib for bytes32;
    using CastLib for address;

    /// @dev Represents the unlocked pool Id in the multicall
    PoolId public transient unlockedPoolId;

    IPoolRegistry public poolRegistry;
    IAccounting public accounting;
    IHoldings public holdings;
    IPoolMessageSender public sender;
    IGateway public gateway;
    ITransientValuation immutable transientValuation;

    constructor(
        IPoolRegistry poolRegistry_,
        IAccounting accounting_,
        IHoldings holdings_,
        IGateway gateway_,
        ITransientValuation transientValuation_,
        address deployer
    ) Auth(deployer) {
        poolRegistry = poolRegistry_;
        accounting = accounting_;
        holdings = holdings_;
        gateway = gateway_;
        transientValuation = transientValuation_;
    }

    //----------------------------------------------------------------------------------------------
    // System methods
    //----------------------------------------------------------------------------------------------

    /// @inheritdoc IHub
    function file(bytes32 what, address data) external auth {
        if (what == "sender") sender = IPoolMessageSender(data);
        else if (what == "holdings") holdings = IHoldings(data);
        else if (what == "poolRegistry") poolRegistry = IPoolRegistry(data);
        else if (what == "gateway") gateway = IGateway(data);
        else if (what == "accounting") accounting = IAccounting(data);
        else revert FileUnrecognizedWhat();

        emit File(what, data);
    }

    /// @inheritdoc IMulticall
    /// @notice performs a multicall but all messages sent in the process will be batched
    function multicall(bytes[] calldata data) public payable override {
        bool wasBatching = gateway.isBatching();
        if (!wasBatching) {
            gateway.startBatching();
            gateway.topUp{value: msg.value}();
        }

        super.multicall(data);

        if (!wasBatching) {
            gateway.endBatching();
        }
    }

    /// @inheritdoc IHub
    function execute(PoolId poolId, bytes[] calldata data) external payable {
        require(unlockedPoolId.isNull(), IHub.PoolAlreadyUnlocked());
        require(poolRegistry.isAdmin(poolId, msg.sender), IHub.NotAuthorizedAdmin());

        accounting.unlock(poolId);
        unlockedPoolId = poolId;

        multicall(data);

        accounting.lock();
        unlockedPoolId = PoolId.wrap(0);
    }

    //----------------------------------------------------------------------------------------------
    // Permisionless methods
    //----------------------------------------------------------------------------------------------

    /// @inheritdoc IHub
    function createPool(address admin, AssetId currency, IShareClassManager shareClassManager_)
        external
        payable
        auth
        returns (PoolId poolId)
    {
        poolId = poolRegistry.registerPool(admin, sender.localCentrifugeId(), currency);
        poolRegistry.updateDependency(poolId, bytes32("shareClassManager"), address(shareClassManager_));
    }

    /// @inheritdoc IHub
    function claimDeposit(PoolId poolId, ShareClassId scId, AssetId assetId, bytes32 investor) external payable {
        _protected();
        _pay();

        IShareClassManager scm = shareClassManager(poolId);

        (uint128 shares, uint128 tokens, uint128 cancelledAssetAmount) = scm.claimDeposit(poolId, scId, investor, assetId);
        sender.sendFulfilledDepositRequest(poolId, scId, assetId, investor, tokens, shares);

        // If cancellation was queued, notify about delayed cancellation
        if (cancelledAssetAmount > 0) {
            _cancelDepositRequest(poolId, scId, investor, assetId, cancelledAssetAmount);
        }
    }

    /// @inheritdoc IHub
    function claimRedeem(PoolId poolId, ShareClassId scId, AssetId assetId, bytes32 investor) external payable {
        _protected();
        _pay();

        IShareClassManager scm = shareClassManager(poolId);

        (uint128 tokens, uint128 shares, uint128 cancelledShareAmount) = scm.claimRedeem(poolId, scId, investor, assetId);

        sender.sendFulfilledRedeemRequest(poolId, scId, assetId, investor, tokens, shares);

        // If cancellation was queued, notify about delayed cancellation
        if (cancelledShareAmount > 0) {
            sender.sendFulfilledCancelRedeemRequest(poolId, scId, assetId, investor, cancelledShareAmount);
        }
    }

    //----------------------------------------------------------------------------------------------
    // Pool admin methods
    //----------------------------------------------------------------------------------------------

    /// @inheritdoc IHub
    function notifyPool(uint16 chainId) external payable {
        _protectedAndUnlocked();

        sender.sendNotifyPool(chainId, unlockedPoolId);
    }

    /// @inheritdoc IHub
    function notifyShareClass(uint16 chainId, ShareClassId scId, bytes32 hook) external payable {
        _protectedAndUnlocked();

        IShareClassManager scm = shareClassManager(unlockedPoolId);
        require(scm.exists(unlockedPoolId, scId), IShareClassManager.ShareClassNotFound());

        (string memory name, string memory symbol, bytes32 salt) = IMultiShareClass(address(scm)).metadata(scId);
        uint8 decimals = poolRegistry.decimals(unlockedPoolId);

        sender.sendNotifyShareClass(chainId, unlockedPoolId, scId, name, symbol, decimals, salt, hook);
    }

    /// @inheritdoc IHub
    function setPoolMetadata(bytes calldata metadata) external payable {
        _protectedAndUnlocked();

        poolRegistry.setMetadata(unlockedPoolId, metadata);
    }

    /// @inheritdoc IHub
    function allowPoolAdmin(address account, bool allow) external payable {
        _protectedAndUnlocked();

        poolRegistry.updateAdmin(unlockedPoolId, account, allow);
    }

    /// @inheritdoc IHub
    function addShareClass(string calldata name, string calldata symbol, bytes32 salt, bytes calldata data)
        external
        payable
    {
        _protectedAndUnlocked();

        IShareClassManager scm = shareClassManager(unlockedPoolId);
        scm.addShareClass(unlockedPoolId, name, symbol, salt, data);
    }

    /// @inheritdoc IHub
    function approveDeposits(ShareClassId scId, AssetId paymentAssetId, uint128 maxApproval, IERC7726 valuation)
        external
        payable
    {
        _protectedAndUnlocked();

        IShareClassManager scm = shareClassManager(unlockedPoolId);

        (uint128 approvedAssetAmount,) =
            scm.approveDeposits(unlockedPoolId, scId, maxApproval, paymentAssetId, valuation);

        uint128 valueChange = holdings.increase(unlockedPoolId, scId, paymentAssetId, valuation, approvedAssetAmount);

        accounting.addCredit(
            holdings.accountId(unlockedPoolId, scId, paymentAssetId, uint8(AccountType.Equity)), valueChange
        );
        accounting.addDebit(
            holdings.accountId(unlockedPoolId, scId, paymentAssetId, uint8(AccountType.Asset)), valueChange
        );
    }

    /// @inheritdoc IHub
    function approveRedeems(ShareClassId scId, AssetId payoutAssetId, uint128 maxApproval) external payable {
        _protectedAndUnlocked();

        IShareClassManager scm = shareClassManager(unlockedPoolId);

        scm.approveRedeems(unlockedPoolId, scId, maxApproval, payoutAssetId);
    }

    /// @inheritdoc IHub
    function issueShares(ShareClassId scId, AssetId depositAssetId, D18 navPerShare) external payable {
        _protectedAndUnlocked();

        IShareClassManager scm = shareClassManager(unlockedPoolId);

        scm.issueShares(unlockedPoolId, scId, depositAssetId, navPerShare);
    }

    /// @inheritdoc IHub
    function revokeShares(ShareClassId scId, AssetId payoutAssetId, D18 navPerShare, IERC7726 valuation)
        external
        payable
    {
        _protectedAndUnlocked();

        IShareClassManager scm = shareClassManager(unlockedPoolId);

        (uint128 payoutAssetAmount,) = scm.revokeShares(unlockedPoolId, scId, payoutAssetId, navPerShare, valuation);

        uint128 valueChange = holdings.decrease(unlockedPoolId, scId, payoutAssetId, valuation, payoutAssetAmount);

        accounting.addCredit(
            holdings.accountId(unlockedPoolId, scId, payoutAssetId, uint8(AccountType.Asset)), valueChange
        );
        accounting.addDebit(
            holdings.accountId(unlockedPoolId, scId, payoutAssetId, uint8(AccountType.Equity)), valueChange
        );
    }

    /// @inheritdoc IHub
    function updateRestriction(uint16 chainId, ShareClassId scId, bytes calldata payload)
        external
        payable
    {
        _protectedAndUnlocked();

        IShareClassManager scm = shareClassManager(unlockedPoolId);
        require(scm.exists(unlockedPoolId, scId), IShareClassManager.ShareClassNotFound());
        
        sender.sendUpdateRestriction(chainId, unlockedPoolId, scId, payload);
    }

    /// @inheritdoc IHub
    function updateContract(uint16 chainId, ShareClassId scId, bytes32 target, bytes calldata payload)
        external
        payable
    {
        _protectedAndUnlocked();

        sender.sendUpdateContract(chainId, unlockedPoolId, scId, target, payload);
    }

    /// @inheritdoc IHub
    function updateVault(
        ShareClassId scId,
        AssetId assetId,
        bytes32 target,
        bytes32 vaultOrFactory,
        VaultUpdateKind kind
    ) public payable {
        _protectedAndUnlocked();

        sender.sendUpdateContract(
            assetId.chainId(),
            unlockedPoolId,
            scId,
            target,
            MessageLib.UpdateContractVaultUpdate({
                vaultOrFactory: vaultOrFactory,
                assetId: assetId.raw(),
                kind: uint8(kind)
            }).serialize()
        );
    }

    /// @inheritdoc IHub
    function createHolding(ShareClassId scId, AssetId assetId, IERC7726 valuation, bool isLiability, uint24 prefix)
        external
        payable
    {
        _protectedAndUnlocked();

        require(poolRegistry.isRegistered(assetId), IPoolRegistry.AssetNotFound());

        AccountId[] memory accounts = new AccountId[](6);
        accounts[0] = newAccountId(prefix, uint8(AccountType.Asset));
        accounts[1] = newAccountId(prefix, uint8(AccountType.Equity));
        accounts[2] = newAccountId(prefix, uint8(AccountType.Loss));
        accounts[3] = newAccountId(prefix, uint8(AccountType.Gain));
        accounts[4] = newAccountId(prefix, uint8(AccountType.Expense));
        accounts[5] = newAccountId(prefix, uint8(AccountType.Liability));

        createAccount(accounts[0], true);
        createAccount(accounts[1], false);
        createAccount(accounts[2], false);
        createAccount(accounts[3], false);
        createAccount(accounts[4], true);
        createAccount(accounts[5], false);

        holdings.create(unlockedPoolId, scId, assetId, valuation, isLiability, accounts);
    }

    /// @inheritdoc IHub
    function updateHolding(ShareClassId scId, AssetId assetId) public payable {
        _protectedAndUnlocked();

        int128 diff = holdings.update(unlockedPoolId, scId, assetId);

        if (diff > 0) {
            if (holdings.isLiability(unlockedPoolId, scId, assetId)) {
                accounting.addCredit(
                    holdings.accountId(unlockedPoolId, scId, assetId, uint8(AccountType.Liability)), uint128(diff)
                );
                accounting.addDebit(
                    holdings.accountId(unlockedPoolId, scId, assetId, uint8(AccountType.Expense)), uint128(diff)
                );
            } else {
                accounting.addCredit(
                    holdings.accountId(unlockedPoolId, scId, assetId, uint8(AccountType.Gain)), uint128(diff)
                );
                accounting.addDebit(
                    holdings.accountId(unlockedPoolId, scId, assetId, uint8(AccountType.Asset)), uint128(diff)
                );
            }
        } else if (diff < 0) {
            if (holdings.isLiability(unlockedPoolId, scId, assetId)) {
                accounting.addCredit(
                    holdings.accountId(unlockedPoolId, scId, assetId, uint8(AccountType.Expense)), uint128(diff)
                );
                accounting.addDebit(
                    holdings.accountId(unlockedPoolId, scId, assetId, uint8(AccountType.Liability)), uint128(diff)
                );
            } else {
                accounting.addCredit(
                    holdings.accountId(unlockedPoolId, scId, assetId, uint8(AccountType.Asset)), uint128(diff)
                );
                accounting.addDebit(
                    holdings.accountId(unlockedPoolId, scId, assetId, uint8(AccountType.Loss)), uint128(diff)
                );
            }
        }
    }

    /// @inheritdoc IHub
    function updateHoldingValuation(ShareClassId scId, AssetId assetId, IERC7726 valuation) external payable {
        _protectedAndUnlocked();

        holdings.updateValuation(unlockedPoolId, scId, assetId, valuation);
    }

    /// @inheritdoc IHub
    function setHoldingAccountId(ShareClassId scId, AssetId assetId, AccountId accountId) external payable {
        _protectedAndUnlocked();

        holdings.setAccountId(unlockedPoolId, scId, assetId, accountId);
    }

    /// @inheritdoc IHub
    function createAccount(AccountId account, bool isDebitNormal) public payable {
        _protectedAndUnlocked();

        accounting.createAccount(unlockedPoolId, account, isDebitNormal);
    }

    /// @inheritdoc IHub
    function setAccountMetadata(AccountId account, bytes calldata metadata) external payable {
        _protectedAndUnlocked();

        accounting.setAccountMetadata(unlockedPoolId, account, metadata);
    }

    /// @inheritdoc IHub
    function addDebit(AccountId account, uint128 amount) external payable {
        _protectedAndUnlocked();

        accounting.addDebit(account, amount);
    }

    /// @inheritdoc IHub
    function addCredit(AccountId account, uint128 amount) external payable {
        _protectedAndUnlocked();

        accounting.addCredit(account, amount);
    }

    //----------------------------------------------------------------------------------------------
    // Gateway owner methods
    //----------------------------------------------------------------------------------------------

    /// @inheritdoc IHubGatewayHandler
    function registerAsset(AssetId assetId, uint8 decimals)
        external
        auth
    {
        poolRegistry.registerAsset(assetId, decimals);
    }

    /// @inheritdoc IHubGatewayHandler
    function depositRequest(PoolId poolId, ShareClassId scId, bytes32 investor, AssetId depositAssetId, uint128 amount)
        external
        auth
    {
        IShareClassManager scm = shareClassManager(poolId);
        scm.requestDeposit(poolId, scId, amount, investor, depositAssetId);
    }

    /// @inheritdoc IHubGatewayHandler
    function redeemRequest(PoolId poolId, ShareClassId scId, bytes32 investor, AssetId payoutAssetId, uint128 amount)
        external
        auth
    {
        IShareClassManager scm = shareClassManager(poolId);
        scm.requestRedeem(poolId, scId, amount, investor, payoutAssetId);
    }

    /// @inheritdoc IHubGatewayHandler
    function cancelDepositRequest(PoolId poolId, ShareClassId scId, bytes32 investor, AssetId depositAssetId)
        external
        auth
    {
        IShareClassManager scm = shareClassManager(poolId);
<<<<<<< HEAD
        (uint128 cancelledAssetAmount) = scm.cancelDepositRequest(poolId, scId, investor, depositAssetId);

        sender.sendFulfilledCancelDepositRequest(poolId, scId, depositAssetId, investor, cancelledAssetAmount);
=======
        uint128 cancelledAssetAmount = scm.cancelDepositRequest(poolId, scId, investor, depositAssetId);

        // Cancellation might have been queued such that it will be executed in the future during claiming
        if (cancelledAssetAmount > 0) {
            _cancelDepositRequest(poolId, scId, investor, depositAssetId, cancelledAssetAmount);
        }
>>>>>>> a130bb70
    }

    /// @inheritdoc IHubGatewayHandler
    function cancelRedeemRequest(PoolId poolId, ShareClassId scId, bytes32 investor, AssetId payoutAssetId)
        external
        auth
    {
        IShareClassManager scm = shareClassManager(poolId);
        uint128 cancelledShareAmount = scm.cancelRedeemRequest(poolId, scId, investor, payoutAssetId);

        // Cancellation might have been queued such that it will be executed in the future during claiming
        if (cancelledShareAmount > 0) {
            sender.sendFulfilledCancelRedeemRequest(poolId, scId, payoutAssetId, investor, cancelledShareAmount);
        }
    }

    /// @inheritdoc IHubGatewayHandler
    function updateHoldingAmount(
        PoolId poolId,
        ShareClassId scId,
        AssetId assetId,
        uint128 amount,
        D18 pricePerUnit,
        bool isIncrease,
        JournalEntry[] memory debits,
        JournalEntry[] memory credits
    ) external auth {
        accounting.unlock(poolId);
        address poolCurrency = poolRegistry.currency(poolId).addr();
        transientValuation.setPrice(assetId.addr(), poolCurrency, pricePerUnit);
        uint128 valueChange = transientValuation.getQuote(amount, assetId.addr(), poolCurrency).toUint128();

        (uint128 debited, uint128 credited) = _updateJournal(debits, credits);
        uint128 debitValueLeft = valueChange - debited;
        uint128 creditValueLeft = valueChange - credited;

        _updateHoldingWithPartialDebitsAndCredits(
            poolId, scId, assetId, amount, isIncrease, debitValueLeft, creditValueLeft
        );
        accounting.lock();
    }

    /// @inheritdoc IHubGatewayHandler
    function updateHoldingValue(PoolId poolId, ShareClassId scId, AssetId assetId, D18 pricePerUnit) external auth {
        transientValuation.setPrice(assetId.addr(), poolRegistry.currency(poolId).addr(), pricePerUnit);
        IERC7726 _valuation = holdings.valuation(poolId, scId, assetId);
        holdings.updateValuation(poolId, scId, assetId, transientValuation);

        accounting.unlock(poolId);
        updateHolding(scId, assetId);
        accounting.lock();

        holdings.updateValuation(poolId, scId, assetId, _valuation);
    }

    /// @inheritdoc IHubGatewayHandler
    function updateJournal(PoolId poolId, JournalEntry[] memory debits, JournalEntry[] memory credits) external auth {
        accounting.unlock(poolId);
        _updateJournal(debits, credits);
        accounting.lock();
    }

    /// @inheritdoc IHubGatewayHandler
    function increaseShareIssuance(PoolId poolId, ShareClassId scId, D18 pricePerShare, uint128 amount) external auth {
        IShareClassManager scm = shareClassManager(poolId);
        scm.increaseShareClassIssuance(poolId, scId, pricePerShare, amount);
    }

    /// @inheritdoc IHubGatewayHandler
    function decreaseShareIssuance(PoolId poolId, ShareClassId scId, D18 pricePerShare, uint128 amount) external auth {
        IShareClassManager scm = shareClassManager(poolId);
        scm.decreaseShareClassIssuance(poolId, scId, pricePerShare, amount);
    }

    //----------------------------------------------------------------------------------------------
    // view / pure methods
    //----------------------------------------------------------------------------------------------

    function shareClassManager(PoolId poolId) public view returns (IShareClassManager) {
        return IShareClassManager(poolRegistry.dependency(poolId, bytes32("shareClassManager")));
    }

    /// @dev Ensure the method is protected (see `_protected()`) and the pool is unlocked,
    /// which mean the method must be called though `execute()`
    function _protectedAndUnlocked() internal protected {
        require(!unlockedPoolId.isNull(), IHub.PoolLocked());
    }

    /// @dev Ensure the method can be used without reentrancy issues
    function _protected() internal protected {}

    /// @notice Send native tokens to the gateway for transaction payment if it's not in a multicall.
    function _pay() internal {
        if (!gateway.isBatching()) {
            gateway.topUp{value: msg.value}();
        }
    }

    /// @notice Update the journal with the given debits and credits. Can be unequal.
    function _updateJournal(JournalEntry[] memory debits, JournalEntry[] memory credits)
        internal
        returns (uint128 debited, uint128 credited)
    {
        for (uint256 i; i < debits.length; i++) {
            accounting.addDebit(debits[i].accountId, debits[i].amount);
            debited += debits[i].amount;
        }

        for (uint256 i; i < credits.length; i++) {
            accounting.addCredit(credits[i].accountId, credits[i].amount);
            credited += credits[i].amount;
        }
    }

    /// @notice Update a holding while debiting and/or crediting only a portion of the value change.
    function _updateHoldingWithPartialDebitsAndCredits(
        PoolId poolId,
        ShareClassId scId,
        AssetId assetId,
        uint128 amount,
        bool isIncrease,
        uint128 debitValue,
        uint128 creditValue
    ) internal {
        bool isLiability = holdings.isLiability(poolId, scId, assetId);
        AccountType debitAccountType = isLiability ? AccountType.Expense : AccountType.Asset;
        AccountType creditAccountType = isLiability ? AccountType.Liability : AccountType.Equity;

        if (isIncrease) {
            holdings.increase(poolId, scId, assetId, transientValuation, amount);
            accounting.addDebit(holdings.accountId(poolId, scId, assetId, uint8(debitAccountType)), debitValue);
            accounting.addCredit(holdings.accountId(poolId, scId, assetId, uint8(creditAccountType)), creditValue);
        } else {
            holdings.decrease(poolId, scId, assetId, transientValuation, amount);
            accounting.addDebit(holdings.accountId(poolId, scId, assetId, uint8(creditAccountType)), debitValue);
            accounting.addCredit(holdings.accountId(poolId, scId, assetId, uint8(debitAccountType)), creditValue);
        }
    }

    /// @notice Burn the asset amount in the pending share class escrow and send a fulfilled cancel deposit request.
    function _cancelDepositRequest(
        PoolId poolId,
        ShareClassId scId,
        bytes32 investor,
        AssetId depositAssetId,
        uint128 cancelledAssetAmount
    ) internal {
        address pendingShareClassEscrow = escrow(poolId, scId, EscrowId.PendingShareClass);
        assetRegistry.burn(pendingShareClassEscrow, depositAssetId.raw(), cancelledAssetAmount);

        sender.sendFulfilledCancelDepositRequest(poolId, scId, depositAssetId, investor, cancelledAssetAmount);
    }
}<|MERGE_RESOLUTION|>--- conflicted
+++ resolved
@@ -133,7 +133,7 @@
 
         // If cancellation was queued, notify about delayed cancellation
         if (cancelledAssetAmount > 0) {
-            _cancelDepositRequest(poolId, scId, investor, assetId, cancelledAssetAmount);
+            sender.sendFulfilledCancelDepositRequest(poolId, scId, assetId, investor, cancelledAssetAmount);
         }
     }
 
@@ -456,18 +456,12 @@
         auth
     {
         IShareClassManager scm = shareClassManager(poolId);
-<<<<<<< HEAD
-        (uint128 cancelledAssetAmount) = scm.cancelDepositRequest(poolId, scId, investor, depositAssetId);
-
-        sender.sendFulfilledCancelDepositRequest(poolId, scId, depositAssetId, investor, cancelledAssetAmount);
-=======
         uint128 cancelledAssetAmount = scm.cancelDepositRequest(poolId, scId, investor, depositAssetId);
 
         // Cancellation might have been queued such that it will be executed in the future during claiming
         if (cancelledAssetAmount > 0) {
-            _cancelDepositRequest(poolId, scId, investor, depositAssetId, cancelledAssetAmount);
-        }
->>>>>>> a130bb70
+            sender.sendFulfilledCancelDepositRequest(poolId, scId, depositAssetId, investor, cancelledAssetAmount);
+        }
     }
 
     /// @inheritdoc IHubGatewayHandler
@@ -606,18 +600,4 @@
             accounting.addCredit(holdings.accountId(poolId, scId, assetId, uint8(debitAccountType)), creditValue);
         }
     }
-
-    /// @notice Burn the asset amount in the pending share class escrow and send a fulfilled cancel deposit request.
-    function _cancelDepositRequest(
-        PoolId poolId,
-        ShareClassId scId,
-        bytes32 investor,
-        AssetId depositAssetId,
-        uint128 cancelledAssetAmount
-    ) internal {
-        address pendingShareClassEscrow = escrow(poolId, scId, EscrowId.PendingShareClass);
-        assetRegistry.burn(pendingShareClassEscrow, depositAssetId.raw(), cancelledAssetAmount);
-
-        sender.sendFulfilledCancelDepositRequest(poolId, scId, depositAssetId, investor, cancelledAssetAmount);
-    }
 }