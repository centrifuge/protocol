--- conflicted
+++ resolved
@@ -464,13 +464,8 @@
         external
         auth
     {
-<<<<<<< HEAD
-        IShareClassManager scm = poolRegistry.shareClassManager(poolId);
+        IShareClassManager scm = shareClassManager(poolId);
         uint128 cancelledAssetAmount = scm.cancelDepositRequest(poolId, scId, investor, depositAssetId);
-=======
-        IShareClassManager scm = shareClassManager(poolId);
-        (uint128 cancelledAssetAmount) = scm.cancelDepositRequest(poolId, scId, investor, depositAssetId);
->>>>>>> 81d604ac
 
         // Cancellation might have been queued such that it will be executed in the future during claiming
         if (cancelledAssetAmount > 0) {
