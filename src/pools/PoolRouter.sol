// SPDX-License-Identifier: BUSL-1.1
pragma solidity 0.8.28;

import {D18, d18} from "src/misc/types/D18.sol";
import {MathLib} from "src/misc/libraries/MathLib.sol";
import {CastLib} from "src/misc/libraries/CastLib.sol";
import {ConversionLib} from "src/misc/libraries/ConversionLib.sol";
import {IERC7726} from "src/misc/interfaces/IERC7726.sol";
import {Auth} from "src/misc/Auth.sol";
import {Multicall, IMulticall} from "src/misc/Multicall.sol";

import {IGateway} from "src/common/interfaces/IGateway.sol";
import {MessageLib, UpdateContractType, VaultUpdateKind} from "src/common/libraries/MessageLib.sol";
import {IPoolRouterGatewayHandler} from "src/common/interfaces/IGatewayHandlers.sol";
import {IPoolMessageSender} from "src/common/interfaces/IGatewaySenders.sol";

import {ShareClassId} from "src/common/types/ShareClassId.sol";
import {AssetId} from "src/common/types/AssetId.sol";
import {AccountId, newAccountId} from "src/common/types/AccountId.sol";
import {PoolId} from "src/common/types/PoolId.sol";
import {JournalEntry} from "src/common/libraries/JournalEntryLib.sol";

import {IAccounting} from "src/pools/interfaces/IAccounting.sol";
import {IPoolRegistry} from "src/pools/interfaces/IPoolRegistry.sol";
import {IAssetRegistry} from "src/pools/interfaces/IAssetRegistry.sol";
import {IShareClassManager} from "src/pools/interfaces/IShareClassManager.sol";
import {IMultiShareClass} from "src/pools/interfaces/IMultiShareClass.sol";
import {IHoldings, Holding} from "src/pools/interfaces/IHoldings.sol";
import {IPoolRouter, EscrowId, AccountType} from "src/pools/interfaces/IPoolRouter.sol";
import {ITransientValuation} from "src/misc/interfaces/ITransientValuation.sol";

// @inheritdoc IPoolRouter
contract PoolRouter is Auth, Multicall, IPoolRouter, IPoolRouterGatewayHandler {
    using MessageLib for *;
    using MathLib for uint256;
    using CastLib for bytes;
    using CastLib for bytes32;
    using CastLib for address;

    /// @dev Represents the unlocked pool Id in the multicall
    PoolId public transient unlockedPoolId;

    IPoolRegistry public poolRegistry;
    IAssetRegistry public assetRegistry;
    IAccounting public accounting;
    IHoldings public holdings;
    IPoolMessageSender public sender;
    IGateway public gateway;
    ITransientValuation immutable transientValuation;

    constructor(
        IPoolRegistry poolRegistry_,
        IAssetRegistry assetRegistry_,
        IAccounting accounting_,
        IHoldings holdings_,
        IGateway gateway_,
        ITransientValuation transientValuation_,
        address deployer
    ) Auth(deployer) {
        poolRegistry = poolRegistry_;
        assetRegistry = assetRegistry_;
        accounting = accounting_;
        holdings = holdings_;
        gateway = gateway_;
        transientValuation = transientValuation_;
    }

    //----------------------------------------------------------------------------------------------
    // System methods
    //----------------------------------------------------------------------------------------------

    /// @inheritdoc IPoolRouter
    function file(bytes32 what, address data) external auth {
        if (what == "sender") sender = IPoolMessageSender(data);
        else if (what == "holdings") holdings = IHoldings(data);
        else if (what == "poolRegistry") poolRegistry = IPoolRegistry(data);
        else if (what == "assetRegistry") assetRegistry = IAssetRegistry(data);
        else if (what == "gateway") gateway = IGateway(data);
        else if (what == "accounting") accounting = IAccounting(data);
        else revert FileUnrecognizedWhat();

        emit File(what, data);
    }

    /// @inheritdoc IMulticall
    /// @notice performs a multicall but all messages sent in the process will be batched
    function multicall(bytes[] calldata data) public payable override {
        bool wasBatching = gateway.isBatching();
        if (!wasBatching) {
            gateway.startBatch();
        }

        super.multicall(data);

        if (!wasBatching) {
            gateway.topUp{value: msg.value}();
            gateway.endBatch();
        }
    }

    /// @inheritdoc IPoolRouter
    function execute(PoolId poolId, bytes[] calldata data) external payable {
        require(unlockedPoolId.isNull(), IPoolRouter.PoolAlreadyUnlocked());
        require(poolRegistry.isAdmin(poolId, msg.sender), IPoolRouter.NotAuthorizedAdmin());

        accounting.unlock(poolId);
        unlockedPoolId = poolId;

        multicall(data);

        accounting.lock();
        unlockedPoolId = PoolId.wrap(0);
    }

    //----------------------------------------------------------------------------------------------
    // Permisionless methods
    //----------------------------------------------------------------------------------------------
    /// @inheritdoc IPoolRouter
    function createPool(address admin, AssetId currency, IShareClassManager shareClassManager)
        external
        payable
        returns (PoolId poolId)
    {
        // TODO: add fees?
        return poolRegistry.registerPool(admin, sender.localCentrifugeId(), currency, shareClassManager);
    }

    /// @inheritdoc IPoolRouter
    function claimDeposit(PoolId poolId, ShareClassId scId, AssetId assetId, bytes32 investor) external payable {
        _protected();
        _pay();

        IShareClassManager scm = poolRegistry.shareClassManager(poolId);

        (uint128 shares, uint128 tokens) = scm.claimDeposit(poolId, scId, investor, assetId);
        sender.sendFulfilledDepositRequest(poolId, scId, assetId, investor, tokens, shares);
    }

    /// @inheritdoc IPoolRouter
    function claimRedeem(PoolId poolId, ShareClassId scId, AssetId assetId, bytes32 investor) external payable {
        _protected();
        _pay();

        IShareClassManager scm = poolRegistry.shareClassManager(poolId);

        (uint128 tokens, uint128 shares) = scm.claimRedeem(poolId, scId, investor, assetId);

        assetRegistry.burn(escrow(poolId, scId, EscrowId.PENDING_SHARE_CLASS), assetId.raw(), tokens);

        sender.sendFulfilledRedeemRequest(poolId, scId, assetId, investor, tokens, shares);
    }

    //----------------------------------------------------------------------------------------------
    // Pool admin methods
    //----------------------------------------------------------------------------------------------

    /// @inheritdoc IPoolRouter
    function setTransientPrice(AssetId assetId, D18 price) public payable {
        address poolCurrency = poolRegistry.currency(unlockedPoolId).addr();
        transientValuation.setPrice(assetId.addr(), poolCurrency, price);
    }

    /// @inheritdoc IPoolRouter
    function notifyPool(uint16 chainId) external payable {
        _protectedAndUnlocked();

        sender.sendNotifyPool(chainId, unlockedPoolId);
    }

    /// @inheritdoc IPoolRouter
    function notifyShareClass(uint16 chainId, ShareClassId scId, bytes32 hook) external payable {
        _protectedAndUnlocked();

        IShareClassManager scm = poolRegistry.shareClassManager(unlockedPoolId);
        require(scm.exists(unlockedPoolId, scId), IShareClassManager.ShareClassNotFound());

        (string memory name, string memory symbol, bytes32 salt) = IMultiShareClass(address(scm)).metadata(scId);
        uint8 decimals = assetRegistry.decimals(poolRegistry.currency(unlockedPoolId).raw());

        sender.sendNotifyShareClass(chainId, unlockedPoolId, scId, name, symbol, decimals, salt, hook);
    }

    /// @inheritdoc IPoolRouter
    function notifySharePrice(ShareClassId scId, AssetId assetId) public payable {
        _protectedAndUnlocked();
        IShareClassManager scm = poolRegistry.shareClassManager(unlockedPoolId);
        AssetId poolCurrency = poolRegistry.currency(unlockedPoolId);

        // @dev we assume symetric prices are provided by holdings valuation
        IERC7726 valuation = holdings.valuation(unlockedPoolId, scId, assetId);
        (, D18 pricePerShare) = scm.shareClassPrice(unlockedPoolId, scId);

        uint128 baseAmount =
            valuation.getQuote(assetRegistry.unitAmount(poolCurrency), poolCurrency.addr(), assetId.addr()).toUint128();
        D18 pricePerAssetUnit =
            pricePerShare * ConversionLib.convertIntoPrice(baseAmount, assetRegistry.decimals(assetId));
        sender.sendNotifySharePrice(unlockedPoolId, scId, assetId, pricePerAssetUnit);
    }

    /// @inheritdoc IPoolRouter
    function setPoolMetadata(bytes calldata metadata) external payable {
        _protectedAndUnlocked();

        poolRegistry.setMetadata(unlockedPoolId, metadata);
    }

    /// @inheritdoc IPoolRouter
    function allowPoolAdmin(address account, bool allow) external payable {
        _protectedAndUnlocked();

        poolRegistry.updateAdmin(unlockedPoolId, account, allow);
    }

    /// @inheritdoc IPoolRouter
    function addShareClass(string calldata name, string calldata symbol, bytes32 salt, bytes calldata data)
        external
        payable
    {
        _protectedAndUnlocked();

        IShareClassManager scm = poolRegistry.shareClassManager(unlockedPoolId);
        scm.addShareClass(unlockedPoolId, name, symbol, salt, data);
    }

    /// @inheritdoc IPoolRouter
    function approveDeposits(ShareClassId scId, AssetId paymentAssetId, uint128 maxApproval, IERC7726 valuation)
        external
        payable
    {
        _protectedAndUnlocked();

        IShareClassManager scm = poolRegistry.shareClassManager(unlockedPoolId);

        (uint128 approvedAssetAmount,) =
            scm.approveDeposits(unlockedPoolId, scId, maxApproval, paymentAssetId, valuation);

        assetRegistry.authTransferFrom(
            escrow(unlockedPoolId, scId, EscrowId.PENDING_SHARE_CLASS),
            escrow(unlockedPoolId, scId, EscrowId.SHARE_CLASS),
            uint256(uint160(AssetId.unwrap(paymentAssetId))),
            approvedAssetAmount
        );

        uint128 valueChange = holdings.increase(unlockedPoolId, scId, paymentAssetId, valuation, approvedAssetAmount);

        accounting.addCredit(
            holdings.accountId(unlockedPoolId, scId, paymentAssetId, uint8(AccountType.EQUITY)), valueChange
        );
        accounting.addDebit(
            holdings.accountId(unlockedPoolId, scId, paymentAssetId, uint8(AccountType.ASSET)), valueChange
        );
    }

    /// @inheritdoc IPoolRouter
    function approveRedeems(ShareClassId scId, AssetId payoutAssetId, uint128 maxApproval) external payable {
        _protectedAndUnlocked();

        IShareClassManager scm = poolRegistry.shareClassManager(unlockedPoolId);

        scm.approveRedeems(unlockedPoolId, scId, maxApproval, payoutAssetId);
    }

    /// @inheritdoc IPoolRouter
    function issueShares(ShareClassId scId, AssetId depositAssetId, D18 navPerShare) external payable {
        _protectedAndUnlocked();

        IShareClassManager scm = poolRegistry.shareClassManager(unlockedPoolId);

        scm.issueShares(unlockedPoolId, scId, depositAssetId, navPerShare);
    }

    /// @inheritdoc IPoolRouter
    function revokeShares(ShareClassId scId, AssetId payoutAssetId, D18 navPerShare, IERC7726 valuation)
        external
        payable
    {
        _protectedAndUnlocked();

        IShareClassManager scm = poolRegistry.shareClassManager(unlockedPoolId);

        (uint128 payoutAssetAmount,) = scm.revokeShares(unlockedPoolId, scId, payoutAssetId, navPerShare, valuation);

        assetRegistry.authTransferFrom(
            escrow(unlockedPoolId, scId, EscrowId.SHARE_CLASS),
            escrow(unlockedPoolId, scId, EscrowId.PENDING_SHARE_CLASS),
            uint256(uint160(AssetId.unwrap(payoutAssetId))),
            payoutAssetAmount
        );

        uint128 valueChange = holdings.decrease(unlockedPoolId, scId, payoutAssetId, valuation, payoutAssetAmount);

        accounting.addCredit(
            holdings.accountId(unlockedPoolId, scId, payoutAssetId, uint8(AccountType.ASSET)), valueChange
        );
        accounting.addDebit(
            holdings.accountId(unlockedPoolId, scId, payoutAssetId, uint8(AccountType.EQUITY)), valueChange
        );
    }

    /// @inheritdoc IPoolRouter
    function updateContract(uint16 chainId, ShareClassId scId, bytes32 target, bytes calldata payload)
        external
        payable
    {
        _protectedAndUnlocked();

        sender.sendUpdateContract(chainId, unlockedPoolId, scId, target, payload);
    }

    /// @inheritdoc IPoolRouter
    function updateVault(
        ShareClassId scId,
        AssetId assetId,
        bytes32 target,
        bytes32 vaultOrFactory,
        VaultUpdateKind kind
    ) public payable {
        _protectedAndUnlocked();

        sender.sendUpdateContract(
            assetId.chainId(),
            unlockedPoolId,
            scId,
            target,
            MessageLib.UpdateContractVaultUpdate({
                vaultOrFactory: vaultOrFactory,
                assetId: assetId.raw(),
                kind: uint8(kind)
            }).serialize()
        );
    }

    /// @inheritdoc IPoolRouter
    function updateSharePrice(ShareClassId scId, D18 navPerShare, bytes calldata data) public payable {
        _protectedAndUnlocked();
        IShareClassManager scm = poolRegistry.shareClassManager(unlockedPoolId);
        scm.updateShareClass(unlockedPoolId, scId, navPerShare, data);
    }

    /// @inheritdoc IPoolRouter
    function createHolding(ShareClassId scId, AssetId assetId, IERC7726 valuation, bool isLiability, uint24 prefix)
        external
        payable
    {
        _protectedAndUnlocked();

        require(assetRegistry.isRegistered(assetId), IAssetRegistry.AssetNotFound());

        AccountId[] memory accounts = new AccountId[](6);
        accounts[0] = newAccountId(prefix, uint8(AccountType.ASSET));
        accounts[1] = newAccountId(prefix, uint8(AccountType.EQUITY));
        accounts[2] = newAccountId(prefix, uint8(AccountType.LOSS));
        accounts[3] = newAccountId(prefix, uint8(AccountType.GAIN));
        accounts[4] = newAccountId(prefix, uint8(AccountType.EXPENSE));
        accounts[5] = newAccountId(prefix, uint8(AccountType.LIABILITY));

        createAccount(accounts[0], true);
        createAccount(accounts[1], false);
        createAccount(accounts[2], false);
        createAccount(accounts[3], false);
        createAccount(accounts[4], true);
        createAccount(accounts[5], false);

        holdings.create(unlockedPoolId, scId, assetId, valuation, isLiability, accounts);
    }

    /// @inheritdoc IPoolRouter
<<<<<<< HEAD
    function increaseHolding(ShareClassId scId, AssetId assetId, IERC7726 valuation, uint128 amount) public payable {
        _protectedAndUnlocked();

        uint128 valueChange = holdings.increase(unlockedPoolId, scId, assetId, valuation, amount);

        accounting.addCredit(holdings.accountId(unlockedPoolId, scId, assetId, uint8(AccountType.EQUITY)), valueChange);
        accounting.addDebit(holdings.accountId(unlockedPoolId, scId, assetId, uint8(AccountType.ASSET)), valueChange);
    }

    /// @inheritdoc IPoolRouter
    function decreaseHolding(ShareClassId scId, AssetId assetId, IERC7726 valuation, uint128 amount) public payable {
        _protectedAndUnlocked();

        uint128 valueChange = holdings.decrease(unlockedPoolId, scId, assetId, valuation, amount);

        accounting.addCredit(holdings.accountId(unlockedPoolId, scId, assetId, uint8(AccountType.ASSET)), valueChange);
        accounting.addDebit(holdings.accountId(unlockedPoolId, scId, assetId, uint8(AccountType.EQUITY)), valueChange);
    }

    /// @inheritdoc IPoolRouter
    function updateHolding(ShareClassId scId, AssetId assetId) external payable {
=======
    function updateHolding(ShareClassId scId, AssetId assetId) public payable {
>>>>>>> 3be5702c
        _protectedAndUnlocked();

        int128 diff = holdings.update(unlockedPoolId, scId, assetId);

        if (diff > 0) {
            if (holdings.isLiability(unlockedPoolId, scId, assetId)) {
                accounting.addCredit(
                    holdings.accountId(unlockedPoolId, scId, assetId, uint8(AccountType.LIABILITY)), uint128(diff)
                );
                accounting.addDebit(
                    holdings.accountId(unlockedPoolId, scId, assetId, uint8(AccountType.EXPENSE)), uint128(diff)
                );
            } else {
                accounting.addCredit(
                    holdings.accountId(unlockedPoolId, scId, assetId, uint8(AccountType.GAIN)), uint128(diff)
                );
                accounting.addDebit(
                    holdings.accountId(unlockedPoolId, scId, assetId, uint8(AccountType.ASSET)), uint128(diff)
                );
            }
        } else if (diff < 0) {
            if (holdings.isLiability(unlockedPoolId, scId, assetId)) {
                accounting.addCredit(
                    holdings.accountId(unlockedPoolId, scId, assetId, uint8(AccountType.EXPENSE)), uint128(diff)
                );
                accounting.addDebit(
                    holdings.accountId(unlockedPoolId, scId, assetId, uint8(AccountType.LIABILITY)), uint128(diff)
                );
            } else {
                accounting.addCredit(
                    holdings.accountId(unlockedPoolId, scId, assetId, uint8(AccountType.ASSET)), uint128(diff)
                );
                accounting.addDebit(
                    holdings.accountId(unlockedPoolId, scId, assetId, uint8(AccountType.LOSS)), uint128(diff)
                );
            }
        }
    }

    /// @inheritdoc IPoolRouter
    function updateHoldingValuation(ShareClassId scId, AssetId assetId, IERC7726 valuation) external payable {
        _protectedAndUnlocked();

        holdings.updateValuation(unlockedPoolId, scId, assetId, valuation);
    }

    /// @inheritdoc IPoolRouter
    function setHoldingAccountId(ShareClassId scId, AssetId assetId, AccountId accountId) external payable {
        _protectedAndUnlocked();

        holdings.setAccountId(unlockedPoolId, scId, assetId, accountId);
    }

    /// @inheritdoc IPoolRouter
    function createAccount(AccountId account, bool isDebitNormal) public payable {
        _protectedAndUnlocked();

        accounting.createAccount(unlockedPoolId, account, isDebitNormal);
    }

    /// @inheritdoc IPoolRouter
    function setAccountMetadata(AccountId account, bytes calldata metadata) external payable {
        _protectedAndUnlocked();

        accounting.setAccountMetadata(unlockedPoolId, account, metadata);
    }

    /// @inheritdoc IPoolRouter
    function addDebit(AccountId account, uint128 amount) external payable {
        _protectedAndUnlocked();

        accounting.addDebit(account, amount);
    }

    /// @inheritdoc IPoolRouter
    function addCredit(AccountId account, uint128 amount) external payable {
        _protectedAndUnlocked();

        accounting.addCredit(account, amount);
    }

    //----------------------------------------------------------------------------------------------
    // Gateway owner methods
    //----------------------------------------------------------------------------------------------

    /// @inheritdoc IPoolRouterGatewayHandler
    function registerAsset(AssetId assetId, string calldata name, string calldata symbol, uint8 decimals)
        external
        auth
    {
        assetRegistry.registerAsset(assetId, name, symbol, decimals);
    }

    /// @inheritdoc IPoolRouterGatewayHandler
    function depositRequest(PoolId poolId, ShareClassId scId, bytes32 investor, AssetId depositAssetId, uint128 amount)
        external
        auth
    {
        address pendingShareClassEscrow = escrow(poolId, scId, EscrowId.PENDING_SHARE_CLASS);
        assetRegistry.mint(pendingShareClassEscrow, depositAssetId.raw(), amount);

        IShareClassManager scm = poolRegistry.shareClassManager(poolId);
        scm.requestDeposit(poolId, scId, amount, investor, depositAssetId);
    }

    /// @inheritdoc IPoolRouterGatewayHandler
    function redeemRequest(PoolId poolId, ShareClassId scId, bytes32 investor, AssetId payoutAssetId, uint128 amount)
        external
        auth
    {
        IShareClassManager scm = poolRegistry.shareClassManager(poolId);
        scm.requestRedeem(poolId, scId, amount, investor, payoutAssetId);
    }

    /// @inheritdoc IPoolRouterGatewayHandler
    function cancelDepositRequest(PoolId poolId, ShareClassId scId, bytes32 investor, AssetId depositAssetId)
        external
        auth
    {
        IShareClassManager scm = poolRegistry.shareClassManager(poolId);
        (uint128 cancelledAssetAmount) = scm.cancelDepositRequest(poolId, scId, investor, depositAssetId);

        address pendingShareClassEscrow = escrow(poolId, scId, EscrowId.PENDING_SHARE_CLASS);
        assetRegistry.burn(pendingShareClassEscrow, depositAssetId.raw(), cancelledAssetAmount);

        sender.sendFulfilledCancelDepositRequest(poolId, scId, depositAssetId, investor, cancelledAssetAmount);
    }

    /// @inheritdoc IPoolRouterGatewayHandler
    function cancelRedeemRequest(PoolId poolId, ShareClassId scId, bytes32 investor, AssetId payoutAssetId)
        external
        auth
    {
        IShareClassManager scm = poolRegistry.shareClassManager(poolId);
        uint128 cancelledShareAmount = scm.cancelRedeemRequest(poolId, scId, investor, payoutAssetId);

        sender.sendFulfilledCancelRedeemRequest(poolId, scId, payoutAssetId, investor, cancelledShareAmount);
    }

    /// @inheritdoc IPoolRouterGatewayHandler
    function updateHoldingAmount(
        PoolId poolId,
        ShareClassId scId,
        AssetId assetId,
        uint128 amount,
        D18 pricePerUnit,
        bool isIncrease,
        JournalEntry[] memory debits,
        JournalEntry[] memory credits
    ) external auth {
<<<<<<< HEAD
        accounting.unlock(poolId, accounting.generateJournalId(poolId));
=======
        accounting.unlock(poolId);
>>>>>>> 3be5702c
        address poolCurrency = poolRegistry.currency(poolId).addr();
        transientValuation.setPrice(assetId.addr(), poolCurrency, pricePerUnit);
        uint128 valueChange = transientValuation.getQuote(amount, assetId.addr(), poolCurrency).toUint128();

        (uint128 debited, uint128 credited) = _updateJournal(debits, credits);
        uint128 debitValueLeft = valueChange - debited;
        uint128 creditValueLeft = valueChange - credited;

        _updateHoldingWithPartialDebitsAndCredits(
            poolId, scId, assetId, amount, isIncrease, debitValueLeft, creditValueLeft
        );
        accounting.lock();
    }

    /// @inheritdoc IPoolRouterGatewayHandler
    function updateHoldingValue(PoolId poolId, ShareClassId scId, AssetId assetId, D18 pricePerUnit) external auth {
        transientValuation.setPrice(assetId.addr(), poolRegistry.currency(poolId).addr(), pricePerUnit);
        IERC7726 _valuation = holdings.valuation(poolId, scId, assetId);
        holdings.updateValuation(poolId, scId, assetId, transientValuation);

        accounting.unlock(poolId);
        updateHolding(scId, assetId);
        accounting.lock();

        holdings.updateValuation(poolId, scId, assetId, _valuation);
    }

    /// @inheritdoc IPoolRouterGatewayHandler
    function updateJournal(PoolId poolId, JournalEntry[] memory debits, JournalEntry[] memory credits) external auth {
        accounting.unlock(poolId);
        _updateJournal(debits, credits);
        accounting.lock();
    }

    /// @inheritdoc IPoolRouterGatewayHandler
    function increaseShareIssuance(PoolId poolId, ShareClassId scId, D18 pricePerShare, uint128 amount) external auth {
        IShareClassManager scm = poolRegistry.shareClassManager(poolId);
        scm.increaseShareClassIssuance(poolId, scId, pricePerShare, amount);
    }

    /// @inheritdoc IPoolRouterGatewayHandler
    function decreaseShareIssuance(PoolId poolId, ShareClassId scId, D18 pricePerShare, uint128 amount) external auth {
        IShareClassManager scm = poolRegistry.shareClassManager(poolId);
        scm.decreaseShareClassIssuance(poolId, scId, pricePerShare, amount);
    }

    //----------------------------------------------------------------------------------------------
    // view / pure methods
    //----------------------------------------------------------------------------------------------

    /// @inheritdoc IPoolRouter
    function escrow(PoolId poolId, ShareClassId scId, EscrowId escrow_) public pure returns (address) {
        return address(bytes20(keccak256(abi.encodePacked("escrow", poolId, scId, escrow_))));
    }

    /// @dev Ensure the method is protected (see `_protected()`) and the pool is unlocked,
    /// which mean the method must be called though `execute()`
    function _protectedAndUnlocked() internal protected {
        require(!unlockedPoolId.isNull(), IPoolRouter.PoolLocked());
    }

    /// @dev Ensure the method can be used without reentrancy issues
    function _protected() internal protected {}

    /// @notice Send native tokens to the gateway for transaction payment if it's not in a multicall.
    function _pay() internal {
        if (!gateway.isBatching()) {
            gateway.topUp{value: msg.value}();
        }
    }

    /// @notice Update the journal with the given debits and credits. Can be unequal.
    function _updateJournal(JournalEntry[] memory debits, JournalEntry[] memory credits)
        internal
        returns (uint128 debited, uint128 credited)
    {
        for (uint256 i; i < debits.length; i++) {
            accounting.addDebit(debits[i].accountId, debits[i].amount);
            debited += debits[i].amount;
        }

        for (uint256 i; i < credits.length; i++) {
            accounting.addCredit(credits[i].accountId, credits[i].amount);
            credited += credits[i].amount;
        }
    }

    /// @notice Update a holding while debiting and/or crediting only a portion of the value change.
    function _updateHoldingWithPartialDebitsAndCredits(
        PoolId poolId,
        ShareClassId scId,
        AssetId assetId,
        uint128 amount,
        bool isIncrease,
        uint128 debitValue,
        uint128 creditValue
    ) internal {
        bool isLiability = holdings.isLiability(poolId, scId, assetId);
        AccountType debitAccountType = isLiability ? AccountType.EXPENSE : AccountType.ASSET;
        AccountType creditAccountType = isLiability ? AccountType.LIABILITY : AccountType.EQUITY;

        if (isIncrease) {
            holdings.increase(poolId, scId, assetId, transientValuation, amount);
            accounting.addDebit(holdings.accountId(poolId, scId, assetId, uint8(debitAccountType)), debitValue);
            accounting.addCredit(holdings.accountId(poolId, scId, assetId, uint8(creditAccountType)), creditValue);
        } else {
            holdings.decrease(poolId, scId, assetId, transientValuation, amount);
            accounting.addDebit(holdings.accountId(poolId, scId, assetId, uint8(creditAccountType)), debitValue);
            accounting.addCredit(holdings.accountId(poolId, scId, assetId, uint8(debitAccountType)), creditValue);
        }
    }
}<|MERGE_RESOLUTION|>--- conflicted
+++ resolved
@@ -365,31 +365,7 @@
     }
 
     /// @inheritdoc IPoolRouter
-<<<<<<< HEAD
-    function increaseHolding(ShareClassId scId, AssetId assetId, IERC7726 valuation, uint128 amount) public payable {
-        _protectedAndUnlocked();
-
-        uint128 valueChange = holdings.increase(unlockedPoolId, scId, assetId, valuation, amount);
-
-        accounting.addCredit(holdings.accountId(unlockedPoolId, scId, assetId, uint8(AccountType.EQUITY)), valueChange);
-        accounting.addDebit(holdings.accountId(unlockedPoolId, scId, assetId, uint8(AccountType.ASSET)), valueChange);
-    }
-
-    /// @inheritdoc IPoolRouter
-    function decreaseHolding(ShareClassId scId, AssetId assetId, IERC7726 valuation, uint128 amount) public payable {
-        _protectedAndUnlocked();
-
-        uint128 valueChange = holdings.decrease(unlockedPoolId, scId, assetId, valuation, amount);
-
-        accounting.addCredit(holdings.accountId(unlockedPoolId, scId, assetId, uint8(AccountType.ASSET)), valueChange);
-        accounting.addDebit(holdings.accountId(unlockedPoolId, scId, assetId, uint8(AccountType.EQUITY)), valueChange);
-    }
-
-    /// @inheritdoc IPoolRouter
-    function updateHolding(ShareClassId scId, AssetId assetId) external payable {
-=======
     function updateHolding(ShareClassId scId, AssetId assetId) public payable {
->>>>>>> 3be5702c
         _protectedAndUnlocked();
 
         int128 diff = holdings.update(unlockedPoolId, scId, assetId);
@@ -540,11 +516,7 @@
         JournalEntry[] memory debits,
         JournalEntry[] memory credits
     ) external auth {
-<<<<<<< HEAD
-        accounting.unlock(poolId, accounting.generateJournalId(poolId));
-=======
         accounting.unlock(poolId);
->>>>>>> 3be5702c
         address poolCurrency = poolRegistry.currency(poolId).addr();
         transientValuation.setPrice(assetId.addr(), poolCurrency, pricePerUnit);
         uint128 valueChange = transientValuation.getQuote(amount, assetId.addr(), poolCurrency).toUint128();
