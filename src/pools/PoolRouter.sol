--- conflicted
+++ resolved
@@ -9,12 +9,9 @@
 import {Multicall, IMulticall} from "src/misc/Multicall.sol";
 
 import {IGateway} from "src/common/interfaces/IGateway.sol";
-<<<<<<< HEAD
 import {MessageLib, UpdateContractType} from "src/common/libraries/MessageLib.sol";
-=======
 import {IPoolRouterGatewayHandler} from "src/common/interfaces/IGatewayHandlers.sol";
 import {IPoolMessageSender} from "src/common/interfaces/IGatewaySenders.sol";
->>>>>>> e9fd79e5
 
 import {ShareClassId} from "src/pools/types/ShareClassId.sol";
 import {AssetId} from "src/pools/types/AssetId.sol";
@@ -29,12 +26,8 @@
 import {IPoolRouter, EscrowId, AccountType} from "src/pools/interfaces/IPoolRouter.sol";
 
 // @inheritdoc IPoolRouter
-<<<<<<< HEAD
-contract PoolRouter is Auth, Multicall, IPoolRouter, IPoolRouterHandler {
+contract PoolRouter is Auth, Multicall, IPoolRouter, IPoolRouterGatewayHandler {
     using MessageLib for *;
-=======
-contract PoolRouter is Auth, Multicall, IPoolRouter, IPoolRouterGatewayHandler {
->>>>>>> e9fd79e5
     using MathLib for uint256;
     using CastLib for bytes;
     using CastLib for bytes32;
@@ -258,7 +251,7 @@
     }
 
     /// @inheritdoc IPoolRouter
-    function updateContract(uint32 chainId, ShareClassId scId, bytes32 target, bytes calldata payload) external payable {
+    function updateContract(uint16 chainId, ShareClassId scId, bytes32 target, bytes calldata payload) external payable {
         _protectedAndUnlocked();
 
         if (payload.updateContractType() == UpdateContractType.VaultUpdate) {
