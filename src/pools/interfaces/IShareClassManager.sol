// SPDX-License-Identifier: BUSL-1.1
pragma solidity 0.8.28;

import {D18} from "src/misc/types/D18.sol";
import {IERC7726} from "src/misc/interfaces/IERC7726.sol";
import {PoolId} from "src/pools/types/PoolId.sol";
import {AssetId} from "src/pools/types/AssetId.sol";
import {ShareClassId} from "src/pools/types/ShareClassId.sol";

interface IShareClassManager {
    /// Events
    event NewEpoch(PoolId poolId, uint32 newIndex);
    event UpdatedDepositRequest(
        PoolId indexed poolId,
        ShareClassId indexed scId,
        uint32 indexed epoch,
        bytes32 investor,
        AssetId assetId,
        uint128 updatedAmountUser,
        uint128 updatedAmountTotal
    );
    event UpdatedRedeemRequest(
        PoolId indexed poolId,
        ShareClassId indexed scId,
        uint32 indexed epoch,
        bytes32 investor,
        AssetId payoutAssetId,
        uint128 updatedAmountUser,
        uint128 updatedAmountTotal
    );
    event ApprovedDeposits(
        PoolId indexed poolId,
        ShareClassId indexed scId,
        uint32 indexed epoch,
        AssetId assetId,
        uint128 approvedPoolAmount,
        uint128 approvedAssetAmount,
        uint128 pendingAssetAmount
    );
    event ApprovedRedeems(
        PoolId indexed poolId,
        ShareClassId indexed scId,
        uint32 indexed epoch,
        AssetId assetId,
        uint128 approvedShareClassAmount,
        uint128 pendingShareClassAmount
    );
    event IssuedShares(
        PoolId indexed poolId,
        ShareClassId indexed scId,
        uint32 indexed epoch,
        D18 navPerShare,
        uint128 nav,
        uint128 issuedShareAmount
    );

    event RevokedShares(
        PoolId indexed poolId,
        ShareClassId indexed scId,
        uint32 indexed epoch,
        D18 navPerShare,
        uint128 nav,
        uint128 revokedShareAmount,
        uint128 revokedAssetAmount
    );

    event ClaimedDeposit(
        PoolId indexed poolId,
        ShareClassId indexed scId,
        uint32 indexed epoch,
        bytes32 investor,
        AssetId assetId,
        uint128 approvedAssetAmount,
        uint128 pendingAssetAmount,
        uint128 claimedShareAmount
    );
    event ClaimedRedeem(
        PoolId indexed poolId,
        ShareClassId indexed scId,
        uint32 indexed epoch,
        bytes32 investor,
        AssetId assetId,
        uint128 approvedShareClassAmount,
        uint128 pendingShareClassAmount,
        uint128 claimedAssetAmount
    );
    event UpdatedNav(PoolId indexed poolId, ShareClassId indexed scId, uint128 newAmount);
    event AddedShareClass(PoolId indexed poolId, ShareClassId indexed scId);

    /// Errors
    error PoolMissing();
    error ShareClassNotFound();
    error MaxShareClassNumberExceeded(uint8 numberOfShareClasses);
    error ClaimDepositRequired();
    error ClaimRedeemRequired();
    error EpochNotFound();

    /// Functions

    /// @notice Creates or updates a request to deposit (exchange) an asset amount for share class tokens.
    ///
    /// @param poolId Identifier of the pool
    /// @param scId Identifier of the share class
    /// @param amount Asset token amount which is deposited
    /// @param investor Centrifuge Vault address of the entity which is depositing
    /// @param depositAssetId Identifier of the asset which the investor used for their deposit request
    function requestDeposit(PoolId poolId, ShareClassId scId, uint128 amount, bytes32 investor, AssetId depositAssetId)
        external;

    /// @notice Cancels a pending deposit request.
    ///
    /// @param poolId Identifier of the pool
    /// @param scId Identifier of the share class
    /// @param investor Centrifuge Vault address of the entity which is cancelling
    /// @param depositAssetId Identifier of the asset which the investor used for their deposit request
    /// @return cancelledAssetAmount The deposit amount which was previously pending and is now cancelled. This amount
    /// was not potentially (partially) swapped to the pool amount in case the deposit asset cannot be exchanged 1:1
    /// into the pool token
    function cancelDepositRequest(PoolId poolId, ShareClassId scId, bytes32 investor, AssetId depositAssetId)
        external
        returns (uint128 cancelledAssetAmount);

    /// @notice Creates or updates a request to redeem (exchange) share class tokens for some asset.
    ///
    /// @param poolId Identifier of the pool
    /// @param scId Identifier of the share class
    /// @param amount Share class token amount which should be redeemed
    /// @param investor Centrifuge Vault address of the entity which is redeeming
    /// @param payoutAssetId Identifier of the asset which the investor eventually receives back for their redeemed
    /// share class tokens
    function requestRedeem(PoolId poolId, ShareClassId scId, uint128 amount, bytes32 investor, AssetId payoutAssetId)
        external;

    /// @notice Cancels a pending redeem request.
    ///
    /// @param poolId Identifier of the pool
    /// @param scId Identifier of the share class
    /// @param investor Centrifuge Vault address of the entity which is cancelling
    /// @param payoutAssetId Identifier of the asset which the investor eventually receives back for their redeemed
    /// share class tokens
    /// @return cancelledShareAmount The redeem amount which was previously pending and is now cancelled
    function cancelRedeemRequest(PoolId poolId, ShareClassId scId, bytes32 investor, AssetId payoutAssetId)
        external
        returns (uint128 cancelledShareAmount);

    /// @notice Approves an asset amount of all deposit requests for the given triplet of pool id, share class id and
    /// deposit asset id.
    ///
    /// @param poolId Identifier of the pool
    /// @param scId Identifier of the share class
    /// @param maxApproval Sum of deposit request amounts in asset amount which is desired to be approved
    /// @param paymentAssetId Identifier of the asset locked for the deposit request
    /// @param valuation Source of truth for quotas, e.g. the price of an asset amount to pool amount
    /// @return approvedAssetAmount Sum of deposit request amounts in pool amount which was approved bound to at most
    /// the total pending amount
    /// @return approvedPoolAmount Sum of deposit request amounts in pool amount which was approved
    function approveDeposits(
        PoolId poolId,
        ShareClassId scId,
        uint128 maxApproval,
        AssetId paymentAssetId,
        IERC7726 valuation
    ) external returns (uint128 approvedAssetAmount, uint128 approvedPoolAmount);

    /// @notice Approves a share class token amount of all redeem requests for the given triplet of pool id, share class
    /// id and payout asset id.
    ///
    /// @param poolId Identifier of the pool
    /// @param scId Identifier of the share class
    /// @param maxApproval Sum of redeem request amounts in share class token amount which is desired to be approved
    /// @param payoutAssetId Identifier of the asset for which all requests want to exchange their share class tokens
    /// for
    /// @return approvedShareAmount Sum of redemption request amounts in share class token which was approved bound to
    /// at most the total pending amount
    /// @return pendingShareAmount Sum of redemption request amounts in share class token amount which was not approved
    function approveRedeems(PoolId poolId, ShareClassId scId, uint128 maxApproval, AssetId payoutAssetId)
        external
        returns (uint128 approvedShareAmount, uint128 pendingShareAmount);

    /// @notice Emits new shares for the given identifier based on the provided NAV per share.
    ///
    /// @param poolId Identifier of the pool
    /// @param scId Identifier of the share class
    /// @param depositAssetId Identifier of the deposit asset for which shares should be issued
    /// @param navPerShare Total value of assets of the pool and share class per share
    function issueShares(PoolId poolId, ShareClassId scId, AssetId depositAssetId, D18 navPerShare) external;

    /// @notice Take back shares for the given identifier based on the provided NAV per share.
    ///
    /// @param poolId Identifier of the pool
    /// @param scId Identifier of the share class
    /// @param payoutAssetId Identifier of the payout asset
    /// @param navPerShare Total value of assets of the pool and share class per share
    /// @param valuation Source of truth for quotas, e.g. the price of a share class token amount to pool amount
    /// @return payoutAssetAmount Converted amount of payout asset based on number of revoked shares
    /// @return payoutPoolAmount Converted amount of pool currency based on number of revoked shares
    function revokeShares(PoolId poolId, ShareClassId scId, AssetId payoutAssetId, D18 navPerShare, IERC7726 valuation)
        external
        returns (uint128 payoutAssetAmount, uint128 payoutPoolAmount);

    /// @notice Collects shares for an investor after their deposit request was (partially) approved and new shares were
    /// issued.
    ///
    /// @param poolId Identifier of the pool
    /// @param scId Identifier of the share class
    /// @param investor Centrifuge Vault address of the recipient of the claimed share class tokens
    /// @param depositAssetId Identifier of the asset which the investor used for their deposit request
    /// @return payoutShareAmount Amount of shares which the investor receives
    /// @return paymentAssetAmount Amount of deposit asset which was taken as payment
    function claimDeposit(PoolId poolId, ShareClassId scId, bytes32 investor, AssetId depositAssetId)
        external
        returns (uint128 payoutShareAmount, uint128 paymentAssetAmount);

    /// @notice Collects an asset amount for an investor after their redeem request was (partially) approved and shares
    /// were revoked.
    ///
    /// @param poolId Identifier of the pool
    /// @param scId Identifier of the share class
    /// @param investor Centrifuge Vault address of the recipient of the claimed asset amount
    /// @param payoutAssetId Identifier of the asset which the investor requested to receive back for their redeemed
    /// shares
    /// @return payoutAssetAmount Amount of payout amount which the investor receives
    /// @return paymentShareAmount Amount of shares which the investor redeemed
    function claimRedeem(PoolId poolId, ShareClassId scId, bytes32 investor, AssetId payoutAssetId)
        external
        returns (uint128 payoutAssetAmount, uint128 paymentShareAmount);

    /// @notice Updates the NAV of a share class of a pool and returns it per share as well as the issuance.
    ///
    /// @param poolId Identifier of the pool
    /// @param scId Identifier of the share class
    /// @return navPerShare Total value of assets of the pool and share class per share
    /// @return issuance Total issuance of the share class
    function updateShareClassNav(PoolId poolId, ShareClassId scId)
        external
        returns (D18 navPerShare, uint128 issuance);

    /// @notice Generic update function for a pool.
    ///
    /// @param poolId Identifier of the pool
    /// @param data Payload of the update
    function update(PoolId poolId, bytes calldata data) external;

    /// @notice Adds a new share class to the given pool.
    ///
    /// @param poolId Identifier of the pool
    /// @param name The name of the share class
    /// @param symbol The symbol of the share class
    /// @param salt The salt used for deploying the share class tokens
    /// @param data Additional data of the new share class
<<<<<<< HEAD
    /// @return scId Identifier of the newly added share class
    function addShareClass(PoolId poolId, string calldata name, string calldata symbol, bytes calldata data)
        external
        returns (ShareClassId scId);
=======
    /// @return shareClassId Identifier of the newly added share class
    function addShareClass(
        PoolId poolId,
        string calldata name,
        string calldata symbol,
        bytes32 salt,
        bytes calldata data
    ) external returns (ShareClassId shareClassId);
>>>>>>> 7d4b9dfd

    /// @notice Updates the metadata of a share class.
    ///
    /// @param poolId Identifier of the pool
    /// @param scId Identifier of the share class
    /// @param name The name of the share class
    /// @param symbol The symbol of the share class
    /// @param salt The salt used for deploying the share class tokens
    /// @param metadata Encoded additional metadata of the new share class
    function updateMetadata(
        PoolId poolId,
        ShareClassId scId,
        string calldata name,
        string calldata symbol,
        bytes32 salt,
        bytes calldata metadata
    ) external;

    /// @notice Returns the current NAV of a share class of a pool per share as well as the issuance.
    ///
    /// @param poolId Identifier of the pool
    /// @param scId Identifier of the share class
    /// @return navPerShare Total value of assets of the pool and share class per share
    /// @return issuance Total issuance of the share class
    function shareClassNavPerShare(PoolId poolId, ShareClassId scId)
        external
        view
        returns (D18 navPerShare, uint128 issuance);

    /// @notice Checks the existence of a share class.
    ///
    /// @param poolId Identifier of the pool
    /// @param scId Identifier of the share class
    function exists(PoolId poolId, ShareClassId scId) external view returns (bool);
}<|MERGE_RESOLUTION|>--- conflicted
+++ resolved
@@ -248,21 +248,14 @@
     /// @param symbol The symbol of the share class
     /// @param salt The salt used for deploying the share class tokens
     /// @param data Additional data of the new share class
-<<<<<<< HEAD
     /// @return scId Identifier of the newly added share class
-    function addShareClass(PoolId poolId, string calldata name, string calldata symbol, bytes calldata data)
-        external
-        returns (ShareClassId scId);
-=======
-    /// @return shareClassId Identifier of the newly added share class
     function addShareClass(
         PoolId poolId,
         string calldata name,
         string calldata symbol,
         bytes32 salt,
         bytes calldata data
-    ) external returns (ShareClassId shareClassId);
->>>>>>> 7d4b9dfd
+    ) external returns (ShareClassId scId);
 
     /// @notice Updates the metadata of a share class.
     ///
