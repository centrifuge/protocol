// SPDX-License-Identifier: BUSL-1.1
pragma solidity 0.8.28;

import {IERC7726} from "src/misc/interfaces/IERC7726.sol";

import {PoolId} from "src/common/types/PoolId.sol";
import {AssetId} from "src/common/types/AssetId.sol";
import {AccountId} from "src/common/types/AccountId.sol";
import {ShareClassId} from "src/common/types/ShareClassId.sol";
<<<<<<< HEAD
=======

struct Holding {
    uint128 assetAmount;
    uint128 assetAmountValue;
    IERC7726 valuation; // Used for existance
    bool isLiability;
}
>>>>>>> e973da1c

interface IHoldings {
    /// @notice Emitted when a call to `file()` was performed.
    event File(bytes32 indexed what, address addr);

    /// @notice Emitted when a holding is created
    event Created(
        PoolId indexed, ShareClassId indexed scId, AssetId indexed assetId, IERC7726 valuation, bool isLiability
    );

    /// @notice Emitted when a holding is increased
    event Increased(
        PoolId indexed,
        ShareClassId indexed scId,
        AssetId indexed assetId,
        IERC7726 valuation,
        uint128 amount,
        uint128 increasedValue
    );

    /// @notice Emitted when a holding is decreased
    event Decreased(
        PoolId indexed,
        ShareClassId indexed scId,
        AssetId indexed assetId,
        IERC7726 valuation,
        uint128 amount,
        uint128 decreasedValue
    );

    /// @notice Emitted when the holding is updated
    event Updated(PoolId indexed, ShareClassId indexed scId, AssetId indexed assetId, int128 diffValue);

    /// @notice Emitted when a holding valuation is updated
    event ValuationUpdated(PoolId indexed, ShareClassId indexed scId, AssetId indexed assetId, IERC7726 valuation);

    /// @notice Emitted when an account is for a holding is set
    event AccountIdSet(PoolId indexed, ShareClassId indexed scId, AssetId indexed assetId, AccountId accountId);

    /// @notice Dispatched when the `what` parameter of `file()` is not supported by the implementation.
    error FileUnrecognizedWhat();

    /// @notice Item was not found for a required action
    error HoldingNotFound();

    /// @notice Valuation is not valid.
    error WrongValuation();

    /// @notice ShareClassId is not valid.
    error WrongShareClassId();

    /// @notice AssetId is not valid.
    error WrongAssetId();

    /// @notice Updates a contract parameter.
    /// @param what Name of the parameter to update.
    /// Accepts a `bytes32` representation of 'poolRegistry' string value.
    /// @param data New value given to the `what` parameter
    function file(bytes32 what, address data) external;

    /// @notice Creates a new holding in a pool using a valuation
    function create(
        PoolId poolId,
        ShareClassId scId,
        AssetId assetId,
        IERC7726 valuation,
        bool isLiability,
        AccountId[] memory accounts
    ) external;

    /// @notice Increments the amount of a holding and updates the value for that increment.
    /// @return value The value the holding has increment.
    function increase(PoolId poolId, ShareClassId scId, AssetId assetId, IERC7726 valuation, uint128 amount)
        external
        returns (uint128 value);

    /// @notice Decrements the amount of a holding and updates the value for that decrement.
    /// @return value The value the holding has decrement.
    function decrease(PoolId poolId, ShareClassId scId, AssetId assetId, IERC7726 valuation, uint128 amount)
        external
        returns (uint128 value);

    /// @notice Reset the value of a holding using the current valuation.
    /// @return diffValue The difference in value after the new valuation.
    function update(PoolId poolId, ShareClassId scId, AssetId assetId) external returns (int128 diffValue);

    /// @notice Updates the valuation method used for this holding.
    function updateValuation(PoolId poolId, ShareClassId scId, AssetId assetId, IERC7726 valuation) external;

    /// @notice Sets an account id for an specific kind
    function setAccountId(PoolId poolId, ShareClassId scId, AssetId assetId, AccountId accountId) external;

    /// @notice Returns the value of this holding.
    function value(PoolId poolId, ShareClassId scId, AssetId assetId) external view returns (uint128 value);

    /// @notice Returns the amount of this holding.
    function amount(PoolId poolId, ShareClassId scId, AssetId assetId) external view returns (uint128 amount);

    /// @notice Returns the valuation method used for this holding.
    function valuation(PoolId poolId, ShareClassId scId, AssetId assetId) external view returns (IERC7726);

    /// @notice Returns if the holding is a liability
    function isLiability(PoolId poolId, ShareClassId scId, AssetId assetId) external view returns (bool);

    /// @notice Returns an account id for an specific kind
    function accountId(PoolId poolId, ShareClassId scId, AssetId assetId, uint8 kind)
        external
        view
        returns (AccountId);

    /// @notice Tells if the holding exists for an asset in a share class
    function exists(PoolId poolId, ShareClassId scId, AssetId assetId) external view returns (bool);
}<|MERGE_RESOLUTION|>--- conflicted
+++ resolved
@@ -7,8 +7,6 @@
 import {AssetId} from "src/common/types/AssetId.sol";
 import {AccountId} from "src/common/types/AccountId.sol";
 import {ShareClassId} from "src/common/types/ShareClassId.sol";
-<<<<<<< HEAD
-=======
 
 struct Holding {
     uint128 assetAmount;
@@ -16,7 +14,6 @@
     IERC7726 valuation; // Used for existance
     bool isLiability;
 }
->>>>>>> e973da1c
 
 interface IHoldings {
     /// @notice Emitted when a call to `file()` was performed.
