// SPDX-License-Identifier: BUSL-1.1
pragma solidity 0.8.28;

import {D18} from "src/misc/types/D18.sol";
import {IERC7726} from "src/misc/interfaces/IERC7726.sol";

<<<<<<< HEAD
import {ShareClassId} from "src/common/types/ShareClassId.sol";
import {AssetId} from "src/common/types/AssetId.sol";
import {AccountId} from "src/common/types/AccountId.sol";
import {PoolId} from "src/common/types/PoolId.sol";
=======
import {VaultUpdateKind} from "src/common/libraries/MessageLib.sol";

import {ShareClassId} from "src/pools/types/ShareClassId.sol";
import {AssetId} from "src/pools/types/AssetId.sol";
import {AccountId} from "src/pools/types/AccountId.sol";
import {PoolId} from "src/pools/types/PoolId.sol";
>>>>>>> c16e9c03
import {IShareClassManager} from "src/pools/interfaces/IShareClassManager.sol";

/// @notice AssetRegistry accounts identifications used by the PoolRouter
enum EscrowId {
    /// @notice Represents the escrow for undeployed capital in the share class.
    /// Contains the already invested but not yet approved funds.
    PENDING_SHARE_CLASS,
    /// @notice Represents the escrow for deployed capital in the share class.
    /// Contains the already invested and approved funds.
    SHARE_CLASS
}

/// @notice Account types used by PoolRouter
enum AccountType {
    /// @notice Debit normal account for tracking assets
    ASSET,
    /// @notice Credit normal account for tracking equities
    EQUITY,
    /// @notice Credit normal account for tracking losses
    LOSS,
    /// @notice Credit normal account for tracking profits
    GAIN,
    /// @notice Debit normal account for tracking expenses
    EXPENSE,
    /// @notice Credit normal account for tracking liabilities
    LIABILITY
}

/// @notice Interface with all methods available in the system used by actors
interface IPoolRouter {
    /// @notice Emitted when a call to `file()` was performed.
    event File(bytes32 what, address addr);

    /// @notice Dispatched when the `what` parameter of `file()` is not supported by the implementation.
    error FileUnrecognizedWhat();

    /// @notice Dispatched when the pool is already unlocked.
    /// It means when calling to `execute()` inside `execute()`.
    error PoolAlreadyUnlocked();

    /// @notice Dispatched when the pool can not be unlocked by the caller
    error NotAuthorizedAdmin();

    /// @notice Dispatched when the pool is not unlocked to interact with.
    error PoolLocked();

    /// @notice Updates a contract parameter.
    /// @param what Name of the parameter to update.
    /// Accepts a `bytes32` representation of 'poolRegistry', 'assetRegistry', 'accounting', 'holdings', 'gateway' and '
    /// sender' as string value.
    function file(bytes32 what, address data) external;

    /// @notice Main method to unlock the pool and call the rest of the admin methods
    function execute(PoolId poolId, bytes[] calldata data) external payable;

    /// @notice Creates a new pool. `msg.sender` will be the admin of the created pool.
    /// @param currency The pool currency. Usually an AssetId identifying by a ISO4217 code.
    /// @param shareClassManager The share class manager used for this pool.
    /// @return The id of the new pool.
    function createPool(address admin, AssetId currency, IShareClassManager shareClassManager)
        external
        payable
        returns (PoolId);

    /// @notice Claim a deposit for an investor address located in the chain where the asset belongs
    function claimDeposit(PoolId poolId, ShareClassId scId, AssetId assetId, bytes32 investor) external payable;

    /// @notice Claim a redemption for an investor address located in the chain where the asset belongs
    function claimRedeem(PoolId poolId, ShareClassId scId, AssetId assetId, bytes32 investor) external payable;

    /// @notice Notify to a CV instance that a new pool is available
    /// @param chainId Chain where CV instance lives
    function notifyPool(uint16 chainId) external payable;

    /// @notice Notify to a CV instance that a new share class is available
    /// @param chainId Chain where CV instance lives
    /// @param hook The hook address of the share class
    function notifyShareClass(uint16 chainId, ShareClassId scId, bytes32 hook) external payable;

    /// @notice Attach custom data to a pool
    function setPoolMetadata(bytes calldata metadata) external payable;

    /// @notice Allow/disallow an account to interact as pool admin
    function allowPoolAdmin(address account, bool allow) external payable;

    /// @notice Add a new share class to the pool
    function addShareClass(string calldata name, string calldata symbol, bytes32 salt, bytes calldata data)
        external
        payable;

    /// @notice Approves an asset amount of all deposit requests for the given triplet of pool id, share class id and
    /// deposit asset id.
    /// @param scId Identifier of the share class
    /// @param paymentAssetId Identifier of the asset locked for the deposit request
    /// @param maxApproval Sum of deposit request amounts in asset amount which is desired to be approved
    /// @param valuation Used to transform between payment assets and pool currency
    function approveDeposits(ShareClassId scId, AssetId paymentAssetId, uint128 maxApproval, IERC7726 valuation)
        external
        payable;

    /// @notice Approves a percentage of all redemption requests for the given triplet of pool id, share class id and
    /// deposit asset id.
    /// @param scId Identifier of the share class
    /// @param payoutAssetId Identifier of the asset for which all requests want to exchange their share class tokens
    /// @param maxApproval Sum of redeem request amounts in share class token amount which is desired to be approved
    function approveRedeems(ShareClassId scId, AssetId payoutAssetId, uint128 maxApproval) external payable;

    /// @notice Emits new shares for the given identifier based on the provided NAV per share.
    /// @param depositAssetId Identifier of the deposit asset for which shares should be issued
    /// @param navPerShare Total value of assets of the share class per share
    function issueShares(ShareClassId id, AssetId depositAssetId, D18 navPerShare) external payable;

    /// @notice Take back shares for the given identifier based on the provided NAV per share.
    /// deposit asset id.
    /// @param payoutAssetId Identifier of the asset for which all requests want to exchange their share class tokens
    /// @param navPerShare Total value of assets of the share class per share
    /// @param valuation Used to transform between payout assets and pool currency
    function revokeShares(ShareClassId scId, AssetId payoutAssetId, D18 navPerShare, IERC7726 valuation)
        external
        payable;

    /// @notice Update remotely an exiting vault.
    /// @param chainId Chain where CV instance lives.
    /// @param target contract where to execute in CV. Check IUpdateContract interface.
    /// @param payload content of the to execute.
    function updateContract(uint16 chainId, ShareClassId scId, bytes32 target, bytes calldata payload)
        external
        payable;

    /// @notice Deploy a vault in the Vaults side.
    /// @param assetId Asset used in the vault.
    /// @param target contract where to execute this action in CV. Check IUpdateContract interface.
    /// @param vaultOrFactory Vault or Factory address, depending on kind. Check `IVaultFactory` interface.
    /// @param kind The action to do with the vault. See `VaultUpdateKind`
    function updateVault(
        ShareClassId scId,
        AssetId assetId,
        bytes32 target,
        bytes32 vaultOrFactory,
        VaultUpdateKind kind
    ) external payable;

    /// @notice Create a new holding associated to the asset in a share class.
    /// It will generate and register the different accounts used for holdings.
    /// @param valuation Used to transform between payment assets and pool currency
    /// @param isLiability Determines if the holding is a liability or not
    /// @param prefix Account prefix used for generating the account ids
    function createHolding(ShareClassId scId, AssetId assetId, IERC7726 valuation, bool isLiability, uint24 prefix) external payable;

    /// @notice Increase the amount of a holding.
    /// @param valuation Used to transform between payment assets and pool currency
    function increaseHolding(ShareClassId scId, AssetId assetId, IERC7726 valuation, uint128 amount) external payable;

    /// @notice Decrease the amount of a holding.
    /// @param valuation Used to transform between payment assets and pool currency
    function decreaseHolding(ShareClassId scId, AssetId assetId, IERC7726 valuation, uint128 amount) external payable;

    /// @notice Updates the pool currency value of this holding based of the associated valuation.
    function updateHolding(ShareClassId scId, AssetId assetId) external payable;

    /// @notice Updates the valuation used by a holding
    /// @param valuation Used to transform between payment assets and pool currency
    function updateHoldingValuation(ShareClassId scId, AssetId assetId, IERC7726 valuation) external payable;

    /// @notice Set an account of a holding
    function setHoldingAccountId(ShareClassId scId, AssetId assetId, AccountId accountId) external payable;

    /// @notice Creates an account
    /// @param accountId Then new AccountId used
    /// @param isDebitNormal Determines if the account should be used as debit-normal or credit-normal
    function createAccount(AccountId accountId, bool isDebitNormal) external payable;

    /// @notice Attach custom data to an account
    function setAccountMetadata(AccountId account, bytes calldata metadata) external payable;

    /// @notice Add debit an account. Increase the value of debit-normal accounts, decrease for credit-normal ones.
    function addDebit(AccountId account, uint128 amount) external payable;

    /// @notice Add credit an account. Decrease the value of debit-normal accounts, increase for credit-normal ones.
    function addCredit(AccountId account, uint128 amount) external payable;

    /// @notice Compute the escrow address used for a share class
    /// @return The escrow address
    function escrow(PoolId poolId, ShareClassId scId, EscrowId escrow_) external pure returns (address);
}<|MERGE_RESOLUTION|>--- conflicted
+++ resolved
@@ -4,19 +4,12 @@
 import {D18} from "src/misc/types/D18.sol";
 import {IERC7726} from "src/misc/interfaces/IERC7726.sol";
 
-<<<<<<< HEAD
+import {VaultUpdateKind} from "src/common/libraries/MessageLib.sol";
+
 import {ShareClassId} from "src/common/types/ShareClassId.sol";
 import {AssetId} from "src/common/types/AssetId.sol";
 import {AccountId} from "src/common/types/AccountId.sol";
 import {PoolId} from "src/common/types/PoolId.sol";
-=======
-import {VaultUpdateKind} from "src/common/libraries/MessageLib.sol";
-
-import {ShareClassId} from "src/pools/types/ShareClassId.sol";
-import {AssetId} from "src/pools/types/AssetId.sol";
-import {AccountId} from "src/pools/types/AccountId.sol";
-import {PoolId} from "src/pools/types/PoolId.sol";
->>>>>>> c16e9c03
 import {IShareClassManager} from "src/pools/interfaces/IShareClassManager.sol";
 
 /// @notice AssetRegistry accounts identifications used by the PoolRouter
@@ -164,7 +157,9 @@
     /// @param valuation Used to transform between payment assets and pool currency
     /// @param isLiability Determines if the holding is a liability or not
     /// @param prefix Account prefix used for generating the account ids
-    function createHolding(ShareClassId scId, AssetId assetId, IERC7726 valuation, bool isLiability, uint24 prefix) external payable;
+    function createHolding(ShareClassId scId, AssetId assetId, IERC7726 valuation, bool isLiability, uint24 prefix)
+        external
+        payable;
 
     /// @notice Increase the amount of a holding.
     /// @param valuation Used to transform between payment assets and pool currency
