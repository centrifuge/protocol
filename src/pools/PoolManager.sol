--- conflicted
+++ resolved
@@ -168,13 +168,8 @@
         scm.addShareClass(unlockedPoolId, name, symbol, salt, data);
     }
 
-<<<<<<< HEAD
-    /// @inheritdoc IPoolManagerAdminMethods
+    /// @inheritdoc IPoolManager
     function approveDeposits(ShareClassId scId, AssetId paymentAssetId, uint128 maxApproval, IERC7726 valuation)
-=======
-    /// @inheritdoc IPoolManager
-    function approveDeposits(ShareClassId scId, AssetId paymentAssetId, D18 approvalRatio, IERC7726 valuation)
->>>>>>> 7d4b9dfd
         external
         auth
         poolUnlocked
@@ -193,17 +188,8 @@
         increaseHolding(scId, paymentAssetId, valuation, approvedAssetAmount);
     }
 
-<<<<<<< HEAD
-    /// @inheritdoc IPoolManagerAdminMethods
-    function approveRedeems(ShareClassId scId, AssetId payoutAssetId, uint128 maxApproval)
-        external
-        poolUnlocked
-        protected
-    {
-=======
-    /// @inheritdoc IPoolManager
-    function approveRedeems(ShareClassId scId, AssetId payoutAssetId, D18 approvalRatio) external auth poolUnlocked {
->>>>>>> 7d4b9dfd
+    /// @inheritdoc IPoolManager
+    function approveRedeems(ShareClassId scId, AssetId payoutAssetId, uint128 maxApproval) external auth poolUnlocked {
         IShareClassManager scm = poolRegistry.shareClassManager(unlockedPoolId);
 
         scm.approveRedeems(unlockedPoolId, scId, maxApproval, payoutAssetId);
