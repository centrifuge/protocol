--- conflicted
+++ resolved
@@ -17,11 +17,7 @@
     using CastLib for *;
     using BytesLib for bytes;
     using MathLib for uint256;
-<<<<<<< HEAD
-    using ArrayLib for uint16[8];
-=======
     using ArrayLib for int16[8];
->>>>>>> b4047cf7
 
     PoolId public constant GLOBAL_ID = PoolId.wrap(0);
 
