// SPDX-License-Identifier: BUSL-1.1
pragma solidity 0.8.28;

import {PoolId} from "src/common/types/PoolId.sol";
import {AssetId} from "src/common/types/AssetId.sol";
import {IRoot} from "src/common/interfaces/IRoot.sol";
import {IAdapter} from "src/common/interfaces/IAdapter.sol";
import {IGateway} from "src/common/interfaces/IGateway.sol";
import {IGuardian, ISafe} from "src/common/interfaces/IGuardian.sol";
import {IRootMessageSender} from "src/common/interfaces/IGatewaySenders.sol";
import {IShareClassManager} from "src/pools/interfaces/IShareClassManager.sol";

import {IHub} from "src/pools/interfaces/IHub.sol";

contract Guardian is IGuardian {
    IRoot public immutable root;

    ISafe public safe;
    IHub public hub;
    IRootMessageSender public sender;

    constructor(ISafe safe_, IRoot root_, IRootMessageSender messageDispatcher_) {
        root = root_;
        safe = safe_;
        sender = messageDispatcher_;
    }

    modifier onlySafe() {
        require(msg.sender == address(safe), NotTheAuthorizedSafe());
        _;
    }

    modifier onlySafeOrOwner() {
        require(msg.sender == address(safe) || _isSafeOwner(msg.sender), NotTheAuthorizedSafeOrItsOwner());
        _;
    }

    /// @inheritdoc IGuardian
    function file(bytes32 what, address data) external onlySafe {
        if (what == "safe") safe = ISafe(data);
        else if (what == "sender") sender = IRootMessageSender(data);
        else if (what == "hub") hub = IHub(data);
        else revert FileUnrecognizedParam();

        emit File(what, data);
    }

    // --- Admin actions ---
    /// @inheritdoc IGuardian
    function createPool(address admin, AssetId currency, IShareClassManager shareClassManager)
        external
        onlySafe
        returns (PoolId poolId)
    {
        return hub.createPool(admin, currency, shareClassManager);
    }

    /// @inheritdoc IGuardian
<<<<<<< HEAD
=======
    function setChain(uint16 centrifugeId, string calldata name, string calldata symbol) external onlySafe {
        assetRegistry.setChain(centrifugeId, name, symbol);
    }

    /// @inheritdoc IGuardian
>>>>>>> 0b4b1f60
    function pause() external onlySafeOrOwner {
        root.pause();
    }

    /// @inheritdoc IGuardian
    function unpause() external onlySafe {
        root.unpause();
    }

    /// @inheritdoc IGuardian
    function scheduleRely(address target) external onlySafe {
        root.scheduleRely(target);
    }

    /// @inheritdoc IGuardian
    function cancelRely(address target) external onlySafe {
        root.cancelRely(target);
    }

    /// @inheritdoc IGuardian
    function scheduleUpgrade(uint16 centrifugeId, address target) external onlySafe {
        sender.sendScheduleUpgrade(centrifugeId, bytes32(bytes20(target)));
    }

    /// @inheritdoc IGuardian
    function cancelUpgrade(uint16 centrifugeId, address target) external onlySafe {
        sender.sendCancelUpgrade(centrifugeId, bytes32(bytes20(target)));
    }

    /// @inheritdoc IGuardian
    function initiateMessageRecovery(uint16 centrifugeId, uint16 adapterCentrifugeId, IAdapter adapter, bytes32 hash)
        external
        onlySafe
    {
        sender.sendInitiateMessageRecovery(centrifugeId, adapterCentrifugeId, bytes32(bytes20(address(adapter))), hash);
    }

    /// @inheritdoc IGuardian
    function disputeMessageRecovery(uint16 centrifugeId, uint16 adapterCentrifugeId, IAdapter adapter, bytes32 hash)
        external
        onlySafe
    {
        sender.sendDisputeMessageRecovery(centrifugeId, adapterCentrifugeId, bytes32(bytes20(address(adapter))), hash);
    }

    // --- Helpers ---
    function _isSafeOwner(address addr) internal view returns (bool) {
        try safe.isOwner(addr) returns (bool isOwner) {
            return isOwner;
        } catch {
            return false;
        }
    }
}<|MERGE_RESOLUTION|>--- conflicted
+++ resolved
@@ -56,14 +56,6 @@
     }
 
     /// @inheritdoc IGuardian
-<<<<<<< HEAD
-=======
-    function setChain(uint16 centrifugeId, string calldata name, string calldata symbol) external onlySafe {
-        assetRegistry.setChain(centrifugeId, name, symbol);
-    }
-
-    /// @inheritdoc IGuardian
->>>>>>> 0b4b1f60
     function pause() external onlySafeOrOwner {
         root.pause();
     }
