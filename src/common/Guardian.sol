--- conflicted
+++ resolved
@@ -10,12 +10,7 @@
 import {IRootMessageSender} from "src/common/interfaces/IGatewaySenders.sol";
 import {IShareClassManager} from "src/pools/interfaces/IShareClassManager.sol";
 
-<<<<<<< HEAD
-import {IPoolRouter} from "src/pools/interfaces/IPoolRouter.sol";
-=======
 import {IHub} from "src/pools/interfaces/IHub.sol";
-import {IAssetRegistry} from "src/pools/interfaces/IAssetRegistry.sol";
->>>>>>> ac9b0dda
 
 contract Guardian is IGuardian {
     IRoot public immutable root;
@@ -44,12 +39,7 @@
     function file(bytes32 what, address data) external onlySafe {
         if (what == "safe") safe = ISafe(data);
         else if (what == "sender") sender = IRootMessageSender(data);
-<<<<<<< HEAD
-        else if (what == "poolRouter") poolRouter = IPoolRouter(data);
-=======
         else if (what == "hub") hub = IHub(data);
-        else if (what == "assetRegistry") assetRegistry = IAssetRegistry(data);
->>>>>>> ac9b0dda
         else revert FileUnrecognizedParam();
 
         emit File(what, data);
