// SPDX-License-Identifier: GPL-2.0-or-later
pragma solidity >=0.5.0;

import {PoolId} from "../types/PoolId.sol";

/// @notice Defines methods to get properties from raw messages
interface IMessageProperties {
    /// @notice Inspect the message to return the length
    function messageLength(bytes calldata message) external view returns (uint16);

    /// @notice Inspect the message to return the associated PoolId if any
<<<<<<< HEAD
    function messagePoolId(bytes calldata message) external view returns (PoolId);

    /// @notice Inspect the message to return the associated PoolId for payment if any
    function messagePoolIdPayment(bytes calldata message) external view returns (PoolId);
=======
    function messagePoolId(bytes calldata message) external pure returns (PoolId);
>>>>>>> 28d3e6d3
}<|MERGE_RESOLUTION|>--- conflicted
+++ resolved
@@ -9,12 +9,5 @@
     function messageLength(bytes calldata message) external view returns (uint16);
 
     /// @notice Inspect the message to return the associated PoolId if any
-<<<<<<< HEAD
-    function messagePoolId(bytes calldata message) external view returns (PoolId);
-
-    /// @notice Inspect the message to return the associated PoolId for payment if any
-    function messagePoolIdPayment(bytes calldata message) external view returns (PoolId);
-=======
     function messagePoolId(bytes calldata message) external pure returns (PoolId);
->>>>>>> 28d3e6d3
 }