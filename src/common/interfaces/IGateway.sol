// SPDX-License-Identifier: GPL-2.0-or-later
pragma solidity >=0.5.0;

import {IMessageHandler} from "./IMessageHandler.sol";

import {IRecoverable} from "../../misc/interfaces/IRecoverable.sol";

import {IGasService} from "./IGasService.sol";
import {IAdapter} from "./IAdapter.sol";

import {PoolId} from "../types/PoolId.sol";

/// @notice Interface for dispatch-only gateway
interface IGateway is IMessageHandler, IRecoverable {
    struct Funds {
        /// @notice Funds associated to pay for sending messages
        /// @dev    Overflows with type(uint64).max / 10**18 = 7.923 × 10^10 ETH
        uint96 value;
        /// @notice Address where to refund the remaining gas
        IRecoverable refund;
    }

    struct Underpaid {
        uint128 gasLimit;
        uint64 counter;
    }

    event File(bytes32 indexed what, address addr);

    event UpdateManager(PoolId poolId, address who, bool canManage);
    event BlockOutgoing(uint16 centrifugeId, PoolId poolId, bool isBlocked);

    event PrepareMessage(uint16 indexed centrifugeId, PoolId poolId, bytes message);
    event UnderpaidBatch(uint16 indexed centrifugeId, bytes batch, bytes32 batchHash);
    event RepayBatch(uint16 indexed centrifugeId, bytes batch);
    event ExecuteMessage(uint16 indexed centrifugeId, bytes message, bytes32 messageHash);
    event FailMessage(uint16 indexed centrifugeId, bytes message, bytes32 messageHash, bytes error);

    event SetRefundAddress(PoolId poolId, IRecoverable refund);
    event DepositSubsidy(PoolId indexed poolId, address indexed sender, uint256 amount);
    event WithdrawSubsidy(PoolId indexed poolId, address indexed sender, uint256 amount);

    /// @notice Dispatched when the `what` parameter of `file()` is not supported by the implementation.
    error FileUnrecognizedParam();

    /// @notice Dispatched when the batch is ended without starting it.
    error NoBatched();

    /// @notice Dispatched when the gateway is paused.
    error Paused();

    /// @notice Dispatched when a the gateway tries to send an empty message.
    error EmptyMessage();

    /// @notice Dispatched when a message that has not failed is retried.
    error NotFailedMessage();

    /// @notice Dispatched when a batch that has not been underpaid is repaid.
    error NotUnderpaidBatch();

    /// @notice Dispatched when a batch is repaid with insufficient funds.
    error CannotBeRepaid();

    /// @notice Dispatched when a message is added to a batch that causes it to exceed the max batch size.
    error ExceedsMaxGasLimit();

    /// @notice Dispatched when a refund address is not set.
    error RefundAddressNotSet();

<<<<<<< HEAD
    function adapter() external view returns (IAdapter);
    function gasService() external view returns (IGasService);
=======
    /// @notice Dispatched when a handle is called without enough gas to process the message.
    error NotEnoughGasToProcess();

    /// @notice Dispatched when a recovery message is not executed from the manager.
    error ManagerNotAllowed();

    /// @notice Dispatched when a message is sent but the gateway is blocked for sending messages
    error OutgoingBlocked();

    /// @notice Dispatched when an account is not valid to withdraw subsidized pool funds
    error CannotWithdraw();
>>>>>>> ed9dc5be

    /// @notice Used to update an address ( state variable ) on very rare occasions.
    /// @dev    Currently used to update addresses of contract instances.
    /// @param  what The name of the variable to be updated.
    /// @param  data New address.
    function file(bytes32 what, address data) external;

    /// @notice Configures a manager address for a pool.
    /// @param  poolId PoolId associated to the adapters
    /// @param  who Manager address
    /// @param  canManage if enabled as manager
    function updateManager(PoolId poolId, address who, bool canManage) external;

    /// @notice Indicates if the gateway for a determined pool can send messages or not
    /// @param centrifugeId Centrifuge ID associated to this block
    /// @param  poolId PoolId associated to this block
    /// @param  canSend If can send messages or not
    function blockOutgoing(uint16 centrifugeId, PoolId poolId, bool canSend) external;

    /// @notice Repay an underpaid batch.
    function repay(uint16 centrifugeId, bytes memory batch) external payable;

    /// @notice Retry a failed message.
    function retry(uint16 centrifugeId, bytes memory message) external;

    /// @notice Set the refund address for message associated to a poolId
    function setRefundAddress(PoolId poolId, IRecoverable refund) external;

    /// @notice Pay upfront to later be able to subsidize messages associated to a pool
    function depositSubsidy(PoolId poolId) external payable;

    /// @notice Withdraw the funds associated to the pool
    function withdrawSubsidy(PoolId poolId, address to, uint256 amount) external;

    /// @notice Handling outgoing messages.
    /// @param centrifugeId Destination chain
    function send(uint16 centrifugeId, bytes calldata message, uint128 extraGasLimit) external returns (uint256 cost);

    /// @notice Add a message to the underpaid storage to be repay and send later.
    /// @dev It only supports one message, not a batch
    /// @param extraGasLimit Adds an extra cost for the message
    function addUnpaidMessage(uint16 centrifugeId, bytes memory message, uint128 extraGasLimit) external;

    /// @notice Initialize batching message
    function startBatching() external;

    /// @notice Finalize batching messages and send the resulting batch message
    function endBatching() external;

    /// @notice Returns the current gateway batching level.
    function isBatching() external view returns (bool);

    /// @notice Returns the current gateway batching level.
    function subsidizedValue(PoolId poolId) external view returns (uint256);
}<|MERGE_RESOLUTION|>--- conflicted
+++ resolved
@@ -67,10 +67,6 @@
     /// @notice Dispatched when a refund address is not set.
     error RefundAddressNotSet();
 
-<<<<<<< HEAD
-    function adapter() external view returns (IAdapter);
-    function gasService() external view returns (IGasService);
-=======
     /// @notice Dispatched when a handle is called without enough gas to process the message.
     error NotEnoughGasToProcess();
 
@@ -82,7 +78,9 @@
 
     /// @notice Dispatched when an account is not valid to withdraw subsidized pool funds
     error CannotWithdraw();
->>>>>>> ed9dc5be
+
+    function adapter() external view returns (IAdapter);
+    function gasService() external view returns (IGasService);
 
     /// @notice Used to update an address ( state variable ) on very rare occasions.
     /// @dev    Currently used to update addresses of contract instances.
