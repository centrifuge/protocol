--- conflicted
+++ resolved
@@ -283,17 +283,11 @@
 
     function triggerWithdraw(PoolId poolId, ShareClassId scId, AssetId assetId, address receiver, uint128 amount)
         external;
-<<<<<<< HEAD
-=======
 
     function triggerIssueShares(PoolId poolId, ShareClassId scId, address to, uint128 shares) external;
 
     function triggerRevokeShares(PoolId poolId, ShareClassId scId, address from, uint128 shares) external;
 
-    function approvedDeposits(PoolId poolId, ShareClassId scId, AssetId assetId, uint128 assetAmount) external;
-
-    function revokedShares(PoolId poolId, ShareClassId scId, AssetId assetId, uint128 assetAmount) external;
-
     function submitQueuedShares(PoolId poolId, ShareClassId scId) external;
 
     function submitQueuedAssets(PoolId poolId, ShareClassId scId, AssetId assetId) external;
@@ -301,5 +295,4 @@
     function setAssetsQueue(PoolId poolId, ShareClassId scId, bool enabled) external;
 
     function setSharesQueue(PoolId poolId, ShareClassId scId, bool enabled) external;
->>>>>>> 22d7f274
 }