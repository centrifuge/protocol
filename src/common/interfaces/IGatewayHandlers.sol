--- conflicted
+++ resolved
@@ -9,29 +9,7 @@
 import {PoolId} from "src/common/types/PoolId.sol";
 
 /// -----------------------------------------------------
-<<<<<<< HEAD
-///  CP Handlers
-=======
-///  Common Handlers
-/// -----------------------------------------------------
-/// @notice Interface for Gateway methods called by messages
-interface IGatewayHandler {
-    /// @notice Initialize the recovery of a payload.
-    /// @param  centrifugeId Chain where the adapter is configured for
-    /// @param  adapter Adapter that the recovery was targeting
-    /// @param  payloadHash Hash of the payload being disputed
-    function initiateRecovery(uint16 centrifugeId, IAdapter adapter, bytes32 payloadHash) external;
-
-    /// @notice Cancel the recovery of a payload.
-    /// @param  centrifugeId Chain where the adapter is configured for
-    /// @param  adapter Adapter that the recovery was targeting
-    /// @param  payloadHash Hash of the payload being disputed
-    function disputeRecovery(uint16 centrifugeId, IAdapter adapter, bytes32 payloadHash) external;
-}
-
-/// -----------------------------------------------------
 ///  Hub Handlers
->>>>>>> 9c45f4ec
 /// -----------------------------------------------------
 
 /// @notice Interface for Hub methods called by messages
