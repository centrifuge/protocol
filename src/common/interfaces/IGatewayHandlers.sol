// SPDX-License-Identifier: BUSL-1.1
pragma solidity >=0.5.0;

import {D18} from "src/misc/types/D18.sol";

import {ShareClassId} from "src/common/types/ShareClassId.sol";
import {IAdapter} from "src/common/interfaces/IAdapter.sol";
import {AssetId} from "src/common/types/AssetId.sol";
import {PoolId} from "src/common/types/PoolId.sol";

/// -----------------------------------------------------
///  Hub Handlers
/// -----------------------------------------------------

/// @notice Interface for Hub methods called by messages
interface IHubGatewayHandler {
<<<<<<< HEAD
    /// @notice Tells that an asset was already registered in vaults, in order to perform the corresponding register.
    function registerAsset(AssetId assetId, uint8 decimals) external;

    /// @notice Perform a deposit that was requested from vaults.
    function depositRequest(PoolId poolId, ShareClassId scId, bytes32 investor, AssetId depositAssetId, uint128 amount)
        external;

    /// @notice Perform a redeem that was requested from vaults.
    function redeemRequest(PoolId poolId, ShareClassId scId, bytes32 investor, AssetId payoutAssetId, uint128 amount)
        external;

    /// @notice Perform a deposit cancellation that was requested from vaults.
    function cancelDepositRequest(PoolId poolId, ShareClassId scId, bytes32 investor, AssetId depositAssetId)
        external;

    /// @notice Perform a redeem cancellation that was requested from vaults.
=======
    /// @notice Tells that an asset was already registered in Vaults, in order to perform the corresponding register.
    function registerAsset(AssetId assetId, uint8 decimals) external;

    /// @notice Perform a deposit that was requested from Vaults.
    function depositRequest(PoolId poolId, ShareClassId scId, bytes32 investor, AssetId depositAssetId, uint128 amount)
        external;

    /// @notice Perform a redeem that was requested from Vaults.
    function redeemRequest(PoolId poolId, ShareClassId scId, bytes32 investor, AssetId payoutAssetId, uint128 amount)
        external;

    /// @notice Perform a deposit cancellation that was requested from Vaults.
    function cancelDepositRequest(PoolId poolId, ShareClassId scId, bytes32 investor, AssetId depositAssetId)
        external;

    /// @notice Perform a redeem cancellation that was requested from Vaults.
>>>>>>> ff60d335
    function cancelRedeemRequest(PoolId poolId, ShareClassId scId, bytes32 investor, AssetId payoutAssetId) external;

    /// @notice Update a holding by request from vaults.
    function updateHoldingAmount(
        PoolId poolId,
        ShareClassId scId,
        AssetId assetId,
        uint128 amount,
        D18 pricePoolPerAsset,
        bool isIncrease
    ) external;

    /// @notice Forward an initiated share transfer to the destination chain.
    function initiateTransferShares(
        uint16 centrifugeId,
        PoolId poolId,
        ShareClassId scId,
        bytes32 receiver,
        uint128 amount
    ) external;

    /// @notice Increases the total issuance of shares by request from vaults.
    function increaseShareIssuance(uint16 centrifugeId, PoolId poolId, ShareClassId scId, uint128 amount) external;

    /// @notice Decreases the total issuance of shares by request from vaults.
    function decreaseShareIssuance(uint16 centrifugeId, PoolId poolId, ShareClassId scId, uint128 amount) external;
}

/// -----------------------------------------------------
///  Vaults Handlers
/// -----------------------------------------------------

/// @notice Interface for Vaults methods related to pools called by messages
interface IPoolManagerGatewayHandler {
    /// @notice    New pool details from an existing Centrifuge pool are added.
    /// @dev       The function can only be executed by the gateway contract.
    function addPool(PoolId poolId) external;

    /// @notice     New share class details from an existing Centrifuge pool are added.
    /// @dev        The function can only be executed by the gateway contract.
    function addShareClass(
        PoolId poolId,
        ShareClassId scId,
        string memory tokenName,
        string memory tokenSymbol,
        uint8 decimals,
        bytes32 salt,
        address hook
    ) external;

    /// @notice   Updates the tokenName and tokenSymbol of a share class token
    /// @dev      The function can only be executed by the gateway contract.
    function updateShareMetadata(PoolId poolId, ShareClassId scId, string memory tokenName, string memory tokenSymbol)
        external;

    /// @notice  Updates the price of a share class token, i.e. the factor of pool currency amount per share class token
    /// @dev     The function can only be executed by the gateway contract.
    /// @param  poolId The pool id
    /// @param  scId The share class id
    /// @param  price The price of pool currency per share class token as factor.
    /// @param  computedAt The timestamp when the price was computed
    function updatePricePoolPerShare(PoolId poolId, ShareClassId scId, uint128 price, uint64 computedAt) external;

    /// @notice  Updates the price of an asset, i.e. the factor of pool currency amount per asset unit
    /// @dev     The function can only be executed by the gateway contract.
    /// @param  poolId The pool id
    /// @param  scId The share class id
    /// @param  assetId The asset id
    /// @param  poolPerAsset The price of pool currency per asset unit as factor.
    /// @param  computedAt The timestamp when the price was computed
    function updatePricePoolPerAsset(
        PoolId poolId,
        ShareClassId scId,
        AssetId assetId,
        uint128 poolPerAsset,
        uint64 computedAt
    ) external;

    /// @notice Updates the hook of a share class token
    /// @param  poolId The centrifuge pool id
    /// @param  scId The share class id
    /// @param  hook The new hook addres
    function updateShareHook(PoolId poolId, ShareClassId scId, address hook) external;

    /// @notice Updates the restrictions on a share class token for a specific user
    /// @param  poolId The centrifuge pool id
    /// @param  scId The share class id
    /// @param  update The restriction update in the form of a bytes array indicating
    ///                the restriction to be updated, the user to be updated, and a validUntil timestamp.
    function updateRestriction(PoolId poolId, ShareClassId scId, bytes memory update) external;

    /// @notice Mints share class tokens to a recipient
    /// @dev    The function can only be executed internally or by the gateway contract.
    function executeTransferShares(PoolId poolId, ShareClassId scId, bytes32 receiver, uint128 amount) external;

    /// @notice Updates the target address. Generic update function from Hub to Vaults
    /// @param  poolId The centrifuge pool id
    /// @param  scId The share class id
    /// @param  target The target address to be called
    /// @param  update The payload to be processed by the target address
    function updateContract(PoolId poolId, ShareClassId scId, address target, bytes memory update) external;
}

/// @notice Interface for Vaults methods related to async investments called by messages
interface IRequestManagerGatewayHandler {
    /// @notice Signal from the Hub that an asynchronous investment order has been approved
    ///
    /// @dev This message needs to trigger making the asset amounts available to the pool-share-class.
    function approvedDeposits(
        PoolId poolId,
        ShareClassId scId,
        AssetId assetId,
        uint128 assetAmount,
        D18 pricePoolPerAsset
    ) external;

    /// @notice Signal from the Hub that an asynchronous investment order has been finalized. Shares have been issued.
    ///
    /// @dev This message needs to trigger minting the new amount of shares.
    function issuedShares(PoolId poolId, ShareClassId scId, uint128 shareAmount, D18 pricePoolPerShare) external;

    /// @notice Signal from the Hub that an asynchronous redeem order has been finalized.
    ///
    /// @dev This messages needs to trigger reserving the asset amount for claims of redemptions by users.
    function revokedShares(
        PoolId poolId,
        ShareClassId scId,
        AssetId assetId,
        uint128 assetAmount,
        uint128 shareAmount,
        D18 pricePoolPerShare
    ) external;

    // --- Deposits ---
    /// @notice Fulfills pending deposit requests after successful epoch execution on Hub.
    ///         The amount of shares that can be claimed by the user is minted and moved to the escrow contract.
    ///         The MaxMint bookkeeping value is updated.
    ///         The request fulfillment can be partial.
    /// @dev    The shares in the escrow are reserved for the user and are transferred to the user on deposit
    ///         and mint calls.
    function fulfillDepositRequest(
        PoolId poolId,
        ShareClassId scId,
        address user,
        AssetId assetId,
        uint128 assets,
        uint128 shares
    ) external;

    /// @notice Fulfills deposit request cancellation after successful epoch execution on Hub.
    ///         The amount of assets that can be claimed by the user is locked in the escrow contract.
    ///         Updates claimableCancelDepositRequest bookkeeping value. The cancellation order execution can be
    ///         partial.
    /// @dev    The assets in the escrow are reserved for the user and are transferred to the user during
    ///         claimCancelDepositRequest calls.
    ///         `fulfillment` represents the decrease in `pendingDepositRequest`.
    ///         This is a separate parameter from `assets` since there can be some precision loss when calculating this,
    ///         which would lead to having dust in the pendingDepositRequest value and
    ///         never closing out the request even after it is technically fulfilled.
    ///
    ///         Example:
    ///         User deposits 100 units of the vaults underlying asset.
    ///         - At some point they make cancellation request. The order in which is not guaranteed
    ///         Both requests arrive at CentrifugeChain. If the cancellation is first then all of the
    ///         deposited amount will be cancelled.
    ///
    ///         - There is the case where the deposit event is first and it gets completely fulfilled then
    ///         No amount of the deposited asset will be cancelled.
    ///
    ///         - There is the case where partially the deposit request is fulfilled. Let's say 40 units.
    ///         Then the cancel request arrives.
    ///         The remaining amount of deposited funds which is 60 units will cancelled.
    ///         There is a scenario where the deposit funds might different from the pool currency so some
    ///         swapping might happen. Either during this swapping or some fee collection or rounding there will be
    ///         difference between the actual amount that will be returned to the user.
    ///         `fulfillment` in this case will be 60 units but assets will be some lower amount because of the
    ///         aforementioned reasons
    ///         Let's assume the `asset` is 59. The user will be able to take back these 59 but
    ///         in order to not let any dust, we use `fulfillment` in our calculations.
    ///
    ///         `pendingDepositRequest` not necessary gets zeroed during this cancellation event.
    ///         When CentrifugeChain process the cancel event on its side, part of the deposit might be fulfilled.
    ///         In such case the chain will send two messages, one `fulfillDepositRequest` and one
    ///         `fulfillCancelDepositRequest`. In the example above, given the 100 units
    ///         deposited, 40 units are fulfilled and 60 can be cancelled.
    ///         The two messages sent from CentrifugeChain are not guaranteed to arrive in order.
    ///
    ///         Assuming first is the `fulfillCancelDepositRequest` the `pendingDepositRequest` here will be reduced to
    ///         60 units only. Then the `fulfillCancelDepositRequest` arrives with `fulfillment` 60. This amount is
    ///         removed from `pendingDepositRequests`. Since there are not more pendingDepositRequest` the
    ///         `pendingCancelDepositRequest` gets deleted.
    ///
    ///         Assuming first the `fulfillCancelDepositRequest` arrives then the `pendingDepositRequest` will be 100.
    ///         `fulfillment` is 60 so we are left with `pendingDepositRequest` equals to 40 ( 100 - 60 ).
    ///         Then the second message arrives which is `fulfillDepositRequest`. ( Check `fulfillDepositRequest`
    ///         implementation for details.)
    ///         When it arrives the `pendingDepositRequest` is 40 and the assets is 40
    ///         so there are no more `pendingDepositRequest` and right there the `pendingCancelDepositRequest will be
    ///         deleted.
    function fulfillCancelDepositRequest(
        PoolId poolId,
        ShareClassId scId,
        address user,
        AssetId assetId,
        uint128 assets,
        uint128 fulfillment
    ) external;

    // --- Redeems ---
    /// @notice Fulfills pending redeem requests after successful epoch execution on Hub.
    ///         The amount of redeemed shares is burned. The amount of assets that can be claimed by the user in
    ///         return is locked in the escrow contract. The MaxWithdraw bookkeeping value is updated.
    ///         The request fulfillment can be partial.
    /// @dev    The assets in the escrow are reserved for the user and are transferred to the user on redeem
    ///         and withdraw calls.
    function fulfillRedeemRequest(
        PoolId poolId,
        ShareClassId scId,
        address user,
        AssetId assetId,
        uint128 assets,
        uint128 shares
    ) external;

    /// @notice Fulfills redeem request cancellation after successful epoch execution on Hub.
    ///         The amount of shares that can be claimed by the user is locked in the escrow contract.
    ///         Updates claimableCancelRedeemRequest bookkeeping value. The cancellation order execution can also be
    ///         partial.
    /// @dev    The shares in the escrow are reserved for the user and are transferred to the user during
    ///         claimCancelRedeemRequest calls.
    function fulfillCancelRedeemRequest(PoolId poolId, ShareClassId scId, address user, AssetId assetId, uint128 shares)
        external;
}

/// @notice Interface for Vaults methods related to epoch called by messages
interface IBalanceSheetGatewayHandler {
    function triggerIssueShares(PoolId poolId, ShareClassId scId, address to, uint128 shares) external;

    function submitQueuedShares(PoolId poolId, ShareClassId scId) external;

    function submitQueuedAssets(PoolId poolId, ShareClassId scId, AssetId assetId) external;

    function setQueue(PoolId poolId, ShareClassId scId, bool enabled) external;
}<|MERGE_RESOLUTION|>--- conflicted
+++ resolved
@@ -14,7 +14,6 @@
 
 /// @notice Interface for Hub methods called by messages
 interface IHubGatewayHandler {
-<<<<<<< HEAD
     /// @notice Tells that an asset was already registered in vaults, in order to perform the corresponding register.
     function registerAsset(AssetId assetId, uint8 decimals) external;
 
@@ -31,24 +30,6 @@
         external;
 
     /// @notice Perform a redeem cancellation that was requested from vaults.
-=======
-    /// @notice Tells that an asset was already registered in Vaults, in order to perform the corresponding register.
-    function registerAsset(AssetId assetId, uint8 decimals) external;
-
-    /// @notice Perform a deposit that was requested from Vaults.
-    function depositRequest(PoolId poolId, ShareClassId scId, bytes32 investor, AssetId depositAssetId, uint128 amount)
-        external;
-
-    /// @notice Perform a redeem that was requested from Vaults.
-    function redeemRequest(PoolId poolId, ShareClassId scId, bytes32 investor, AssetId payoutAssetId, uint128 amount)
-        external;
-
-    /// @notice Perform a deposit cancellation that was requested from Vaults.
-    function cancelDepositRequest(PoolId poolId, ShareClassId scId, bytes32 investor, AssetId depositAssetId)
-        external;
-
-    /// @notice Perform a redeem cancellation that was requested from Vaults.
->>>>>>> ff60d335
     function cancelRedeemRequest(PoolId poolId, ShareClassId scId, bytes32 investor, AssetId payoutAssetId) external;
 
     /// @notice Update a holding by request from vaults.
