// SPDX-License-Identifier: GPL-2.0-or-later
pragma solidity >=0.5.0;

import {D18} from "../../misc/types/D18.sol";

import {PoolId} from "../types/PoolId.sol";
import {AssetId} from "../types/AssetId.sol";
import {ShareClassId} from "../types/ShareClassId.sol";
import {VaultUpdateKind} from "../libraries/MessageLib.sol";

interface ILocalCentrifugeId {
    error CannotBeSentLocally();

    function localCentrifugeId() external view returns (uint16);
}

/// @notice Interface for dispatch-only gateway
interface IRootMessageSender {
    /// @notice Creates and send the message
    function sendScheduleUpgrade(uint16 centrifugeId, bytes32 target, address refund) external payable;

    /// @notice Creates and send the message
    function sendCancelUpgrade(uint16 centrifugeId, bytes32 target, address refund) external payable;

    /// @notice Creates and send the message
    function sendRecoverTokens(
        uint16 centrifugeId,
        bytes32 target,
        bytes32 token,
        uint256 tokenId,
        bytes32 to,
        uint256 amount,
        address refund
    ) external payable;
}

/// @notice Interface for dispatch-only gateway
interface IHubMessageSender is ILocalCentrifugeId {
    /// @notice Creates and send the message
    function sendNotifyPool(uint16 centrifugeId, PoolId poolId, address refund) external payable;

    /// @notice Creates and send the message
    function sendNotifyShareClass(
        uint16 centrifugeId,
        PoolId poolId,
        ShareClassId scId,
        string memory name,
        string memory symbol,
        uint8 decimals,
        bytes32 salt,
        bytes32 hook,
        address refund
    ) external payable;

    /// @notice Creates and send the message
    function sendNotifyShareMetadata(
        uint16 centrifugeId,
        PoolId poolId,
        ShareClassId scId,
        string memory name,
        string memory symbol,
        address refund
    ) external payable;

    /// @notice Creates and send the message
    function sendUpdateShareHook(uint16 centrifugeId, PoolId poolId, ShareClassId scId, bytes32 hook, address refund)
        external
        payable;

    /// @notice Creates and send the message
    function sendNotifyPricePoolPerShare(
        uint16 chainId,
        PoolId poolId,
        ShareClassId scId,
        D18 pricePerShare,
        address refund
    ) external payable;

    /// @notice Creates and send the message
    function sendNotifyPricePoolPerAsset(
        PoolId poolId,
        ShareClassId scId,
        AssetId assetId,
        D18 pricePerShare,
        address refund
    ) external payable;

    /// @notice Creates and send the message
    function sendUpdateRestriction(
        uint16 centrifugeId,
        PoolId poolId,
        ShareClassId scId,
        bytes calldata payload,
        uint128 extraGasLimit,
        address refund
    ) external payable;

    /// @notice Creates and send the message
    function sendUpdateContract(
        uint16 centrifugeId,
        PoolId poolId,
        ShareClassId scId,
        bytes32 target,
        bytes calldata payload,
        uint128 extraGasLimit,
        address refund
    ) external payable;

    /// @notice Creates and send the message
    function sendUpdateVault(
        PoolId poolId,
        ShareClassId scId,
        AssetId assetId,
        bytes32 vaultOrFactory,
        VaultUpdateKind kind,
        uint128 extraGasLimit,
        address refund
    ) external payable;

    /// @notice Creates and send the message
<<<<<<< HEAD
    function sendSetRequestManager(uint16 centrifugeId, PoolId poolId, bytes32 manager)
        external
        returns (uint256 cost);
=======
    function sendSetRequestManager(uint16 centrifugeId, PoolId poolId, bytes32 manager, address refund) external payable;
>>>>>>> 8fd280af

    /// @notice Creates and send the message
    function sendUpdateBalanceSheetManager(
        uint16 centrifugeId,
        PoolId poolId,
        bytes32 who,
        bool canManage,
        address refund
    ) external payable;

    /// @notice Creates and send the message
    function sendExecuteTransferShares(
        uint16 targetCentrifugeId,
        PoolId poolId,
        ShareClassId scId,
        bytes32 receiver,
        uint128 amount,
        uint128 extraGasLimit,
        address refund
    ) external payable;

    /// @notice Creates and send the message
    function sendMaxAssetPriceAge(
        PoolId poolId,
        ShareClassId scId,
        AssetId assetId,
        uint64 maxPriceAge,
        address refund
    ) external payable;

    /// @notice Creates and send the message
    function sendMaxSharePriceAge(
        uint16 centrifugeId,
        PoolId poolId,
        ShareClassId scId,
        uint64 maxPriceAge,
        address refund
    ) external payable;

    /// @notice Creates and send the message
    function sendRequestCallback(
        PoolId poolId,
        ShareClassId scId,
        AssetId assetId,
        bytes calldata payload,
        uint128 extraGasLimit,
        address refund
    ) external payable;

    /// @notice Creates and send the message
    function sendSetPoolAdapters(
        uint16 centrifugeId,
        PoolId poolId,
        bytes32[] memory adapters,
        uint8 threshold,
        uint8 recoveryIndex,
        address refund
    ) external payable;

    /// @notice Creates and send the message
    function sendUpdateGatewayManager(uint16 centrifugeId, PoolId poolId, bytes32 who, bool canManage, address refund)
        external
        payable;
}

/// @notice Interface for dispatch-only gateway
interface ISpokeMessageSender is ILocalCentrifugeId {
    struct UpdateData {
        uint128 netAmount;
        bool isIncrease;
        bool isSnapshot;
        uint64 nonce;
    }

    /// @notice Creates and send the message
    function sendInitiateTransferShares(
        uint16 centrifugeId,
        PoolId poolId,
        ShareClassId scId,
        bytes32 receiver,
        uint128 amount,
        uint128 extraGasLimit,
        uint128 remoteExtraGasLimit,
        address refund
    ) external payable;

    /// @notice Creates and send the message
    function sendRegisterAsset(uint16 centrifugeId, AssetId assetId, uint8 decimals, address refund) external payable;

    /// @notice Creates and send the message
    function sendUpdateHoldingAmount(
        PoolId poolId,
        ShareClassId scId,
        AssetId assetId,
        UpdateData calldata data,
        D18 pricePoolPerAsset,
        uint128 extraGasLimit,
        address refund
    ) external payable;

    /// @notice Creates and send the message
    function sendUpdateShares(
        PoolId poolId,
        ShareClassId scId,
        UpdateData calldata data,
        uint128 extraGasLimit,
        address refund
    ) external payable;

    /// @notice Creates and send the message
    function sendRequest(PoolId poolId, ShareClassId scId, AssetId assetId, bytes calldata payload, address refund)
        external
        payable;
}<|MERGE_RESOLUTION|>--- conflicted
+++ resolved
@@ -118,13 +118,7 @@
     ) external payable;
 
     /// @notice Creates and send the message
-<<<<<<< HEAD
-    function sendSetRequestManager(uint16 centrifugeId, PoolId poolId, bytes32 manager)
-        external
-        returns (uint256 cost);
-=======
     function sendSetRequestManager(uint16 centrifugeId, PoolId poolId, bytes32 manager, address refund) external payable;
->>>>>>> 8fd280af
 
     /// @notice Creates and send the message
     function sendUpdateBalanceSheetManager(
