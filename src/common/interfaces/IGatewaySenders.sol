// SPDX-License-Identifier: BUSL-1.1
pragma solidity >=0.5.0;

import {D18} from "src/misc/types/D18.sol";

import {ShareClassId} from "src/common/types/ShareClassId.sol";
import {AssetId} from "src/common/types/AssetId.sol";
import {PoolId} from "src/common/types/PoolId.sol";
import {VaultUpdateKind} from "src/common/libraries/MessageLib.sol";

interface ILocalCentrifugeId {
    function localCentrifugeId() external view returns (uint16);
}

/// @notice Interface for dispatch-only gateway
interface IRootMessageSender {
    /// @notice Creates and send the message
    function sendScheduleUpgrade(uint16 centrifugeId, bytes32 target) external;

    /// @notice Creates and send the message
    function sendCancelUpgrade(uint16 centrifugeId, bytes32 target) external;

    /// @notice Creates and send the message
    function sendRecoverTokens(
        uint16 centrifugeId,
        bytes32 target,
        bytes32 token,
        uint256 tokenId,
        bytes32 to,
        uint256 amount
    ) external;
}

/// @notice Interface for dispatch-only gateway
interface IHubMessageSender is ILocalCentrifugeId {
    /// @notice Creates and send the message
    function sendNotifyPool(uint16 centrifugeId, PoolId poolId) external;

    /// @notice Creates and send the message
    function sendNotifyShareClass(
        uint16 centrifugeId,
        PoolId poolId,
        ShareClassId scId,
        string memory name,
        string memory symbol,
        uint8 decimals,
        bytes32 salt,
        bytes32 hook
    ) external;

    /// @notice Creates and send the message
    function sendNotifyShareMetadata(
        uint16 centrifugeId,
        PoolId poolId,
        ShareClassId scId,
        string memory name,
        string memory symbol
    ) external;

    /// @notice Creates and send the message
    function sendUpdateShareHook(uint16 centrifugeId, PoolId poolId, ShareClassId scId, bytes32 hook) external;

    /// @notice Creates and send the message
    function sendNotifyPricePoolPerShare(uint16 chainId, PoolId poolId, ShareClassId scId, D18 pricePerShare)
        external;

    /// @notice Creates and send the message
    function sendNotifyPricePoolPerAsset(PoolId poolId, ShareClassId scId, AssetId assetId, D18 pricePerShare)
        external;

    /// @notice Creates and send the message
<<<<<<< HEAD
    function sendUpdateRestriction(uint16 centrifugeId, PoolId poolId, ShareClassId scId, bytes calldata payload)
        external;
=======
    function sendFulfilledDepositRequest(
        PoolId poolId,
        ShareClassId scId,
        AssetId assetId,
        bytes32 investor,
        uint128 fulfilledAssetAmount,
        uint128 fulfilledShareAmount,
        uint128 cancelledAssetAmount
    ) external;

    /// @notice Creates and send the message
    function sendFulfilledRedeemRequest(
        PoolId poolId,
        ShareClassId scId,
        AssetId assetId,
        bytes32 investor,
        uint128 fulfilledAssetAmount,
        uint128 fulfilledShareAmount,
        uint128 cancelledShareAmount
    ) external;

    /// @notice Creates and send the message
    function sendUpdateRestriction(
        uint16 centrifugeId,
        PoolId poolId,
        ShareClassId scId,
        bytes calldata payload,
        uint128 extraGasLimit
    ) external;
>>>>>>> 514e57a6

    /// @notice Creates and send the message
    function sendUpdateContract(
        uint16 centrifugeId,
        PoolId poolId,
        ShareClassId scId,
        bytes32 target,
        bytes calldata payload,
        uint128 extraGasLimit
    ) external;

    /// @notice Creates and send the message
    function sendUpdateVault(
        PoolId poolId,
        ShareClassId scId,
        AssetId assetId,
        bytes32 vaultOrFactory,
        VaultUpdateKind kind,
        uint128 extraGasLimit
    ) external;

    /// @notice Creates and send the message
    function sendUpdateRequestManager(PoolId poolId, ShareClassId scId, AssetId assetId, bytes32 manager) external;

    /// @notice Creates and send the message
    function sendUpdateBalanceSheetManager(uint16 centrifugeId, PoolId poolId, bytes32 who, bool canManage) external;

    /// @notice Creates and send the message
    function sendExecuteTransferShares(
        uint16 centrifugeId,
        PoolId poolId,
        ShareClassId scId,
        bytes32 receiver,
        uint128 amount
    ) external;

    /// @notice Creates and send the message
    function sendMaxAssetPriceAge(PoolId poolId, ShareClassId scId, AssetId assetId, uint64 maxPriceAge) external;

    /// @notice Creates and send the message
    function sendMaxSharePriceAge(uint16 centrifugeId, PoolId poolId, ShareClassId scId, uint64 maxPriceAge) external;

    /// @notice Creates and send the message
    function sendRequestCallback(PoolId poolId, ShareClassId scId, AssetId assetId, bytes calldata payload) external;
}

/// @notice Interface for dispatch-only gateway
interface ISpokeMessageSender is ILocalCentrifugeId {
    /// @notice Creates and send the message
    function sendInitiateTransferShares(
        uint16 centrifugeId,
        PoolId poolId,
        ShareClassId scId,
        bytes32 receiver,
        uint128 amount
    ) external;

    /// @notice Creates and send the message
    function sendRegisterAsset(uint16 centrifugeId, AssetId assetId, uint8 decimals) external;

    /// @notice Creates and send the message
    function sendUpdateHoldingAmount(
        PoolId poolId,
        ShareClassId scId,
        AssetId assetId,
        uint128 amount,
        D18 pricePoolPerAsset,
        bool isIncrease,
        bool isSnapshot,
        uint64 nonce,
        uint128 extraGasLimit
    ) external;

    /// @notice Creates and send the message
    function sendUpdateShares(
        PoolId poolId,
        ShareClassId scId,
        uint128 shares,
        bool isIssuance,
        bool isSnapshot,
        uint64 nonce,
        uint128 extraGasLimit
    ) external;

    /// @notice Creates and send the message
    function sendRequest(PoolId poolId, ShareClassId scId, AssetId assetId, bytes calldata payload) external;
}<|MERGE_RESOLUTION|>--- conflicted
+++ resolved
@@ -69,32 +69,6 @@
         external;
 
     /// @notice Creates and send the message
-<<<<<<< HEAD
-    function sendUpdateRestriction(uint16 centrifugeId, PoolId poolId, ShareClassId scId, bytes calldata payload)
-        external;
-=======
-    function sendFulfilledDepositRequest(
-        PoolId poolId,
-        ShareClassId scId,
-        AssetId assetId,
-        bytes32 investor,
-        uint128 fulfilledAssetAmount,
-        uint128 fulfilledShareAmount,
-        uint128 cancelledAssetAmount
-    ) external;
-
-    /// @notice Creates and send the message
-    function sendFulfilledRedeemRequest(
-        PoolId poolId,
-        ShareClassId scId,
-        AssetId assetId,
-        bytes32 investor,
-        uint128 fulfilledAssetAmount,
-        uint128 fulfilledShareAmount,
-        uint128 cancelledShareAmount
-    ) external;
-
-    /// @notice Creates and send the message
     function sendUpdateRestriction(
         uint16 centrifugeId,
         PoolId poolId,
@@ -102,7 +76,6 @@
         bytes calldata payload,
         uint128 extraGasLimit
     ) external;
->>>>>>> 514e57a6
 
     /// @notice Creates and send the message
     function sendUpdateContract(
