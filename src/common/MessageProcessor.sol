--- conflicted
+++ resolved
@@ -62,9 +62,6 @@
     /// @inheritdoc IMessageHandler
     function handle(uint16, bytes calldata message) external auth {
         MessageType kind = message.messageType();
-<<<<<<< HEAD
-        if (kind == MessageType.ScheduleUpgrade) {
-=======
 
         if (kind == MessageType.InitiateMessageRecovery) {
             MessageLib.InitiateMessageRecovery memory m = message.deserializeInitiateMessageRecovery();
@@ -73,7 +70,6 @@
             MessageLib.DisputeMessageRecovery memory m = message.deserializeDisputeMessageRecovery();
             gateway.disputeMessageRecovery(m.domainId, IAdapter(address(bytes20(m.adapter))), m.hash);
         } else if (kind == MessageType.ScheduleUpgrade) {
->>>>>>> 4da9ab04
             MessageLib.ScheduleUpgrade memory m = message.deserializeScheduleUpgrade();
             root.scheduleRely(address(bytes20(m.target)));
         } else if (kind == MessageType.CancelUpgrade) {
