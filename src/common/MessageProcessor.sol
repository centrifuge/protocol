// SPDX-License-Identifier: BUSL-1.1
pragma solidity 0.8.28;

import {CastLib} from "src/misc/libraries/CastLib.sol";
import {BytesLib} from "src/misc/libraries/BytesLib.sol";
import {Auth} from "src/misc/Auth.sol";
import {D18} from "src/misc/types/D18.sol";
import {ITransientValuation} from "src/misc/interfaces/ITransientValuation.sol";

import {MessageType, MessageLib} from "src/common/libraries/MessageLib.sol";
import {IAdapter} from "src/common/interfaces/IAdapter.sol";
import {IMessageHandler} from "src/common/interfaces/IMessageHandler.sol";
import {IMessageProcessor} from "src/common/interfaces/IMessageProcessor.sol";
import {IMessageProperties} from "src/common/interfaces/IMessageProperties.sol";
import {IMessageSender} from "src/common/interfaces/IMessageSender.sol";
import {IGateway} from "src/common/interfaces/IGateway.sol";
import {IRoot} from "src/common/interfaces/IRoot.sol";
import {IGasService} from "src/common/interfaces/IGasService.sol";
import {JournalEntry, Meta} from "src/common/libraries/JournalEntryLib.sol";
import {
    IGatewayHandler,
    IPoolManagerGatewayHandler,
    IHubGatewayHandler,
    IBalanceSheetManagerGatewayHandler,
    IInvestmentManagerGatewayHandler
} from "src/common/interfaces/IGatewayHandlers.sol";
import {IVaultMessageSender, IPoolMessageSender} from "src/common/interfaces/IGatewaySenders.sol";

import {ShareClassId} from "src/common/types/ShareClassId.sol";
import {AssetId} from "src/common/types/AssetId.sol";
import {PoolId} from "src/common/types/PoolId.sol";

contract MessageProcessor is Auth, IMessageProcessor {
    using MessageLib for *;
    using BytesLib for bytes;
    using CastLib for *;

    IRoot public immutable root;

    IGatewayHandler public gateway;
    IHubGatewayHandler public hub;
    IPoolManagerGatewayHandler public poolManager;
    IInvestmentManagerGatewayHandler public investmentManager;
    IBalanceSheetManagerGatewayHandler public balanceSheetManager;

    constructor(IRoot root_, address deployer) Auth(deployer) {
        root = root_;
    }

    /// @inheritdoc IMessageProcessor
    function file(bytes32 what, address data) external auth {
        if (what == "gateway") gateway = IGatewayHandler(data);
        else if (what == "hub") hub = IHubGatewayHandler(data);
        else if (what == "poolManager") poolManager = IPoolManagerGatewayHandler(data);
        else if (what == "investmentManager") investmentManager = IInvestmentManagerGatewayHandler(data);
        else if (what == "balanceSheetManager") balanceSheetManager = IBalanceSheetManagerGatewayHandler(data);
        else revert FileUnrecognizedParam();

        emit File(what, data);
    }

    /// @inheritdoc IMessageHandler
    function handle(uint16, bytes calldata message) external auth {
        MessageType kind = message.messageType();

        if (kind == MessageType.InitiateMessageRecovery) {
            MessageLib.InitiateMessageRecovery memory m = message.deserializeInitiateMessageRecovery();
            gateway.initiateMessageRecovery(m.domainId, IAdapter(address(bytes20(m.adapter))), m.hash);
        } else if (kind == MessageType.DisputeMessageRecovery) {
            MessageLib.DisputeMessageRecovery memory m = message.deserializeDisputeMessageRecovery();
            gateway.disputeMessageRecovery(m.domainId, IAdapter(address(bytes20(m.adapter))), m.hash);
        } else if (kind == MessageType.ScheduleUpgrade) {
            MessageLib.ScheduleUpgrade memory m = message.deserializeScheduleUpgrade();
            root.scheduleRely(address(bytes20(m.target)));
        } else if (kind == MessageType.CancelUpgrade) {
            MessageLib.CancelUpgrade memory m = message.deserializeCancelUpgrade();
            root.cancelRely(address(bytes20(m.target)));
        } else if (kind == MessageType.RecoverTokens) {
            MessageLib.RecoverTokens memory m = message.deserializeRecoverTokens();
            root.recoverTokens(
                address(bytes20(m.target)), address(bytes20(m.token)), m.tokenId, address(bytes20(m.to)), m.amount
            );
        } else if (kind == MessageType.RegisterAsset) {
            MessageLib.RegisterAsset memory m = message.deserializeRegisterAsset();
<<<<<<< HEAD
            poolRouter.registerAsset(AssetId.wrap(m.assetId), m.decimals);
=======
            hub.registerAsset(AssetId.wrap(m.assetId), m.name, m.symbol.toString(), m.decimals);
>>>>>>> ac9b0dda
        } else if (kind == MessageType.NotifyPool) {
            poolManager.addPool(MessageLib.deserializeNotifyPool(message).poolId);
        } else if (kind == MessageType.NotifyShareClass) {
            MessageLib.NotifyShareClass memory m = MessageLib.deserializeNotifyShareClass(message);
            poolManager.addShareClass(
                m.poolId, m.scId, m.name, m.symbol.toString(), m.decimals, m.salt, address(bytes20(m.hook))
            );
        } else if (kind == MessageType.UpdateShareClassPrice) {
            MessageLib.UpdateShareClassPrice memory m = MessageLib.deserializeUpdateShareClassPrice(message);
            poolManager.updateSharePrice(m.poolId, m.scId, m.assetId, m.price, m.timestamp);
        } else if (kind == MessageType.UpdateShareClassMetadata) {
            MessageLib.UpdateShareClassMetadata memory m = MessageLib.deserializeUpdateShareClassMetadata(message);
            poolManager.updateShareMetadata(m.poolId, m.scId, m.name, m.symbol.toString());
        } else if (kind == MessageType.UpdateShareClassHook) {
            MessageLib.UpdateShareClassHook memory m = MessageLib.deserializeUpdateShareClassHook(message);
            poolManager.updateShareHook(m.poolId, m.scId, address(bytes20(m.hook)));
        } else if (kind == MessageType.TransferShares) {
            MessageLib.TransferShares memory m = MessageLib.deserializeTransferShares(message);
            poolManager.handleTransferShares(m.poolId, m.scId, address(bytes20(m.receiver)), m.amount);
        } else if (kind == MessageType.UpdateRestriction) {
            MessageLib.UpdateRestriction memory m = MessageLib.deserializeUpdateRestriction(message);
            poolManager.updateRestriction(m.poolId, m.scId, m.payload);
        } else if (kind == MessageType.UpdateContract) {
            MessageLib.UpdateContract memory m = MessageLib.deserializeUpdateContract(message);
            poolManager.updateContract(m.poolId, m.scId, address(bytes20(m.target)), m.payload);
        } else if (kind == MessageType.DepositRequest) {
            MessageLib.DepositRequest memory m = message.deserializeDepositRequest();
            hub.depositRequest(
                PoolId.wrap(m.poolId), ShareClassId.wrap(m.scId), m.investor, AssetId.wrap(m.assetId), m.amount
            );
        } else if (kind == MessageType.RedeemRequest) {
            MessageLib.RedeemRequest memory m = message.deserializeRedeemRequest();
            hub.redeemRequest(
                PoolId.wrap(m.poolId), ShareClassId.wrap(m.scId), m.investor, AssetId.wrap(m.assetId), m.amount
            );
        } else if (kind == MessageType.CancelDepositRequest) {
            MessageLib.CancelDepositRequest memory m = message.deserializeCancelDepositRequest();
            hub.cancelDepositRequest(
                PoolId.wrap(m.poolId), ShareClassId.wrap(m.scId), m.investor, AssetId.wrap(m.assetId)
            );
        } else if (kind == MessageType.CancelRedeemRequest) {
            MessageLib.CancelRedeemRequest memory m = message.deserializeCancelRedeemRequest();
            hub.cancelRedeemRequest(
                PoolId.wrap(m.poolId), ShareClassId.wrap(m.scId), m.investor, AssetId.wrap(m.assetId)
            );
        } else if (kind == MessageType.FulfilledDepositRequest) {
            MessageLib.FulfilledDepositRequest memory m = message.deserializeFulfilledDepositRequest();
            investmentManager.fulfillDepositRequest(
                m.poolId, m.scId, address(bytes20(m.investor)), m.assetId, m.assetAmount, m.shareAmount
            );
        } else if (kind == MessageType.FulfilledRedeemRequest) {
            MessageLib.FulfilledRedeemRequest memory m = message.deserializeFulfilledRedeemRequest();
            investmentManager.fulfillRedeemRequest(
                m.poolId, m.scId, address(bytes20(m.investor)), m.assetId, m.assetAmount, m.shareAmount
            );
        } else if (kind == MessageType.FulfilledCancelDepositRequest) {
            MessageLib.FulfilledCancelDepositRequest memory m = message.deserializeFulfilledCancelDepositRequest();
            investmentManager.fulfillCancelDepositRequest(
                m.poolId, m.scId, address(bytes20(m.investor)), m.assetId, m.cancelledAmount, m.cancelledAmount
            );
        } else if (kind == MessageType.FulfilledCancelRedeemRequest) {
            MessageLib.FulfilledCancelRedeemRequest memory m = message.deserializeFulfilledCancelRedeemRequest();
            investmentManager.fulfillCancelRedeemRequest(
                m.poolId, m.scId, address(bytes20(m.investor)), m.assetId, m.cancelledShares
            );
        } else if (kind == MessageType.TriggerRedeemRequest) {
            MessageLib.TriggerRedeemRequest memory m = message.deserializeTriggerRedeemRequest();
            investmentManager.triggerRedeemRequest(m.poolId, m.scId, address(bytes20(m.investor)), m.assetId, m.shares);
        } else if (kind == MessageType.TriggerUpdateHoldingAmount) {
            MessageLib.TriggerUpdateHoldingAmount memory m = message.deserializeTriggerUpdateHoldingAmount();

            Meta memory meta = Meta({debits: m.debits, credits: m.credits});
            if (m.isIncrease) {
                balanceSheetManager.triggerDeposit(
                    PoolId.wrap(m.poolId),
                    ShareClassId.wrap(m.scId),
                    AssetId.wrap(m.assetId),
                    address(bytes20(m.who)),
                    m.amount,
                    D18.wrap(m.pricePerUnit),
                    meta
                );
            } else {
                balanceSheetManager.triggerWithdraw(
                    PoolId.wrap(m.poolId),
                    ShareClassId.wrap(m.scId),
                    AssetId.wrap(m.assetId),
                    address(bytes20(m.who)),
                    m.amount,
                    D18.wrap(m.pricePerUnit),
                    m.asAllowance,
                    meta
                );
            }
        } else if (kind == MessageType.TriggerUpdateShares) {
            MessageLib.TriggerUpdateShares memory m = message.deserializeTriggerUpdateShares();
            if (m.isIssuance) {
                balanceSheetManager.triggerIssueShares(
                    PoolId.wrap(m.poolId),
                    ShareClassId.wrap(m.scId),
                    address(bytes20(m.who)),
                    D18.wrap(m.pricePerShare),
                    m.shares,
                    m.asAllowance
                );
            } else {
                balanceSheetManager.triggerRevokeShares(
                    PoolId.wrap(m.poolId),
                    ShareClassId.wrap(m.scId),
                    address(bytes20(m.who)),
                    D18.wrap(m.pricePerShare),
                    m.shares
                );
            }
        } else if (kind == MessageType.UpdateHoldingAmount) {
            MessageLib.UpdateHoldingAmount memory m = message.deserializeUpdateHoldingAmount();
            hub.updateHoldingAmount(
                PoolId.wrap(m.poolId),
                ShareClassId.wrap(m.scId),
                AssetId.wrap(m.assetId),
                m.amount,
                D18.wrap(m.pricePerUnit),
                m.isIncrease,
                m.debits,
                m.credits
            );
        } else if (kind == MessageType.UpdateHoldingValue) {
            MessageLib.UpdateHoldingValue memory m = message.deserializeUpdateHoldingValue();
            hub.updateHoldingValue(
                PoolId.wrap(m.poolId), ShareClassId.wrap(m.scId), AssetId.wrap(m.assetId), D18.wrap(m.pricePerUnit)
            );
        } else if (kind == MessageType.UpdateJournal) {
            MessageLib.UpdateJournal memory m = message.deserializeUpdateJournal();
            hub.updateJournal(PoolId.wrap(m.poolId), m.debits, m.credits);
        } else if (kind == MessageType.UpdateShares) {
            MessageLib.UpdateShares memory m = message.deserializeUpdateShares();
            if (m.isIssuance) {
                hub.increaseShareIssuance(
                    PoolId.wrap(m.poolId), ShareClassId.wrap(m.scId), D18.wrap(m.pricePerShare), m.shares
                );
            } else {
                hub.decreaseShareIssuance(
                    PoolId.wrap(m.poolId), ShareClassId.wrap(m.scId), D18.wrap(m.pricePerShare), m.shares
                );
            }
        } else {
            revert InvalidMessage(uint8(kind));
        }
    }

    /// @inheritdoc IMessageProperties
    function isMessageRecovery(bytes calldata message) external pure returns (bool) {
        uint8 code = message.messageCode();
        return code == uint8(MessageType.InitiateMessageRecovery) || code == uint8(MessageType.DisputeMessageRecovery);
    }

    /// @inheritdoc IMessageProperties
    function messageLength(bytes calldata message) external pure returns (uint16) {
        return message.messageLength();
    }

    /// @inheritdoc IMessageProperties
    function messagePoolId(bytes calldata message) external pure returns (PoolId) {
        return message.messagePoolId();
    }

    /// @inheritdoc IMessageProperties
    function messageProofHash(bytes calldata message) external pure returns (bytes32) {
        return (message.messageCode() == uint8(MessageType.MessageProof))
            ? message.deserializeMessageProof().hash
            : bytes32(0);
    }

    /// @inheritdoc IMessageProperties
    function createMessageProof(bytes calldata message) external pure returns (bytes memory) {
        return MessageLib.MessageProof({hash: keccak256(message)}).serialize();
    }
}<|MERGE_RESOLUTION|>--- conflicted
+++ resolved
@@ -82,11 +82,7 @@
             );
         } else if (kind == MessageType.RegisterAsset) {
             MessageLib.RegisterAsset memory m = message.deserializeRegisterAsset();
-<<<<<<< HEAD
-            poolRouter.registerAsset(AssetId.wrap(m.assetId), m.decimals);
-=======
-            hub.registerAsset(AssetId.wrap(m.assetId), m.name, m.symbol.toString(), m.decimals);
->>>>>>> ac9b0dda
+            hub.registerAsset(AssetId.wrap(m.assetId), m.decimals);
         } else if (kind == MessageType.NotifyPool) {
             poolManager.addPool(MessageLib.deserializeNotifyPool(message).poolId);
         } else if (kind == MessageType.NotifyShareClass) {
