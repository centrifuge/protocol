// SPDX-License-Identifier: BUSL-1.1
pragma solidity 0.8.28;

import {CastLib} from "src/misc/libraries/CastLib.sol";
import {BytesLib} from "src/misc/libraries/BytesLib.sol";
import {Auth} from "src/misc/Auth.sol";
import {D18} from "src/misc/types/D18.sol";
import {ITransientValuation} from "src/misc/interfaces/ITransientValuation.sol";

import {MessageType, MessageLib} from "src/common/libraries/MessageLib.sol";
import {IMessageHandler} from "src/common/interfaces/IMessageHandler.sol";
import {IMessageSender} from "src/common/interfaces/IMessageSender.sol";
import {IGateway} from "src/common/interfaces/IGateway.sol";
import {IRoot} from "src/common/interfaces/IRoot.sol";
import {IGasService} from "src/common/interfaces/IGasService.sol";
import {JournalEntry, Meta} from "src/common/libraries/JournalEntryLib.sol";
import {
    IPoolManagerGatewayHandler,
    IPoolRouterGatewayHandler,
    IBalanceSheetManagerGatewayHandler,
    IInvestmentManagerGatewayHandler
} from "src/common/interfaces/IGatewayHandlers.sol";
import {IVaultMessageSender, IPoolMessageSender} from "src/common/interfaces/IGatewaySenders.sol";

import {ShareClassId} from "src/common/types/ShareClassId.sol";
import {AssetId} from "src/common/types/AssetId.sol";
import {PoolId} from "src/common/types/PoolId.sol";

interface IMessageProcessor is IMessageHandler {
    /// @notice Emitted when a call to `file()` was performed.
    event File(bytes32 indexed what, address addr);

    /// @notice Dispatched when the `what` parameter of `file()` is not supported by the implementation.
    error FileUnrecognizedParam();

    /// @notice Updates a contract parameter.
    /// @param what Name of the parameter to update.
    /// Accepts a `bytes32` representation of 'poolRegistry' string value.
    /// @param data New value given to the `what` parameter
    function file(bytes32 what, address data) external;
}

contract MessageProcessor is Auth, IMessageProcessor {
    using MessageLib for *;
    using BytesLib for bytes;
    using CastLib for *;

    IRoot public immutable root;
    IGasService public immutable gasService;

    IPoolRouterGatewayHandler public poolRouter;
    IPoolManagerGatewayHandler public poolManager;
    IInvestmentManagerGatewayHandler public investmentManager;
    IBalanceSheetManagerGatewayHandler public balanceSheetManager;

    constructor(IRoot root_, IGasService gasService_, address deployer) Auth(deployer) {
        root = root_;
        gasService = gasService_;
    }

    /// @inheritdoc IMessageProcessor
    function file(bytes32 what, address data) external auth {
        if (what == "poolRouter") poolRouter = IPoolRouterGatewayHandler(data);
        else if (what == "poolManager") poolManager = IPoolManagerGatewayHandler(data);
        else if (what == "investmentManager") investmentManager = IInvestmentManagerGatewayHandler(data);
        else if (what == "balanceSheetManager") balanceSheetManager = IBalanceSheetManagerGatewayHandler(data);
        else revert FileUnrecognizedParam();

        emit File(what, data);
    }

    /// @inheritdoc IMessageHandler
    function handle(uint16, bytes calldata message) external auth {
        MessageType kind = message.messageType();

        if (kind == MessageType.ScheduleUpgrade) {
            MessageLib.ScheduleUpgrade memory m = message.deserializeScheduleUpgrade();
            root.scheduleRely(address(bytes20(m.target)));
        } else if (kind == MessageType.CancelUpgrade) {
            MessageLib.CancelUpgrade memory m = message.deserializeCancelUpgrade();
            root.cancelRely(address(bytes20(m.target)));
        } else if (kind == MessageType.RecoverTokens) {
            MessageLib.RecoverTokens memory m = message.deserializeRecoverTokens();
            root.recoverTokens(
                address(bytes20(m.target)), address(bytes20(m.token)), m.tokenId, address(bytes20(m.to)), m.amount
            );
        } else if (kind == MessageType.RegisterAsset) {
            MessageLib.RegisterAsset memory m = message.deserializeRegisterAsset();
            poolRouter.registerAsset(AssetId.wrap(m.assetId), m.name, m.symbol.toString(), m.decimals);
        } else if (kind == MessageType.NotifyPool) {
            poolManager.addPool(MessageLib.deserializeNotifyPool(message).poolId);
        } else if (kind == MessageType.NotifyShareClass) {
            MessageLib.NotifyShareClass memory m = MessageLib.deserializeNotifyShareClass(message);
            poolManager.addTranche(
                m.poolId, m.scId, m.name, m.symbol.toString(), m.decimals, m.salt, address(bytes20(m.hook))
            );
        } else if (kind == MessageType.UpdateShareClassPrice) {
            MessageLib.UpdateShareClassPrice memory m = MessageLib.deserializeUpdateShareClassPrice(message);
            poolManager.updateTranchePrice(m.poolId, m.scId, m.assetId, m.price, m.timestamp);
        } else if (kind == MessageType.UpdateShareClassMetadata) {
            MessageLib.UpdateShareClassMetadata memory m = MessageLib.deserializeUpdateShareClassMetadata(message);
            poolManager.updateTrancheMetadata(m.poolId, m.scId, m.name, m.symbol.toString());
        } else if (kind == MessageType.UpdateShareClassHook) {
            MessageLib.UpdateShareClassHook memory m = MessageLib.deserializeUpdateShareClassHook(message);
            poolManager.updateTrancheHook(m.poolId, m.scId, address(bytes20(m.hook)));
        } else if (kind == MessageType.TransferShares) {
            MessageLib.TransferShares memory m = MessageLib.deserializeTransferShares(message);
            poolManager.handleTransferTrancheTokens(m.poolId, m.scId, address(bytes20(m.recipient)), m.amount);
        } else if (kind == MessageType.UpdateRestriction) {
            MessageLib.UpdateRestriction memory m = MessageLib.deserializeUpdateRestriction(message);
            poolManager.updateRestriction(m.poolId, m.scId, m.payload);
        } else if (kind == MessageType.UpdateContract) {
            MessageLib.UpdateContract memory m = MessageLib.deserializeUpdateContract(message);
            poolManager.updateContract(m.poolId, m.scId, address(bytes20(m.target)), m.payload);
        } else if (kind == MessageType.DepositRequest) {
            MessageLib.DepositRequest memory m = message.deserializeDepositRequest();
            poolRouter.depositRequest(
                PoolId.wrap(m.poolId), ShareClassId.wrap(m.scId), m.investor, AssetId.wrap(m.assetId), m.amount
            );
        } else if (kind == MessageType.RedeemRequest) {
            MessageLib.RedeemRequest memory m = message.deserializeRedeemRequest();
            poolRouter.redeemRequest(
                PoolId.wrap(m.poolId), ShareClassId.wrap(m.scId), m.investor, AssetId.wrap(m.assetId), m.amount
            );
        } else if (kind == MessageType.CancelDepositRequest) {
            MessageLib.CancelDepositRequest memory m = message.deserializeCancelDepositRequest();
            poolRouter.cancelDepositRequest(
                PoolId.wrap(m.poolId), ShareClassId.wrap(m.scId), m.investor, AssetId.wrap(m.assetId)
            );
        } else if (kind == MessageType.CancelRedeemRequest) {
            MessageLib.CancelRedeemRequest memory m = message.deserializeCancelRedeemRequest();
            poolRouter.cancelRedeemRequest(
                PoolId.wrap(m.poolId), ShareClassId.wrap(m.scId), m.investor, AssetId.wrap(m.assetId)
            );
        } else if (kind == MessageType.FulfilledDepositRequest) {
            MessageLib.FulfilledDepositRequest memory m = message.deserializeFulfilledDepositRequest();
            investmentManager.fulfillDepositRequest(
                m.poolId, m.scId, address(bytes20(m.investor)), m.assetId, m.assetAmount, m.shareAmount
            );
        } else if (kind == MessageType.FulfilledRedeemRequest) {
            MessageLib.FulfilledRedeemRequest memory m = message.deserializeFulfilledRedeemRequest();
            investmentManager.fulfillRedeemRequest(
                m.poolId, m.scId, address(bytes20(m.investor)), m.assetId, m.assetAmount, m.shareAmount
            );
        } else if (kind == MessageType.FulfilledCancelDepositRequest) {
            MessageLib.FulfilledCancelDepositRequest memory m = message.deserializeFulfilledCancelDepositRequest();
            investmentManager.fulfillCancelDepositRequest(
                m.poolId, m.scId, address(bytes20(m.investor)), m.assetId, m.cancelledAmount, m.cancelledAmount
            );
        } else if (kind == MessageType.FulfilledCancelRedeemRequest) {
            MessageLib.FulfilledCancelRedeemRequest memory m = message.deserializeFulfilledCancelRedeemRequest();
            investmentManager.fulfillCancelRedeemRequest(
                m.poolId, m.scId, address(bytes20(m.investor)), m.assetId, m.cancelledShares
            );
        } else if (kind == MessageType.TriggerRedeemRequest) {
            MessageLib.TriggerRedeemRequest memory m = message.deserializeTriggerRedeemRequest();
            investmentManager.triggerRedeemRequest(m.poolId, m.scId, address(bytes20(m.investor)), m.assetId, m.shares);
        } else if (kind == MessageType.TriggerUpdateHoldingAmount) {
            MessageLib.TriggerUpdateHoldingAmount memory m = message.deserializeTriggerUpdateHoldingAmount();

            Meta memory meta = Meta({debits: m.debits, credits: m.credits});
            if (m.isIncrease) {
                balanceSheetManager.triggerDeposit(
                    PoolId.wrap(m.poolId),
                    ShareClassId.wrap(m.scId),
                    AssetId.wrap(m.assetId),
                    address(bytes20(m.who)),
                    m.amount,
                    D18.wrap(m.pricePerUnit),
                    meta
                );
            } else {
                balanceSheetManager.triggerWithdraw(
                    PoolId.wrap(m.poolId),
                    ShareClassId.wrap(m.scId),
                    AssetId.wrap(m.assetId),
                    address(bytes20(m.who)),
                    m.amount,
                    D18.wrap(m.pricePerUnit),
                    m.asAllowance,
                    meta
                );
<<<<<<< HEAD
            } else if (kind == MessageType.NotifySharePrice) {
                MessageLib.NotifySharePrice memory m = MessageLib.deserializeNotifySharePrice(message);
                poolManager.updateTranchePrice(m.poolId, m.scId, m.assetId, m.price, m.timestamp);
            } else if (kind == MessageType.UpdateShareClassMetadata) {
                MessageLib.UpdateShareClassMetadata memory m = MessageLib.deserializeUpdateShareClassMetadata(message);
                poolManager.updateTrancheMetadata(m.poolId, m.scId, m.name, m.symbol.toString());
            } else if (kind == MessageType.UpdateShareClassHook) {
                MessageLib.UpdateShareClassHook memory m = MessageLib.deserializeUpdateShareClassHook(message);
                poolManager.updateTrancheHook(m.poolId, m.scId, address(bytes20(m.hook)));
            } else if (kind == MessageType.TransferShares) {
                MessageLib.TransferShares memory m = MessageLib.deserializeTransferShares(message);
                poolManager.handleTransferTrancheTokens(m.poolId, m.scId, address(bytes20(m.recipient)), m.amount);
            } else if (kind == MessageType.UpdateRestriction) {
                MessageLib.UpdateRestriction memory m = MessageLib.deserializeUpdateRestriction(message);
                poolManager.updateRestriction(m.poolId, m.scId, m.payload);
            } else if (kind == MessageType.UpdateContract) {
                MessageLib.UpdateContract memory m = MessageLib.deserializeUpdateContract(message);
                poolManager.updateContract(m.poolId, m.scId, address(bytes20(m.target)), m.payload);
            } else {
                revert InvalidMessage(uint8(kind));
=======
>>>>>>> 3be5702c
            }
        } else if (kind == MessageType.TriggerUpdateShares) {
            MessageLib.TriggerUpdateShares memory m = message.deserializeTriggerUpdateShares();
            if (m.isIssuance) {
                balanceSheetManager.triggerIssueShares(
                    PoolId.wrap(m.poolId),
                    ShareClassId.wrap(m.scId),
                    address(bytes20(m.who)),
                    D18.wrap(m.pricePerShare),
                    m.shares,
                    m.asAllowance
                );
            } else {
                balanceSheetManager.triggerRevokeShares(
                    PoolId.wrap(m.poolId),
                    ShareClassId.wrap(m.scId),
                    address(bytes20(m.who)),
                    D18.wrap(m.pricePerShare),
                    m.shares
                );
            }
        } else if (kind == MessageType.UpdateHoldingAmount) {
            MessageLib.UpdateHoldingAmount memory m = message.deserializeUpdateHoldingAmount();
            poolRouter.updateHoldingAmount(
                PoolId.wrap(m.poolId),
                ShareClassId.wrap(m.scId),
                AssetId.wrap(m.assetId),
                m.amount,
                D18.wrap(m.pricePerUnit),
                m.isIncrease,
                m.debits,
                m.credits
            );
        } else if (kind == MessageType.UpdateHoldingValue) {
            MessageLib.UpdateHoldingValue memory m = message.deserializeUpdateHoldingValue();
            poolRouter.updateHoldingValue(
                PoolId.wrap(m.poolId), ShareClassId.wrap(m.scId), AssetId.wrap(m.assetId), D18.wrap(m.pricePerUnit)
            );
        } else if (kind == MessageType.UpdateJournal) {
            MessageLib.UpdateJournal memory m = message.deserializeUpdateJournal();
            poolRouter.updateJournal(PoolId.wrap(m.poolId), m.debits, m.credits);
        } else if (kind == MessageType.UpdateShares) {
            MessageLib.UpdateShares memory m = message.deserializeUpdateShares();
            if (m.isIssuance) {
                poolRouter.increaseShareIssuance(
                    PoolId.wrap(m.poolId), ShareClassId.wrap(m.scId), D18.wrap(m.pricePerShare), m.shares
                );
            } else {
                poolRouter.decreaseShareIssuance(
                    PoolId.wrap(m.poolId), ShareClassId.wrap(m.scId), D18.wrap(m.pricePerShare), m.shares
                );
            }
        } else {
            revert InvalidMessage(uint8(kind));
        }
    }
}<|MERGE_RESOLUTION|>--- conflicted
+++ resolved
@@ -72,7 +72,6 @@
     /// @inheritdoc IMessageHandler
     function handle(uint16, bytes calldata message) external auth {
         MessageType kind = message.messageType();
-
         if (kind == MessageType.ScheduleUpgrade) {
             MessageLib.ScheduleUpgrade memory m = message.deserializeScheduleUpgrade();
             root.scheduleRely(address(bytes20(m.target)));
@@ -94,8 +93,8 @@
             poolManager.addTranche(
                 m.poolId, m.scId, m.name, m.symbol.toString(), m.decimals, m.salt, address(bytes20(m.hook))
             );
-        } else if (kind == MessageType.UpdateShareClassPrice) {
-            MessageLib.UpdateShareClassPrice memory m = MessageLib.deserializeUpdateShareClassPrice(message);
+        } else if (kind == MessageType.NotifySharePrice) {
+            MessageLib.NotifySharePrice memory m = MessageLib.deserializeNotifySharePrice(message);
             poolManager.updateTranchePrice(m.poolId, m.scId, m.assetId, m.price, m.timestamp);
         } else if (kind == MessageType.UpdateShareClassMetadata) {
             MessageLib.UpdateShareClassMetadata memory m = MessageLib.deserializeUpdateShareClassMetadata(message);
@@ -180,29 +179,6 @@
                     m.asAllowance,
                     meta
                 );
-<<<<<<< HEAD
-            } else if (kind == MessageType.NotifySharePrice) {
-                MessageLib.NotifySharePrice memory m = MessageLib.deserializeNotifySharePrice(message);
-                poolManager.updateTranchePrice(m.poolId, m.scId, m.assetId, m.price, m.timestamp);
-            } else if (kind == MessageType.UpdateShareClassMetadata) {
-                MessageLib.UpdateShareClassMetadata memory m = MessageLib.deserializeUpdateShareClassMetadata(message);
-                poolManager.updateTrancheMetadata(m.poolId, m.scId, m.name, m.symbol.toString());
-            } else if (kind == MessageType.UpdateShareClassHook) {
-                MessageLib.UpdateShareClassHook memory m = MessageLib.deserializeUpdateShareClassHook(message);
-                poolManager.updateTrancheHook(m.poolId, m.scId, address(bytes20(m.hook)));
-            } else if (kind == MessageType.TransferShares) {
-                MessageLib.TransferShares memory m = MessageLib.deserializeTransferShares(message);
-                poolManager.handleTransferTrancheTokens(m.poolId, m.scId, address(bytes20(m.recipient)), m.amount);
-            } else if (kind == MessageType.UpdateRestriction) {
-                MessageLib.UpdateRestriction memory m = MessageLib.deserializeUpdateRestriction(message);
-                poolManager.updateRestriction(m.poolId, m.scId, m.payload);
-            } else if (kind == MessageType.UpdateContract) {
-                MessageLib.UpdateContract memory m = MessageLib.deserializeUpdateContract(message);
-                poolManager.updateContract(m.poolId, m.scId, address(bytes20(m.target)), m.payload);
-            } else {
-                revert InvalidMessage(uint8(kind));
-=======
->>>>>>> 3be5702c
             }
         } else if (kind == MessageType.TriggerUpdateShares) {
             MessageLib.TriggerUpdateShares memory m = message.deserializeTriggerUpdateShares();
