// SPDX-License-Identifier: BUSL-1.1
pragma solidity 0.8.28;

import {PoolId} from "./types/PoolId.sol";
import {IRoot} from "./interfaces/IRoot.sol";
import {IAdapter} from "./interfaces/IAdapter.sol";
import {IGateway} from "./interfaces/IGateway.sol";
import {IGasService} from "./interfaces/IGasService.sol";
import {IMessageSender} from "./interfaces/IMessageSender.sol";
import {IMessageHandler} from "./interfaces/IMessageHandler.sol";
import {IMessageProcessor} from "./interfaces/IMessageProcessor.sol";

import {Auth} from "../misc/Auth.sol";
import {MathLib} from "../misc/libraries/MathLib.sol";
import {BytesLib} from "../misc/libraries/BytesLib.sol";
import {TransientArrayLib} from "../misc/libraries/TransientArrayLib.sol";
import {TransientBytesLib} from "../misc/libraries/TransientBytesLib.sol";
import {TransientStorageLib} from "../misc/libraries/TransientStorageLib.sol";
import {Recoverable, IRecoverable, ETH_ADDRESS} from "../misc/Recoverable.sol";

/// @title  Gateway
/// @notice Routing contract that forwards outgoing messages to multiple adapters (1 full message, n-1 proofs)
///         and validates that multiple adapters have confirmed a message.
///
///         Supports batching multiple messages, as well as paying for methods manually or through pool-level subsidies.
///
///         Supports processing multiple duplicate messages in parallel by storing counts of messages
///         and proofs that have been received. Also implements a retry method for failed messages.
contract Gateway is Auth, Recoverable, IGateway {
    using MathLib for *;
    using BytesLib for bytes;
    using TransientStorageLib for bytes32;

    PoolId public constant GLOBAL_POT = PoolId.wrap(0);
    bytes32 public constant BATCH_LOCATORS_SLOT = bytes32(uint256(keccak256("Centrifuge/batch-locators")) - 1);

    // Dependencies
    IRoot public immutable root;
    IGasService public gasService;
    IMessageProcessor public processor;
    IAdapter public adapter;

    // Outbound & payments
    bool public transient isBatching;
    uint256 public transient fuel;
    address public transient transactionRefund;
    uint128 public transient extraGasLimit;
    mapping(PoolId => Funds) public subsidy;
    mapping(uint16 centrifugeId => mapping(bytes32 batchHash => Underpaid)) public underpaid;

    // Inbound
    mapping(uint16 centrifugeId => mapping(bytes32 messageHash => uint256)) public failedMessages;

    constructor(IRoot root_, IGasService gasService_, address deployer) Auth(deployer) {
        root = root_;
        gasService = gasService_;

        subsidy[GLOBAL_POT].refund = IRecoverable(address(this));
        emit SetRefundAddress(GLOBAL_POT, IRecoverable(address(this)));
    }

    modifier pauseable() {
        require(!root.paused(), Paused());
        _;
    }

    //----------------------------------------------------------------------------------------------
    // Administration
    //----------------------------------------------------------------------------------------------

    /// @inheritdoc IGateway
    function file(bytes32 what, address instance) external auth {
        if (what == "gasService") gasService = IGasService(instance);
        else if (what == "processor") processor = IMessageProcessor(instance);
        else if (what == "adapter") adapter = IAdapter(instance);
        else revert FileUnrecognizedParam();

        emit File(what, instance);
    }

    receive() external payable {
        _subsidizePool(GLOBAL_POT, msg.sender, msg.value);
    }

    //----------------------------------------------------------------------------------------------
    // Incoming
    //----------------------------------------------------------------------------------------------

    /// @inheritdoc IMessageHandler
    function handle(uint16 centrifugeId, bytes memory batch) public payable pauseable auth {
        IMessageProcessor processor_ = processor;
        bytes memory remaining = batch;

        while (remaining.length > 0) {
            uint256 length = processor_.messageLength(remaining);
            bytes memory message = remaining.slice(0, length);
            remaining = remaining.slice(length, remaining.length - length);

            try processor_.handle{value: msg.value}(centrifugeId, message) {
                emit ExecuteMessage(centrifugeId, message);
            } catch (bytes memory err) {
                bytes32 messageHash = keccak256(message);
                failedMessages[centrifugeId][messageHash]++;
                emit FailMessage(centrifugeId, message, err);
            }
        }
    }

    /// @inheritdoc IGateway
    function retry(uint16 centrifugeId, bytes memory message) external payable pauseable {
        bytes32 messageHash = keccak256(message);
        require(failedMessages[centrifugeId][messageHash] > 0, NotFailedMessage());

        failedMessages[centrifugeId][messageHash]--;
        processor.handle{value: msg.value}(centrifugeId, message);

        emit ExecuteMessage(centrifugeId, message);
    }

    //----------------------------------------------------------------------------------------------
    // Outgoing
    //----------------------------------------------------------------------------------------------

    /// @inheritdoc IMessageSender
    function send(uint16 centrifugeId, bytes calldata message) external pauseable auth {
        require(message.length > 0, EmptyMessage());

        PoolId poolId = processor.messagePoolId(message);

        emit PrepareMessage(centrifugeId, poolId, message);

        uint128 gasLimit = gasService.messageGasLimit(centrifugeId, message) + extraGasLimit;
        extraGasLimit = 0;

        if (isBatching) {
            bytes32 batchSlot = _outboundBatchSlot(centrifugeId, poolId);
            bytes memory previousMessage = TransientBytesLib.get(batchSlot);

            bytes32 gasLimitSlot = _gasLimitSlot(centrifugeId, poolId);
            uint128 newGasLimit = gasLimitSlot.tloadUint128() + gasLimit;
            require(newGasLimit <= gasService.maxBatchGasLimit(centrifugeId), ExceedsMaxGasLimit());
            gasLimitSlot.tstore(uint256(newGasLimit));

            if (previousMessage.length == 0) {
                TransientArrayLib.push(BATCH_LOCATORS_SLOT, _encodeLocator(centrifugeId, poolId));
            }

            TransientBytesLib.append(batchSlot, message);
        } else {
            _send(centrifugeId, message, gasLimit);
        }
    }

<<<<<<< HEAD
    function _send(uint16 centrifugeId, PoolId poolId, bytes memory batch, uint128 batchGasLimit)
        internal
        returns (bool succeeded)
    {
        uint256 cost = adapter.estimate(centrifugeId, batch, batchGasLimit, 0 /* TODO*/ );
=======
    function _send(uint16 centrifugeId, bytes memory batch, uint128 batchGasLimit) internal returns (bool succeeded) {
        PoolId poolId = processor.messagePoolIdPayment(batch);
        uint256 cost = adapter.estimate(centrifugeId, batch, batchGasLimit);
>>>>>>> f5047247

        // Ensure sufficient funds are available
        if (transactionRefund != address(0)) {
            require(cost <= fuel, NotEnoughTransactionGas());
            fuel -= cost;
        } else {
            // Subsidized pool payment
            if (cost > subsidy[poolId].value) {
                _requestPoolFunding(poolId);
            }

            if (cost <= subsidy[poolId].value) {
                subsidy[poolId].value -= cost.toUint96();
            } else {
                _addUnpaidBatch(centrifugeId, batch, batchGasLimit);
                return false;
            }
        }

        adapter.send{value: cost}(
            centrifugeId,
            batch,
            batchGasLimit,
            0, /*TODO*/
            transactionRefund != address(0) ? transactionRefund : address(subsidy[poolId].refund)
        );

        return true;
    }

    /// @inheritdoc IGateway
    function addUnpaidMessage(uint16 centrifugeId, bytes memory message) external auth {
        uint128 gasLimit = gasService.messageGasLimit(centrifugeId, message) + extraGasLimit;
        extraGasLimit = 0;
        emit PrepareMessage(centrifugeId, processor.messagePoolId(message), message);
        _addUnpaidBatch(centrifugeId, message, gasLimit);
    }

    function _addUnpaidBatch(uint16 centrifugeId, bytes memory message, uint128 gasLimit) internal {
        bytes32 batchHash = keccak256(message);

        Underpaid storage underpaid_ = underpaid[centrifugeId][batchHash];
        underpaid_.counter++;
        underpaid_.gasLimit = gasLimit;

        emit UnderpaidBatch(centrifugeId, message);
    }

    /// @inheritdoc IGateway
    function repay(uint16 centrifugeId, bytes memory batch) external payable pauseable {
        bytes32 batchHash = keccak256(batch);
        Underpaid storage underpaid_ = underpaid[centrifugeId][batchHash];
        require(underpaid_.counter > 0, NotUnderpaidBatch());

        PoolId poolId = processor.messagePoolIdPayment(batch);
        if (msg.value > 0) subsidizePool(poolId);

        underpaid_.counter--;
        require(_send(centrifugeId, batch, underpaid_.gasLimit), InsufficientFundsForRepayment());

        if (underpaid_.counter == 0) delete underpaid[centrifugeId][batchHash];

        emit RepayBatch(centrifugeId, batch);
    }

    function _requestPoolFunding(PoolId poolId) internal {
        // NOTE: refund will never be shared across pools
        IRecoverable refund = subsidy[poolId].refund;
        if (!poolId.isNull()) {
            uint256 refundBalance = address(refund).balance;
            if (refundBalance == 0) return;

            // Send to the gateway GLOBAL_POT
            refund.recoverTokens(ETH_ADDRESS, address(this), refundBalance);

            // Extract from the GLOBAL_POT
            subsidy[GLOBAL_POT].value -= refundBalance.toUint96();
            _subsidizePool(poolId, address(refund), refundBalance);
        }
    }

    /// @inheritdoc IGateway
    function setExtraGasLimit(uint128 gas) public auth {
        extraGasLimit = gas;
    }

    /// @inheritdoc IGateway
    function setRefundAddress(PoolId poolId, IRecoverable refund) public auth {
        subsidy[poolId].refund = refund;
        emit SetRefundAddress(poolId, refund);
    }

    /// @inheritdoc IGateway
    function subsidizePool(PoolId poolId) public payable {
        require(address(subsidy[poolId].refund) != address(0), RefundAddressNotSet());
        _subsidizePool(poolId, msg.sender, msg.value);
    }

    function _subsidizePool(PoolId poolId, address who, uint256 value) internal {
        subsidy[poolId].value += value.toUint96();
        emit SubsidizePool(poolId, who, value);
    }

    /// @inheritdoc IGateway
    function startTransactionPayment(address payer) external payable auth {
        transactionRefund = payer;
        fuel += msg.value;
    }

    /// @inheritdoc IGateway
    function endTransactionPayment() external auth {
        if (transactionRefund == address(0)) return;

        // Reset before external call
        uint256 fuel_ = fuel;
        address transactionRefund_ = transactionRefund;
        fuel = 0;
        transactionRefund = address(0);

        if (fuel_ > 0) {
            (bool success,) = payable(transactionRefund_).call{value: fuel_}(new bytes(0));

            if (!success) {
                // If refund fails, move remaining fuel to global pot
                _subsidizePool(GLOBAL_POT, transactionRefund_, fuel_);
            }
        }
    }

    /// @inheritdoc IGateway
    function startBatching() external auth {
        isBatching = true;
    }

    /// @inheritdoc IGateway
    function endBatching() external auth {
        require(isBatching, NoBatched());
        bytes32[] memory locators = TransientArrayLib.getBytes32(BATCH_LOCATORS_SLOT);

        isBatching = false;
        TransientArrayLib.clear(BATCH_LOCATORS_SLOT);

        for (uint256 i; i < locators.length; i++) {
            (uint16 centrifugeId, PoolId poolId) = _parseLocator(locators[i]);
            bytes32 outboundBatchSlot = _outboundBatchSlot(centrifugeId, poolId);
            uint128 gasLimit = _gasLimitSlot(centrifugeId, poolId).tloadUint128();

            _send(centrifugeId, TransientBytesLib.get(outboundBatchSlot), gasLimit);

            TransientBytesLib.clear(outboundBatchSlot);
            _gasLimitSlot(centrifugeId, poolId).tstore(uint256(0));
        }
    }

    //----------------------------------------------------------------------------------------------
    // Helpers
    //----------------------------------------------------------------------------------------------

    function _encodeLocator(uint16 centrifugeId, PoolId poolId) internal pure returns (bytes32) {
        return bytes32(abi.encodePacked(bytes2(centrifugeId), bytes8(poolId.raw())));
    }

    function _parseLocator(bytes32 locator) internal pure returns (uint16 centrifugeId, PoolId poolId) {
        centrifugeId = uint16(bytes2(locator));
        poolId = PoolId.wrap(uint64(bytes8(locator << 16)));
    }

    function _gasLimitSlot(uint16 centrifugeId, PoolId poolId) internal pure returns (bytes32) {
        return keccak256(abi.encode("batchGasLimit", centrifugeId, poolId));
    }

    function _outboundBatchSlot(uint16 centrifugeId, PoolId poolId) internal pure returns (bytes32) {
        return keccak256(abi.encode("outboundBatch", centrifugeId, poolId));
    }
}<|MERGE_RESOLUTION|>--- conflicted
+++ resolved
@@ -151,17 +151,9 @@
         }
     }
 
-<<<<<<< HEAD
-    function _send(uint16 centrifugeId, PoolId poolId, bytes memory batch, uint128 batchGasLimit)
-        internal
-        returns (bool succeeded)
-    {
-        uint256 cost = adapter.estimate(centrifugeId, batch, batchGasLimit, 0 /* TODO*/ );
-=======
     function _send(uint16 centrifugeId, bytes memory batch, uint128 batchGasLimit) internal returns (bool succeeded) {
         PoolId poolId = processor.messagePoolIdPayment(batch);
-        uint256 cost = adapter.estimate(centrifugeId, batch, batchGasLimit);
->>>>>>> f5047247
+        uint256 cost = adapter.estimate(centrifugeId, batch, batchGasLimit, 0 /* TODO */ );
 
         // Ensure sufficient funds are available
         if (transactionRefund != address(0)) {
