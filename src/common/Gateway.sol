// SPDX-License-Identifier: BUSL-1.1
pragma solidity 0.8.28;

import {Auth} from "src/misc/Auth.sol";
import {ArrayLib} from "src/misc/libraries/ArrayLib.sol";
import {BytesLib} from "src/misc/libraries/BytesLib.sol";
import {MathLib} from "src/misc/libraries/MathLib.sol";
import {Recoverable} from "src/misc/Recoverable.sol";

import {IRoot} from "src/common/interfaces/IRoot.sol";
import {IGasService} from "src/common/interfaces/IGasService.sol";
import {IAdapter} from "src/common/interfaces/IAdapter.sol";
import {IMessageProcessor} from "src/common/interfaces/IMessageProcessor.sol";
import {IMessageSender} from "src/common/interfaces/IMessageSender.sol";
import {IGateway} from "src/common/interfaces/IGateway.sol";
import {PoolId} from "src/common/types/PoolId.sol";
import {IGatewayHandler} from "src/common/interfaces/IGatewayHandlers.sol";

/// @title  Gateway
/// @notice Routing contract that forwards outgoing messages to multiple adapters (1 full message, n-1 proofs)
///         and validates that multiple adapters have confirmed a message.
///         Handling incoming messages from the Centrifuge Chain through multiple adapters.
///         Supports processing multiple duplicate messages in parallel by
///         storing counts of messages and proofs that have been received.
contract Gateway is Auth, IGateway, Recoverable {
    using ArrayLib for uint16[8];
    using BytesLib for bytes;
    using MathLib for uint256;

    uint8 public constant MAX_ADAPTER_COUNT = 8;
    uint8 public constant PRIMARY_ADAPTER_ID = 1;
    uint256 public constant RECOVERY_CHALLENGE_PERIOD = 7 days;

    uint16 public immutable localCentrifugeId;

    // Dependencies
    IRoot public immutable root;
    IGasService public gasService;
    IMessageProcessor public processor;

    // Batching
    bool public transient isBatching;
    BatchLocator[] public /*transient*/ batchLocators;
    mapping(uint16 centrifugeId => mapping(PoolId => bytes)) public /*transient*/ outboundBatch;
    mapping(uint16 centrifugeId => mapping(PoolId => uint64)) public /*transient*/ batchGasLimit;

    // Payment
    uint256 public transient fuel;
<<<<<<< HEAD
    mapping(PoolId => Funds) public subsidy;
=======
    address public transient transactionPayer;
    mapping(PoolId => uint256) public subsidy;
>>>>>>> 17d58277

    // Adapters
    mapping(uint16 centrifugeId => IAdapter[]) public adapters;
    mapping(uint16 centrifugeId => mapping(IAdapter adapter => Adapter)) internal _activeAdapters;

    // Messages
    mapping(uint16 centrifugeId => mapping(bytes32 messageHash => uint256)) public failedMessages;
    mapping(uint16 centrifugeId => mapping(bytes32 batchHash => InboundBatch)) public inboundBatch;
    mapping(uint16 centrifugeId => mapping(IAdapter adapter => mapping(bytes32 batchHash => uint256 timestamp)))
        public recoveries;


    constructor(uint16 localCentrifugeId_, IRoot root_, IGasService gasService_) Auth(msg.sender) {
        localCentrifugeId = localCentrifugeId_;
        root = root_;
        gasService = gasService_;
    }

    modifier pauseable() {
        require(!root.paused(), Paused());
        _;
    }

    //----------------------------------------------------------------------------------------------
    // Administration methods
    //----------------------------------------------------------------------------------------------

    /// @inheritdoc IGateway
    function file(bytes32 what, uint16 centrifugeId, IAdapter[] calldata addresses) external auth {
        if (what == "adapters") {
            uint8 quorum_ = addresses.length.toUint8();
            require(quorum_ != 0, EmptyAdapterSet());
            require(quorum_ <= MAX_ADAPTER_COUNT, ExceedsMax());

            // Increment session id to reset pending votes
            uint256 numAdapters = adapters[centrifugeId].length;
            uint64 sessionId =
                numAdapters > 0 ? _activeAdapters[centrifugeId][adapters[centrifugeId][0]].activeSessionId + 1 : 0;

            // Disable old adapters
            for (uint8 i; i < numAdapters; i++) {
                delete _activeAdapters[centrifugeId][adapters[centrifugeId][i]];
            }

            // Enable new adapters, setting quorum to number of adapters
            for (uint8 j; j < quorum_; j++) {
                require(_activeAdapters[centrifugeId][addresses[j]].id == 0, NoDuplicatesAllowed());

                // Ids are assigned sequentially starting at 1
                _activeAdapters[centrifugeId][addresses[j]] = Adapter(j + 1, quorum_, sessionId);
            }

            adapters[centrifugeId] = addresses;
        } else {
            revert FileUnrecognizedParam();
        }

        emit File(what, centrifugeId, addresses);
    }

    /// @inheritdoc IGateway
    function file(bytes32 what, address instance) external auth {
        if (what == "gasService") gasService = IGasService(instance);
        else if (what == "processor") processor = IMessageProcessor(instance);
        else revert FileUnrecognizedParam();

        emit File(what, instance);
    }

    receive() external payable {
        subsidizePool(PoolId.wrap(0));
    }

    //----------------------------------------------------------------------------------------------
    // Incoming methods
    //----------------------------------------------------------------------------------------------

    /// @dev Handle an inbound payload
    function handle(uint16 centrifugeId, bytes calldata payload) external pauseable {
        _handle(centrifugeId, payload, IAdapter(msg.sender), false);
    }

    function _handle(uint16 centrifugeId, bytes calldata payload, IAdapter adapter_, bool isRecovery) internal {
        Adapter memory adapter = _activeAdapters[centrifugeId][adapter_];
        require(adapter.id != 0, InvalidAdapter());

        if (processor.isMessageRecovery(payload)) {
            require(!isRecovery, RecoveryMessageRecovered());
            return processor.handle(centrifugeId, payload);
        }

        bytes32 batchId = keccak256(abi.encodePacked(centrifugeId, localCentrifugeId, payload));
        bytes32 messageProofHash = processor.messageProofHash(payload);
        bool isMessageProof = messageProofHash != bytes32(0);
        if (adapter.quorum == 1 && !isMessageProof) {
            // Special case for gas efficiency
            emit ProcessBatch(centrifugeId, batchId, payload, adapter_);
            _handleBatch(centrifugeId, payload);
            return;
        }

        // Verify adapter and parse message hash
        bytes32 batchHash;
        if (isMessageProof) {
            require(adapter.id != PRIMARY_ADAPTER_ID, NonProofAdapter());
            batchHash = messageProofHash;
            emit ProcessProof(centrifugeId, batchId, batchHash, adapter_);
        } else {
            require(adapter.id == PRIMARY_ADAPTER_ID, NonMessageAdapter());
            batchHash = keccak256(payload);
            emit ProcessBatch(centrifugeId, batchId, payload, adapter_);
        }

        InboundBatch storage state = inboundBatch[centrifugeId][batchHash];

        if (adapter.activeSessionId != state.sessionId) {
            // Clear votes from previous session
            delete state.votes;
            state.sessionId = adapter.activeSessionId;
        }

        // Increase vote
        state.votes[adapter.id - 1]++;

        if (state.votes.countNonZeroValues() >= adapter.quorum) {
            // Reduce votes by quorum
            state.votes.decreaseFirstNValues(adapter.quorum);

            if (isMessageProof) {
                _handleBatch(centrifugeId, state.pendingBatch);
            }
            else {
                _handleBatch(centrifugeId, payload);
            }

            // Only if there are no more pending messages, remove the pending message
            if (state.votes.isEmpty()) {
                delete state.pendingBatch;
            }
        } else if (!isMessageProof) {
            state.pendingBatch = payload;
        }
    }

    function _handleBatch(uint16 centrifugeId, bytes memory batch_) internal {
        bytes memory message = batch_;
        for (uint256 start; start < batch_.length;) {
            uint256 length = processor.messageLength(message);
            message = batch_.slice(start, length);
            start += length;

            try processor.handle(centrifugeId, message) {
                emit ExecuteMessage(centrifugeId, message);
            }
            catch (bytes memory err) {
                bytes32 messageHash = keccak256(message);
                failedMessages[centrifugeId][messageHash]++;
                emit FailMessage(centrifugeId, message, err);
            }
        }
    }

    function retry(uint16 centrifugeId, bytes memory message) external pauseable {
        bytes32 messageHash = keccak256(message);
        require(failedMessages[centrifugeId][messageHash] > 0, NotFailedMessage());

        processor.handle(centrifugeId, message);
        failedMessages[centrifugeId][messageHash]--;

        emit ExecuteMessage(centrifugeId, message);
    }

    /// @inheritdoc IGatewayHandler
    function initiateMessageRecovery(uint16 centrifugeId, IAdapter adapter, bytes32 batchHash) external auth {
        require(_activeAdapters[centrifugeId][adapter].id != 0, InvalidAdapter());
        recoveries[centrifugeId][adapter][batchHash] = block.timestamp + RECOVERY_CHALLENGE_PERIOD;
        emit InitiateMessageRecovery(centrifugeId, batchHash, adapter);
    }

    /// @inheritdoc IGatewayHandler
    function disputeMessageRecovery(uint16 centrifugeId, IAdapter adapter, bytes32 batchHash) external auth {
        delete recoveries[centrifugeId][adapter][batchHash];
        emit DisputeMessageRecovery(centrifugeId, batchHash, adapter);
    }

    /// @inheritdoc IGateway
    function executeMessageRecovery(uint16 centrifugeId, IAdapter adapter, bytes calldata message) external {
        bytes32 batchHash = keccak256(message);
        uint256 recovery = recoveries[centrifugeId][adapter][batchHash];

        require(recovery != 0, MessageRecoveryNotInitiated());
        require(recovery <= block.timestamp, MessageRecoveryChallengePeriodNotEnded());

        delete recoveries[centrifugeId][adapter][batchHash];
        _handle(centrifugeId, message, adapter, true);
        emit ExecuteMessageRecovery(centrifugeId, message, adapter);
    }

    //----------------------------------------------------------------------------------------------
    // Outgoing methods
    //----------------------------------------------------------------------------------------------

    /// @inheritdoc IMessageSender
    function send(uint16 centrifugeId, bytes calldata message) external pauseable auth {
        require(message.length > 0, EmptyMessage());

        PoolId poolId = processor.messagePoolId(message);

        emit PrepareMessage(centrifugeId, poolId, message);

        if (isBatching) {
            bytes storage previousMessage = outboundBatch[centrifugeId][poolId];

            batchGasLimit[centrifugeId][poolId] += gasService.gasLimit(centrifugeId, message);

            if (previousMessage.length == 0) {
                batchLocators.push(BatchLocator(centrifugeId, poolId));
                outboundBatch[centrifugeId][poolId] = message;
            } else {
                outboundBatch[centrifugeId][poolId] = bytes.concat(previousMessage, message);
            }
        } else {
            _send(centrifugeId, poolId, message);
            
            transactionPayer = address(0);
        }
    }

    function _send(uint16 centrifugeId, PoolId poolId, bytes memory batch) private {
        bytes memory proof = processor.createMessageProof(batch);

        IAdapter[] memory adapters_ = adapters[centrifugeId];
        require(adapters[centrifugeId].length != 0, EmptyAdapterSet());

        uint64 batchGasLimit_ =
            (isBatching) ? batchGasLimit[centrifugeId][poolId] : gasService.gasLimit(centrifugeId, batch);

        for (uint256 i; i < adapters_.length; i++) {
            bool isPrimaryAdapter = i == PRIMARY_ADAPTER_ID - 1;
            uint256 consumed = adapters_[i].estimate(centrifugeId, isPrimaryAdapter ? batch : proof, batchGasLimit_);

            if (transactionPayer != address(0)) {
                require(consumed <= fuel, NotEnoughTransactionGas());
                fuel -= consumed;
            } else {
                if (consumed <= subsidy[poolId].value) {
                    subsidy[poolId].value -= uint64(consumed);
                } else {
                    consumed = 0;
                }
            }

            adapters_[i].send{value: consumed}(
                centrifugeId,
                isPrimaryAdapter ? batch : proof,
                batchGasLimit_,
                transactionPayer != address(0) ? transactionPayer : subsidy[poolId].refund
            );

            bytes32 batchId = keccak256(abi.encodePacked(localCentrifugeId, centrifugeId, batch));
            if (isPrimaryAdapter) {
<<<<<<< HEAD
                emit SendBatch(centrifugeId, batch, adapters_[i]);
            } else {
                emit SendProof(centrifugeId, proof, adapters_[i]);
=======
                emit SendBatch(centrifugeId, batchId, batch, currentAdapter);
            } else {
                emit SendProof(centrifugeId, batchId, proof, currentAdapter);
>>>>>>> 17d58277
            }
        }
    }

    function setRefundAddress(PoolId poolId, address refund) public auth {
        subsidy[poolId].refund = refund;
        emit SetRefundAddress(poolId, refund);
    }

    function subsidizePool(PoolId poolId) public payable {
        subsidy[poolId].value += uint64(msg.value);
        emit SubsidizePool(poolId, msg.sender, msg.value);
    }

    /// @inheritdoc IGateway
    function payTransaction(address payer) external payable auth {
        transactionPayer = payer;
        fuel += msg.value;
    }

    /// @inheritdoc IGateway
    function startBatching() external auth {
        isBatching = true;
    }

    /// @inheritdoc IGateway
    function endBatching() external auth {
        require(isBatching, NoBatched());

        for (uint256 i; i < batchLocators.length; i++) {
            BatchLocator memory locator = batchLocators[i];
            _send(locator.centrifugeId, locator.poolId, outboundBatch[locator.centrifugeId][locator.poolId]);
            delete outboundBatch[locator.centrifugeId][locator.poolId];
            delete batchGasLimit[locator.centrifugeId][locator.poolId];
        }

        delete batchLocators;
        transactionPayer = address(0);
        isBatching = false;
    }

    //----------------------------------------------------------------------------------------------
    // View methods
    //----------------------------------------------------------------------------------------------

    /// @inheritdoc IGateway
    function estimate(uint16 centrifugeId, bytes calldata payload)
        external
        view
        returns (uint256 total)
    {
        bytes memory proof = processor.createMessageProof(payload);

        uint256 gasLimit = 0;
        for (uint256 pos; pos < payload.length;) {
            bytes calldata inner = payload[pos:payload.length];
            gasLimit += gasService.gasLimit(centrifugeId, inner);
            pos += processor.messageLength(inner);
        }

        uint256 adaptersCount = adapters[centrifugeId].length;
        for (uint256 i; i < adaptersCount; i++) {
            bytes memory message = i == PRIMARY_ADAPTER_ID - 1 ? payload : proof;
            total += IAdapter(adapters[centrifugeId][i]).estimate(centrifugeId, message, gasLimit);
        }
    }

    /// @inheritdoc IGateway
    function quorum(uint16 centrifugeId) external view returns (uint8) {
        Adapter memory adapter = _activeAdapters[centrifugeId][adapters[centrifugeId][0]];
        return adapter.quorum;
    }

    /// @inheritdoc IGateway
    function activeSessionId(uint16 centrifugeId) external view returns (uint64) {
        Adapter memory adapter = _activeAdapters[centrifugeId][adapters[centrifugeId][0]];
        return adapter.activeSessionId;
    }

    /// @inheritdoc IGateway
    function votes(uint16 centrifugeId, bytes32 batchHash) external view returns (uint16[MAX_ADAPTER_COUNT] memory) {
        return inboundBatch[centrifugeId][batchHash].votes;
    }
}<|MERGE_RESOLUTION|>--- conflicted
+++ resolved
@@ -46,12 +46,8 @@
 
     // Payment
     uint256 public transient fuel;
-<<<<<<< HEAD
+    address public transient transactionPayer;
     mapping(PoolId => Funds) public subsidy;
-=======
-    address public transient transactionPayer;
-    mapping(PoolId => uint256) public subsidy;
->>>>>>> 17d58277
 
     // Adapters
     mapping(uint16 centrifugeId => IAdapter[]) public adapters;
@@ -275,7 +271,7 @@
             }
         } else {
             _send(centrifugeId, poolId, message);
-            
+
             transactionPayer = address(0);
         }
     }
@@ -313,15 +309,9 @@
 
             bytes32 batchId = keccak256(abi.encodePacked(localCentrifugeId, centrifugeId, batch));
             if (isPrimaryAdapter) {
-<<<<<<< HEAD
-                emit SendBatch(centrifugeId, batch, adapters_[i]);
+                emit SendBatch(centrifugeId, batchId, batch, adapters_[i]);
             } else {
-                emit SendProof(centrifugeId, proof, adapters_[i]);
-=======
-                emit SendBatch(centrifugeId, batchId, batch, currentAdapter);
-            } else {
-                emit SendProof(centrifugeId, batchId, proof, currentAdapter);
->>>>>>> 17d58277
+                emit SendProof(centrifugeId, batchId, proof, adapters_[i]);
             }
         }
     }
