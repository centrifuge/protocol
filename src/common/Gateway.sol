--- conflicted
+++ resolved
@@ -51,12 +51,9 @@
     constructor(IRoot root_, IGasService gasService_, address deployer) Auth(deployer) {
         root = root_;
         gasService = gasService_;
-<<<<<<< HEAD
-=======
 
         subsidy[GLOBAL_POT].refund = IRecoverable(address(this));
         emit SetRefundAddress(GLOBAL_POT, IRecoverable(address(this)));
->>>>>>> 4dd193b9
     }
 
     modifier pauseable() {
