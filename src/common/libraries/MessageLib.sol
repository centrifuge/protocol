--- conflicted
+++ resolved
@@ -55,14 +55,7 @@
     TriggerSubmitQueuedShares,
     TriggerSubmitQueuedAssets,
     MaxAssetPriceAge,
-<<<<<<< HEAD
-    MaxSharePriceAge,
-    Valuation,
-    SyncDepositMaxReserve,
-    Policy
-=======
     MaxSharePriceAge
->>>>>>> 40903a25
 }
 
 /// @dev Used internally in the UpdateVault message (not represent a submessage)
@@ -537,118 +530,6 @@
     }
 
     //---------------------------------------
-<<<<<<< HEAD
-    //   UpdateContract.MaxAssetPriceAge (submsg)
-    //---------------------------------------
-
-    struct UpdateContractMaxAssetPriceAge {
-        uint128 assetId;
-        uint64 maxPriceAge;
-    }
-
-    function deserializeUpdateContractMaxAssetPriceAge(bytes memory data)
-        internal
-        pure
-        returns (UpdateContractMaxAssetPriceAge memory)
-    {
-        require(updateContractType(data) == UpdateContractType.MaxAssetPriceAge, UnknownMessageType());
-
-        return UpdateContractMaxAssetPriceAge({assetId: data.toUint128(1), maxPriceAge: data.toUint64(17)});
-    }
-
-    function serialize(UpdateContractMaxAssetPriceAge memory t) internal pure returns (bytes memory) {
-        return abi.encodePacked(UpdateContractType.MaxAssetPriceAge, t.assetId, t.maxPriceAge);
-    }
-
-    //---------------------------------------
-    //   UpdateContract.MaxSharePriceAge (submsg)
-    //---------------------------------------
-
-    struct UpdateContractMaxSharePriceAge {
-        uint64 maxPriceAge;
-    }
-
-    function deserializeUpdateContractMaxSharePriceAge(bytes memory data)
-        internal
-        pure
-        returns (UpdateContractMaxSharePriceAge memory)
-    {
-        require(updateContractType(data) == UpdateContractType.MaxSharePriceAge, UnknownMessageType());
-
-        return UpdateContractMaxSharePriceAge({maxPriceAge: data.toUint64(1)});
-    }
-
-    function serialize(UpdateContractMaxSharePriceAge memory t) internal pure returns (bytes memory) {
-        return abi.encodePacked(UpdateContractType.MaxSharePriceAge, t.maxPriceAge);
-    }
-
-    //---------------------------------------
-    //   UpdateContract.Valuation (submsg)
-    //---------------------------------------
-
-    struct UpdateContractValuation {
-        bytes32 valuation;
-    }
-
-    function deserializeUpdateContractValuation(bytes memory data)
-        internal
-        pure
-        returns (UpdateContractValuation memory)
-    {
-        require(updateContractType(data) == UpdateContractType.Valuation, UnknownMessageType());
-
-        return UpdateContractValuation({valuation: data.toBytes32(1)});
-    }
-
-    function serialize(UpdateContractValuation memory t) internal pure returns (bytes memory) {
-        return abi.encodePacked(UpdateContractType.Valuation, t.valuation);
-    }
-
-    //---------------------------------------
-    //   UpdateContract.SyncDepositMaxReserve (submsg)
-    //---------------------------------------
-
-    struct UpdateContractSyncDepositMaxReserve {
-        uint128 assetId;
-        uint128 maxReserve;
-    }
-
-    function deserializeUpdateContractSyncDepositMaxReserve(bytes memory data)
-        internal
-        pure
-        returns (UpdateContractSyncDepositMaxReserve memory)
-    {
-        require(updateContractType(data) == UpdateContractType.SyncDepositMaxReserve, UnknownMessageType());
-
-        return UpdateContractSyncDepositMaxReserve({assetId: data.toUint128(1), maxReserve: data.toUint128(17)});
-    }
-
-    function serialize(UpdateContractSyncDepositMaxReserve memory t) internal pure returns (bytes memory) {
-        return abi.encodePacked(UpdateContractType.SyncDepositMaxReserve, t.assetId, t.maxReserve);
-    }
-
-    //---------------------------------------
-    //   UpdateContract.Policy (submsg)
-    //---------------------------------------
-
-    struct UpdateContractPolicy {
-        bytes32 who;
-        bytes32 what;
-    }
-
-    function deserializeUpdateContractPolicy(bytes memory data) internal pure returns (UpdateContractPolicy memory) {
-        require(updateContractType(data) == UpdateContractType.Policy, UnknownMessageType());
-
-        return UpdateContractPolicy({who: data.toBytes32(1), what: data.toBytes32(33)});
-    }
-
-    function serialize(UpdateContractPolicy memory t) internal pure returns (bytes memory) {
-        return abi.encodePacked(UpdateContractType.Policy, t.who, t.what);
-    }
-
-    //---------------------------------------
-=======
->>>>>>> 40903a25
     //   VaultUpdate
     //---------------------------------------
 
