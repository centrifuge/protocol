// SPDX-License-Identifier: BUSL-1.1
pragma solidity 0.8.28;

import {PoolId} from "./types/PoolId.sol";
import {AssetId} from "./types/AssetId.sol";
import {IRoot} from "./interfaces/IRoot.sol";
import {IGateway} from "./interfaces/IGateway.sol";
import {ShareClassId} from "./types/ShareClassId.sol";
import {IMultiAdapter} from "./interfaces/IMultiAdapter.sol";
import {IRequestManager} from "./interfaces/IRequestManager.sol";
import {ITokenRecoverer} from "./interfaces/ITokenRecoverer.sol";
import {IMessageDispatcher} from "./interfaces/IMessageDispatcher.sol";
import {MessageLib, VaultUpdateKind} from "./libraries/MessageLib.sol";
import {ISpokeMessageSender, IHubMessageSender, IRootMessageSender} from "./interfaces/IGatewaySenders.sol";
import {
    ISpokeGatewayHandler,
    IBalanceSheetGatewayHandler,
    IHubGatewayHandler,
    IUpdateContractGatewayHandler
} from "./interfaces/IGatewayHandlers.sol";

import {Auth} from "../misc/Auth.sol";
import {D18} from "../misc/types/D18.sol";
import {CastLib} from "../misc/libraries/CastLib.sol";
import {MathLib} from "../misc/libraries/MathLib.sol";
import {BytesLib} from "../misc/libraries/BytesLib.sol";
import {IRecoverable} from "../misc/interfaces/IRecoverable.sol";

contract MessageDispatcher is Auth, IMessageDispatcher {
    using CastLib for *;
    using MessageLib for *;
    using BytesLib for bytes;
    using MathLib for uint256;

    PoolId internal constant GLOBAL_POOL = PoolId.wrap(0);

    IRoot public immutable root;
    ITokenRecoverer public immutable tokenRecoverer;

    uint16 public immutable localCentrifugeId;

    IGateway public gateway;
    ISpokeGatewayHandler public spoke;
    IMultiAdapter public multiAdapter;
    IHubGatewayHandler public hubHandler;
    IBalanceSheetGatewayHandler public balanceSheet;
    IUpdateContractGatewayHandler public contractUpdater;

    constructor(
        uint16 localCentrifugeId_,
        IRoot root_,
        IGateway gateway_,
        ITokenRecoverer tokenRecoverer_,
        address deployer
    ) Auth(deployer) {
        localCentrifugeId = localCentrifugeId_;
        root = root_;
        gateway = gateway_;
        tokenRecoverer = tokenRecoverer_;
    }

    //----------------------------------------------------------------------------------------------
    // Administration
    //----------------------------------------------------------------------------------------------

    /// @inheritdoc IMessageDispatcher
    function file(bytes32 what, address data) external auth {
        if (what == "hubHandler") hubHandler = IHubGatewayHandler(data);
        else if (what == "spoke") spoke = ISpokeGatewayHandler(data);
        else if (what == "gateway") gateway = IGateway(data);
        else if (what == "balanceSheet") balanceSheet = IBalanceSheetGatewayHandler(data);
        else if (what == "contractUpdater") contractUpdater = IUpdateContractGatewayHandler(data);
        else revert FileUnrecognizedParam();

        emit File(what, data);
    }

    //----------------------------------------------------------------------------------------------
    // Outgoing
    //----------------------------------------------------------------------------------------------

    /// @inheritdoc IHubMessageSender
    function sendNotifyPool(uint16 centrifugeId, PoolId poolId) external auth returns (uint256 cost) {
        if (centrifugeId == localCentrifugeId) {
            spoke.addPool(poolId);
        } else {
            return gateway.send(centrifugeId, MessageLib.NotifyPool({poolId: poolId.raw()}).serialize(), 0);
        }
    }

    /// @inheritdoc IHubMessageSender
    function sendNotifyShareClass(
        uint16 centrifugeId,
        PoolId poolId,
        ShareClassId scId,
        string memory name,
        string memory symbol,
        uint8 decimals,
        bytes32 salt,
        bytes32 hook
    ) external auth returns (uint256 cost) {
        if (centrifugeId == localCentrifugeId) {
            spoke.addShareClass(poolId, scId, name, symbol, decimals, salt, hook.toAddress());
        } else {
            return gateway.send(
                centrifugeId,
                MessageLib.NotifyShareClass({
                        poolId: poolId.raw(),
                        scId: scId.raw(),
                        name: name,
                        symbol: symbol.toBytes32(),
                        decimals: decimals,
                        salt: salt,
                        hook: hook
                    }).serialize(),
                0
            );
        }
    }

    /// @inheritdoc IHubMessageSender
    function sendNotifyShareMetadata(
        uint16 centrifugeId,
        PoolId poolId,
        ShareClassId scId,
        string memory name,
        string memory symbol
    ) external auth returns (uint256 cost) {
        if (centrifugeId == localCentrifugeId) {
            spoke.updateShareMetadata(poolId, scId, name, symbol);
        } else {
            return gateway.send(
                centrifugeId,
                MessageLib.NotifyShareMetadata({
                        poolId: poolId.raw(), scId: scId.raw(), name: name, symbol: symbol.toBytes32()
                    }).serialize(),
                0
            );
        }
    }

    /// @inheritdoc IHubMessageSender
    function sendUpdateShareHook(uint16 centrifugeId, PoolId poolId, ShareClassId scId, bytes32 hook)
        external
        auth
        returns (uint256 cost)
    {
        if (centrifugeId == localCentrifugeId) {
            spoke.updateShareHook(poolId, scId, hook.toAddress());
        } else {
            return gateway.send(
                centrifugeId,
                MessageLib.UpdateShareHook({poolId: poolId.raw(), scId: scId.raw(), hook: hook}).serialize(),
                0
            );
        }
    }

    /// @inheritdoc IHubMessageSender
    function sendNotifyPricePoolPerShare(uint16 chainId, PoolId poolId, ShareClassId scId, D18 price)
        external
        auth
        returns (uint256 cost)
    {
        uint64 timestamp = block.timestamp.toUint64();
        if (chainId == localCentrifugeId) {
            spoke.updatePricePoolPerShare(poolId, scId, price, timestamp);
        } else {
            return gateway.send(
                chainId,
                MessageLib.NotifyPricePoolPerShare({
                        poolId: poolId.raw(), scId: scId.raw(), price: price.raw(), timestamp: timestamp
                    }).serialize(),
                0
            );
        }
    }

    /// @inheritdoc IHubMessageSender
    function sendNotifyPricePoolPerAsset(PoolId poolId, ShareClassId scId, AssetId assetId, D18 price)
        external
        auth
        returns (uint256 cost)
    {
        uint64 timestamp = block.timestamp.toUint64();
        if (assetId.centrifugeId() == localCentrifugeId) {
            spoke.updatePricePoolPerAsset(poolId, scId, assetId, price, timestamp);
        } else {
            return gateway.send(
                assetId.centrifugeId(),
                MessageLib.NotifyPricePoolPerAsset({
                        poolId: poolId.raw(),
                        scId: scId.raw(),
                        assetId: assetId.raw(),
                        price: price.raw(),
                        timestamp: timestamp
                    }).serialize(),
                0
            );
        }
    }

    /// @inheritdoc IHubMessageSender
    function sendUpdateRestriction(
        uint16 centrifugeId,
        PoolId poolId,
        ShareClassId scId,
        bytes calldata payload,
        uint128 extraGasLimit
    ) external auth returns (uint256 cost) {
        if (centrifugeId == localCentrifugeId) {
            spoke.updateRestriction(poolId, scId, payload);
        } else {
            return gateway.send(
                centrifugeId,
                MessageLib.UpdateRestriction({poolId: poolId.raw(), scId: scId.raw(), payload: payload}).serialize(),
                extraGasLimit
            );
        }
    }

    /// @inheritdoc IHubMessageSender
    function sendUpdateContract(
        uint16 centrifugeId,
        PoolId poolId,
        ShareClassId scId,
        bytes32 target,
        bytes calldata payload,
        uint128 extraGasLimit
    ) external auth returns (uint256 cost) {
        if (centrifugeId == localCentrifugeId) {
            contractUpdater.execute(poolId, scId, target.toAddress(), payload);
        } else {
            return gateway.send(
                centrifugeId,
                MessageLib.UpdateContract({poolId: poolId.raw(), scId: scId.raw(), target: target, payload: payload})
                    .serialize(),
                extraGasLimit
            );
        }
    }

    /// @inheritdoc IHubMessageSender
    function sendUpdateVault(
        PoolId poolId,
        ShareClassId scId,
        AssetId assetId,
        bytes32 vaultOrFactory,
        VaultUpdateKind kind,
        uint128 extraGasLimit
    ) external auth returns (uint256 cost) {
        if (assetId.centrifugeId() == localCentrifugeId) {
            spoke.updateVault(poolId, scId, assetId, vaultOrFactory.toAddress(), kind);
        } else {
            return gateway.send(
                assetId.centrifugeId(),
                MessageLib.UpdateVault({
                        poolId: poolId.raw(),
                        scId: scId.raw(),
                        assetId: assetId.raw(),
                        vaultOrFactory: vaultOrFactory,
                        kind: uint8(kind)
                    }).serialize(),
                extraGasLimit
            );
        }
    }

    /// @inheritdoc IHubMessageSender
    function sendSetRequestManager(uint16 centrifugeId, PoolId poolId, bytes32 manager)
        external
        auth
        returns (uint256 cost)
    {
        if (centrifugeId == localCentrifugeId) {
            spoke.setRequestManager(poolId, IRequestManager(manager.toAddress()));
        } else {
            return gateway.send(
                centrifugeId, MessageLib.SetRequestManager({poolId: poolId.raw(), manager: manager}).serialize(), 0
            );
        }
    }

    /// @inheritdoc IHubMessageSender
    function sendUpdateBalanceSheetManager(uint16 centrifugeId, PoolId poolId, bytes32 who, bool canManage)
        external
        auth
        returns (uint256 cost)
    {
        if (centrifugeId == localCentrifugeId) {
            balanceSheet.updateManager(poolId, who.toAddress(), canManage);
        } else {
            return gateway.send(
                centrifugeId,
                MessageLib.UpdateBalanceSheetManager({poolId: poolId.raw(), who: who, canManage: canManage})
                    .serialize(),
                0
            );
        }
    }

    /// @inheritdoc IHubMessageSender
    function sendMaxAssetPriceAge(PoolId poolId, ShareClassId scId, AssetId assetId, uint64 maxPriceAge)
        external
        auth
        returns (uint256 cost)
    {
        if (assetId.centrifugeId() == localCentrifugeId) {
            spoke.setMaxAssetPriceAge(poolId, scId, assetId, maxPriceAge);
        } else {
            return gateway.send(
                assetId.centrifugeId(),
                MessageLib.MaxAssetPriceAge({
                        poolId: poolId.raw(), scId: scId.raw(), assetId: assetId.raw(), maxPriceAge: maxPriceAge
                    }).serialize(),
                0
            );
        }
    }

    /// @inheritdoc IHubMessageSender
    function sendMaxSharePriceAge(uint16 centrifugeId, PoolId poolId, ShareClassId scId, uint64 maxPriceAge)
        external
        auth
        returns (uint256 cost)
    {
        if (centrifugeId == localCentrifugeId) {
            spoke.setMaxSharePriceAge(poolId, scId, maxPriceAge);
        } else {
            return gateway.send(
                centrifugeId,
                MessageLib.MaxSharePriceAge({poolId: poolId.raw(), scId: scId.raw(), maxPriceAge: maxPriceAge})
                    .serialize(),
                0
            );
        }
    }

    /// @inheritdoc IRootMessageSender
    function sendScheduleUpgrade(uint16 centrifugeId, bytes32 target) external auth returns (uint256 cost) {
        if (centrifugeId == localCentrifugeId) {
            root.scheduleRely(target.toAddress());
        } else {
            return gateway.send(centrifugeId, MessageLib.ScheduleUpgrade({target: target}).serialize(), 0);
        }
    }

    /// @inheritdoc IRootMessageSender
    function sendCancelUpgrade(uint16 centrifugeId, bytes32 target) external auth returns (uint256 cost) {
        if (centrifugeId == localCentrifugeId) {
            root.cancelRely(target.toAddress());
        } else {
            return gateway.send(centrifugeId, MessageLib.CancelUpgrade({target: target}).serialize(), 0);
        }
    }

    /// @inheritdoc IRootMessageSender
    function sendRecoverTokens(
        uint16 centrifugeId,
        bytes32 target,
        bytes32 token,
        uint256 tokenId,
        bytes32 to,
        uint256 amount
    ) external auth returns (uint256 cost) {
        if (centrifugeId == localCentrifugeId) {
            tokenRecoverer.recoverTokens(
                IRecoverable(target.toAddress()), token.toAddress(), tokenId, to.toAddress(), amount
            );
        } else {
            return gateway.send(
                centrifugeId,
                MessageLib.RecoverTokens({target: target, token: token, tokenId: tokenId, to: to, amount: amount})
                    .serialize(),
                0
            );
        }
    }

    /// @inheritdoc ISpokeMessageSender
    function sendInitiateTransferShares(
        uint16 targetCentrifugeId,
        PoolId poolId,
        ShareClassId scId,
        bytes32 receiver,
        uint128 amount,
        uint128 extraGasLimit,
        uint128 remoteExtraGasLimit
    ) external auth returns (uint256 cost) {
        if (poolId.centrifugeId() == localCentrifugeId) {
            return hubHandler.initiateTransferShares(
                localCentrifugeId, targetCentrifugeId, poolId, scId, receiver, amount, remoteExtraGasLimit
            );
        } else {
            return gateway.send(
                poolId.centrifugeId(),
                MessageLib.InitiateTransferShares({
                        centrifugeId: targetCentrifugeId,
                        poolId: poolId.raw(),
                        scId: scId.raw(),
                        receiver: receiver,
                        amount: amount,
                        extraGasLimit: remoteExtraGasLimit
                    }).serialize(),
                extraGasLimit
            );
        }
    }

    /// @inheritdoc IHubMessageSender
    function sendExecuteTransferShares(
        uint16 targetCentrifugeId,
        PoolId poolId,
        ShareClassId scId,
        bytes32 receiver,
        uint128 amount,
        uint128 extraGasLimit
    ) external auth returns (uint256 cost) {
        if (targetCentrifugeId == localCentrifugeId) {
            // Spoke chain X => Hub chain Y => Spoke chain Y
            spoke.executeTransferShares(poolId, scId, receiver, amount);
        } else {
<<<<<<< HEAD
            return gateway.send(
                targetCentrifugeId,
                MessageLib.ExecuteTransferShares({
                    poolId: poolId.raw(),
                    scId: scId.raw(),
                    receiver: receiver,
                    amount: amount
                }).serialize(),
                extraGasLimit
            );
=======
            bytes memory message = MessageLib.ExecuteTransferShares({
                    poolId: poolId.raw(), scId: scId.raw(), receiver: receiver, amount: amount
                }).serialize();

            if (originCentrifugeId == localCentrifugeId) {
                // Spoke chain X => Hub chain X => Spoke chain Y: payment done directly on X
                return gateway.send(targetCentrifugeId, message, extraGasLimit);
            } else {
                // Spoke chain X => Hub chain Y => Spoke chain Z
                gateway.addUnpaidMessage(targetCentrifugeId, message, extraGasLimit);
            }
>>>>>>> 5d051268
        }
    }

    /// @inheritdoc ISpokeMessageSender
    function sendUpdateHoldingAmount(
        PoolId poolId,
        ShareClassId scId,
        AssetId assetId,
        UpdateData calldata data,
        D18 pricePoolPerAsset,
        uint128 extraGasLimit
    ) external auth returns (uint256 cost) {
        if (poolId.centrifugeId() == localCentrifugeId) {
            hubHandler.updateHoldingAmount(
                localCentrifugeId,
                poolId,
                scId,
                assetId,
                data.netAmount,
                pricePoolPerAsset,
                data.isIncrease,
                data.isSnapshot,
                data.nonce
            );
        } else {
            return gateway.send(
                poolId.centrifugeId(),
                MessageLib.UpdateHoldingAmount({
                        poolId: poolId.raw(),
                        scId: scId.raw(),
                        assetId: assetId.raw(),
                        amount: data.netAmount,
                        pricePerUnit: pricePoolPerAsset.raw(),
                        timestamp: uint64(block.timestamp),
                        isIncrease: data.isIncrease,
                        isSnapshot: data.isSnapshot,
                        nonce: data.nonce
                    }).serialize(),
                extraGasLimit
            );
        }
    }

    /// @inheritdoc ISpokeMessageSender
    function sendUpdateShares(PoolId poolId, ShareClassId scId, UpdateData calldata data, uint128 extraGasLimit)
        external
        auth
        returns (uint256 cost)
    {
        if (poolId.centrifugeId() == localCentrifugeId) {
            hubHandler.updateShares(
                localCentrifugeId, poolId, scId, data.netAmount, data.isIncrease, data.isSnapshot, data.nonce
            );
        } else {
            return gateway.send(
                poolId.centrifugeId(),
                MessageLib.UpdateShares({
                        poolId: poolId.raw(),
                        scId: scId.raw(),
                        shares: data.netAmount,
                        timestamp: uint64(block.timestamp),
                        isIssuance: data.isIncrease,
                        isSnapshot: data.isSnapshot,
                        nonce: data.nonce
                    }).serialize(),
                extraGasLimit
            );
        }
    }

    /// @inheritdoc ISpokeMessageSender
    function sendRegisterAsset(uint16 centrifugeId, AssetId assetId, uint8 decimals)
        external
        auth
        returns (uint256 cost)
    {
        if (centrifugeId == localCentrifugeId) {
            hubHandler.registerAsset(assetId, decimals);
        } else {
            return gateway.send(
                centrifugeId, MessageLib.RegisterAsset({assetId: assetId.raw(), decimals: decimals}).serialize(), 0
            );
        }
    }

    /// @inheritdoc ISpokeMessageSender
    function sendRequest(PoolId poolId, ShareClassId scId, AssetId assetId, bytes calldata payload)
        external
        auth
        returns (uint256 cost)
    {
        if (poolId.centrifugeId() == localCentrifugeId) {
            hubHandler.request(poolId, scId, assetId, payload);
        } else {
            return gateway.send(
                poolId.centrifugeId(),
                MessageLib.Request({poolId: poolId.raw(), scId: scId.raw(), assetId: assetId.raw(), payload: payload})
                    .serialize(),
                0
            );
        }
    }

    /// @inheritdoc IHubMessageSender
    function sendRequestCallback(
        PoolId poolId,
        ShareClassId scId,
        AssetId assetId,
        bytes calldata payload,
        uint128 extraGasLimit
    ) external auth returns (uint256 cost) {
        if (assetId.centrifugeId() == localCentrifugeId) {
            spoke.requestCallback(poolId, scId, assetId, payload);
        } else {
            return gateway.send(
                assetId.centrifugeId(),
                MessageLib.RequestCallback({
                        poolId: poolId.raw(), scId: scId.raw(), assetId: assetId.raw(), payload: payload
                    }).serialize(),
                extraGasLimit
            );
        }
    }

    /// @inheritdoc IHubMessageSender
    function sendSetPoolAdapters(
        uint16 centrifugeId,
        PoolId poolId,
        bytes32[] memory adapters,
        uint8 threshold,
        uint8 recoveryIndex
    ) external auth returns (uint256 cost) {
        if (centrifugeId == localCentrifugeId) {
            revert CannotBeSentLocally();
        } else {
            return gateway.send(
                centrifugeId,
                MessageLib.SetPoolAdapters({
                        poolId: poolId.raw(), threshold: threshold, recoveryIndex: recoveryIndex, adapterList: adapters
                    }).serialize(),
                0
            );
        }
    }

    function sendUpdateGatewayManager(uint16 centrifugeId, PoolId poolId, bytes32 who, bool canManage)
        external
        auth
        returns (uint256 cost)
    {
        if (centrifugeId == localCentrifugeId) {
            gateway.updateManager(poolId, who.toAddress(), canManage);
        } else {
            return gateway.send(
                centrifugeId,
                MessageLib.UpdateGatewayManager({poolId: poolId.raw(), who: who, canManage: canManage}).serialize(),
                0
            );
        }
    }
}<|MERGE_RESOLUTION|>--- conflicted
+++ resolved
@@ -420,30 +420,13 @@
             // Spoke chain X => Hub chain Y => Spoke chain Y
             spoke.executeTransferShares(poolId, scId, receiver, amount);
         } else {
-<<<<<<< HEAD
             return gateway.send(
                 targetCentrifugeId,
                 MessageLib.ExecuteTransferShares({
-                    poolId: poolId.raw(),
-                    scId: scId.raw(),
-                    receiver: receiver,
-                    amount: amount
-                }).serialize(),
-                extraGasLimit
-            );
-=======
-            bytes memory message = MessageLib.ExecuteTransferShares({
-                    poolId: poolId.raw(), scId: scId.raw(), receiver: receiver, amount: amount
-                }).serialize();
-
-            if (originCentrifugeId == localCentrifugeId) {
-                // Spoke chain X => Hub chain X => Spoke chain Y: payment done directly on X
-                return gateway.send(targetCentrifugeId, message, extraGasLimit);
-            } else {
-                // Spoke chain X => Hub chain Y => Spoke chain Z
-                gateway.addUnpaidMessage(targetCentrifugeId, message, extraGasLimit);
-            }
->>>>>>> 5d051268
+                        poolId: poolId.raw(), scId: scId.raw(), receiver: receiver, amount: amount
+                    }).serialize(),
+                extraGasLimit
+            );
         }
     }
 
