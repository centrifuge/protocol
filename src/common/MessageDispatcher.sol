--- conflicted
+++ resolved
@@ -185,84 +185,6 @@
     }
 
     /// @inheritdoc IHubMessageSender
-<<<<<<< HEAD
-    function sendUpdateRestriction(uint16 centrifugeId, PoolId poolId, ShareClassId scId, bytes calldata payload)
-        external
-        auth
-    {
-=======
-    function sendFulfilledDepositRequest(
-        PoolId poolId,
-        ShareClassId scId,
-        AssetId assetId,
-        bytes32 investor,
-        uint128 fulfilledAssetAmount,
-        uint128 fulfilledShareAmount,
-        uint128 cancelledAssetAmount
-    ) external auth {
-        if (assetId.centrifugeId() == localCentrifugeId) {
-            investmentManager.fulfillDepositRequest(
-                poolId,
-                scId,
-                investor.toAddress(),
-                assetId,
-                fulfilledAssetAmount,
-                fulfilledShareAmount,
-                cancelledAssetAmount
-            );
-        } else {
-            gateway.send(
-                assetId.centrifugeId(),
-                MessageLib.FulfilledDepositRequest({
-                    poolId: poolId.raw(),
-                    scId: scId.raw(),
-                    investor: investor,
-                    assetId: assetId.raw(),
-                    fulfilledAssetAmount: fulfilledAssetAmount,
-                    fulfilledShareAmount: fulfilledShareAmount,
-                    cancelledAssetAmount: cancelledAssetAmount
-                }).serialize()
-            );
-        }
-    }
-
-    /// @inheritdoc IHubMessageSender
-    function sendFulfilledRedeemRequest(
-        PoolId poolId,
-        ShareClassId scId,
-        AssetId assetId,
-        bytes32 investor,
-        uint128 fulfilledAssetAmount,
-        uint128 fulfilledShareAmount,
-        uint128 cancelledShareAmount
-    ) external auth {
-        if (assetId.centrifugeId() == localCentrifugeId) {
-            investmentManager.fulfillRedeemRequest(
-                poolId,
-                scId,
-                investor.toAddress(),
-                assetId,
-                fulfilledAssetAmount,
-                fulfilledShareAmount,
-                cancelledShareAmount
-            );
-        } else {
-            gateway.send(
-                assetId.centrifugeId(),
-                MessageLib.FulfilledRedeemRequest({
-                    poolId: poolId.raw(),
-                    scId: scId.raw(),
-                    investor: investor,
-                    assetId: assetId.raw(),
-                    fulfilledAssetAmount: fulfilledAssetAmount,
-                    fulfilledShareAmount: fulfilledShareAmount,
-                    cancelledShareAmount: cancelledShareAmount
-                }).serialize()
-            );
-        }
-    }
-
-    /// @inheritdoc IHubMessageSender
     function sendUpdateRestriction(
         uint16 centrifugeId,
         PoolId poolId,
@@ -270,7 +192,6 @@
         bytes calldata payload,
         uint128 extraGasLimit
     ) external auth {
->>>>>>> 514e57a6
         if (centrifugeId == localCentrifugeId) {
             spoke.updateRestriction(poolId, scId, payload);
         } else {
