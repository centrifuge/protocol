--- conflicted
+++ resolved
@@ -485,11 +485,7 @@
     /// @inheritdoc IVaultMessageSender
     function sendRegisterAsset(uint16 chainId, uint128 assetId, uint8 decimals) external auth {
         if (chainId == localCentrifugeId) {
-<<<<<<< HEAD
-            poolRouter.registerAsset(AssetId.wrap(assetId), decimals);
-=======
-            hub.registerAsset(AssetId.wrap(assetId), name, symbol, decimals);
->>>>>>> ac9b0dda
+            hub.registerAsset(AssetId.wrap(assetId), decimals);
         } else {
             gateway.send(chainId, MessageLib.RegisterAsset({assetId: assetId, decimals: decimals}).serialize());
         }
