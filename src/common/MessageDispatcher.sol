--- conflicted
+++ resolved
@@ -391,12 +391,8 @@
                 localCentrifugeId, targetCentrifugeId, poolId, scId, receiver, amount, remoteExtraGasLimit
             );
         } else {
-<<<<<<< HEAD
-            gateway.setExtraGasLimit(extraGasLimit);
-            gateway.send(
-=======
-            return gateway.send(
->>>>>>> 3429042a
+            gateway.setExtraGasLimit(extraGasLimit);
+            return gateway.send(
                 poolId.centrifugeId(),
                 MessageLib.InitiateTransferShares({
                     centrifugeId: targetCentrifugeId,
