--- conflicted
+++ resolved
@@ -86,16 +86,14 @@
     /// @notice Dispatched when an invalid combination of account IDs is passed.
     error InvalidAccountCombination();
 
-<<<<<<< HEAD
     /// @notice TODO
     error InvalidRequestManager();
 
     /// @notice TODO
     error RequestManagerCallFailed();
-=======
+
     /// @notice Dispatched when there is not enough gas for payment methods
     error NotEnoughGas();
->>>>>>> dfdf1476
 
     function gateway() external view returns (IGateway);
     function holdings() external view returns (IHoldings);
@@ -335,9 +333,11 @@
     /// @notice Update a gateway manager for a pool. The manager can modify gateway-related things in the remote chain.
     /// @param centrifugeId chain where to perform the gateway configuration.
     /// @param poolId pool associated to this configuration.
-<<<<<<< HEAD
-    /// @param manager address used as manager.
-    function setGatewayManager(uint16 centrifugeId, PoolId poolId, bytes32 manager) external returns (uint256 cost);
+    /// @param who address used as manager.
+    /// @param canManage if enabled as manager
+    function updateGatewayManager(uint16 centrifugeId, PoolId poolId, bytes32 who, bool canManage)
+        external
+        returns (uint256 cost);
 
     /// @notice Calls the request manager for a specific pool and centrifuge chain
     /// @dev This is included in the Hub contract in order to be included in multicalls with other Hub methods.
@@ -346,11 +346,6 @@
     /// @param data The encoded function call data
     /// @return cost The gas cost for the operation
     function callRequestManager(PoolId poolId, uint16 centrifugeId, bytes calldata data)
-=======
-    /// @param who address used as manager.
-    /// @param canManage if enabled as manager
-    function updateGatewayManager(uint16 centrifugeId, PoolId poolId, bytes32 who, bool canManage)
->>>>>>> dfdf1476
         external
         returns (uint256 cost);
 }