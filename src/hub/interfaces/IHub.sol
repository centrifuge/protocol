// SPDX-License-Identifier: BUSL-1.1
pragma solidity >=0.5.0;

import {D18} from "src/misc/types/D18.sol";
import {IERC7726} from "src/misc/interfaces/IERC7726.sol";

import {VaultUpdateKind} from "src/common/libraries/MessageLib.sol";

import {ShareClassId} from "src/common/types/ShareClassId.sol";
import {AssetId} from "src/common/types/AssetId.sol";
import {AccountId} from "src/common/types/AccountId.sol";
import {PoolId} from "src/common/types/PoolId.sol";
import {IShareClassManager} from "src/hub/interfaces/IShareClassManager.sol";

/// @notice Account types used by Hub
enum AccountType {
    /// @notice Debit normal account for tracking assets
    Asset,
    /// @notice Credit normal account for tracking equities
    Equity,
    /// @notice Credit normal account for tracking losses
    Loss,
    /// @notice Credit normal account for tracking profits
    Gain,
    /// @notice Debit normal account for tracking expenses
    Expense,
    /// @notice Credit normal account for tracking liabilities
    Liability
}

/// @notice Interface with all methods available in the system used by actors
interface IHub {
    /// @notice Emitted when a call to `file()` was performed.
    event File(bytes32 what, address addr);

    /// @notice Dispatched when the `what` parameter of `file()` is not supported by the implementation.
    error FileUnrecognizedWhat();

    /// @notice Dispatched when the pool is already unlocked.
    /// It means when calling to `execute()` inside `execute()`.
    error PoolAlreadyUnlocked();

    /// @notice Dispatched when the pool can not be unlocked by the caller
    error NotAuthorizedAdmin();

    /// @notice Dispatched when the pool is not unlocked to interact with.
    error PoolLocked();

    /// @notice Updates a contract parameter.
    /// @param what Name of the parameter to update.
    /// Accepts a `bytes32` representation of 'hubRegistry', 'assetRegistry', 'accounting', 'holdings', 'gateway' and '
    /// sender' as string value.
    function file(bytes32 what, address data) external;

    /// @notice Creates a new pool. `msg.sender` will be the admin of the created pool.
    /// @param currency The pool currency. Usually an AssetId identifying by a ISO4217 code.
    /// @return PoolId The id of the new pool.
    function createPool(address admin, AssetId currency) external payable returns (PoolId);

    /// @notice Claim a deposit for an investor address located in the chain where the asset belongs
    function claimDeposit(PoolId poolId, ShareClassId scId, AssetId paymentAssetId, bytes32 investor, uint32 maxClaims)
        external
        payable;

    /// @notice Claim a redemption for an investor address located in the chain where the asset belongs
    function claimRedeem(PoolId poolId, ShareClassId scId, AssetId payoutAssetId, bytes32 investor, uint32 maxClaims)
        external
        payable;

    /// @notice Notify to a CV instance that a new pool is available
    /// @param centrifugeId Chain where CV instance lives
    function notifyPool(PoolId poolId, uint16 centrifugeId) external payable;

    /// @notice Notify to a CV instance that a new share class is available
    /// @param centrifugeId Chain where CV instance lives
    /// @param hook The hook address of the share class
    function notifyShareClass(PoolId poolId, uint16 centrifugeId, ShareClassId scId, bytes32 hook) external payable;

    /// @notice Notify to a CV instance the latest available price in POOL_UNIT / SHARE_UNIT
    /// @dev The receiving chainId is derived from the provided assetId
    /// @param chainId Chain to where the share price is notified
    /// @param scId Identifier of the share class
    function notifySharePrice(PoolId poolId, uint16 chainId, ShareClassId scId) external payable;

    /// @notice Notify to a CV instance the latest available price in POOL_UNIT / ASSET_UNIT
    /// @dev The receiving chainId is derived from the provided assetId
    /// @param scId Identifier of the share class
    /// @param assetId Identifier of the asset
    function notifyAssetPrice(PoolId poolId, ShareClassId scId, AssetId assetId) external payable;

    /// @notice Attach custom data to a pool
    function setPoolMetadata(PoolId poolId, bytes calldata metadata) external payable;

    /// @notice Allow/disallow an account to interact as pool admin
    function allowPoolAdmin(PoolId poolId, address account, bool allow) external payable;

    /// @notice Add a new share class to the pool
    function addShareClass(
        PoolId poolId,
        string calldata name,
        string calldata symbol,
        bytes32 salt,
        bytes calldata data
    ) external payable;

    /// @notice Approves an asset amount of all deposit requests for the given triplet of pool id, share class id and
    /// deposit asset id.
    /// @param scId Identifier of the share class
    /// @param paymentAssetId Identifier of the asset locked for the deposit request
<<<<<<< HEAD
    /// @param approvedAssetAmount Ampunt of assets that will be approved
    function approveDeposits(ShareClassId scId, AssetId paymentAssetId, uint128 approvedAssetAmount) external payable;
=======
    /// @param maxApproval Sum of deposit request amounts in asset amount which is desired to be approved
    /// @param valuation Used to transform between payment assets and pool currency
    function approveDeposits(
        PoolId poolId,
        ShareClassId scId,
        AssetId paymentAssetId,
        uint128 maxApproval,
        IERC7726 valuation
    ) external payable;
>>>>>>> 07dc57ce

    /// @notice Approves a percentage of all redemption requests for the given triplet of pool id, share class id and
    /// deposit asset id.
    /// @param scId Identifier of the share class
    /// @param payoutAssetId Identifier of the asset for which all requests want to exchange their share class tokens
<<<<<<< HEAD
    /// @param approvedShareAmount Amount of shares that will be approved
    function approveRedeems(ShareClassId scId, AssetId payoutAssetId, uint128 approvedShareAmount) external payable;

    /// @notice Emits new shares for the given identifier based on the provided NAV per share.
    /// @param depositAssetId Identifier of the deposit asset for which shares should be issued
    /// @param navPoolPerShare Total value of assets of the share class per share
    function issueShares(ShareClassId id, AssetId depositAssetId, D18 navPoolPerShare) external payable;
=======
    /// @param maxApproval Sum of redeem request amounts in share class token amount which is desired to be approved
    function approveRedeems(PoolId poolId, ShareClassId scId, AssetId payoutAssetId, uint128 maxApproval)
        external
        payable;

    /// @notice Emits new shares for the given identifier based on the provided NAV per share.
    /// @param depositAssetId Identifier of the deposit asset for which shares should be issued
    /// @param navPerShare Total value of assets of the share class per share
    function issueShares(PoolId poolId, ShareClassId id, AssetId depositAssetId, D18 navPerShare) external payable;
>>>>>>> 07dc57ce

    /// @notice Take back shares for the given identifier based on the provided NAV per share.
    /// deposit asset id.
    /// @param payoutAssetId Identifier of the asset for which all requests want to exchange their share class tokens
<<<<<<< HEAD
    /// @param navPoolPerShare Total value of assets of the share class per share
    function revokeShares(ShareClassId scId, AssetId payoutAssetId, D18 navPoolPerShare) external payable;
=======
    /// @param navPerShare Total value of assets of the share class per share
    /// @param valuation Used to transform between payout assets and pool currency
    function revokeShares(PoolId poolId, ShareClassId scId, AssetId payoutAssetId, D18 navPerShare, IERC7726 valuation)
        external
        payable;
>>>>>>> 07dc57ce

    /// @notice Update remotely a restriction.
    /// @param centrifugeId Chain where CV instance lives.
    /// @param payload content of the restriction update to execute.
    function updateRestriction(PoolId poolId, uint16 centrifugeId, ShareClassId scId, bytes calldata payload)
        external
        payable;

    /// @notice Update remotely an existing vault.
    /// @param centrifugeId Chain where CV instance lives.
    /// @param target contract where to execute in CV. Check IUpdateContract interface.
    /// @param payload content of the update to execute.
    function updateContract(
        PoolId poolId,
        uint16 centrifugeId,
        ShareClassId scId,
        bytes32 target,
        bytes calldata payload
    ) external payable;

    /// @notice Update the price per share of a share class
    /// @dev the provide price does not need to be the final price of the share class. This price can be retrieved via
    /// the IShareClassManager.shareClassPrice() method
    /// @param scId The share class identifier
<<<<<<< HEAD
    /// @param pricePoolPerShare The new price per share
    function updatePricePoolPerShare(ShareClassId scId, D18 pricePoolPerShare) external payable;
=======
    /// @param pricePerShare The new price per share
    function updatePricePoolPerShare(PoolId poolId, ShareClassId scId, D18 pricePerShare, bytes calldata data)
        external
        payable;
>>>>>>> 07dc57ce

    /// @notice Create a new holding associated to the asset in a share class.
    /// It will generate and register the different accounts used for holdings.
    /// @param valuation Used to transform between payment assets and pool currency
    /// @param isLiability Determines if the holding is a liability or not
    /// @param prefix Account prefix used for generating the account ids
    function createHolding(
        PoolId poolId,
        ShareClassId scId,
        AssetId assetId,
        IERC7726 valuation,
        bool isLiability,
        uint24 prefix
    ) external payable;

    /// @notice Updates the valuation used by a holding
    /// @param valuation Used to transform between payment assets and pool currency
    function updateHoldingValuation(PoolId poolId, ShareClassId scId, AssetId assetId, IERC7726 valuation)
        external
        payable;

    /// @notice Set an account of a holding
    function setHoldingAccountId(PoolId poolId, ShareClassId scId, AssetId assetId, AccountId accountId)
        external
        payable;

    /// @notice Creates an account
    /// @param accountId Then new AccountId used
    /// @param isDebitNormal Determines if the account should be used as debit-normal or credit-normal
    function createAccount(PoolId poolId, AccountId accountId, bool isDebitNormal) external payable;

    /// @notice Attach custom data to an account
    function setAccountMetadata(PoolId poolId, AccountId account, bytes calldata metadata) external payable;

    /// @notice Add debit an account. Increase the value of debit-normal accounts, decrease for credit-normal ones.
    function addDebit(PoolId poolId, AccountId account, uint128 amount) external payable;

    /// @notice Add credit an account. Decrease the value of debit-normal accounts, increase for credit-normal ones.
    function addCredit(PoolId poolId, AccountId account, uint128 amount) external payable;
}<|MERGE_RESOLUTION|>--- conflicted
+++ resolved
@@ -107,58 +107,34 @@
     /// deposit asset id.
     /// @param scId Identifier of the share class
     /// @param paymentAssetId Identifier of the asset locked for the deposit request
-<<<<<<< HEAD
     /// @param approvedAssetAmount Ampunt of assets that will be approved
-    function approveDeposits(ShareClassId scId, AssetId paymentAssetId, uint128 approvedAssetAmount) external payable;
-=======
-    /// @param maxApproval Sum of deposit request amounts in asset amount which is desired to be approved
-    /// @param valuation Used to transform between payment assets and pool currency
-    function approveDeposits(
-        PoolId poolId,
-        ShareClassId scId,
-        AssetId paymentAssetId,
-        uint128 maxApproval,
-        IERC7726 valuation
-    ) external payable;
->>>>>>> 07dc57ce
+    function approveDeposits(PoolId poolId, ShareClassId scId, AssetId paymentAssetId, uint128 approvedAssetAmount)
+        external
+        payable;
 
     /// @notice Approves a percentage of all redemption requests for the given triplet of pool id, share class id and
     /// deposit asset id.
     /// @param scId Identifier of the share class
     /// @param payoutAssetId Identifier of the asset for which all requests want to exchange their share class tokens
-<<<<<<< HEAD
     /// @param approvedShareAmount Amount of shares that will be approved
-    function approveRedeems(ShareClassId scId, AssetId payoutAssetId, uint128 approvedShareAmount) external payable;
+    function approveRedeems(PoolId poolId, ShareClassId scId, AssetId payoutAssetId, uint128 approvedShareAmount)
+        external
+        payable;
 
     /// @notice Emits new shares for the given identifier based on the provided NAV per share.
     /// @param depositAssetId Identifier of the deposit asset for which shares should be issued
     /// @param navPoolPerShare Total value of assets of the share class per share
-    function issueShares(ShareClassId id, AssetId depositAssetId, D18 navPoolPerShare) external payable;
-=======
-    /// @param maxApproval Sum of redeem request amounts in share class token amount which is desired to be approved
-    function approveRedeems(PoolId poolId, ShareClassId scId, AssetId payoutAssetId, uint128 maxApproval)
-        external
-        payable;
-
-    /// @notice Emits new shares for the given identifier based on the provided NAV per share.
-    /// @param depositAssetId Identifier of the deposit asset for which shares should be issued
-    /// @param navPerShare Total value of assets of the share class per share
-    function issueShares(PoolId poolId, ShareClassId id, AssetId depositAssetId, D18 navPerShare) external payable;
->>>>>>> 07dc57ce
+    function issueShares(PoolId poolId, ShareClassId id, AssetId depositAssetId, D18 navPoolPerShare)
+        external
+        payable;
 
     /// @notice Take back shares for the given identifier based on the provided NAV per share.
     /// deposit asset id.
     /// @param payoutAssetId Identifier of the asset for which all requests want to exchange their share class tokens
-<<<<<<< HEAD
     /// @param navPoolPerShare Total value of assets of the share class per share
-    function revokeShares(ShareClassId scId, AssetId payoutAssetId, D18 navPoolPerShare) external payable;
-=======
-    /// @param navPerShare Total value of assets of the share class per share
-    /// @param valuation Used to transform between payout assets and pool currency
-    function revokeShares(PoolId poolId, ShareClassId scId, AssetId payoutAssetId, D18 navPerShare, IERC7726 valuation)
-        external
-        payable;
->>>>>>> 07dc57ce
+    function revokeShares(PoolId poolId, ShareClassId scId, AssetId payoutAssetId, D18 navPoolPerShare)
+        external
+        payable;
 
     /// @notice Update remotely a restriction.
     /// @param centrifugeId Chain where CV instance lives.
@@ -180,18 +156,9 @@
     ) external payable;
 
     /// @notice Update the price per share of a share class
-    /// @dev the provide price does not need to be the final price of the share class. This price can be retrieved via
-    /// the IShareClassManager.shareClassPrice() method
     /// @param scId The share class identifier
-<<<<<<< HEAD
     /// @param pricePoolPerShare The new price per share
-    function updatePricePoolPerShare(ShareClassId scId, D18 pricePoolPerShare) external payable;
-=======
-    /// @param pricePerShare The new price per share
-    function updatePricePoolPerShare(PoolId poolId, ShareClassId scId, D18 pricePerShare, bytes calldata data)
-        external
-        payable;
->>>>>>> 07dc57ce
+    function updatePricePerShare(PoolId poolId, ShareClassId scId, D18 pricePoolPerShare) external payable;
 
     /// @notice Create a new holding associated to the asset in a share class.
     /// It will generate and register the different accounts used for holdings.
