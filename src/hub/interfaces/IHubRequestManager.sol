--- conflicted
+++ resolved
@@ -14,12 +14,6 @@
 
 interface IHubRequestManagerNotifications is IERC165 {
     /// @notice Notify a deposit for an investor address located in the chain where the asset belongs
-<<<<<<< HEAD
-    function notifyDeposit(PoolId poolId, ShareClassId scId, AssetId depositAssetId, bytes32 investor, uint32 maxClaims)
-        external
-        payable
-        returns (uint256 cost);
-=======
     function notifyDeposit(
         PoolId poolId,
         ShareClassId scId,
@@ -28,7 +22,6 @@
         uint32 maxClaims,
         address refund
     ) external payable;
->>>>>>> 8fd280af
 
     /// @notice Notify a redemption for an investor address located in the chain where the asset belongs
     function notifyRedeem(
