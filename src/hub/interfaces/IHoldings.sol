// SPDX-License-Identifier: BUSL-1.1
pragma solidity >=0.5.0;

import {D18} from "src/misc/types/D18.sol";

import {IValuation} from "src/common/interfaces/IValuation.sol";
import {PoolId} from "src/common/types/PoolId.sol";
import {AssetId} from "src/common/types/AssetId.sol";
import {AccountId} from "src/common/types/AccountId.sol";
import {ShareClassId} from "src/common/types/ShareClassId.sol";
import {ISnapshotHook} from "src/common/interfaces/ISnapshotHook.sol";

struct Holding {
    uint128 assetAmount;
    uint128 assetAmountValue;
    IValuation valuation; // Used for existence
    bool isLiability;
}

struct HoldingAccount {
    AccountId accountId;
    uint8 kind;
}

struct Snapshot {
    bool isSnapshot;
    uint64 nonce;
}

interface IHoldings {
    /// @notice Emitted when a holding is initialized
    event Initialize(
        PoolId indexed,
        ShareClassId indexed scId,
        AssetId indexed assetId,
        IValuation valuation,
        bool isLiability,
        HoldingAccount[] accounts
    );

    /// @notice Emitted when a holding is increased
    event Increase(
        PoolId indexed,
        ShareClassId indexed scId,
        AssetId indexed assetId,
        D18 pricePoolPerAsset,
        uint128 amount,
        uint128 increasedValue
    );

    /// @notice Emitted when a holding is decreased
    event Decrease(
        PoolId indexed,
        ShareClassId indexed scId,
        AssetId indexed assetId,
        D18 pricePoolPerAsset,
        uint128 amount,
        uint128 decreasedValue
    );

    /// @notice Emitted when the holding is updated
    event Update(
        PoolId indexed poolId, ShareClassId indexed scId, AssetId indexed assetId, bool isPositive, uint128 diffValue
    );

    /// @notice Emitted when a holding valuation is updated
<<<<<<< HEAD
    event UpdateValuation(PoolId indexed, ShareClassId indexed scId, AssetId indexed assetId, IValuation valuation);
=======
    event UpdateValuation(
        PoolId indexed poolId, ShareClassId indexed scId, AssetId indexed assetId, IERC7726 valuation
    );
>>>>>>> 4ec9c26a

    /// @notice Emitted when an account is for a holding is set
    event SetAccountId(
        PoolId indexed poolId, ShareClassId indexed scId, AssetId indexed assetId, uint8 kind, AccountId accountId
    );

    /// @notice Emitted when an snapshot hook for a pool ID is set
    event SetSnapshotHook(PoolId indexed poolId, ISnapshotHook hook);

    /// @notice Emitted when the snapshot state is updated
    event SetSnapshot(
        PoolId indexed poolId, ShareClassId indexed scId, uint16 indexed centrifugeId, bool isSnapshot, uint64 nonce
    );

    /// @notice Item was not found for a required action.
    error HoldingNotFound();

    /// @notice Valuation is not valid.
    error WrongValuation();

    /// @notice ShareClassId is not valid.
    error WrongShareClassId();

    /// @notice AssetId is not valid.
    error WrongAssetId();

    /// @notice Holding was already initialized.
    error AlreadyInitialized();

    error InvalidNonce(uint64 expected, uint64 actual);

    /// @notice Initializes a new holding in a pool using a valuation
    /// @dev    `increase()` and `decrease()` can be called before initialize
    function initialize(
        PoolId poolId,
        ShareClassId scId,
        AssetId assetId,
        IValuation valuation,
        bool isLiability,
        HoldingAccount[] memory accounts
    ) external;

    /// @notice Increments the amount of a holding and updates the value for that increment.
    /// @return value The value the holding has increment.
    function increase(PoolId poolId, ShareClassId scId, AssetId assetId, D18 pricePoolPerAsset, uint128 amount)
        external
        returns (uint128 value);

    /// @notice Decrements the amount of a holding and updates the value for that decrement.
    /// @return value The value the holding has decrement.
    function decrease(PoolId poolId, ShareClassId scId, AssetId assetId, D18 pricePoolPerAsset, uint128 amount)
        external
        returns (uint128 value);

    /// @notice Reset the value of a holding using the current valuation.
    /// @return isPositive Indicates whether the diffValue is positive or negative
    /// @return diffValue The difference in value after the new valuation.
    function update(PoolId poolId, ShareClassId scId, AssetId assetId)
        external
        returns (bool isPositive, uint128 diffValue);

    /// @notice Updates the valuation method used for this holding.
    function updateValuation(PoolId poolId, ShareClassId scId, AssetId assetId, IValuation valuation) external;

    /// @notice Sets an account id for an specific kind
    function setAccountId(PoolId poolId, ShareClassId scId, AssetId assetId, uint8 kind, AccountId accountId)
        external;

    function setSnapshot(PoolId poolId, ShareClassId scId, uint16 centrifugeId, bool isSnapshot, uint64 nonce)
        external;

    function setSnapshotHook(PoolId poolId, ISnapshotHook hook) external;

    /// @notice Returns the value of this holding.
    function value(PoolId poolId, ShareClassId scId, AssetId assetId) external view returns (uint128 value);

    /// @notice Returns the amount of this holding.
    function amount(PoolId poolId, ShareClassId scId, AssetId assetId) external view returns (uint128 amount);

    /// @notice Returns the valuation method used for this holding.
    function valuation(PoolId poolId, ShareClassId scId, AssetId assetId) external view returns (IValuation);

    /// @notice Returns if the holding is a liability
    function isLiability(PoolId poolId, ShareClassId scId, AssetId assetId) external view returns (bool);

    /// @notice Returns an account id for an specific kind
    function accountId(PoolId poolId, ShareClassId scId, AssetId assetId, uint8 kind)
        external
        view
        returns (AccountId);

    /// @notice Tells if the holding was initialized for an asset in a share class
    function isInitialized(PoolId poolId, ShareClassId scId, AssetId assetId) external view returns (bool);
}<|MERGE_RESOLUTION|>--- conflicted
+++ resolved
@@ -64,13 +64,9 @@
     );
 
     /// @notice Emitted when a holding valuation is updated
-<<<<<<< HEAD
-    event UpdateValuation(PoolId indexed, ShareClassId indexed scId, AssetId indexed assetId, IValuation valuation);
-=======
     event UpdateValuation(
-        PoolId indexed poolId, ShareClassId indexed scId, AssetId indexed assetId, IERC7726 valuation
+        PoolId indexed poolId, ShareClassId indexed scId, AssetId indexed assetId, IValuation valuation
     );
->>>>>>> 4ec9c26a
 
     /// @notice Emitted when an account is for a holding is set
     event SetAccountId(
