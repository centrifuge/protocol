--- conflicted
+++ resolved
@@ -232,16 +232,7 @@
         (uint128 approvedAssetAmount,) =
             shareClassManager.approveDeposits(poolId, scId, maxApproval, paymentAssetId, valuation);
 
-<<<<<<< HEAD
-        uint128 valueChange = holdings.increase(poolId, scId, paymentAssetId, valuation, approvedAssetAmount);
-
-        accounting.addCredit(holdings.accountId(poolId, scId, paymentAssetId, uint8(AccountType.Equity)), valueChange);
-        accounting.addDebit(holdings.accountId(poolId, scId, paymentAssetId, uint8(AccountType.Asset)), valueChange);
-
-        accounting.lock();
-=======
-        sender.sendApprovedDeposits(unlockedPoolId, scId, paymentAssetId, approvedAssetAmount);
->>>>>>> e625cb6e
+        sender.sendApprovedDeposits(poolId, scId, paymentAssetId, approvedAssetAmount);
     }
 
     /// @inheritdoc IHub
@@ -268,25 +259,12 @@
     {
         _protected(poolId);
 
-<<<<<<< HEAD
         accounting.unlock(poolId);
 
         (uint128 payoutAssetAmount,) =
             shareClassManager.revokeShares(poolId, scId, payoutAssetId, navPerShare, valuation);
-=======
-        (uint128 payoutAssetAmount,) =
-            shareClassManager.revokeShares(unlockedPoolId, scId, payoutAssetId, navPerShare, valuation);
-
-        sender.sendRevokedShares(unlockedPoolId, scId, payoutAssetId, payoutAssetAmount);
-    }
->>>>>>> e625cb6e
-
-        uint128 valueChange = holdings.decrease(poolId, scId, payoutAssetId, valuation, payoutAssetAmount);
-
-        accounting.addCredit(holdings.accountId(poolId, scId, payoutAssetId, uint8(AccountType.Asset)), valueChange);
-        accounting.addDebit(holdings.accountId(poolId, scId, payoutAssetId, uint8(AccountType.Equity)), valueChange);
-
-        accounting.lock();
+
+        sender.sendRevokedShares(poolId, scId, payoutAssetId, payoutAssetAmount);
     }
 
     /// @inheritdoc IHub
