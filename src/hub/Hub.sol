--- conflicted
+++ resolved
@@ -104,24 +104,10 @@
     //----------------------------------------------------------------------------------------------
 
     /// @inheritdoc IHub
-<<<<<<< HEAD
-    function createPool(address admin, AssetId currency) external payable auth returns (PoolId poolId) {
-        poolId = hubRegistry.registerPool(admin, sender.localCentrifugeId(), currency);
-    }
-
-    /// @inheritdoc IHub
     function claimDeposit(PoolId poolId, ShareClassId scId, AssetId assetId, bytes32 investor, uint32 maxClaims)
         external
         payable
     {
-        _protected();
-=======
-    function claimDeposit(PoolId poolId, ShareClassId scId, AssetId assetId, bytes32 investor)
-        external
-        payable
-        protected
-    {
->>>>>>> 07dc57ce
         _pay();
 
         uint128 totalShares;
@@ -150,19 +136,10 @@
     }
 
     /// @inheritdoc IHub
-<<<<<<< HEAD
     function claimRedeem(PoolId poolId, ShareClassId scId, AssetId assetId, bytes32 investor, uint32 maxClaims)
         external
         payable
     {
-        _protected();
-=======
-    function claimRedeem(PoolId poolId, ShareClassId scId, AssetId assetId, bytes32 investor)
-        external
-        payable
-        protected
-    {
->>>>>>> 07dc57ce
         _pay();
 
         uint128 totalShares;
@@ -216,38 +193,15 @@
     function notifySharePrice(PoolId poolId, uint16 centrifugeId, ShareClassId scId) public payable {
         _protectedAndPaid(poolId);
 
-<<<<<<< HEAD
         (, D18 poolPerShare) = shareClassManager.metrics(scId);
-=======
-        (, D18 poolPerShare) = shareClassManager.shareClassPrice(poolId, scId);
->>>>>>> 07dc57ce
 
         sender.sendNotifyPricePoolPerShare(centrifugeId, poolId, scId, poolPerShare);
     }
 
     /// @inheritdoc IHub
-<<<<<<< HEAD
-    function notifyAssetPrice(ShareClassId scId, AssetId assetId) public payable {
-        _protectedAndUnlocked();
-        sender.sendNotifyPricePoolPerAsset(unlockedPoolId, scId, assetId, _pricePoolPerAsset(scId, assetId));
-=======
     function notifyAssetPrice(PoolId poolId, ShareClassId scId, AssetId assetId) public payable {
         _protectedAndPaid(poolId);
-
-        AssetId poolCurrency = hubRegistry.currency(poolId);
-        // NOTE: We assume symmetric prices are provided by holdings valuation
-        IERC7726 valuation = holdings.valuation(poolId, scId, assetId);
-
-        // Retrieve amount of 1 asset unit in pool currency
-        uint128 assetUnitAmount = (10 ** hubRegistry.decimals(assetId.raw())).toUint128();
-        uint128 poolUnitAmount = (10 ** hubRegistry.decimals(poolCurrency.raw())).toUint128();
-        uint128 poolAmountPerAsset =
-            valuation.getQuote(assetUnitAmount, assetId.addr(), poolCurrency.addr()).toUint128();
-
-        // Retrieve price by normalizing by pool denomination
-        D18 pricePoolPerAsset = d18(poolAmountPerAsset, poolUnitAmount);
-        sender.sendNotifyPricePoolPerAsset(poolId, scId, assetId, pricePoolPerAsset);
->>>>>>> 07dc57ce
+        sender.sendNotifyPricePoolPerAsset(poolId, scId, assetId, _pricePoolPerAsset(poolId, scId, assetId));
     }
 
     /// @inheritdoc IHub
@@ -278,88 +232,49 @@
     }
 
     /// @inheritdoc IHub
-<<<<<<< HEAD
-    function approveDeposits(ShareClassId scId, AssetId paymentAssetId, uint128 approvedAssetAmount) external payable {
-        _protectedAndUnlocked();
-
-        D18 pricePoolPerAsset = _pricePoolPerAsset(scId, paymentAssetId);
-        shareClassManager.approveDeposits(unlockedPoolId, scId, approvedAssetAmount, paymentAssetId, pricePoolPerAsset);
-
-        uint128 valueChange =
-            holdings.increase(unlockedPoolId, scId, paymentAssetId, pricePoolPerAsset, approvedAssetAmount);
-=======
-    function approveDeposits(
-        PoolId poolId,
-        ShareClassId scId,
-        AssetId paymentAssetId,
-        uint128 maxApproval,
-        IERC7726 valuation
-    ) external payable {
-        _protected(poolId);
-
-        (uint128 approvedAssetAmount,) =
-            shareClassManager.approveDeposits(poolId, scId, maxApproval, paymentAssetId, valuation);
->>>>>>> 07dc57ce
+    function approveDeposits(PoolId poolId, ShareClassId scId, AssetId paymentAssetId, uint128 approvedAssetAmount)
+        external
+        payable
+    {
+        _protected(poolId);
+
+        shareClassManager.approveDeposits(
+            poolId, scId, approvedAssetAmount, paymentAssetId, _pricePoolPerAsset(poolId, scId, paymentAssetId)
+        );
 
         sender.sendApprovedDeposits(poolId, scId, paymentAssetId, approvedAssetAmount);
     }
 
     /// @inheritdoc IHub
-<<<<<<< HEAD
-    function approveRedeems(ShareClassId scId, AssetId payoutAssetId, uint128 approvedShareAmount) external payable {
-        _protectedAndUnlocked();
-
-        shareClassManager.approveRedeems(
-            unlockedPoolId, scId, approvedShareAmount, payoutAssetId, _pricePoolPerAsset(scId, payoutAssetId)
-        );
-=======
-    function approveRedeems(PoolId poolId, ShareClassId scId, AssetId payoutAssetId, uint128 maxApproval)
-        external
-        payable
-    {
-        _protected(poolId);
-
-        shareClassManager.approveRedeems(poolId, scId, maxApproval, payoutAssetId);
->>>>>>> 07dc57ce
-    }
-
-    /// @inheritdoc IHub
-    function issueShares(PoolId poolId, ShareClassId scId, AssetId depositAssetId, D18 navPerShare) external payable {
-        _protected(poolId);
-
-        shareClassManager.issueShares(poolId, scId, depositAssetId, navPerShare);
-    }
-
-    /// @inheritdoc IHub
-<<<<<<< HEAD
-    function revokeShares(ShareClassId scId, AssetId payoutAssetId, D18 navPerShare) external payable {
-        _protectedAndUnlocked();
-
-        (, uint128 payoutAssetAmount,) =
-            shareClassManager.revokeShares(unlockedPoolId, scId, payoutAssetId, navPerShare);
-
-        uint128 valueChange = holdings.decrease(
-            unlockedPoolId, scId, payoutAssetId, _pricePoolPerAsset(scId, payoutAssetId), payoutAssetAmount
-        );
-
-        accounting.addCredit(
-            holdings.accountId(unlockedPoolId, scId, payoutAssetId, uint8(AccountType.Asset)), valueChange
-        );
-        accounting.addDebit(
-            holdings.accountId(unlockedPoolId, scId, payoutAssetId, uint8(AccountType.Equity)), valueChange
-        );
-=======
-    function revokeShares(PoolId poolId, ShareClassId scId, AssetId payoutAssetId, D18 navPerShare, IERC7726 valuation)
-        external
-        payable
-    {
-        _protected(poolId);
-
-        (uint128 payoutAssetAmount,) =
-            shareClassManager.revokeShares(poolId, scId, payoutAssetId, navPerShare, valuation);
+    function approveRedeems(PoolId poolId, ShareClassId scId, AssetId payoutAssetId, uint128 approvedShareAmount)
+        external
+        payable
+    {
+        _protected(poolId);
+
+        shareClassManager.approveRedeems(poolId, scId, approvedShareAmount, payoutAssetId, _pricePoolPerAsset(poolId, scId, payoutAssetId));
+    }
+
+    /// @inheritdoc IHub
+    function issueShares(PoolId poolId, ShareClassId scId, AssetId depositAssetId, D18 navPoolPerShare)
+        external
+        payable
+    {
+        _protected(poolId);
+
+        shareClassManager.issueShares(poolId, scId, depositAssetId, navPoolPerShare);
+    }
+
+    /// @inheritdoc IHub
+    function revokeShares(PoolId poolId, ShareClassId scId, AssetId payoutAssetId, D18 navPoolPerShare)
+        external
+        payable
+    {
+        _protected(poolId);
+
+        (, uint128 payoutAssetAmount,) = shareClassManager.revokeShares(poolId, scId, payoutAssetId, navPoolPerShare);
 
         sender.sendRevokedShares(poolId, scId, payoutAssetId, payoutAssetAmount);
->>>>>>> 07dc57ce
     }
 
     /// @inheritdoc IHub
@@ -384,30 +299,19 @@
     ) external payable {
         _protectedAndPaid(poolId);
 
-<<<<<<< HEAD
-    /// @inheritdoc IHub
-    function updatePricePoolPerShare(ShareClassId scId, D18 navPoolPerShare) public payable {
-        _protectedAndUnlocked();
-
-        shareClassManager.updateShareClassPrice(unlockedPoolId, scId, navPoolPerShare);
-=======
         require(shareClassManager.exists(poolId, scId), IShareClassManager.ShareClassNotFound());
 
         sender.sendUpdateContract(centrifugeId, poolId, scId, target, payload);
->>>>>>> 07dc57ce
-    }
-
-    /// @inheritdoc IHub
-    function updatePricePoolPerShare(PoolId poolId, ShareClassId scId, D18 navPerShare, bytes calldata data)
-        public
-        payable
-    {
-        _protected(poolId);
-
-        shareClassManager.updateShareClass(poolId, scId, navPerShare, data);
-    }
-
-    /// @inheritdoc IHub
+    }
+
+    /// @inheritdoc IHub
+    function updatePricePerShare(PoolId poolId, ShareClassId scId, D18 navPoolPerShare) public payable {
+        _protected(poolId);
+
+        shareClassManager.updateShareClassPrice(poolId, scId, navPoolPerShare);
+    }
+    /// @inheritdoc IHub
+
     function createHolding(
         PoolId poolId,
         ShareClassId scId,
@@ -563,16 +467,9 @@
         _auth();
 
         accounting.unlock(poolId);
-<<<<<<< HEAD
         uint128 valueChange = ConversionLib.convertWithPrice(
             amount, hubRegistry.decimals(assetId), hubRegistry.decimals(poolId), pricePoolPerAsset
         ).toUint128();
-=======
-
-        address poolCurrency = hubRegistry.currency(poolId).addr();
-        transientValuation.setPrice(assetId.addr(), poolCurrency, pricePoolPerAsset);
-        uint128 valueChange = transientValuation.getQuote(amount, assetId.addr(), poolCurrency).toUint128();
->>>>>>> 07dc57ce
 
         (uint128 debited, uint128 credited) = _updateJournal(debits, credits);
         uint128 debitValueLeft = valueChange - debited;
@@ -602,6 +499,24 @@
     }
 
     /// @inheritdoc IHubGatewayHandler
+    // TODO: Fix message to NOT contain price anymore
+    function increaseShareIssuance(PoolId poolId, ShareClassId scId, D18, /* pricePerShare */ uint128 amount)
+        external
+        auth
+    {
+        shareClassManager.increaseShareClassIssuance(poolId, scId, amount);
+    }
+
+    /// @inheritdoc IHubGatewayHandler
+    // TODO: Fix message to NOT contain price anymore
+    function decreaseShareIssuance(PoolId poolId, ShareClassId scId, D18, /* pricePerShare */ uint128 amount)
+        external
+        auth
+    {
+        shareClassManager.decreaseShareClassIssuance(poolId, scId, amount);
+    }
+
+    /// @inheritdoc IHubGatewayHandler
     function updateJournal(PoolId poolId, JournalEntry[] memory debits, JournalEntry[] memory credits) external {
         _auth();
 
@@ -610,32 +525,6 @@
         _updateJournal(debits, credits);
 
         accounting.lock();
-    }
-
-    /// @inheritdoc IHubGatewayHandler
-<<<<<<< HEAD
-    // TODO: Fix message to NOT contain price anymore
-    function increaseShareIssuance(PoolId poolId, ShareClassId scId, D18, /* pricePerShare */ uint128 amount) external auth {
-        shareClassManager.increaseShareClassIssuance(poolId, scId, amount);
-    }
-
-    /// @inheritdoc IHubGatewayHandler
-    // TODO: Fix message to NOT contain price anymore
-    function decreaseShareIssuance(PoolId poolId, ShareClassId scId, D18, /* pricePerShare */  uint128 amount) external auth {
-        shareClassManager.decreaseShareClassIssuance(poolId, scId, amount);
-=======
-    function increaseShareIssuance(PoolId poolId, ShareClassId scId, D18 pricePerShare, uint128 amount) external {
-        _auth();
-
-        shareClassManager.increaseShareClassIssuance(poolId, scId, pricePerShare, amount);
-    }
-
-    /// @inheritdoc IHubGatewayHandler
-    function decreaseShareIssuance(PoolId poolId, ShareClassId scId, D18 pricePerShare, uint128 amount) external {
-        _auth();
-
-        shareClassManager.decreaseShareClassIssuance(poolId, scId, pricePerShare, amount);
->>>>>>> 07dc57ce
     }
 
     //----------------------------------------------------------------------------------------------
@@ -742,10 +631,10 @@
         }
     }
 
-    function _pricePoolPerAsset(ShareClassId scId, AssetId assetId) internal view returns (D18) {
-        AssetId poolCurrency = hubRegistry.currency(unlockedPoolId);
+    function _pricePoolPerAsset(PoolId poolId, ShareClassId scId, AssetId assetId) internal view returns (D18) {
+        AssetId poolCurrency = hubRegistry.currency(poolId);
         // NOTE: We assume symmetric prices are provided by holdings valuation
-        IERC7726 valuation = holdings.valuation(unlockedPoolId, scId, assetId);
+        IERC7726 valuation = holdings.valuation(poolId, scId, assetId);
 
         // Retrieve amount of 1 asset unit in pool currency
         uint128 assetUnitAmount = (10 ** hubRegistry.decimals(assetId.raw())).toUint128();
