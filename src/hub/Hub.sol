--- conflicted
+++ resolved
@@ -615,18 +615,11 @@
     ) external {
         _auth();
 
-<<<<<<< HEAD
         require(hubRegistry.chain(poolId, assetId.centrifugeId()), DisabledChain());
-        accounting.unlock(poolId);
-
-        bool isLiability = holdings.isLiability(poolId, scId, assetId);
-        AccountType debitAccountType = isLiability ? AccountType.Expense : AccountType.Asset;
-        AccountType creditAccountType = isLiability ? AccountType.Liability : AccountType.Equity;
-=======
+        
         uint128 value = isIncrease
             ? holdings.increase(poolId, scId, assetId, pricePoolPerAsset, amount)
             : holdings.decrease(poolId, scId, assetId, pricePoolPerAsset, amount);
->>>>>>> f3135b5b
 
         if (holdings.initialized(poolId, scId, assetId)) {
             _updateAccountingAmount(poolId, scId, assetId, isIncrease, value);
