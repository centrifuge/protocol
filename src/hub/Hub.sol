// SPDX-License-Identifier: BUSL-1.1
pragma solidity 0.8.28;

import {IHubRegistry} from "./interfaces/IHubRegistry.sol";
import {IHoldings, HoldingAccount} from "./interfaces/IHoldings.sol";
import {IAccounting, JournalEntry} from "./interfaces/IAccounting.sol";
import {IHubRequestManager} from "./interfaces/IHubRequestManager.sol";
import {IShareClassManager} from "./interfaces/IShareClassManager.sol";
import {IHub, VaultUpdateKind, AccountType} from "./interfaces/IHub.sol";
import {IHubRequestManagerCallback} from "./interfaces/IHubRequestManagerCallback.sol";

import {Auth} from "../misc/Auth.sol";
import {d18, D18} from "../misc/types/D18.sol";
import {Recoverable} from "../misc/Recoverable.sol";
import {MathLib} from "../misc/libraries/MathLib.sol";
import {Multicall, IMulticall} from "../misc/Multicall.sol";

import {PoolId} from "../common/types/PoolId.sol";
import {AssetId} from "../common/types/AssetId.sol";
import {AccountId} from "../common/types/AccountId.sol";
import {IAdapter} from "../common/interfaces/IAdapter.sol";
import {IGateway} from "../common/interfaces/IGateway.sol";
import {ShareClassId} from "../common/types/ShareClassId.sol";
import {IValuation} from "../common/interfaces/IValuation.sol";
import {IMultiAdapter} from "../common/interfaces/IMultiAdapter.sol";
import {ISnapshotHook} from "../common/interfaces/ISnapshotHook.sol";
import {IHubMessageSender} from "../common/interfaces/IGatewaySenders.sol";
import {IHubGuardianActions} from "../common/interfaces/IGuardianActions.sol";
import {RequestCallbackMessageLib} from "../common/libraries/RequestCallbackMessageLib.sol";
import {IPoolEscrow, IPoolEscrowFactory} from "../common/factories/interfaces/IPoolEscrowFactory.sol";

/// @title  Hub
/// @notice Central pool management contract, that brings together all functions in one place.
///         Pools can assign hub managers which have full rights over all actions.
///
///         Also acts as the central contract that routes messages from other chains to the Hub contracts.
contract Hub is Multicall, Auth, Recoverable, IHub, IHubRequestManagerCallback, IHubGuardianActions {
    using MathLib for uint256;
    using RequestCallbackMessageLib for *;

    IGateway public gateway;
    IHoldings public holdings;
    IAccounting public accounting;
    IHubRegistry public hubRegistry;
    IMultiAdapter public multiAdapter;
    IHubMessageSender public sender;
    IShareClassManager public shareClassManager;
    IPoolEscrowFactory public poolEscrowFactory;

    constructor(
        IGateway gateway_,
        IHoldings holdings_,
        IAccounting accounting_,
        IHubRegistry hubRegistry_,
        IMultiAdapter multiAdapter_,
        IShareClassManager shareClassManager_,
        address deployer
    ) Auth(deployer) {
        gateway = gateway_;
        holdings = holdings_;
        accounting = accounting_;
        hubRegistry = hubRegistry_;
        multiAdapter = multiAdapter_;
        shareClassManager = shareClassManager_;
    }

    //----------------------------------------------------------------------------------------------
    // System methods
    //----------------------------------------------------------------------------------------------

    /// @inheritdoc IHub
    function file(bytes32 what, address data) external {
        _auth();

        if (what == "sender") sender = IHubMessageSender(data);
        else if (what == "holdings") holdings = IHoldings(data);
        else if (what == "shareClassManager") shareClassManager = IShareClassManager(data);
        else if (what == "gateway") gateway = IGateway(data);
        else if (what == "poolEscrowFactory") poolEscrowFactory = IPoolEscrowFactory(data);
        else revert FileUnrecognizedParam();
        emit File(what, data);
    }

    /// @inheritdoc IMulticall
    /// @notice performs a multicall but all messages sent in the process will be batched
    function multicall(bytes[] calldata data) public payable override {
        bool wasBatching = gateway.isBatching();
        if (!wasBatching) {
            gateway.startBatching();
        }

        super.multicall(data);

        if (!wasBatching) {
            gateway.endBatching();
        }
    }

    /// @inheritdoc IHubGuardianActions
    function createPool(PoolId poolId, address admin, AssetId currency) external {
        _auth();

        require(poolId.centrifugeId() == sender.localCentrifugeId(), InvalidPoolId());
        hubRegistry.registerPool(poolId, admin, currency);

        IPoolEscrow escrow = poolEscrowFactory.newEscrow(poolId);
        gateway.setRefundAddress(poolId, escrow);
    }

    //----------------------------------------------------------------------------------------------
    // Pool admin methods
    //----------------------------------------------------------------------------------------------

    /// @inheritdoc IHub
    function notifyPool(PoolId poolId, uint16 centrifugeId) external returns (uint256 cost) {
        _isManager(poolId);

        emit NotifyPool(centrifugeId, poolId);
        return sender.sendNotifyPool(centrifugeId, poolId);
    }

    /// @inheritdoc IHub
    function notifyShareClass(PoolId poolId, ShareClassId scId, uint16 centrifugeId, bytes32 hook)
        external
        returns (uint256 cost)
    {
        _isManager(poolId);

        require(shareClassManager.exists(poolId, scId), IShareClassManager.ShareClassNotFound());

        (string memory name, string memory symbol, bytes32 salt) = shareClassManager.metadata(scId);
        uint8 decimals = hubRegistry.decimals(poolId);

        emit NotifyShareClass(centrifugeId, poolId, scId);
        return sender.sendNotifyShareClass(centrifugeId, poolId, scId, name, symbol, decimals, salt, hook);
    }

    /// @inheritdoc IHub
    function notifyShareMetadata(PoolId poolId, ShareClassId scId, uint16 centrifugeId) public returns (uint256 cost) {
        _isManager(poolId);

        (string memory name, string memory symbol,) = shareClassManager.metadata(scId);

        emit NotifyShareMetadata(centrifugeId, poolId, scId, name, symbol);
        return sender.sendNotifyShareMetadata(centrifugeId, poolId, scId, name, symbol);
    }

    /// @inheritdoc IHub
    function updateShareHook(PoolId poolId, ShareClassId scId, uint16 centrifugeId, bytes32 hook)
        public
        returns (uint256 cost)
    {
        _isManager(poolId);

        emit UpdateShareHook(centrifugeId, poolId, scId, hook);
        return sender.sendUpdateShareHook(centrifugeId, poolId, scId, hook);
    }

    /// @inheritdoc IHub
    function notifySharePrice(PoolId poolId, ShareClassId scId, uint16 centrifugeId) public returns (uint256 cost) {
        _isManager(poolId);

        (, D18 poolPerShare) = shareClassManager.metrics(scId);

        emit NotifySharePrice(centrifugeId, poolId, scId, poolPerShare);
        return sender.sendNotifyPricePoolPerShare(centrifugeId, poolId, scId, poolPerShare);
    }

    /// @inheritdoc IHub
    function notifyAssetPrice(PoolId poolId, ShareClassId scId, AssetId assetId) public returns (uint256 cost) {
        _isManager(poolId);
        D18 pricePoolPerAsset_ = pricePoolPerAsset(poolId, scId, assetId);
        emit NotifyAssetPrice(assetId.centrifugeId(), poolId, scId, assetId, pricePoolPerAsset_);
        return sender.sendNotifyPricePoolPerAsset(poolId, scId, assetId, pricePoolPerAsset_);
    }

    /// @inheritdoc IHub
    function setMaxAssetPriceAge(PoolId poolId, ShareClassId scId, AssetId assetId, uint64 maxPriceAge)
        external
        returns (uint256 cost)
    {
        _isManager(poolId);

        emit SetMaxAssetPriceAge(poolId, scId, assetId, maxPriceAge);
        return sender.sendMaxAssetPriceAge(poolId, scId, assetId, maxPriceAge);
    }

    /// @inheritdoc IHub
    function setMaxSharePriceAge(uint16 centrifugeId, PoolId poolId, ShareClassId scId, uint64 maxPriceAge)
        external
        returns (uint256 cost)
    {
        _isManager(poolId);

        emit SetMaxSharePriceAge(centrifugeId, poolId, scId, maxPriceAge);
        return sender.sendMaxSharePriceAge(centrifugeId, poolId, scId, maxPriceAge);
    }

    /// @inheritdoc IHub
    function setPoolMetadata(PoolId poolId, bytes calldata metadata) external {
        _isManager(poolId);

        hubRegistry.setMetadata(poolId, metadata);
    }

    /// @inheritdoc IHub
    function setSnapshotHook(PoolId poolId, ISnapshotHook hook) external {
        _isManager(poolId);

        holdings.setSnapshotHook(poolId, hook);
    }

    /// @inheritdoc IHub
    function updateShareClassMetadata(PoolId poolId, ShareClassId scId, string calldata name, string calldata symbol)
        external
    {
        _isManager(poolId);

        shareClassManager.updateMetadata(poolId, scId, name, symbol);
    }

    /// @inheritdoc IHub
    function updateHubManager(PoolId poolId, address who, bool canManage) external {
        _isManager(poolId);

        hubRegistry.updateManager(poolId, who, canManage);
    }

    /// @inheritdoc IHub
    function setRequestManager(PoolId poolId, uint16 centrifugeId, IHubRequestManager hubManager, bytes32 spokeManager)
        external
        returns (uint256 cost)
    {
        _isManager(poolId);

        hubRegistry.setHubRequestManager(poolId, centrifugeId, hubManager);
        return sender.sendSetRequestManager(centrifugeId, poolId, spokeManager);
    }

    /// @inheritdoc IHub
    function updateBalanceSheetManager(uint16 centrifugeId, PoolId poolId, bytes32 who, bool canManage)
        external
        returns (uint256 cost)
    {
        _isManager(poolId);

        return sender.sendUpdateBalanceSheetManager(centrifugeId, poolId, who, canManage);
    }

    /// @inheritdoc IHub
    function addShareClass(PoolId poolId, string calldata name, string calldata symbol, bytes32 salt)
        external
        returns (ShareClassId scId)
    {
        _isManager(poolId);

        return shareClassManager.addShareClass(poolId, name, symbol, salt);
    }

    /// @inheritdoc IHub
    function callRequestManager(PoolId poolId, uint16 centrifugeId, bytes calldata data)
        external
        returns (uint256 cost)
    {
        _isManager(poolId);
        (bool success, bytes memory returnData) =
            address(hubRegistry.hubRequestManager(poolId, centrifugeId)).call(data);
        require(success, RequestManagerCallFailed());
        if (returnData.length >= 32) {
            return abi.decode(returnData, (uint256));
        }
        return 0;
    }

    /// @inheritdoc IHub
    function updateRestriction(
        PoolId poolId,
        ShareClassId scId,
        uint16 centrifugeId,
        bytes calldata payload,
        uint128 extraGasLimit
    ) external returns (uint256 cost) {
        _isManager(poolId);

        require(shareClassManager.exists(poolId, scId), IShareClassManager.ShareClassNotFound());

        emit UpdateRestriction(centrifugeId, poolId, scId, payload);
        return sender.sendUpdateRestriction(centrifugeId, poolId, scId, payload, extraGasLimit);
    }

    /// @inheritdoc IHub
    function updateVault(
        PoolId poolId,
        ShareClassId scId,
        AssetId assetId,
        bytes32 vaultOrFactory,
        VaultUpdateKind kind,
        uint128 extraGasLimit
    ) external returns (uint256 cost) {
        _isManager(poolId);

        require(shareClassManager.exists(poolId, scId), IShareClassManager.ShareClassNotFound());

        emit UpdateVault(poolId, scId, assetId, vaultOrFactory, kind);
        return sender.sendUpdateVault(poolId, scId, assetId, vaultOrFactory, kind, extraGasLimit);
    }

    /// @inheritdoc IHub
    function updateContract(
        PoolId poolId,
        ShareClassId scId,
        uint16 centrifugeId,
        bytes32 target,
        bytes calldata payload,
        uint128 extraGasLimit
    ) external returns (uint256 cost) {
        _isManager(poolId);

        require(shareClassManager.exists(poolId, scId), IShareClassManager.ShareClassNotFound());

        emit UpdateContract(centrifugeId, poolId, scId, target, payload);
        return sender.sendUpdateContract(centrifugeId, poolId, scId, target, payload, extraGasLimit);
    }

    /// @inheritdoc IHub
    function updateSharePrice(PoolId poolId, ShareClassId scId, D18 navPoolPerShare) public {
        _isManager(poolId);

        shareClassManager.updateSharePrice(poolId, scId, navPoolPerShare);
    }

    /// @inheritdoc IHub
    function initializeHolding(
        PoolId poolId,
        ShareClassId scId,
        AssetId assetId,
        IValuation valuation,
        AccountId assetAccount,
        AccountId equityAccount,
        AccountId gainAccount,
        AccountId lossAccount
    ) external {
        _isManager(poolId);

        require(hubRegistry.isRegistered(assetId), IHubRegistry.AssetNotFound());
        require(
            assetAccount != equityAccount && assetAccount != gainAccount && assetAccount != lossAccount,
            IHub.InvalidAccountCombination()
        );
        require(
            accounting.exists(poolId, assetAccount) && accounting.exists(poolId, equityAccount)
                && accounting.exists(poolId, lossAccount) && accounting.exists(poolId, gainAccount),
            IAccounting.AccountDoesNotExist()
        );

        holdings.initialize(
            poolId,
            scId,
            assetId,
            valuation,
            false,
            holdingAccounts(assetAccount, equityAccount, gainAccount, lossAccount)
        );

        // If increase/decrease was called before initialize, we add journal entries for this
        _updateAccountingAmount(poolId, scId, assetId, true, holdings.value(poolId, scId, assetId));
    }

    /// @inheritdoc IHub
    function initializeLiability(
        PoolId poolId,
        ShareClassId scId,
        AssetId assetId,
        IValuation valuation,
        AccountId expenseAccount,
        AccountId liabilityAccount
    ) external {
        _isManager(poolId);

        require(hubRegistry.isRegistered(assetId), IHubRegistry.AssetNotFound());
        require(expenseAccount != liabilityAccount, IHub.InvalidAccountCombination());
        require(
            accounting.exists(poolId, expenseAccount) && accounting.exists(poolId, liabilityAccount),
            IAccounting.AccountDoesNotExist()
        );

        holdings.initialize(poolId, scId, assetId, valuation, true, liabilityAccounts(expenseAccount, liabilityAccount));

        // If increase/decrease was called before initialize, we add journal entries for this
        _updateAccountingAmount(poolId, scId, assetId, true, holdings.value(poolId, scId, assetId));
    }

    /// @inheritdoc IHub
    function updateHoldingValue(PoolId poolId, ShareClassId scId, AssetId assetId) public {
        _isManager(poolId);

        (bool isPositive, uint128 diff) = holdings.update(poolId, scId, assetId);
<<<<<<< HEAD
        hubHelpers.updateAccountingValue(poolId, scId, assetId, isPositive, diff);

        (bool isSnapshot,) = holdings.snapshot(poolId, scId, assetId.centrifugeId());

        if (isSnapshot) {
            ISnapshotHook hook = holdings.snapshotHook(poolId);
            if (address(hook) != address(0)) hook.onSync(poolId, scId, assetId.centrifugeId());
        }
=======
        _updateAccountingValue(poolId, scId, assetId, isPositive, diff);
>>>>>>> 0d6a054a
    }

    /// @inheritdoc IHub
    function updateHoldingValuation(PoolId poolId, ShareClassId scId, AssetId assetId, IValuation valuation) external {
        _isManager(poolId);

        holdings.updateValuation(poolId, scId, assetId, valuation);
    }

    /// @inheritdoc IHub
    function updateHoldingIsLiability(PoolId poolId, ShareClassId scId, AssetId assetId, bool isLiability) external {
        _isManager(poolId);

        holdings.updateIsLiability(poolId, scId, assetId, isLiability);
    }

    /// @inheritdoc IHub
    function setHoldingAccountId(PoolId poolId, ShareClassId scId, AssetId assetId, uint8 kind, AccountId accountId)
        external
    {
        _isManager(poolId);

        require(accounting.exists(poolId, accountId), IAccounting.AccountDoesNotExist());

        holdings.setAccountId(poolId, scId, assetId, kind, accountId);
    }

    /// @inheritdoc IHub
    function createAccount(PoolId poolId, AccountId account, bool isDebitNormal) public {
        _isManager(poolId);

        accounting.createAccount(poolId, account, isDebitNormal);
    }

    /// @inheritdoc IHub
    function setAccountMetadata(PoolId poolId, AccountId account, bytes calldata metadata) external {
        _isManager(poolId);

        accounting.setAccountMetadata(poolId, account, metadata);
    }

    /// @inheritdoc IHub
    function updateJournal(PoolId poolId, JournalEntry[] memory debits, JournalEntry[] memory credits) external {
        _isManager(poolId);

        accounting.unlock(poolId);
        accounting.addJournal(debits, credits);
        accounting.lock();
    }

    /// @inheritdoc IHub
    function setAdapters(
        uint16 centrifugeId,
        PoolId poolId,
        IAdapter[] memory localAdapters,
        bytes32[] memory remoteAdapters,
        uint8 threshold,
        uint8 recoveryIndex
    ) external returns (uint256 cost) {
        _isManager(poolId);

        multiAdapter.setAdapters(centrifugeId, poolId, localAdapters, threshold, recoveryIndex);

        return sender.sendSetPoolAdapters(centrifugeId, poolId, remoteAdapters, threshold, recoveryIndex);
    }

    /// @inheritdoc IHub
    function updateGatewayManager(uint16 centrifugeId, PoolId poolId, bytes32 who, bool canManage)
        external
        returns (uint256 cost)
    {
        _isManager(poolId);

        return sender.sendUpdateGatewayManager(centrifugeId, poolId, who, canManage);
    }

    //----------------------------------------------------------------------------------------------
    // Request manager callback
    //----------------------------------------------------------------------------------------------

    /// @inheritdoc IHubRequestManagerCallback
    function requestCallback(
        PoolId poolId,
        ShareClassId scId,
        AssetId assetId,
        bytes calldata payload,
        uint128 extraGasLimit
    ) external returns (uint256 cost) {
        IHubRequestManager manager = hubRegistry.hubRequestManager(poolId, assetId.centrifugeId());
        require(address(manager) != address(0), InvalidRequestManager());
        require(msg.sender == address(manager), NotAuthorized());

        return sender.sendRequestCallback(poolId, scId, assetId, payload, extraGasLimit);
    }

    //----------------------------------------------------------------------------------------------
    //  Accounting methods
    //----------------------------------------------------------------------------------------------

    /// @inheritdoc IHub
    /// @notice Create credit & debit entries for the deposit or withdrawal of a holding.
    ///         This updates the asset/expense as well as the equity/liability accounts.
    function updateAccountingAmount(PoolId poolId, ShareClassId scId, AssetId assetId, bool isPositive, uint128 diff)
        external
        auth
    {
        _updateAccountingAmount(poolId, scId, assetId, isPositive, diff);
    }

    function _updateAccountingAmount(PoolId poolId, ShareClassId scId, AssetId assetId, bool isPositive, uint128 diff)
        internal
    {
        if (diff == 0) return;

        accounting.unlock(poolId);

        bool isLiability = holdings.isLiability(poolId, scId, assetId);
        AccountType debitAccountType = isLiability ? AccountType.Expense : AccountType.Asset;
        AccountType creditAccountType = isLiability ? AccountType.Liability : AccountType.Equity;

        if (isPositive) {
            accounting.addDebit(holdings.accountId(poolId, scId, assetId, uint8(debitAccountType)), diff);
            accounting.addCredit(holdings.accountId(poolId, scId, assetId, uint8(creditAccountType)), diff);
        } else {
            accounting.addDebit(holdings.accountId(poolId, scId, assetId, uint8(creditAccountType)), diff);
            accounting.addCredit(holdings.accountId(poolId, scId, assetId, uint8(debitAccountType)), diff);
        }

        accounting.lock();
    }

    /// @inheritdoc IHub
    /// @notice Create credit & debit entries for the increase or decrease in the value of a holding.
    ///         This updates the asset/expense as well as the gain/loss accounts.
    function updateAccountingValue(PoolId poolId, ShareClassId scId, AssetId assetId, bool isPositive, uint128 diff)
        external
        auth
    {
        _updateAccountingValue(poolId, scId, assetId, isPositive, diff);
    }

    function _updateAccountingValue(PoolId poolId, ShareClassId scId, AssetId assetId, bool isPositive, uint128 diff)
        internal
    {
        if (diff == 0) return;

        accounting.unlock(poolId);

        // Save a diff=0 update gas cost
        if (isPositive) {
            if (holdings.isLiability(poolId, scId, assetId)) {
                accounting.addCredit(holdings.accountId(poolId, scId, assetId, uint8(AccountType.Liability)), diff);
                accounting.addDebit(holdings.accountId(poolId, scId, assetId, uint8(AccountType.Expense)), diff);
            } else {
                accounting.addCredit(holdings.accountId(poolId, scId, assetId, uint8(AccountType.Gain)), diff);
                accounting.addDebit(holdings.accountId(poolId, scId, assetId, uint8(AccountType.Asset)), diff);
            }
        } else {
            if (holdings.isLiability(poolId, scId, assetId)) {
                accounting.addCredit(holdings.accountId(poolId, scId, assetId, uint8(AccountType.Expense)), diff);
                accounting.addDebit(holdings.accountId(poolId, scId, assetId, uint8(AccountType.Liability)), diff);
            } else {
                accounting.addCredit(holdings.accountId(poolId, scId, assetId, uint8(AccountType.Asset)), diff);
                accounting.addDebit(holdings.accountId(poolId, scId, assetId, uint8(AccountType.Loss)), diff);
            }
        }

        accounting.lock();
    }

    //----------------------------------------------------------------------------------------------
    //  View methods
    //----------------------------------------------------------------------------------------------

    /// @inheritdoc IHub
    function holdingAccounts(
        AccountId assetAccount,
        AccountId equityAccount,
        AccountId gainAccount,
        AccountId lossAccount
    ) public pure returns (HoldingAccount[] memory) {
        HoldingAccount[] memory accounts = new HoldingAccount[](4);
        accounts[0] = HoldingAccount(assetAccount, uint8(AccountType.Asset));
        accounts[1] = HoldingAccount(equityAccount, uint8(AccountType.Equity));
        accounts[2] = HoldingAccount(gainAccount, uint8(AccountType.Gain));
        accounts[3] = HoldingAccount(lossAccount, uint8(AccountType.Loss));
        return accounts;
    }

    /// @inheritdoc IHub
    function liabilityAccounts(AccountId expenseAccount, AccountId liabilityAccount)
        public
        pure
        returns (HoldingAccount[] memory)
    {
        HoldingAccount[] memory accounts = new HoldingAccount[](2);
        accounts[0] = HoldingAccount(expenseAccount, uint8(AccountType.Expense));
        accounts[1] = HoldingAccount(liabilityAccount, uint8(AccountType.Liability));
        return accounts;
    }

    /// @inheritdoc IHub
    function pricePoolPerAsset(PoolId poolId, ShareClassId scId, AssetId assetId) public view returns (D18) {
        // Assume price of 1.0 if the holding is not initialized yet
        if (!holdings.isInitialized(poolId, scId, assetId)) return d18(1, 1);

        IValuation valuation = holdings.valuation(poolId, scId, assetId);
        return valuation.getPrice(poolId, scId, assetId);
    }

    //----------------------------------------------------------------------------------------------
    //  Internal methods
    //----------------------------------------------------------------------------------------------

    /// @dev Ensure the sender is authorized
    function _auth() internal auth {}

    /// @dev Ensure the sender is a pool admin
    function _isManager(PoolId poolId) internal view {
        require(hubRegistry.manager(poolId, msg.sender), IHub.NotManager());
    }
}<|MERGE_RESOLUTION|>--- conflicted
+++ resolved
@@ -395,8 +395,7 @@
         _isManager(poolId);
 
         (bool isPositive, uint128 diff) = holdings.update(poolId, scId, assetId);
-<<<<<<< HEAD
-        hubHelpers.updateAccountingValue(poolId, scId, assetId, isPositive, diff);
+        _updateAccountingValue(poolId, scId, assetId, isPositive, diff);
 
         (bool isSnapshot,) = holdings.snapshot(poolId, scId, assetId.centrifugeId());
 
@@ -404,9 +403,6 @@
             ISnapshotHook hook = holdings.snapshotHook(poolId);
             if (address(hook) != address(0)) hook.onSync(poolId, scId, assetId.centrifugeId());
         }
-=======
-        _updateAccountingValue(poolId, scId, assetId, isPositive, diff);
->>>>>>> 0d6a054a
     }
 
     /// @inheritdoc IHub
