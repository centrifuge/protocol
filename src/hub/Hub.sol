--- conflicted
+++ resolved
@@ -582,12 +582,7 @@
 
     /// @dev Ensure the method can be used without reentrancy issues, and the sender is a pool admin
     function _protected(PoolId poolId) internal protected {
-<<<<<<< HEAD
-        require(hubRegistry.exists(poolId), IHubRegistry.NonExistingPool(poolId));
-        require(hubRegistry.isAdmin(poolId, msg.sender), IHub.NotAuthorizedAdmin());
-=======
         require(hubRegistry.manager(poolId, msg.sender), IHub.NotManager());
->>>>>>> bd8cf05b
     }
 
     /// @dev Ensure the sender is authorized
