--- conflicted
+++ resolved
@@ -464,29 +464,7 @@
         _isManager(poolId);
 
         (bool isPositive, uint128 diff) = holdings.update(poolId, scId, assetId);
-<<<<<<< HEAD
-        if (isPositive && diff > 0) {
-            if (holdings.isLiability(poolId, scId, assetId)) {
-                accounting.addCredit(holdings.accountId(poolId, scId, assetId, uint8(AccountType.Liability)), diff);
-                accounting.addDebit(holdings.accountId(poolId, scId, assetId, uint8(AccountType.Expense)), diff);
-            } else {
-                accounting.addCredit(holdings.accountId(poolId, scId, assetId, uint8(AccountType.Gain)), diff);
-                accounting.addDebit(holdings.accountId(poolId, scId, assetId, uint8(AccountType.Asset)), diff);
-            }
-        } else if (diff > 0) {
-            if (holdings.isLiability(poolId, scId, assetId)) {
-                accounting.addCredit(holdings.accountId(poolId, scId, assetId, uint8(AccountType.Expense)), diff);
-                accounting.addDebit(holdings.accountId(poolId, scId, assetId, uint8(AccountType.Liability)), diff);
-            } else {
-                accounting.addCredit(holdings.accountId(poolId, scId, assetId, uint8(AccountType.Asset)), diff);
-                accounting.addDebit(holdings.accountId(poolId, scId, assetId, uint8(AccountType.Loss)), diff);
-            }
-        }
-
-        accounting.lock();
-=======
         hubHelpers.updateAccountingValue(poolId, scId, assetId, isPositive, diff);
->>>>>>> 7025ef85
     }
 
     /// @inheritdoc IHub
