--- conflicted
+++ resolved
@@ -203,26 +203,9 @@
     /// @inheritdoc IHub
     function notifyAssetPrice(PoolId poolId, ShareClassId scId, AssetId assetId) public payable {
         _protectedAndPaid(poolId);
-<<<<<<< HEAD
-        sender.sendNotifyPricePoolPerAsset(poolId, scId, assetId, _pricePoolPerAsset(poolId, scId, assetId));
-=======
-
-        AssetId poolCurrency = hubRegistry.currency(poolId);
-        // NOTE: We assume symmetric prices are provided by holdings valuation
-        IERC7726 valuation = holdings.valuation(poolId, scId, assetId);
-
-        // Retrieve amount of 1 asset unit in pool currency
-        uint128 assetUnitAmount = (10 ** hubRegistry.decimals(assetId.raw())).toUint128();
-        uint128 poolUnitAmount = (10 ** hubRegistry.decimals(poolCurrency.raw())).toUint128();
-        uint128 poolAmountPerAsset =
-            valuation.getQuote(assetUnitAmount, assetId.addr(), poolCurrency.addr()).toUint128();
-
-        // Retrieve price by normalizing by pool denomination
-        D18 pricePoolPerAsset = d18(poolAmountPerAsset, poolUnitAmount);
-
+        D18 pricePoolPerAsset = _pricePoolPerAsset(poolId, scId, assetId);
         emit NotifyAssetPrice(assetId.centrifugeId(), poolId, scId, assetId, pricePoolPerAsset);
         sender.sendNotifyPricePoolPerAsset(poolId, scId, assetId, pricePoolPerAsset);
->>>>>>> e5cfea0c
     }
 
     /// @inheritdoc IHub
@@ -359,8 +342,8 @@
 
         shareClassManager.updatePricePerShare(poolId, scId, navPoolPerShare);
     }
-    /// @inheritdoc IHub
-
+
+    /// @inheritdoc IHub
     function createHolding(
         PoolId poolId,
         ShareClassId scId,
@@ -574,86 +557,36 @@
         _auth();
 
         accounting.unlock(poolId);
-<<<<<<< HEAD
-        uint128 valueChange = ConversionLib.convertWithPrice(
-            amount, hubRegistry.decimals(assetId), hubRegistry.decimals(poolId), pricePoolPerAsset
-        ).toUint128();
-
-        (uint128 debited, uint128 credited) = _updateJournal(debits, credits);
-        uint128 debitValueLeft = valueChange - debited;
-        uint128 creditValueLeft = valueChange - credited;
-
-        _updateHoldingWithPartialDebitsAndCredits(
-            poolId, scId, assetId, amount, pricePoolPerAsset, isIncrease, debitValueLeft, creditValueLeft
-        );
-
-        accounting.lock();
-    }
-
-    /// @inheritdoc IHubGatewayHandler
-    function updateHoldingValue(PoolId poolId, ShareClassId scId, AssetId assetId, D18 pricePoolPerAsset) external {
-        _auth();
-
-        accounting.unlock(poolId);
-
-        transientValuation.setPrice(assetId.addr(), hubRegistry.currency(poolId).addr(), pricePoolPerAsset);
-        IERC7726 _valuation = holdings.valuation(poolId, scId, assetId);
-        holdings.updateValuation(poolId, scId, assetId, transientValuation);
-
-        _updateHolding(poolId, scId, assetId);
-        holdings.updateValuation(poolId, scId, assetId, _valuation);
-
-        accounting.lock();
-    }
-
-    /// @inheritdoc IHubGatewayHandler
-    // TODO: Fix message to NOT contain price anymore
-    function increaseShareIssuance(PoolId poolId, ShareClassId scId, D18, /* pricePerShare */ uint128 amount)
-        external
-        auth
-    {
-        shareClassManager.increaseShareClassIssuance(poolId, scId, amount);
-=======
-
-        address poolCurrency = hubRegistry.currency(poolId).addr();
-        transientValuation.setPrice(assetId.addr(), poolCurrency, pricePoolPerAsset);
 
         bool isLiability = holdings.isLiability(poolId, scId, assetId);
         AccountType debitAccountType = isLiability ? AccountType.Expense : AccountType.Asset;
         AccountType creditAccountType = isLiability ? AccountType.Liability : AccountType.Equity;
 
         if (isIncrease) {
-            uint128 value = holdings.increase(poolId, scId, assetId, transientValuation, amount);
+            uint128 value = holdings.increase(poolId, scId, assetId, pricePoolPerAsset, amount);
             accounting.addDebit(holdings.accountId(poolId, scId, assetId, uint8(debitAccountType)), value);
             accounting.addCredit(holdings.accountId(poolId, scId, assetId, uint8(creditAccountType)), value);
         } else {
-            uint128 value = holdings.decrease(poolId, scId, assetId, transientValuation, amount);
+            uint128 value = holdings.decrease(poolId, scId, assetId, pricePoolPerAsset, amount);
             accounting.addDebit(holdings.accountId(poolId, scId, assetId, uint8(creditAccountType)), value);
             accounting.addCredit(holdings.accountId(poolId, scId, assetId, uint8(debitAccountType)), value);
         }
 
         accounting.lock();
->>>>>>> e5cfea0c
-    }
-
-    /// @inheritdoc IHubGatewayHandler
-    // TODO: Fix message to NOT contain price anymore
-    function decreaseShareIssuance(PoolId poolId, ShareClassId scId, D18, /* pricePerShare */ uint128 amount)
-        external
-        auth
-    {
+    }
+
+    /// @inheritdoc IHubGatewayHandler
+    function increaseShareIssuance(PoolId poolId, ShareClassId scId, D18 /*pricePerShare*/, uint128 amount) external {
+        _auth();
+
+        shareClassManager.increaseShareClassIssuance(poolId, scId, amount);
+    }
+
+    /// @inheritdoc IHubGatewayHandler
+    function decreaseShareIssuance(PoolId poolId, ShareClassId scId, D18 /*pricePerShare*/, uint128 amount) external {
+        _auth();
+
         shareClassManager.decreaseShareClassIssuance(poolId, scId, amount);
-    }
-
-    /// @inheritdoc IHubGatewayHandler
-    function updateJournal(PoolId poolId, JournalEntry[] memory debits, JournalEntry[] memory credits) external {
-        _auth();
-
-        accounting.unlock(poolId);
-
-        _updateJournal(debits, credits);
-
-        accounting.lock();
     }
 
     //----------------------------------------------------------------------------------------------
@@ -678,86 +611,6 @@
     function _pay() internal {
         if (!gateway.isBatching()) {
             gateway.payTransaction{value: msg.value}(msg.sender);
-        }
-    }
-<<<<<<< HEAD
-
-    /// @notice Update the journal with the given debits and credits. Can be unequal.
-    function _updateJournal(JournalEntry[] memory debits, JournalEntry[] memory credits)
-        internal
-        returns (uint128 debited, uint128 credited)
-    {
-        for (uint256 i; i < debits.length; i++) {
-            accounting.addDebit(debits[i].accountId, debits[i].amount);
-            debited += debits[i].amount;
-        }
-
-        for (uint256 i; i < credits.length; i++) {
-            accounting.addCredit(credits[i].accountId, credits[i].amount);
-            credited += credits[i].amount;
-        }
-    }
-
-    /// @dev Assumes accounting is already unlocked
-    function _updateHolding(PoolId poolId, ShareClassId scId, AssetId assetId) internal {
-        int128 diff = holdings.update(poolId, scId, assetId);
-
-        if (diff > 0) {
-            if (holdings.isLiability(poolId, scId, assetId)) {
-                accounting.addCredit(
-                    holdings.accountId(poolId, scId, assetId, uint8(AccountType.Liability)), uint128(diff)
-                );
-                accounting.addDebit(
-                    holdings.accountId(poolId, scId, assetId, uint8(AccountType.Expense)), uint128(diff)
-                );
-            } else {
-                accounting.addCredit(holdings.accountId(poolId, scId, assetId, uint8(AccountType.Gain)), uint128(diff));
-                accounting.addDebit(holdings.accountId(poolId, scId, assetId, uint8(AccountType.Asset)), uint128(diff));
-            }
-        } else if (diff < 0) {
-            if (holdings.isLiability(poolId, scId, assetId)) {
-                accounting.addCredit(
-                    holdings.accountId(poolId, scId, assetId, uint8(AccountType.Expense)),
-                    uint128(uint256(-int256(diff)))
-                );
-                accounting.addDebit(
-                    holdings.accountId(poolId, scId, assetId, uint8(AccountType.Liability)),
-                    uint128(uint256(-int256(diff)))
-                );
-            } else {
-                accounting.addCredit(
-                    holdings.accountId(poolId, scId, assetId, uint8(AccountType.Asset)), uint128(uint256(-int256(diff)))
-                );
-                accounting.addDebit(
-                    holdings.accountId(poolId, scId, assetId, uint8(AccountType.Loss)), uint128(uint256(-int256(diff)))
-                );
-            }
-        }
-    }
-
-    /// @notice Update a holding while debiting and/or crediting only a portion of the value change.
-    function _updateHoldingWithPartialDebitsAndCredits(
-        PoolId poolId,
-        ShareClassId scId,
-        AssetId assetId,
-        uint128 amount,
-        D18 pricePoolPerAsset,
-        bool isIncrease,
-        uint128 debitValue,
-        uint128 creditValue
-    ) internal {
-        bool isLiability = holdings.isLiability(poolId, scId, assetId);
-        AccountType debitAccountType = isLiability ? AccountType.Expense : AccountType.Asset;
-        AccountType creditAccountType = isLiability ? AccountType.Liability : AccountType.Equity;
-
-        if (isIncrease) {
-            holdings.increase(poolId, scId, assetId, pricePoolPerAsset, amount);
-            accounting.addDebit(holdings.accountId(poolId, scId, assetId, uint8(debitAccountType)), debitValue);
-            accounting.addCredit(holdings.accountId(poolId, scId, assetId, uint8(creditAccountType)), creditValue);
-        } else {
-            holdings.decrease(poolId, scId, assetId, pricePoolPerAsset, amount);
-            accounting.addDebit(holdings.accountId(poolId, scId, assetId, uint8(creditAccountType)), debitValue);
-            accounting.addCredit(holdings.accountId(poolId, scId, assetId, uint8(debitAccountType)), creditValue);
         }
     }
 
@@ -775,6 +628,4 @@
         // Retrieve price by normalizing by pool denomination
         return d18(poolAmountPerAsset, poolUnitAmount);
     }
-=======
->>>>>>> e5cfea0c
 }