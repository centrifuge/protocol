// SPDX-License-Identifier: BUSL-1.1
pragma solidity 0.8.28;

import {Auth} from "src/misc/Auth.sol";
import {D18, d18} from "src/misc/types/D18.sol";
import {IERC7726} from "src/misc/interfaces/IERC7726.sol";
import {MathLib} from "src/misc/libraries/MathLib.sol";
import {CastLib} from "src/misc/libraries/CastLib.sol";
import {BytesLib} from "src/misc/libraries/BytesLib.sol";

import {PoolId} from "src/common/types/PoolId.sol";
import {AssetId} from "src/common/types/AssetId.sol";
import {ShareClassId, newShareClassId} from "src/common/types/ShareClassId.sol";
import {PricingLib} from "src/common/libraries/PricingLib.sol";

import {IHubRegistry} from "src/hub/interfaces/IHubRegistry.sol";
import {
    IShareClassManager,
    EpochInvestAmounts,
    EpochRedeemAmounts,
    UserOrder,
    ShareClassMetadata,
    ShareClassMetrics,
    QueuedOrder,
    RequestType,
    EpochId
} from "src/hub/interfaces/IShareClassManager.sol";

contract ShareClassManager is Auth, IShareClassManager {
    using MathLib for *;
    using CastLib for *;
    using BytesLib for bytes;

    uint32 constant META_NAME_LENGTH = 128;
    uint32 constant META_SYMBOL_LENGTH = 32;

    IHubRegistry public immutable hubRegistry;

    // Share classes
    mapping(bytes32 salt => bool) public salts;
    mapping(PoolId poolId => uint32) public shareClassCount;
    mapping(ShareClassId scId => ShareClassMetrics) public metrics;
    mapping(ShareClassId scId => ShareClassMetadata) public metadata;
    mapping(PoolId poolId => mapping(ShareClassId => bool)) public shareClassIds;

    // Epochs
    mapping(ShareClassId scId => mapping(AssetId assetId => EpochId)) public epochId;
    mapping(ShareClassId scId => mapping(AssetId assetId => mapping(uint32 epochId_ => EpochInvestAmounts epoch)))
        public epochInvestAmounts;
    mapping(ShareClassId scId => mapping(AssetId assetId => mapping(uint32 epochId_ => EpochRedeemAmounts epoch)))
        public epochRedeemAmounts;

    // Pending requests
    mapping(ShareClassId scId => mapping(AssetId payoutAssetId => uint128 pending)) public pendingRedeem;
    mapping(ShareClassId scId => mapping(AssetId depositAssetId => uint128 pending)) public pendingDeposit;
    mapping(ShareClassId scId => mapping(AssetId payoutAssetId => mapping(bytes32 investor => UserOrder pending)))
        public redeemRequest;
    mapping(ShareClassId scId => mapping(AssetId depositAssetId => mapping(bytes32 investor => UserOrder pending)))
        public depositRequest;

    // Queued requests
    mapping(ShareClassId scId => mapping(AssetId payoutAssetId => mapping(bytes32 investor => QueuedOrder queued)))
        public queuedRedeemRequest;
    mapping(ShareClassId scId => mapping(AssetId depositAssetId => mapping(bytes32 investor => QueuedOrder queued)))
        public queuedDepositRequest;

    constructor(IHubRegistry hubRegistry_, address deployer) Auth(deployer) {
        hubRegistry = hubRegistry_;
    }

    //----------------------------------------------------------------------------------------------
    // Administration methods
    //----------------------------------------------------------------------------------------------

    /// @inheritdoc IShareClassManager
    function addShareClass(PoolId poolId, string calldata name, string calldata symbol, bytes32 salt)
        external
        auth
        returns (ShareClassId scId_)
    {
        scId_ = previewNextShareClassId(poolId);

        uint32 index = ++shareClassCount[poolId];
        shareClassIds[poolId][scId_] = true;

        _updateMetadata(scId_, name, symbol, salt);

        emit AddShareClass(poolId, scId_, index, name, symbol, salt);
    }

    //----------------------------------------------------------------------------------------------
    // Incoming requests
    //----------------------------------------------------------------------------------------------

    /// @inheritdoc IShareClassManager
    function requestDeposit(PoolId poolId, ShareClassId scId_, uint128 amount, bytes32 investor, AssetId depositAssetId)
        external
        auth
    {
        require(exists(poolId, scId_), ShareClassNotFound());

        // NOTE: CV ensures amount > 0
        _updatePending(poolId, scId_, amount, true, investor, depositAssetId, RequestType.Deposit);
    }

    /// @inheritdoc IShareClassManager
    function cancelDepositRequest(PoolId poolId, ShareClassId scId_, bytes32 investor, AssetId depositAssetId)
        external
        auth
        returns (uint128 cancelledAssetAmount)
    {
        require(exists(poolId, scId_), ShareClassNotFound());

        uint128 cancellingAmount = depositRequest[scId_][depositAssetId][investor].pending;

        return _updatePending(poolId, scId_, cancellingAmount, false, investor, depositAssetId, RequestType.Deposit);
    }

    /// @inheritdoc IShareClassManager
    function requestRedeem(PoolId poolId, ShareClassId scId_, uint128 amount, bytes32 investor, AssetId payoutAssetId)
        external
        auth
    {
        require(exists(poolId, scId_), ShareClassNotFound());

        // NOTE: CV ensures amount > 0
        _updatePending(poolId, scId_, amount, true, investor, payoutAssetId, RequestType.Redeem);
    }

    /// @inheritdoc IShareClassManager
    function cancelRedeemRequest(PoolId poolId, ShareClassId scId_, bytes32 investor, AssetId payoutAssetId)
        external
        auth
        returns (uint128 cancelledShareAmount)
    {
        require(exists(poolId, scId_), ShareClassNotFound());

        uint128 cancellingAmount = redeemRequest[scId_][payoutAssetId][investor].pending;

        return _updatePending(poolId, scId_, cancellingAmount, false, investor, payoutAssetId, RequestType.Redeem);
    }

    //----------------------------------------------------------------------------------------------
    // Manager actions
    //----------------------------------------------------------------------------------------------

    /// @inheritdoc IShareClassManager
    function approveDeposits(
        PoolId poolId,
        ShareClassId scId_,
        AssetId depositAssetId,
        uint32 nowDepositEpochId,
        uint128 approvedAssetAmount,
        D18 pricePoolPerAsset
    ) external auth returns (uint128 pendingAssetAmount, uint128 approvedPoolAmount) {
        require(exists(poolId, scId_), ShareClassNotFound());
        require(
            nowDepositEpochId == nowDepositEpoch(scId_, depositAssetId),
            EpochNotInSequence(nowDepositEpochId, nowDepositEpoch(scId_, depositAssetId))
        );

        // Limit in case approved > pending due to race condition of FM approval and async incoming requests
        pendingAssetAmount = pendingDeposit[scId_][depositAssetId];
        require(approvedAssetAmount <= pendingAssetAmount, InsufficientPending());
        require(approvedAssetAmount > 0, ZeroApprovalAmount());

        approvedPoolAmount = PricingLib.convertWithPrice(
            approvedAssetAmount, hubRegistry.decimals(depositAssetId), hubRegistry.decimals(poolId), pricePoolPerAsset
        );

        // Update epoch data
        EpochInvestAmounts storage epochAmounts = epochInvestAmounts[scId_][depositAssetId][nowDepositEpochId];
        epochAmounts.approvedAssetAmount = approvedAssetAmount;
        epochAmounts.approvedPoolAmount = approvedPoolAmount;
        epochAmounts.pendingAssetAmount = pendingAssetAmount;
        epochAmounts.pricePoolPerAsset = pricePoolPerAsset;

        // Reduce pending
        pendingDeposit[scId_][depositAssetId] -= approvedAssetAmount;
        pendingAssetAmount -= approvedAssetAmount;

        epochId[scId_][depositAssetId].deposit = nowDepositEpochId;
        emit ApproveDeposits(
            poolId,
            scId_,
            depositAssetId,
            nowDepositEpochId,
            approvedPoolAmount,
            approvedAssetAmount,
            pendingAssetAmount
        );
    }

    /// @inheritdoc IShareClassManager
    function approveRedeems(
        PoolId poolId,
        ShareClassId scId_,
        AssetId payoutAssetId,
        uint32 nowRedeemEpochId,
        uint128 approvedShareAmount,
        D18 pricePoolPerAsset
    ) external auth returns (uint128 pendingShareAmount) {
        require(exists(poolId, scId_), ShareClassNotFound());
        require(
            nowRedeemEpochId == nowRedeemEpoch(scId_, payoutAssetId),
            EpochNotInSequence(nowRedeemEpochId, nowRedeemEpoch(scId_, payoutAssetId))
        );

        // Limit in case approved > pending due to race condition of FM approval and async incoming requests
        pendingShareAmount = pendingRedeem[scId_][payoutAssetId];
        require(approvedShareAmount <= pendingShareAmount, InsufficientPending());
        require(approvedShareAmount > 0, ZeroApprovalAmount());

        // Update epoch data
        EpochRedeemAmounts storage epochAmounts = epochRedeemAmounts[scId_][payoutAssetId][nowRedeemEpochId];
        epochAmounts.approvedShareAmount = approvedShareAmount;
        epochAmounts.pendingShareAmount = pendingShareAmount;
        epochAmounts.pricePoolPerAsset = pricePoolPerAsset;

        // Reduce pending
        pendingRedeem[scId_][payoutAssetId] -= approvedShareAmount;
        pendingShareAmount -= approvedShareAmount;
        epochId[scId_][payoutAssetId].redeem = nowRedeemEpochId;
        emit ApproveRedeems(poolId, scId_, payoutAssetId, nowRedeemEpochId, approvedShareAmount, pendingShareAmount);
    }

    /// @inheritdoc IShareClassManager
    function issueShares(
        PoolId poolId,
        ShareClassId scId_,
        AssetId depositAssetId,
        uint32 nowIssueEpochId,
        D18 navPoolPerShare
    ) external auth returns (uint128 issuedShareAmount, uint128 depositAssetAmount, uint128 depositPoolAmount) {
        require(exists(poolId, scId_), ShareClassNotFound());
        require(nowIssueEpochId <= epochId[scId_][depositAssetId].deposit, EpochNotFound());
        require(
            nowIssueEpochId == nowIssueEpoch(scId_, depositAssetId),
            EpochNotInSequence(nowIssueEpochId, nowIssueEpoch(scId_, depositAssetId))
        );

        EpochInvestAmounts storage epochAmounts = epochInvestAmounts[scId_][depositAssetId][nowIssueEpochId];
        epochAmounts.navPoolPerShare = navPoolPerShare;

        issuedShareAmount = PricingLib.assetToShareAmount(
            epochAmounts.approvedAssetAmount,
            hubRegistry.decimals(depositAssetId),
            hubRegistry.decimals(poolId),
            epochAmounts.pricePoolPerAsset,
            navPoolPerShare,
            MathLib.Rounding.Down
        ).toUint128();

        metrics[scId_].totalIssuance += issuedShareAmount;
        epochAmounts.issuedAt = block.timestamp.toUint64();
        epochId[scId_][depositAssetId].issue = nowIssueEpochId;

        depositAssetAmount = epochAmounts.approvedAssetAmount;
        depositPoolAmount = epochAmounts.approvedPoolAmount;

        emit IssueShares(
            poolId,
            scId_,
            depositAssetId,
            nowIssueEpochId,
            navPoolPerShare,
            PricingLib.priceAssetPerShare(epochAmounts.navPoolPerShare, epochAmounts.pricePoolPerAsset),
            issuedShareAmount
        );
    }

    /// @inheritdoc IShareClassManager
    function revokeShares(
        PoolId poolId,
        ShareClassId scId_,
        AssetId payoutAssetId,
        uint32 nowRevokeEpochId,
        D18 navPoolPerShare
    ) external auth returns (uint128 revokedShareAmount, uint128 payoutAssetAmount, uint128 payoutPoolAmount) {
        require(exists(poolId, scId_), ShareClassNotFound());
        require(nowRevokeEpochId <= epochId[scId_][payoutAssetId].redeem, EpochNotFound());
        require(
            nowRevokeEpochId == nowRevokeEpoch(scId_, payoutAssetId),
            EpochNotInSequence(nowRevokeEpochId, nowRevokeEpoch(scId_, payoutAssetId))
        );

        EpochRedeemAmounts storage epochAmounts = epochRedeemAmounts[scId_][payoutAssetId][nowRevokeEpochId];
        epochAmounts.navPoolPerShare = navPoolPerShare;

        require(epochAmounts.approvedShareAmount <= metrics[scId_].totalIssuance, RevokeMoreThanIssued());

        // NOTE: shares and pool currency have the same decimals - no conversion needed!
        payoutPoolAmount = navPoolPerShare.mulUint128(epochAmounts.approvedShareAmount, MathLib.Rounding.Down);

        payoutAssetAmount = PricingLib.poolToAssetAmount(
            payoutPoolAmount,
            hubRegistry.decimals(poolId),
            hubRegistry.decimals(payoutAssetId),
            epochAmounts.pricePoolPerAsset,
            MathLib.Rounding.Down
        ).toUint128();
        revokedShareAmount = epochAmounts.approvedShareAmount;

        metrics[scId_].totalIssuance -= epochAmounts.approvedShareAmount;
        epochAmounts.payoutAssetAmount = payoutAssetAmount;
        epochAmounts.revokedAt = block.timestamp.toUint64();
        epochId[scId_][payoutAssetId].revoke = nowRevokeEpochId;

        emit RevokeShares(
            poolId,
            scId_,
            payoutAssetId,
            nowRevokeEpochId,
            navPoolPerShare,
            PricingLib.priceAssetPerShare(epochAmounts.navPoolPerShare, epochAmounts.pricePoolPerAsset),
            epochAmounts.approvedShareAmount,
            payoutAssetAmount,
            payoutPoolAmount
        );
    }

    /// @inheritdoc IShareClassManager
    function updatePricePerShare(PoolId poolId, ShareClassId scId_, D18 navPoolPerShare) external auth {
        require(exists(poolId, scId_), ShareClassNotFound());

        ShareClassMetrics storage m = metrics[scId_];
        m.navPerShare = navPoolPerShare;
        emit UpdateShareClass(poolId, scId_, navPoolPerShare);
    }

    /// @inheritdoc IShareClassManager
    function updateMetadata(PoolId poolId, ShareClassId scId_, string calldata name, string calldata symbol)
        external
        auth
    {
        require(exists(poolId, scId_), ShareClassNotFound());

        _updateMetadata(scId_, name, symbol, bytes32(0));

        emit UpdateMetadata(poolId, scId_, name, symbol);
    }

    /// @inheritdoc IShareClassManager
    function increaseShareClassIssuance(PoolId poolId, ShareClassId scId_, uint128 amount) external auth {
        require(exists(poolId, scId_), ShareClassNotFound());

        uint128 newIssuance = metrics[scId_].totalIssuance + amount;
        metrics[scId_].totalIssuance = newIssuance;

        emit RemoteIssueShares(poolId, scId_, amount);
    }

    /// @inheritdoc IShareClassManager
    function decreaseShareClassIssuance(PoolId poolId, ShareClassId scId_, uint128 amount) external auth {
        require(exists(poolId, scId_), ShareClassNotFound());
        require(metrics[scId_].totalIssuance >= amount, DecreaseMoreThanIssued());

        uint128 newIssuance = metrics[scId_].totalIssuance - amount;
        metrics[scId_].totalIssuance = newIssuance;

        emit RemoteRevokeShares(poolId, scId_, amount);
    }

    //----------------------------------------------------------------------------------------------
    // Claiming methods
    //----------------------------------------------------------------------------------------------

    /// @inheritdoc IShareClassManager
    function claimDeposit(PoolId poolId, ShareClassId scId_, bytes32 investor, AssetId depositAssetId)
        public
        auth
        returns (
            uint128 payoutShareAmount,
            uint128 paymentAssetAmount,
            uint128 cancelledAssetAmount,
            bool canClaimAgain
        )
    {
        require(exists(poolId, scId_), ShareClassNotFound());

        UserOrder storage userOrder = depositRequest[scId_][depositAssetId][investor];
        require(userOrder.pending > 0, NoOrderFound());
        require(userOrder.lastUpdate <= epochId[scId_][depositAssetId].issue, IssuanceRequired());
        canClaimAgain = userOrder.lastUpdate < epochId[scId_][depositAssetId].issue;
        EpochInvestAmounts storage epochAmounts = epochInvestAmounts[scId_][depositAssetId][userOrder.lastUpdate];

        paymentAssetAmount = epochAmounts.approvedAssetAmount == 0
            ? 0
            : userOrder.pending.mulDiv(epochAmounts.approvedAssetAmount, epochAmounts.pendingAssetAmount).toUint128();

        // NOTE: Due to precision loss, the sum of claimable user amounts is leq than the amount of minted share class
        // tokens corresponding to the approved share amount (instead of equality). I.e., it is possible for an epoch to
        // have an excess of a share class tokens which cannot be claimed by anyone.
        // This excess is at most n-1 share tokens for an epoch with n claimable users.
        if (paymentAssetAmount > 0) {
            uint128 paymentPoolAmount = PricingLib.convertWithPrice(
                paymentAssetAmount,
                hubRegistry.decimals(depositAssetId),
                hubRegistry.decimals(poolId),
                epochAmounts.pricePoolPerAsset
            );
            payoutShareAmount =
                epochAmounts.navPoolPerShare.reciprocalMulUint256(paymentPoolAmount, MathLib.Rounding.Down).toUint128();

            userOrder.pending -= paymentAssetAmount;
        }

        emit ClaimDeposit(
            poolId,
            scId_,
            userOrder.lastUpdate,
            investor,
            depositAssetId,
            paymentAssetAmount,
            userOrder.pending,
            payoutShareAmount,
            epochAmounts.issuedAt
        );

        // If there is nothing to claim anymore we can short circuit to the latest epoch
        if (userOrder.pending == 0) {
            // The current epoch is always one step ahead of the stored one
            userOrder.lastUpdate = nowDepositEpoch(scId_, depositAssetId);
            canClaimAgain = false;
        } else {
            userOrder.lastUpdate += 1;
        }

        // If user claimed up to latest approval epoch, move queued to pending
        if (userOrder.lastUpdate == nowDepositEpoch(scId_, depositAssetId)) {
            cancelledAssetAmount =
                _postClaimUpdateQueued(poolId, scId_, investor, depositAssetId, userOrder, RequestType.Deposit);
        }
    }

    /// @inheritdoc IShareClassManager
    function claimRedeem(PoolId poolId, ShareClassId scId_, bytes32 investor, AssetId payoutAssetId)
        public
        auth
        returns (
            uint128 payoutAssetAmount,
            uint128 paymentShareAmount,
            uint128 cancelledShareAmount,
            bool canClaimAgain
        )
    {
        require(exists(poolId, scId_), ShareClassNotFound());

        UserOrder storage userOrder = redeemRequest[scId_][payoutAssetId][investor];
        require(userOrder.pending > 0, NoOrderFound());
        require(userOrder.lastUpdate <= epochId[scId_][payoutAssetId].revoke, RevocationRequired());
        canClaimAgain = userOrder.lastUpdate < epochId[scId_][payoutAssetId].revoke;

        EpochRedeemAmounts storage epochAmounts = epochRedeemAmounts[scId_][payoutAssetId][userOrder.lastUpdate];

        paymentShareAmount = epochAmounts.approvedShareAmount == 0
            ? 0
            : userOrder.pending.mulDiv(epochAmounts.approvedShareAmount, epochAmounts.pendingShareAmount).toUint128();

        // NOTE: Due to precision loss, the sum of claimable user amounts is leq than the amount of minted share class
        // tokens corresponding to the approved share amount (instead of equality). I.e., it is possible for an epoch to
        // have an excess of a share class tokens which cannot be claimed by anyone.
        // This excess is at most n-1 share tokens for an epoch with n claimable users.
        if (paymentShareAmount > 0) {
            payoutAssetAmount = PricingLib.shareToAssetAmount(
                paymentShareAmount,
                hubRegistry.decimals(poolId),
                hubRegistry.decimals(payoutAssetId),
                epochAmounts.pricePoolPerAsset,
                epochAmounts.navPoolPerShare,
                MathLib.Rounding.Down
            ).toUint128();

            userOrder.pending -= paymentShareAmount;
        }

        emit ClaimRedeem(
            poolId,
            scId_,
            userOrder.lastUpdate,
            investor,
            payoutAssetId,
            paymentShareAmount,
            userOrder.pending,
            payoutAssetAmount,
            epochAmounts.revokedAt
        );

        // If there is nothing to claim anymore we can short circuit the in between epochs
        if (userOrder.pending == 0) {
            // The current epoch is always one step ahead of the stored one
            userOrder.lastUpdate = nowRedeemEpoch(scId_, payoutAssetId);
            canClaimAgain = false;
        } else {
            userOrder.lastUpdate += 1;
        }

        if (userOrder.lastUpdate == nowRedeemEpoch(scId_, payoutAssetId)) {
            cancelledShareAmount =
                _postClaimUpdateQueued(poolId, scId_, investor, payoutAssetId, userOrder, RequestType.Redeem);
        }
    }

<<<<<<< HEAD
    function updatePricePerShare(PoolId poolId, ShareClassId scId_, D18 navPoolPerShare) external auth {
        require(exists(poolId, scId_), ShareClassNotFound());

        ShareClassMetrics storage m = metrics[scId_];
        m.navPerShare = navPoolPerShare;
        emit UpdateShareClass(
            poolId,
            scId_,
            navPoolPerShare.mulUint128(m.totalIssuance, MathLib.Rounding.Down),
            navPoolPerShare,
            m.totalIssuance
        );
    }

    function updateMetadata(
        PoolId poolId,
        ShareClassId scId_,
        string calldata name,
        string calldata symbol,
        bytes32 salt,
        bytes calldata
    ) external auth {
        require(exists(poolId, scId_), ShareClassNotFound());

        _updateMetadata(scId_, name, symbol, salt);

        emit UpdateMetadata(poolId, scId_, name, symbol, salt);
    }

    /// @inheritdoc IShareClassManager
    function increaseShareClassIssuance(PoolId poolId, ShareClassId scId_, uint128 amount) external auth {
        require(exists(poolId, scId_), ShareClassNotFound());

        uint128 newIssuance = metrics[scId_].totalIssuance + amount;
        metrics[scId_].totalIssuance = newIssuance;

        emit RemoteIssueShares(poolId, scId_, amount);
    }

    /// @inheritdoc IShareClassManager
    function decreaseShareClassIssuance(PoolId poolId, ShareClassId scId_, uint128 amount) external auth {
        require(exists(poolId, scId_), ShareClassNotFound());
        require(metrics[scId_].totalIssuance >= amount, DecreaseMoreThanIssued());

        uint128 newIssuance = metrics[scId_].totalIssuance - amount;
        metrics[scId_].totalIssuance = newIssuance;

        emit RemoteRevokeShares(poolId, scId_, amount);
    }
=======
    //----------------------------------------------------------------------------------------------
    // View methods
    //----------------------------------------------------------------------------------------------
>>>>>>> e9e6f668

    /// @inheritdoc IShareClassManager
    function previewNextShareClassId(PoolId poolId) public view returns (ShareClassId scId) {
        return newShareClassId(poolId, shareClassCount[poolId] + 1);
    }

    /// @inheritdoc IShareClassManager
    function previewShareClassId(PoolId poolId, uint32 index) public pure returns (ShareClassId scId) {
        return newShareClassId(poolId, index);
    }

    /// @inheritdoc IShareClassManager
    function exists(PoolId poolId, ShareClassId scId_) public view returns (bool) {
        return shareClassIds[poolId][scId_];
    }

    /// @inheritdoc IShareClassManager
    function nowDepositEpoch(ShareClassId scId_, AssetId depositAssetId) public view returns (uint32) {
        return epochId[scId_][depositAssetId].deposit + 1;
    }

    /// @inheritdoc IShareClassManager
    function nowIssueEpoch(ShareClassId scId_, AssetId depositAssetId) public view returns (uint32) {
        return epochId[scId_][depositAssetId].issue + 1;
    }

    /// @inheritdoc IShareClassManager
    function nowRedeemEpoch(ShareClassId scId_, AssetId depositAssetId) public view returns (uint32) {
        return epochId[scId_][depositAssetId].redeem + 1;
    }

    /// @inheritdoc IShareClassManager
    function nowRevokeEpoch(ShareClassId scId_, AssetId depositAssetId) public view returns (uint32) {
        return epochId[scId_][depositAssetId].revoke + 1;
    }

    /// @inheritdoc IShareClassManager
    function maxDepositClaims(ShareClassId scId_, bytes32 investor, AssetId depositAssetId)
        public
        view
        returns (uint32)
    {
        return _maxClaims(depositRequest[scId_][depositAssetId][investor], epochId[scId_][depositAssetId].deposit);
    }

    /// @inheritdoc IShareClassManager
    function maxRedeemClaims(ShareClassId scId_, bytes32 investor, AssetId payoutAssetId)
        public
        view
        returns (uint32)
    {
        return _maxClaims(redeemRequest[scId_][payoutAssetId][investor], epochId[scId_][payoutAssetId].redeem);
    }

    function _maxClaims(UserOrder memory userOrder, uint32 lastEpoch) private pure returns (uint32) {
        // User order either not set or not processed
        if (userOrder.pending == 0 || userOrder.lastUpdate > lastEpoch) {
            return 0;
        }

        return lastEpoch - userOrder.lastUpdate + 1;
    }

    //----------------------------------------------------------------------------------------------
    // Internal methods
    //----------------------------------------------------------------------------------------------

    function _updateMetadata(ShareClassId scId_, string calldata name, string calldata symbol, bytes32 salt) private {
        uint256 nameLen = bytes(name).length;
        require(nameLen > 0 && nameLen <= 128, InvalidMetadataName());

        uint256 symbolLen = bytes(symbol).length;
        require(symbolLen > 0 && symbolLen <= 32, InvalidMetadataSymbol());

        ShareClassMetadata storage meta = metadata[scId_];

        // Ensure that the salt is not being updated or is being set for the first time
        require(
            (salt == bytes32(0) && meta.salt != bytes32(0)) || (salt != bytes32(0) && meta.salt == bytes32(0)),
            InvalidSalt()
        );

        if (salt != bytes32(0) && meta.salt == bytes32(0)) {
            require(!salts[salt], AlreadyUsedSalt());
            salts[salt] = true;
            meta.salt = salt;
        }

        meta.name = name;
        meta.symbol = symbol;
    }

    function _postClaimUpdateQueued(
        PoolId poolId,
        ShareClassId scId_,
        bytes32 investor,
        AssetId assetId,
        UserOrder storage userOrder,
        RequestType requestType
    ) private returns (uint128 cancelledAmount) {
        QueuedOrder storage queued = requestType == RequestType.Deposit
            ? queuedDepositRequest[scId_][assetId][investor]
            : queuedRedeemRequest[scId_][assetId][investor];

        // Increment pending by queued or cancel everything
        uint128 updatePendingAmount = queued.isCancelling ? userOrder.pending : queued.amount;
        if (queued.isCancelling) {
            cancelledAmount = userOrder.pending + queued.amount;
            userOrder.pending = 0;
        } else {
            userOrder.pending += queued.amount;
        }

        if (requestType == RequestType.Deposit) {
            _updatePendingDeposit(
                poolId,
                scId_,
                updatePendingAmount,
                !queued.isCancelling,
                investor,
                assetId,
                userOrder,
                QueuedOrder(false, 0)
            );
        } else {
            _updatePendingRedeem(
                poolId,
                scId_,
                updatePendingAmount,
                !queued.isCancelling,
                investor,
                assetId,
                userOrder,
                QueuedOrder(false, 0)
            );
        }

        // Clear queued
        queued.isCancelling = false;
        queued.amount = 0;
    }

    /// @notice Updates the amount of a deposit or redeem request.
    ///
    /// @param poolId Identifier of the pool
    /// @param scId_ Identifier of the share class
    /// @param amount Amount which is updated
    /// @param isIncrement Whether the amount is positive (additional request) or negative (cancellation)
    /// @param investor Address of the entity which is depositing
    /// @param assetId Identifier of the asset which the investor either used as deposit or wants to redeem to
    /// @param requestType Flag indicating whether the request is a deposit or redeem request
    /// @return cancelledAmount Pending amount which was cancelled
    function _updatePending(
        PoolId poolId,
        ShareClassId scId_,
        uint128 amount,
        bool isIncrement,
        bytes32 investor,
        AssetId assetId,
        RequestType requestType
    ) private returns (uint128 cancelledAmount) {
        UserOrder storage userOrder = requestType == RequestType.Deposit
            ? depositRequest[scId_][assetId][investor]
            : redeemRequest[scId_][assetId][investor];
        QueuedOrder storage queued = requestType == RequestType.Deposit
            ? queuedDepositRequest[scId_][assetId][investor]
            : queuedRedeemRequest[scId_][assetId][investor];

        // We must only update either queued or pending
        if (_updateQueued(poolId, scId_, amount, isIncrement, investor, assetId, userOrder, queued, requestType)) {
            return 0;
        }

        cancelledAmount = isIncrement ? 0 : amount;
        // NOTE: If we decrease the pending, we decrease usually by the full amount
        //       We keep subtraction of amount over setting to zero on purpose to not limit future higher level logic
        userOrder.pending = isIncrement ? userOrder.pending + amount : userOrder.pending - amount;

        userOrder.lastUpdate =
            requestType == RequestType.Deposit ? nowDepositEpoch(scId_, assetId) : nowRedeemEpoch(scId_, assetId);

        if (requestType == RequestType.Deposit) {
            _updatePendingDeposit(poolId, scId_, amount, isIncrement, investor, assetId, userOrder, queued);
        } else {
            _updatePendingRedeem(poolId, scId_, amount, isIncrement, investor, assetId, userOrder, queued);
        }
    }

    /// @notice Checks whether the pending amount can be updated. If not, it updates the queued amount.
    ///
    /// @param poolId Identifier of the pool
    /// @param scId_ Identifier of the share class
    /// @param amount Amount which is updated
    /// @param isIncrement Whether the amount is positive (additional request) or negative (cancellation)
    /// @param investor Address of the entity which is depositing
    /// @param assetId Identifier of the asset which the investor either used as deposit or wants to redeem to
    /// @param userOrder User order storage for the deposit or redeem request
    /// @param requestType Flag indicating whether the request is a deposit or redeem request
    /// @return skipPendingUpdate Flag indicating whether the pending amount can be updated which is true if the user
    /// does not need to claim
    function _updateQueued(
        PoolId poolId,
        ShareClassId scId_,
        uint128 amount,
        bool isIncrement,
        bytes32 investor,
        AssetId assetId,
        UserOrder storage userOrder,
        QueuedOrder storage queued,
        RequestType requestType
    ) private returns (bool skipPendingUpdate) {
        uint32 lastEpoch =
            requestType == RequestType.Deposit ? epochId[scId_][assetId].deposit : epochId[scId_][assetId].redeem;
        uint32 currentEpoch = lastEpoch + 1;

        // Short circuit if user can mutate pending, i.e. last update happened after latest approval or is first update
        if (userOrder.lastUpdate == currentEpoch || userOrder.pending == 0 || lastEpoch == 0) {
            return false;
        }

        // Block increasing queued amount if cancelling is already queued
        // NOTE: Can only happen due to race condition as CV blocks requests if cancellation is in progress
        require(!(queued.isCancelling && amount > 0), CancellationQueued());

        if (!isIncrement) {
            queued.isCancelling = true;
        } else {
            queued.amount += amount;
        }

        if (requestType == RequestType.Deposit) {
            uint128 pendingTotal = pendingDeposit[scId_][assetId];
            emit UpdateDepositRequest(
                poolId,
                scId_,
                assetId,
                currentEpoch,
                investor,
                userOrder.pending,
                pendingTotal,
                queued.amount,
                queued.isCancelling
            );
        } else {
            uint128 pendingTotal = pendingRedeem[scId_][assetId];

            emit UpdateRedeemRequest(
                poolId,
                scId_,
                assetId,
                currentEpoch,
                investor,
                userOrder.pending,
                pendingTotal,
                queued.amount,
                queued.isCancelling
            );
        }

        return true;
    }

    function _updatePendingDeposit(
        PoolId poolId,
        ShareClassId scId_,
        uint128 amount,
        bool isIncrement,
        bytes32 investor,
        AssetId assetId,
        UserOrder storage userOrder,
        QueuedOrder memory queued
    ) private {
        uint128 pendingTotal = pendingDeposit[scId_][assetId];
        pendingTotal = isIncrement ? pendingTotal + amount : pendingTotal - amount;
        pendingDeposit[scId_][assetId] = pendingTotal;

        emit UpdateDepositRequest(
            poolId,
            scId_,
            assetId,
            nowDepositEpoch(scId_, assetId),
            investor,
            userOrder.pending,
            pendingTotal,
            queued.amount,
            queued.isCancelling
        );
    }

    function _updatePendingRedeem(
        PoolId poolId,
        ShareClassId scId_,
        uint128 amount,
        bool isIncrement,
        bytes32 investor,
        AssetId assetId,
        UserOrder storage userOrder,
        QueuedOrder memory queued
    ) private {
        uint128 pendingTotal = pendingRedeem[scId_][assetId];
        pendingTotal = isIncrement ? pendingTotal + amount : pendingTotal - amount;
        pendingRedeem[scId_][assetId] = pendingTotal;

        emit UpdateRedeemRequest(
            poolId,
            scId_,
            assetId,
            nowRedeemEpoch(scId_, assetId),
            investor,
            userOrder.pending,
            pendingTotal,
            queued.amount,
            queued.isCancelling
        );
    }
}<|MERGE_RESOLUTION|>--- conflicted
+++ resolved
@@ -501,61 +501,9 @@
         }
     }
 
-<<<<<<< HEAD
-    function updatePricePerShare(PoolId poolId, ShareClassId scId_, D18 navPoolPerShare) external auth {
-        require(exists(poolId, scId_), ShareClassNotFound());
-
-        ShareClassMetrics storage m = metrics[scId_];
-        m.navPerShare = navPoolPerShare;
-        emit UpdateShareClass(
-            poolId,
-            scId_,
-            navPoolPerShare.mulUint128(m.totalIssuance, MathLib.Rounding.Down),
-            navPoolPerShare,
-            m.totalIssuance
-        );
-    }
-
-    function updateMetadata(
-        PoolId poolId,
-        ShareClassId scId_,
-        string calldata name,
-        string calldata symbol,
-        bytes32 salt,
-        bytes calldata
-    ) external auth {
-        require(exists(poolId, scId_), ShareClassNotFound());
-
-        _updateMetadata(scId_, name, symbol, salt);
-
-        emit UpdateMetadata(poolId, scId_, name, symbol, salt);
-    }
-
-    /// @inheritdoc IShareClassManager
-    function increaseShareClassIssuance(PoolId poolId, ShareClassId scId_, uint128 amount) external auth {
-        require(exists(poolId, scId_), ShareClassNotFound());
-
-        uint128 newIssuance = metrics[scId_].totalIssuance + amount;
-        metrics[scId_].totalIssuance = newIssuance;
-
-        emit RemoteIssueShares(poolId, scId_, amount);
-    }
-
-    /// @inheritdoc IShareClassManager
-    function decreaseShareClassIssuance(PoolId poolId, ShareClassId scId_, uint128 amount) external auth {
-        require(exists(poolId, scId_), ShareClassNotFound());
-        require(metrics[scId_].totalIssuance >= amount, DecreaseMoreThanIssued());
-
-        uint128 newIssuance = metrics[scId_].totalIssuance - amount;
-        metrics[scId_].totalIssuance = newIssuance;
-
-        emit RemoteRevokeShares(poolId, scId_, amount);
-    }
-=======
     //----------------------------------------------------------------------------------------------
     // View methods
     //----------------------------------------------------------------------------------------------
->>>>>>> e9e6f668
 
     /// @inheritdoc IShareClassManager
     function previewNextShareClassId(PoolId poolId) public view returns (ShareClassId scId) {
