--- conflicted
+++ resolved
@@ -48,9 +48,6 @@
     function isAdmin(PoolId poolId, address admin) external view returns (bool);
     /// @notice TODO
     function addressFor(PoolId poolId, bytes32 key) external view returns (address);
-<<<<<<< HEAD
-=======
     /// @notice TODO
     function exists(PoolId poolId) external view returns (bool);
->>>>>>> c2a615a9
 }