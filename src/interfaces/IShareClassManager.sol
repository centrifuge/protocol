--- conflicted
+++ resolved
@@ -163,25 +163,15 @@
     /// @param approvalRatio Percentage of approved requests
     /// @param paymentAssetId Identifier of the asset locked for the deposit request
     /// @param valuation Source of truth for quotas, e.g. the price of an asset amount to pool amount
-<<<<<<< HEAD
-    /// @return approvedPoolAmount Sum of deposit request amounts in pool amount which was approved
-=======
->>>>>>> 22891bde
     /// @return approvedAssetAmount Sum of deposit request amounts in asset amount which was not approved
     /// @return approvedPoolAmount Sum of deposit request amounts in pool amount which was approved
     function approveDeposits(
         PoolId poolId,
         ShareClassId shareClassId,
         D18 approvalRatio,
-<<<<<<< HEAD
         AssetId paymentAssetId,
         IERC7726 valuation
-    ) external returns (uint128 approvedPoolAmount, uint128 approvedAssetAmount);
-=======
-        address paymentAssetId,
-        IERC7726 valuation
     ) external returns (uint128 approvedAssetAmount, uint128 approvedPoolAmount);
->>>>>>> 22891bde
 
     /// @notice Approves a percentage of all redemption requests for the given triplet of pool id, share class id and
     /// deposit asset id.
@@ -198,11 +188,7 @@
         PoolId poolId,
         ShareClassId shareClassId,
         D18 approvalRatio,
-<<<<<<< HEAD
         AssetId payoutAssetId,
-=======
-        address payoutAssetId,
->>>>>>> 22891bde
         IERC7726 valuation
     ) external returns (uint128 approvedShareAmount, uint128 pendingShareAmount);
 
@@ -225,13 +211,8 @@
     /// @return payoutPoolAmount Converted amount of pool currency based on number of revoked shares
     function revokeShares(
         PoolId poolId,
-<<<<<<< HEAD
         ShareClassId shareClassId,
         AssetId payoutAssetId,
-=======
-        bytes16 shareClassId,
-        address payoutAssetId,
->>>>>>> 22891bde
         D18 navPerShare,
         IERC7726 valuation
     ) external returns (uint128 payoutAssetAmount, uint128 payoutPoolAmount);
