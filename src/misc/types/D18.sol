--- conflicted
+++ resolved
@@ -91,17 +91,16 @@
     return D18.unwrap(a) == D18.unwrap(b);
 }
 
-<<<<<<< HEAD
 function geq(D18 a, D18 b) pure returns (bool) {
     return D18.unwrap(a) >= D18.unwrap(b);
-=======
+}
+
 function isZero(D18 a) pure returns (bool) {
     return D18.unwrap(a) == 0;
 }
 
 function isNotZero(D18 a) pure returns (bool) {
     return D18.unwrap(a) != 0;
->>>>>>> b502f598
 }
 
 function raw(D18 d) pure returns (uint128) {
