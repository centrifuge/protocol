--- conflicted
+++ resolved
@@ -48,65 +48,34 @@
 
     constructor() {
         // NOTE: Below values should be updated using script/utils/benchmark.sh
-<<<<<<< HEAD
-        scheduleUpgrade = _gasValue(93006);
-        cancelUpgrade = _gasValue(73413);
-        recoverTokens = _gasValue(150211);
-        registerAsset = _gasValue(103128);
-        setPoolAdapters = _gasValue(480752); // using MAX_ADAPTER_COUNT
-        request = _gasValue(224310);
-        notifyPool = _gasValue(1139136); // create escrow case
-        notifyShareClass = _gasValue(1841554);
-        notifyPricePoolPerShare = _gasValue(106243);
-        notifyPricePoolPerAsset = _gasValue(110249);
-        notifyShareMetadata = _gasValue(120651);
-        updateShareHook = _gasValue(95580);
-        initiateTransferShares = _gasValue(285786);
-        executeTransferShares = _gasValue(176667);
-        updateRestriction = _gasValue(113614);
-        trustedContractUpdate = _gasValue(141395);
-        requestCallback = _gasValue(262127); // approve deposit case
-        updateVaultDeployAndLink = _gasValue(2841589);
-        updateVaultLink = _gasValue(184528);
-        updateVaultUnlink = _gasValue(133246);
-        setRequestManager = _gasValue(104617);
-        updateBalanceSheetManager = _gasValue(103348);
-        updateHoldingAmount = _gasValue(303492);
-        updateShares = _gasValue(200704);
-        maxAssetPriceAge = _gasValue(109411);
-        maxSharePriceAge = _gasValue(106297);
-        updateGatewayManager = _gasValue(92137);
-        untrustedContractUpdate = _gasValue(87524);
-=======
-        scheduleUpgrade = _gasValue(95682);
-        cancelUpgrade = _gasValue(76089);
-        recoverTokens = _gasValue(152924);
-        registerAsset = _gasValue(105795);
-        setPoolAdapters = _gasValue(483491); // using MAX_ADAPTER_COUNT
-        request = _gasValue(222593);
-        notifyPool = _gasValue(1141950); // create escrow case
-        notifyShareClass = _gasValue(1844431);
-        notifyPricePoolPerShare = _gasValue(109066);
-        notifyPricePoolPerAsset = _gasValue(113082);
-        notifyShareMetadata = _gasValue(123511);
-        updateShareHook = _gasValue(98403);
-        initiateTransferShares = _gasValue(288619);
-        executeTransferShares = _gasValue(179500);
-        updateRestriction = _gasValue(116447);
-        trustedContractUpdate = _gasValue(144236);
-        requestCallback = _gasValue(260416); // approve deposit case
-        updateVaultDeployAndLink = _gasValue(2844422);
-        updateVaultLink = _gasValue(187361);
-        updateVaultUnlink = _gasValue(136079);
-        setRequestManager = _gasValue(102896);
-        updateBalanceSheetManager = _gasValue(106171);
-        updateHoldingAmount = _gasValue(306325);
-        updateShares = _gasValue(203527);
-        maxAssetPriceAge = _gasValue(112234);
-        maxSharePriceAge = _gasValue(109120);
-        updateGatewayManager = _gasValue(90416);
-        untrustedContractUpdate = _gasValue(85812);
->>>>>>> fcfbd129
+        scheduleUpgrade = _gasValue(94824);
+        cancelUpgrade = _gasValue(75231);
+        recoverTokens = _gasValue(152066);
+        registerAsset = _gasValue(104937);
+        setPoolAdapters = _gasValue(482633); // using MAX_ADAPTER_COUNT
+        request = _gasValue(226285);
+        notifyPool = _gasValue(1141092); // create escrow case
+        notifyShareClass = _gasValue(1843573);
+        notifyPricePoolPerShare = _gasValue(108208);
+        notifyPricePoolPerAsset = _gasValue(112224);
+        notifyShareMetadata = _gasValue(122653);
+        updateShareHook = _gasValue(97545);
+        initiateTransferShares = _gasValue(287761);
+        executeTransferShares = _gasValue(178642);
+        updateRestriction = _gasValue(115589);
+        trustedContractUpdate = _gasValue(143378);
+        requestCallback = _gasValue(264102); // approve deposit case
+        updateVaultDeployAndLink = _gasValue(2843564);
+        updateVaultLink = _gasValue(186503);
+        updateVaultUnlink = _gasValue(135221);
+        setRequestManager = _gasValue(106582);
+        updateBalanceSheetManager = _gasValue(105313);
+        updateHoldingAmount = _gasValue(305467);
+        updateShares = _gasValue(202669);
+        maxAssetPriceAge = _gasValue(111376);
+        maxSharePriceAge = _gasValue(108262);
+        updateGatewayManager = _gasValue(94102);
+        untrustedContractUpdate = _gasValue(89312);
     }
 
     /// @inheritdoc IMessageLimits
