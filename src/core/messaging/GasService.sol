--- conflicted
+++ resolved
@@ -48,36 +48,6 @@
 
     constructor() {
         // NOTE: Below values should be updated using script/utils/benchmark.sh
-<<<<<<< HEAD
-        scheduleUpgrade = BASE_COST + 93833;
-        cancelUpgrade = BASE_COST + 74240;
-        recoverTokens = BASE_COST + 151060;
-        registerAsset = BASE_COST + 103955;
-        setPoolAdapters = BASE_COST + 481579; // using MAX_ADAPTER_COUNT
-        request = BASE_COST + 220673;
-        notifyPool = BASE_COST + 1150798; // create escrow case
-        notifyShareClass = BASE_COST + 1853009;
-        notifyPricePoolPerShare = BASE_COST + 107070;
-        notifyPricePoolPerAsset = BASE_COST + 111076;
-        notifyShareMetadata = BASE_COST + 121478;
-        updateShareHook = BASE_COST + 96407;
-        initiateTransferShares = BASE_COST + 286613;
-        executeTransferShares = BASE_COST + 177494;
-        updateRestriction = BASE_COST + 114441;
-        trustedContractUpdate = BASE_COST + 142247;
-        requestCallback = BASE_COST + 258482; // approve deposit case
-        updateVaultDeployAndLink = BASE_COST + 2853046;
-        updateVaultLink = BASE_COST + 185355;
-        updateVaultUnlink = BASE_COST + 134073;
-        setRequestManager = BASE_COST + 100900;
-        updateBalanceSheetManager = BASE_COST + 104175;
-        updateHoldingAmount = BASE_COST + 304319;
-        updateShares = BASE_COST + 201531;
-        maxAssetPriceAge = BASE_COST + 110238;
-        maxSharePriceAge = BASE_COST + 107124;
-        updateGatewayManager = BASE_COST + 88442;
-        untrustedContractUpdate = BASE_COST + 83807;
-=======
         scheduleUpgrade = _gasValue(93833);
         cancelUpgrade = _gasValue(74240);
         recoverTokens = _gasValue(151038);
@@ -106,7 +76,6 @@
         maxSharePriceAge = _gasValue(107124);
         updateGatewayManager = _gasValue(88420);
         untrustedContractUpdate = _gasValue(83807);
->>>>>>> de097e91
     }
 
     /// @inheritdoc IMessageLimits
