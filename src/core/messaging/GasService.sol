// SPDX-License-Identifier: BUSL-1.1
pragma solidity 0.8.28;

import {IGasService} from "./interfaces/IGasService.sol";
import {IMessageLimits} from "./interfaces/IMessageLimits.sol";
import {GAS_FAIL_MESSAGE_STORAGE} from "./interfaces/IGateway.sol";
import {MessageLib, MessageType, VaultUpdateKind} from "./libraries/MessageLib.sol";

/// @title  GasService
/// @notice This contract stores the gas limits (in gas units) for cross-chain message execution.
///         These values are used by adapters to determine how much gas to allocate for
///         message execution on destination chains.
contract GasService is IGasService {
    using MessageLib for *;

    /// @dev Takes into account diverge computation from the base benchmarked value.
    uint128 public constant BASE_COST = 100_000;

    uint128 public immutable scheduleUpgrade;
    uint128 public immutable cancelUpgrade;
    uint128 public immutable recoverTokens;
    uint128 public immutable registerAsset;
    uint128 public immutable setPoolAdapters;
    uint128 public immutable request;
    uint128 public immutable notifyPool;
    uint128 public immutable notifyShareClass;
    uint128 public immutable notifyPricePoolPerShare;
    uint128 public immutable notifyPricePoolPerAsset;
    uint128 public immutable notifyShareMetadata;
    uint128 public immutable updateShareHook;
    uint128 public immutable initiateTransferShares;
    uint128 public immutable executeTransferShares;
    uint128 public immutable updateRestriction;
    uint128 public immutable trustedContractUpdate;
    uint128 public immutable requestCallback;
    uint128 public immutable updateVaultDeployAndLink;
    uint128 public immutable updateVaultLink;
    uint128 public immutable updateVaultUnlink;
    uint128 public immutable setRequestManager;
    uint128 public immutable updateBalanceSheetManager;
    uint128 public immutable updateHoldingAmount;
    uint128 public immutable updateShares;
    uint128 public immutable maxAssetPriceAge;
    uint128 public immutable maxSharePriceAge;
    uint128 public immutable updateGatewayManager;
    uint128 public immutable untrustedContractUpdate;

    constructor() {
        // NOTE: Below values should be updated using script/utils/benchmark.sh
<<<<<<< HEAD
        scheduleUpgrade = _gasValue(94824);
        cancelUpgrade = _gasValue(75231);
        recoverTokens = _gasValue(152066);
        registerAsset = _gasValue(104937);
        setPoolAdapters = _gasValue(482633); // using MAX_ADAPTER_COUNT
        request = _gasValue(226285);
        notifyPool = _gasValue(1141092); // create escrow case
        notifyShareClass = _gasValue(1843573);
        notifyPricePoolPerShare = _gasValue(108208);
        notifyPricePoolPerAsset = _gasValue(112224);
        notifyShareMetadata = _gasValue(122653);
        updateShareHook = _gasValue(97545);
        initiateTransferShares = _gasValue(286650);
        executeTransferShares = _gasValue(178642);
        updateRestriction = _gasValue(115624);
        trustedContractUpdate = _gasValue(142141);
        requestCallback = _gasValue(264102); // approve deposit case
        updateVaultDeployAndLink = _gasValue(2843564);
        updateVaultLink = _gasValue(186503);
        updateVaultUnlink = _gasValue(135221);
        setRequestManager = _gasValue(106582);
        updateBalanceSheetManager = _gasValue(105313);
        updateHoldingAmount = _gasValue(305467);
        updateShares = _gasValue(202290);
        maxAssetPriceAge = _gasValue(111376);
        maxSharePriceAge = _gasValue(108262);
        updateGatewayManager = _gasValue(94102);
        untrustedContractUpdate = _gasValue(89312);
=======
        scheduleUpgrade = _gasValue(94780);
        cancelUpgrade = _gasValue(75187);
        recoverTokens = _gasValue(151956);
        registerAsset = _gasValue(104893);
        setPoolAdapters = _gasValue(482589); // using MAX_ADAPTER_COUNT
        request = _gasValue(226261);
        notifyPool = _gasValue(1161511); // create escrow case
        notifyShareClass = _gasValue(1843529);
        notifyPricePoolPerShare = _gasValue(108164);
        notifyPricePoolPerAsset = _gasValue(112180);
        notifyShareMetadata = _gasValue(122609);
        updateShareHook = _gasValue(97501);
        initiateTransferShares = _gasValue(287717);
        executeTransferShares = _gasValue(178598);
        updateRestriction = _gasValue(115580);
        trustedContractUpdate = _gasValue(142097);
        requestCallback = _gasValue(262247); // approve deposit case
        updateVaultDeployAndLink = _gasValue(2843520);
        updateVaultLink = _gasValue(186459);
        updateVaultUnlink = _gasValue(135177);
        setRequestManager = _gasValue(106538);
        updateBalanceSheetManager = _gasValue(105291);
        updateHoldingAmount = _gasValue(305423);
        updateShares = _gasValue(202625);
        maxAssetPriceAge = _gasValue(111332);
        maxSharePriceAge = _gasValue(108218);
        updateGatewayManager = _gasValue(94036);
        untrustedContractUpdate = _gasValue(89268);
>>>>>>> 14062b8b
    }

    /// @inheritdoc IMessageLimits
    function messageGasLimit(uint16, bytes calldata message) public view returns (uint128) {
        MessageType kind = message.messageType();

        if (kind == MessageType.ScheduleUpgrade) return scheduleUpgrade;
        if (kind == MessageType.CancelUpgrade) return cancelUpgrade;
        if (kind == MessageType.RecoverTokens) return recoverTokens;
        if (kind == MessageType.RegisterAsset) return registerAsset;
        if (kind == MessageType.SetPoolAdapters) return setPoolAdapters;
        if (kind == MessageType.Request) return request;
        if (kind == MessageType.NotifyPool) return notifyPool;
        if (kind == MessageType.NotifyShareClass) return notifyShareClass;
        if (kind == MessageType.NotifyPricePoolPerShare) return notifyPricePoolPerShare;
        if (kind == MessageType.NotifyPricePoolPerAsset) return notifyPricePoolPerAsset;
        if (kind == MessageType.NotifyShareMetadata) return notifyShareMetadata;
        if (kind == MessageType.UpdateShareHook) return updateShareHook;
        if (kind == MessageType.InitiateTransferShares) return initiateTransferShares;
        if (kind == MessageType.ExecuteTransferShares) return executeTransferShares;
        if (kind == MessageType.UpdateRestriction) return updateRestriction;
        if (kind == MessageType.TrustedContractUpdate) return trustedContractUpdate;
        if (kind == MessageType.RequestCallback) return requestCallback;
        if (kind == MessageType.UpdateVault) {
            VaultUpdateKind vaultKind = VaultUpdateKind(message.deserializeUpdateVault().kind);
            if (vaultKind == VaultUpdateKind.DeployAndLink) return updateVaultDeployAndLink;
            if (vaultKind == VaultUpdateKind.Link) return updateVaultLink;
            if (vaultKind == VaultUpdateKind.Unlink) return updateVaultUnlink;
            revert InvalidMessageType(); // Unreachable
        }
        if (kind == MessageType.SetRequestManager) return setRequestManager;
        if (kind == MessageType.UpdateBalanceSheetManager) return updateBalanceSheetManager;
        if (kind == MessageType.UpdateHoldingAmount) return updateHoldingAmount;
        if (kind == MessageType.UpdateShares) return updateShares;
        if (kind == MessageType.SetMaxAssetPriceAge) return maxAssetPriceAge;
        if (kind == MessageType.SetMaxSharePriceAge) return maxSharePriceAge;
        if (kind == MessageType.UpdateGatewayManager) return updateGatewayManager;
        if (kind == MessageType.UntrustedContractUpdate) return untrustedContractUpdate;
        revert InvalidMessageType(); // Unreachable
    }

    /// @dev - BASE_COST adds some offset to the benchmarked message
    ///      - GAS_FAIL_MESSAGE_STORAGE is an extra required to process a possible message failure
    ///      - Multiply by 64/63 is because EIP-150 pass 63/64 gas to each method call,
    ///        so we add here the adapter call required gas.
    function _gasValue(uint128 value) internal pure returns (uint128) {
        return BASE_COST + uint128(GAS_FAIL_MESSAGE_STORAGE) + 64 * value / 63;
    }
}<|MERGE_RESOLUTION|>--- conflicted
+++ resolved
@@ -47,7 +47,6 @@
 
     constructor() {
         // NOTE: Below values should be updated using script/utils/benchmark.sh
-<<<<<<< HEAD
         scheduleUpgrade = _gasValue(94824);
         cancelUpgrade = _gasValue(75231);
         recoverTokens = _gasValue(152066);
@@ -76,36 +75,6 @@
         maxSharePriceAge = _gasValue(108262);
         updateGatewayManager = _gasValue(94102);
         untrustedContractUpdate = _gasValue(89312);
-=======
-        scheduleUpgrade = _gasValue(94780);
-        cancelUpgrade = _gasValue(75187);
-        recoverTokens = _gasValue(151956);
-        registerAsset = _gasValue(104893);
-        setPoolAdapters = _gasValue(482589); // using MAX_ADAPTER_COUNT
-        request = _gasValue(226261);
-        notifyPool = _gasValue(1161511); // create escrow case
-        notifyShareClass = _gasValue(1843529);
-        notifyPricePoolPerShare = _gasValue(108164);
-        notifyPricePoolPerAsset = _gasValue(112180);
-        notifyShareMetadata = _gasValue(122609);
-        updateShareHook = _gasValue(97501);
-        initiateTransferShares = _gasValue(287717);
-        executeTransferShares = _gasValue(178598);
-        updateRestriction = _gasValue(115580);
-        trustedContractUpdate = _gasValue(142097);
-        requestCallback = _gasValue(262247); // approve deposit case
-        updateVaultDeployAndLink = _gasValue(2843520);
-        updateVaultLink = _gasValue(186459);
-        updateVaultUnlink = _gasValue(135177);
-        setRequestManager = _gasValue(106538);
-        updateBalanceSheetManager = _gasValue(105291);
-        updateHoldingAmount = _gasValue(305423);
-        updateShares = _gasValue(202625);
-        maxAssetPriceAge = _gasValue(111332);
-        maxSharePriceAge = _gasValue(108218);
-        updateGatewayManager = _gasValue(94036);
-        untrustedContractUpdate = _gasValue(89268);
->>>>>>> 14062b8b
     }
 
     /// @inheritdoc IMessageLimits
