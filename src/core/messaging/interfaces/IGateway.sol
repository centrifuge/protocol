// SPDX-License-Identifier: GPL-2.0-or-later
pragma solidity >=0.5.0;

import {IMessageHandler} from "./IMessageHandler.sol";

import {IRecoverable} from "../../../misc/interfaces/IRecoverable.sol";

import {PoolId} from "../../types/PoolId.sol";

uint256 constant GAS_FAIL_MESSAGE_STORAGE = 40_000; // check testMessageFailBenchmark

/// @notice Interface for dispatch-only gateway
interface IGateway is IMessageHandler, IRecoverable {
    //----------------------------------------------------------------------------------------------
    // Structs
    //----------------------------------------------------------------------------------------------

    struct Underpaid {
        uint128 gasLimit;
        uint64 counter;
    }

    //----------------------------------------------------------------------------------------------
    // Events
    //----------------------------------------------------------------------------------------------

    event File(bytes32 indexed what, address addr);
    event UpdateManager(PoolId poolId, address who, bool canManage);
    event BlockOutgoing(uint16 centrifugeId, PoolId poolId, bool isBlocked);
    event PrepareMessage(uint16 indexed centrifugeId, PoolId poolId, bytes message);
    event UnderpaidBatch(uint16 indexed centrifugeId, bytes batch, bytes32 batchHash);
    event RepayBatch(uint16 indexed centrifugeId, bytes batch);
    event ExecuteMessage(uint16 indexed centrifugeId, bytes message, bytes32 messageHash);
    event FailMessage(uint16 indexed centrifugeId, bytes message, bytes32 messageHash, bytes error);
    event SetRefundAddress(PoolId poolId, IRecoverable refund);
    event DepositSubsidy(PoolId indexed poolId, address indexed sender, uint256 amount);
    event WithdrawSubsidy(PoolId indexed poolId, address indexed sender, uint256 amount);

    //----------------------------------------------------------------------------------------------
    // Errors
    //----------------------------------------------------------------------------------------------

    /// @notice Dispatched when the `what` parameter of `file()` is not supported by the implementation.
    error FileUnrecognizedParam();

    /// @notice Dispatched when the batch is ended without starting it.
    error NoBatched();

    /// @notice Dispatched when the gateway is paused.
    error Paused();

    /// @notice Dispatched when the gateway tries to send an empty message.
    error EmptyMessage();

    /// @notice Dispatched when a message that has not failed is retried.
    error NotFailedMessage();

    /// @notice Dispatched when a batch that has not been underpaid is repaid.
    error NotUnderpaidBatch();

    /// @notice Dispatched when a handle is called without enough gas to process the message.
    error NotEnoughGasToProcess();

    /// @notice Dispatched when the content of a batch doesn't belong to the same pool
    error MalformedBatch();

    /// @notice Dispatched when a message is sent but the gateway is blocked for sending messages
    error OutgoingBlocked();

    /// @notice Dispatched when an account is not valid to withdraw subsidized pool funds
    error CannotRefund();

    /// @notice Dispatched when there is not enough gas to send the message
    error NotEnoughGas();

    /// @notice Dispatched when a message was batched but there was a payment for it
    error NotPayable();

    /// @notice Dispatched when withBatch is called but the system is already batching
    error AlreadyBatching();

    /// @notice Dispatched when the callback fails with no error
    error CallFailedWithEmptyRevert();

    /// @notice Dispatched when the callback is called inside the callback
    error CallbackIsLocked();

    /// @notice Dispatched when the user doesn't call lockCallback()
    error CallbackWasNotLocked();

    /// @notice Dispatched when the callback was not from the sender
    error CallbackWasNotFromSender();

    //----------------------------------------------------------------------------------------------
    // Administration
    //----------------------------------------------------------------------------------------------

    /// @notice Used to update an address (state variable) on very rare occasions
    /// @param what The name of the variable to be updated
    /// @param data New address
    function file(bytes32 what, address data) external;

    /// @notice Configures a manager address for a pool
    /// @param poolId PoolId associated to the adapters
    /// @param who Manager address
    /// @param canManage If enabled as manager
    function updateManager(PoolId poolId, address who, bool canManage) external;

    /// @notice Indicates if the gateway for a determined pool can send messages or not
    /// @param centrifugeId Centrifuge ID associated to this block
    /// @param poolId PoolId associated to this block
    /// @param canSend If can send messages or not
    function blockOutgoing(uint16 centrifugeId, PoolId poolId, bool canSend) external;

    /// @notice Sets the gateway in unpaid mode where any call to send will store the message as unpaid if not enough funds
    /// @param enabled Whether to enable unpaid mode
    function setUnpaidMode(bool enabled) external;

    //----------------------------------------------------------------------------------------------
    // Message handling
    //----------------------------------------------------------------------------------------------

    /// @notice Repay an underpaid batch
    /// @param centrifugeId The destination chain
    /// @param batch The batch to repay
    /// @param refund Address to refund excess payment
    function repay(uint16 centrifugeId, bytes memory batch, address refund) external payable;

    /// @notice Retry a failed message
    /// @param centrifugeId The destination chain
    /// @param message The message to retry
    function retry(uint16 centrifugeId, bytes memory message) external;

    /// @notice Handling outgoing messages
    /// @param centrifugeId Destination chain
    /// @param message The message to send
    /// @param extraGasLimit Extra gas limit for execution
    /// @param refund Address to refund excess payment
    function send(uint16 centrifugeId, bytes calldata message, uint128 extraGasLimit, address refund)
        external
        payable;

    //----------------------------------------------------------------------------------------------
    // Batching
    //----------------------------------------------------------------------------------------------

    /// @notice Initialize batching message
    function startBatching() external;

    /// @notice Finalize batching messages and send the resulting batch message
    /// @param refund Address to refund excess payment
    function endBatching(address refund) external payable;

    /// @notice Calls a method that should be in the same contract as the caller, as a callback.
    ///         The method called will be wrapped inside startBatching and endBatching,
    ///         so any method call inside that requires messaging will be batched.
    /// @dev    Helper contract that enables integrations to automatically batch multiple cross-chain transactions.
    ///         Should be used like:
    ///         ```
    ///         contract Integration {
    ///             IGateway gateway;
    ///
    ///             function doSomething(PoolId poolId) external {
    ///                 gateway.withBatch(abi.encodeWithSelector(Integration.callback.selector, poolId));
    ///             }
    ///
    ///             function callback(PoolId poolId) external {
<<<<<<< HEAD
    ///                 // Avoid direct reentrancy to the callback and ensure it's called from withBatch in the same contract:
    ///                 address msgSender = gateway.lockCallback();
=======
    ///                 // Avoid reentrancy to the callback and ensure it's called from withBatch in the same contract:
    ///                 gateway.lockCallback();
>>>>>>> b9fb34da
    ///
    ///                 // Call several hub, balance sheet, or spoke methods that trigger cross-chain transactions
    ///             }
    ///         }
    ///         ```
    ///
    ///         NOTE: inside callback, `msgSender` should be used instead of msg.sender
    /// @param  callbackData encoding data for the callback method
    /// @param refund Address to refund excess payment
    function withBatch(bytes memory callbackData, address refund) external payable;

    /// @notice Ensures the callback is called by withBatch in the same contract.
    /// @dev calling this at the very beginning inside the multicall means:
    ///         - The callback is called from the gateway under `withBatch`.
    ///         - The callback is called from the same contract, because withBatch uses `msg.sender` as target for the callback
<<<<<<< HEAD
    ///         - The callback that uses this can only be called once inside withBatch scope.
    /// @return The locked callback sender
    function lockCallback() external returns (address);
=======
    ///         - The callback that uses this can only be called once inside withBatch scope. No reentrancy.
    function lockCallback() external;
>>>>>>> b9fb34da

    //----------------------------------------------------------------------------------------------
    // View methods
    //----------------------------------------------------------------------------------------------

    /// @notice Returns the current gateway batching level
    /// @return Whether the gateway is currently batching
    function isBatching() external view returns (bool);
}<|MERGE_RESOLUTION|>--- conflicted
+++ resolved
@@ -165,13 +165,8 @@
     ///             }
     ///
     ///             function callback(PoolId poolId) external {
-<<<<<<< HEAD
-    ///                 // Avoid direct reentrancy to the callback and ensure it's called from withBatch in the same contract:
-    ///                 address msgSender = gateway.lockCallback();
-=======
     ///                 // Avoid reentrancy to the callback and ensure it's called from withBatch in the same contract:
     ///                 gateway.lockCallback();
->>>>>>> b9fb34da
     ///
     ///                 // Call several hub, balance sheet, or spoke methods that trigger cross-chain transactions
     ///             }
@@ -187,14 +182,8 @@
     /// @dev calling this at the very beginning inside the multicall means:
     ///         - The callback is called from the gateway under `withBatch`.
     ///         - The callback is called from the same contract, because withBatch uses `msg.sender` as target for the callback
-<<<<<<< HEAD
-    ///         - The callback that uses this can only be called once inside withBatch scope.
-    /// @return The locked callback sender
-    function lockCallback() external returns (address);
-=======
     ///         - The callback that uses this can only be called once inside withBatch scope. No reentrancy.
     function lockCallback() external;
->>>>>>> b9fb34da
 
     //----------------------------------------------------------------------------------------------
     // View methods
