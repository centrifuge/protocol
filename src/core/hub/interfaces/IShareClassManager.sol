--- conflicted
+++ resolved
@@ -104,23 +104,18 @@
     /// @return Whether the share class exists
     function exists(PoolId poolId, ShareClassId scId) external view returns (bool);
 
-<<<<<<< HEAD
-    /// @notice Exposes relevant metrics for a share class
+    /// @notice Exposes the share price
+    /// @param poolId Identifier of the pool
+    /// @param scId Identifier of the share class
+    /// @return pricePoolPerShare The amount of pool units per unit share
+    /// @return computedAt Timestamp when the price was computed
+    function pricePoolPerShare(PoolId poolId, ShareClassId scId) external view returns (D18 price, uint64 computedAt);
+
+    /// @notice Exposes total number of shares known to the Hub side
     /// @param poolId Identifier of the pool
     /// @param scId Identifier of the share class
     /// @return totalIssuance The total number of shares known to the Hub side
-    /// @return pricePoolPerShare The amount of pool units per unit share
-    function metrics(PoolId poolId, ShareClassId scId)
-        external
-        view
-        returns (uint128 totalIssuance, D18 pricePoolPerShare);
-=======
-    /// @notice TODO
-    function pricePoolPerShare(PoolId poolId, ShareClassId scId) external view returns (D18 price, uint64 computedAt);
-
-    /// @notice TODO
     function totalIssuance(PoolId poolId, ShareClassId scId) external view returns (uint128 totalIssuance);
->>>>>>> 648c3ec4
 
     /// @notice Exposes issuance of a share class on a given network
     /// @param poolId Identifier of the pool
