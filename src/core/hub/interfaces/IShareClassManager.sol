// SPDX-License-Identifier: GPL-2.0-or-later
pragma solidity >=0.5.0;

import {D18} from "../../../misc/types/D18.sol";

import {PoolId} from "../../types/PoolId.sol";
import {ShareClassId} from "../../types/ShareClassId.sol";

struct ShareClassMetadata {
    /// @dev The name of the share class token
    string name;
    /// @dev The symbol of the share class token
    string symbol;
    /// @dev The salt of the share class token
    bytes32 salt;
}

struct Price {
    /// @dev The latest price per share class token
    D18 price;
    /// @dev Timestamp when the price pool per share was computed
    uint64 computedAt;
}

interface IShareClassManager {
    //----------------------------------------------------------------------------------------------
    // Events
    //----------------------------------------------------------------------------------------------

    event AddShareClass(
        PoolId indexed poolId, ShareClassId indexed scId, uint32 indexed index, string name, string symbol, bytes32 salt
    );
    event UpdateMetadata(PoolId indexed poolId, ShareClassId indexed scId, string name, string symbol);
    event UpdatePricePoolPerShare(PoolId indexed poolId, ShareClassId indexed scId, D18 price, uint64 computedAt);
    event RemoteIssueShares(
        uint16 indexed centrifugeId, PoolId indexed poolId, ShareClassId indexed scId, uint128 amount
    );
    event RemoteRevokeShares(
        uint16 indexed centrifugeId, PoolId indexed poolId, ShareClassId indexed scId, uint128 amount
    );

    //----------------------------------------------------------------------------------------------
    // Errors
    //----------------------------------------------------------------------------------------------

    error InvalidMetadataSize();
    error InvalidMetadataName();
    error InvalidMetadataSymbol();
    error InvalidSalt();
    error AlreadyUsedSalt();
    error PoolMissing();
    error ShareClassNotFound();
    error DecreaseMoreThanIssued();
    error CannotSetFuturePrice();

    //----------------------------------------------------------------------------------------------
    // Administration
    //----------------------------------------------------------------------------------------------

    /// @notice Update the share class issuance
    /// @param centrifugeId Identifier of the chain
    /// @param poolId Identifier of the pool
    /// @param scId Identifier of the share class
    /// @param amount The amount to increase or decrease the share class issuance by
    /// @param isIssuance Whether it is an issuance or revocation
    function updateShares(uint16 centrifugeId, PoolId poolId, ShareClassId scId, uint128 amount, bool isIssuance)
        external;

    /// @notice Adds a new share class to the given pool
    /// @param poolId Identifier of the pool
    /// @param name The name of the share class
    /// @param symbol The symbol of the share class
    /// @param salt The salt used for deploying the share class tokens
    /// @return scId Identifier of the newly added share class
    function addShareClass(PoolId poolId, string calldata name, string calldata symbol, bytes32 salt)
        external
        returns (ShareClassId scId);

    /// @notice Updates the price pool unit per share unit of a share class
    /// @param poolId Identifier of the pool
    /// @param scId Identifier of the share class
    /// @param pricePoolPerShare The price per share of the share class (in the pool currency denomination)
    /// @param computedAt Timestamp when the price was computed (must be <= block.timestamp)
    function updateSharePrice(PoolId poolId, ShareClassId scId, D18 pricePoolPerShare, uint64 computedAt) external;

    /// @notice Updates the metadata of a share class
    /// @param poolId Identifier of the pool
    /// @param scId Identifier of the share class
    /// @param name The name of the share class
    /// @param symbol The symbol of the share class
    function updateMetadata(PoolId poolId, ShareClassId scId, string calldata name, string calldata symbol) external;

    //----------------------------------------------------------------------------------------------
    // View methods
    //----------------------------------------------------------------------------------------------

    /// @notice Returns the number of share classes for the given pool
    /// @param poolId Identifier of the pool in question
    /// @return count Number of share classes for the given pool
    function shareClassCount(PoolId poolId) external view returns (uint32 count);

    /// @notice Checks the existence of a share class
    /// @param poolId Identifier of the pool
    /// @param scId Identifier of the share class
    /// @return Whether the share class exists
    function exists(PoolId poolId, ShareClassId scId) external view returns (bool);

<<<<<<< HEAD
    /// @notice Exposes the share price
    /// @param poolId Identifier of the pool
    /// @param scId Identifier of the share class
    /// @return pricePoolPerShare The amount of pool units per unit share
    /// @return computedAt Timestamp when the price was computed
    function pricePoolPerShare(PoolId poolId, ShareClassId scId)
        external
        view
        returns (D18 pricePoolPerShare, uint64 computedAt);

    /// @notice Exposes total number of shares known to the Hub side
    /// @param poolId Identifier of the pool
    /// @param scId Identifier of the share class
    /// @return totalIssuance The total number of shares known to the Hub side
=======
    /// @notice Returns the current price per share and when it was computed
    ///
    /// @param poolId Identifier of the pool
    /// @param scId Identifier of the share class
    /// @return price The latest price per share (in pool currency denomination)
    /// @return computedAt Timestamp when the price was computed (may be earlier than submission time)
    function pricePoolPerShare(PoolId poolId, ShareClassId scId) external view returns (D18 price, uint64 computedAt);

    /// @notice Returns the total issuance across all networks for a share class
    /// @dev     This is only updated when queued shares on the spoke are updated to the hub, so can
    ///                maybe out of sync and not reflect the exact latest issuance across networks.
    ///
    /// @param poolId Identifier of the pool
    /// @param scId Identifier of the share class
    /// @return totalIssuance The total number of shares issued across all chains
>>>>>>> edc24149
    function totalIssuance(PoolId poolId, ShareClassId scId) external view returns (uint128 totalIssuance);

    /// @notice Exposes issuance of a share class on a given network
    /// @param poolId Identifier of the pool
    /// @param scId Identifier of the share class
    /// @param centrifugeId Identifier of the chain
    /// @return The share issuance on the specified network
    function issuance(PoolId poolId, ShareClassId scId, uint16 centrifugeId) external view returns (uint128);

    /// @notice Determines the next share class id for the given pool
    /// @param poolId Identifier of the pool
    /// @return scId Identifier of the next share class
    function previewNextShareClassId(PoolId poolId) external view returns (ShareClassId scId);

    /// @notice Determines the share class id for the given pool and index
    /// @param poolId Identifier of the pool
    /// @param index The pool-internal index of the share class id
    /// @return scId Identifier of the underlying share class
    function previewShareClassId(PoolId poolId, uint32 index) external pure returns (ShareClassId scId);

    /// @notice Returns the metadata of the share class
    /// @param poolId Identifier of the pool
    /// @param scId Identifier of the share class
    /// @return name The registered name of the share class token
    /// @return symbol The registered symbol of the share class token
    /// @return salt The registered salt of the share class token, used for deterministic deployments
    function metadata(PoolId poolId, ShareClassId scId)
        external
        view
        returns (string memory name, string memory symbol, bytes32 salt);
}<|MERGE_RESOLUTION|>--- conflicted
+++ resolved
@@ -105,22 +105,6 @@
     /// @return Whether the share class exists
     function exists(PoolId poolId, ShareClassId scId) external view returns (bool);
 
-<<<<<<< HEAD
-    /// @notice Exposes the share price
-    /// @param poolId Identifier of the pool
-    /// @param scId Identifier of the share class
-    /// @return pricePoolPerShare The amount of pool units per unit share
-    /// @return computedAt Timestamp when the price was computed
-    function pricePoolPerShare(PoolId poolId, ShareClassId scId)
-        external
-        view
-        returns (D18 pricePoolPerShare, uint64 computedAt);
-
-    /// @notice Exposes total number of shares known to the Hub side
-    /// @param poolId Identifier of the pool
-    /// @param scId Identifier of the share class
-    /// @return totalIssuance The total number of shares known to the Hub side
-=======
     /// @notice Returns the current price per share and when it was computed
     ///
     /// @param poolId Identifier of the pool
@@ -135,8 +119,7 @@
     ///
     /// @param poolId Identifier of the pool
     /// @param scId Identifier of the share class
-    /// @return totalIssuance The total number of shares issued across all chains
->>>>>>> edc24149
+    /// @return totalIssuance The total number of shares known to the Hub side
     function totalIssuance(PoolId poolId, ShareClassId scId) external view returns (uint128 totalIssuance);
 
     /// @notice Exposes issuance of a share class on a given network
