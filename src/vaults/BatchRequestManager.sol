--- conflicted
+++ resolved
@@ -115,16 +115,10 @@
                     poolId,
                     scId,
                     assetId,
-<<<<<<< HEAD
-                    RequestCallbackMessageLib.FulfilledDepositRequest(m.investor, 0, 0, cancelledAssetAmount).serialize(
-                    ),
-                    0
-=======
                     RequestCallbackMessageLib.FulfilledDepositRequest(m.investor, 0, 0, cancelledAssetAmount)
                         .serialize(),
                     0,
                     address(0) // Refund is not used because we're in unpaid mode with no payment
->>>>>>> 8fd280af
                 );
             }
         } else if (kind == uint8(RequestMessageType.CancelRedeemRequest)) {
@@ -137,15 +131,10 @@
                     poolId,
                     scId,
                     assetId,
-<<<<<<< HEAD
-                    RequestCallbackMessageLib.FulfilledRedeemRequest(m.investor, 0, 0, cancelledShareAmount).serialize(),
-                    0
-=======
                     RequestCallbackMessageLib.FulfilledRedeemRequest(m.investor, 0, 0, cancelledShareAmount)
                         .serialize(),
                     0,
                     address(0) // Refund is not used because we're in unpaid mode with no payment
->>>>>>> 8fd280af
                 );
             }
         } else {
@@ -385,15 +374,9 @@
         );
 
         bytes memory callback = RequestCallbackMessageLib.RevokedShares(
-<<<<<<< HEAD
-            payoutAssetAmount, revokedShareAmount, navPoolPerShare.raw()
-        ).serialize();
-        return hub.requestCallback(poolId, scId_, payoutAssetId, callback, extraGasLimit);
-=======
                 payoutAssetAmount, revokedShareAmount, navPoolPerShare.raw()
             ).serialize();
         hub.requestCallback{value: msg.value}(poolId, scId_, payoutAssetId, callback, extraGasLimit, refund);
->>>>>>> 8fd280af
     }
 
     /// @inheritdoc IBatchRequestManager
@@ -484,16 +467,10 @@
                 scId,
                 assetId,
                 RequestCallbackMessageLib.FulfilledDepositRequest(
-<<<<<<< HEAD
-                    investor, totalPaymentAssetAmount, totalPayoutShareAmount, cancelledAssetAmount
-                ).serialize(),
-                0
-=======
                         investor, totalPaymentAssetAmount, totalPayoutShareAmount, cancelledAssetAmount
                     ).serialize(),
                 0,
                 refund
->>>>>>> 8fd280af
             );
         }
     }
@@ -602,16 +579,10 @@
                 scId,
                 assetId,
                 RequestCallbackMessageLib.FulfilledRedeemRequest(
-<<<<<<< HEAD
-                    investor, totalPayoutAssetAmount, totalPaymentShareAmount, cancelledShareAmount
-                ).serialize(),
-                0
-=======
                         investor, totalPayoutAssetAmount, totalPaymentShareAmount, cancelledShareAmount
                     ).serialize(),
                 0,
                 refund
->>>>>>> 8fd280af
             );
         }
     }
