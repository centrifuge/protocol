--- conflicted
+++ resolved
@@ -30,11 +30,7 @@
         ISyncDepositManager syncDepositManager_,
         IAsyncRedeemManager asyncRedeemManager_
     )
-<<<<<<< HEAD
-        BaseVault(poolId_, scId_, asset_, tokenId_, token_, root_, syncDepositManager_)
-=======
-        BaseVault(poolId_, scId_, asset_, token_, root_, syncDepositManager_, poolEscrowProvider_)
->>>>>>> 9f955a03
+        BaseVault(poolId_, scId_, asset_, token_, root_, syncDepositManager_)
         BaseSyncDepositVault(syncDepositManager_)
         BaseAsyncRedeemVault(asyncRedeemManager_)
     {}
