--- conflicted
+++ resolved
@@ -33,12 +33,9 @@
 import {IShareToken} from "../spoke/interfaces/IShareToken.sol";
 import {IBalanceSheet} from "../spoke/interfaces/IBalanceSheet.sol";
 import {ISpoke, VaultDetails} from "../spoke/interfaces/ISpoke.sol";
-<<<<<<< HEAD
 import {IUpdateContract} from "../spoke/interfaces/IUpdateContract.sol";
 import {UpdateContractMessageLib, UpdateContractType} from "../spoke/libraries/UpdateContractMessageLib.sol";
-=======
 import {IVaultRegistry} from "../spoke/interfaces/IVaultRegistry.sol";
->>>>>>> 2cf8b145
 
 /// @title  Async Request Manager
 /// @notice This is the main contract vaults interact with for
@@ -194,7 +191,7 @@
         uint256 payment;
 
         PoolId poolId = vault_.poolId();
-        AssetId assetId = spoke.vaultDetails(vault_).assetId;
+        AssetId assetId = vaultRegistry.vaultDetails(vault_).assetId;
         bool isLocal = poolId.centrifugeId() == assetId.centrifugeId();
 
         if (!balanceSheet.gateway().isBatching() && !isLocal) {
@@ -207,13 +204,7 @@
         }
 
         // It use all funds for the message, and the rest is refunded again to the RefundEscrow
-<<<<<<< HEAD
         spoke.request{value: payment}(poolId, vault_.scId(), assetId, payload, address(refund), true);
-=======
-        spoke.request{value: payment}(
-            vault_.poolId(), vault_.scId(), vaultRegistry.vaultDetails(vault_).assetId, payload, address(refund), true
-        );
->>>>>>> 2cf8b145
     }
 
     //----------------------------------------------------------------------------------------------
