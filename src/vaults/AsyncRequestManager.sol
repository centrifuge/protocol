--- conflicted
+++ resolved
@@ -22,20 +22,14 @@
 import {IAsyncDepositManager} from "src/vaults/interfaces/investments/IAsyncDepositManager.sol";
 import {IDepositManager} from "src/vaults/interfaces/investments/IDepositManager.sol";
 import {IRedeemManager} from "src/vaults/interfaces/investments/IRedeemManager.sol";
-<<<<<<< HEAD
 import {IBaseInvestmentManager, VaultKind} from "src/vaults/interfaces/investments/IBaseInvestmentManager.sol";
 import {IShareToken} from "src/vaults/interfaces/token/IShareToken.sol";
 import {IAsyncVault, IBaseVault, IAsyncRedeemVault} from "src/vaults/interfaces/IBaseVaults.sol";
-=======
-import {IBaseInvestmentManager} from "src/vaults/interfaces/investments/IBaseInvestmentManager.sol";
-import {IAsyncVault, IBaseVault} from "src/vaults/interfaces/IBaseVaults.sol";
->>>>>>> e2b51375
 import {BaseInvestmentManager} from "src/vaults/BaseInvestmentManager.sol";
 import {IPoolEscrowProvider} from "src/vaults/interfaces/factories/IPoolEscrowFactory.sol";
 import {IEscrow} from "src/vaults/interfaces/IEscrow.sol";
 import {ESCROW_HOOK_ID} from "src/common/interfaces/IHook.sol";
 import {IShareToken} from "src/vaults/interfaces/token/IShareToken.sol";
-import {IVaultManager, VaultKind} from "src/vaults/interfaces/IVaultManager.sol";
 
 /// @title  Investment Manager
 /// @notice This is the main contract vaults interact with for
@@ -234,11 +228,7 @@
         uint128 assets,
         uint128 shares
     ) public auth {
-<<<<<<< HEAD
         IAsyncRedeemVault vault_ = IAsyncRedeemVault(address(vault[poolId][scId][assetId]));
-=======
-        IAsyncVault vault_ = IAsyncVault(address(vault[poolId][scId][assetId]));
->>>>>>> e2b51375
 
         AsyncInvestmentState storage state = investments[vault_][user];
         require(state.pendingRedeemRequest != 0, NoPendingRequest());
@@ -283,11 +273,7 @@
         public
         auth
     {
-<<<<<<< HEAD
         IAsyncRedeemVault vault_ = IAsyncRedeemVault(address(vault[poolId][scId][assetId]));
-=======
-        IAsyncVault vault_ = IAsyncVault(address(vault[poolId][scId][assetId]));
->>>>>>> e2b51375
         AsyncInvestmentState storage state = investments[vault_][user];
         require(state.pendingCancelRedeemRequest == true, NoPendingRequest());
 
@@ -522,14 +508,6 @@
         shares = investments[vault_][user].claimableCancelRedeemRequest;
     }
 
-<<<<<<< HEAD
-=======
-    /// @inheritdoc IVaultManager
-    function vaultKind(IBaseVault) public pure returns (VaultKind, address) {
-        return (VaultKind.Async, address(0));
-    }
-
->>>>>>> e2b51375
     //----------------------------------------------------------------------------------------------
     // Helpers
     //----------------------------------------------------------------------------------------------
