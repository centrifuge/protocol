--- conflicted
+++ resolved
@@ -122,15 +122,11 @@
 
         state.pendingRedeemRequest = state.pendingRedeemRequest + shares_;
         _sendRedeemRequest(poolId, scId, vaultDetails.assetId, controller, shares_);
-
         _executeRedeemTransfer(poolId, scId, sender_, owner, address(globalEscrow), shares_);
 
-        _executeRedeemTransfer(poolId, scId, sender_, owner, address(globalEscrow), shares_);
-
         return true;
     }
 
-<<<<<<< HEAD
     function _sendRedeemRequest(PoolId poolId, ShareClassId scId, AssetId assetId, address controller, uint128 shares)
         internal
     {
@@ -139,8 +135,6 @@
         );
     }
 
-=======
->>>>>>> 733c06dc
     function _executeRedeemTransfer(
         PoolId poolId,
         ShareClassId scId,
