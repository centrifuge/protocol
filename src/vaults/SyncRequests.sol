// SPDX-License-Identifier: BUSL-1.1
pragma solidity 0.8.28;

import {IERC165} from "forge-std/interfaces/IERC165.sol";

import {Auth} from "src/misc/Auth.sol";
import {BytesLib} from "src/misc/libraries/BytesLib.sol";
import {CastLib} from "src/misc/libraries/CastLib.sol";
import {MathLib} from "src/misc/libraries/MathLib.sol";
import {SafeTransferLib} from "src/misc/libraries/SafeTransferLib.sol";
import {IAuth} from "src/misc/interfaces/IAuth.sol";
import {IERC6909} from "src/misc/interfaces/IERC6909.sol";
import {IERC20} from "src/misc/interfaces/IERC20.sol";
import {d18, D18} from "src/misc/types/D18.sol";

import {MessageLib} from "src/common/libraries/MessageLib.sol";
import {IMessageHandler} from "src/common/interfaces/IMessageHandler.sol";
import {PoolId} from "src/common/types/PoolId.sol";
import {ShareClassId} from "src/common/types/ShareClassId.sol";
import {JournalEntry, Meta} from "src/common/libraries/JournalEntryLib.sol";

import {BaseInvestmentManager} from "src/vaults/BaseInvestmentManager.sol";
import {IShareToken} from "src/vaults/interfaces/token/IShareToken.sol";
import {IERC7540Redeem, IAsyncRedeemVault} from "src/vaults/interfaces/IERC7540.sol";
import {IVaultManager, VaultKind} from "src/vaults/interfaces/IVaultManager.sol";
import {IPoolManager, VaultDetails} from "src/vaults/interfaces/IPoolManager.sol";
import {IBalanceSheet} from "src/vaults/interfaces/IBalanceSheet.sol";
import {IAsyncRedeemManager} from "src/vaults/interfaces/investments/IAsyncRedeemManager.sol";
import {IBaseInvestmentManager} from "src/vaults/interfaces/investments/IBaseInvestmentManager.sol";
import {ISyncRequests} from "src/vaults/interfaces/investments/ISyncRequests.sol";
import {IDepositManager} from "src/vaults/interfaces/investments/IDepositManager.sol";
import {ISyncDepositManager} from "src/vaults/interfaces/investments/ISyncDepositManager.sol";
import {PriceConversionLib} from "src/vaults/libraries/PriceConversionLib.sol";
import {SyncDepositVault} from "src/vaults/SyncDepositVault.sol";

/// @title  Sync Investment Manager
/// @notice This is the main contract vaults interact with for
///         both incoming and outgoing investment transactions.
contract SyncRequests is BaseInvestmentManager, ISyncRequests {
    using BytesLib for bytes;
    using MathLib for *;
    using CastLib for *;
    using MessageLib for *;

    IBalanceSheet public balanceSheet;

    // TODO(follow-up PR): Support multiple vaults
    mapping(uint64 poolId => mapping(bytes16 scId => mapping(uint128 assetId => address vault))) public vault;

    constructor(address root_, address escrow_) BaseInvestmentManager(root_, escrow_) {}

    // --- Administration ---
    /// @inheritdoc IBaseInvestmentManager
    function file(bytes32 what, address data) external override(IBaseInvestmentManager, BaseInvestmentManager) auth {
        if (what == "poolManager") poolManager = IPoolManager(data);
        else if (what == "balanceSheet") balanceSheet = IBalanceSheet(data);
        else revert("SyncRequests/file-unrecognized-param");
        emit File(what, data);
    }

    // --- IVaultManager ---
    /// @inheritdoc IVaultManager
    function addVault(uint64 poolId, bytes16 scId, address vaultAddr, address asset_, uint128 assetId)
        public
        override
        auth
    {
        SyncDepositVault vault_ = SyncDepositVault(vaultAddr);

        require(vault_.asset() == asset_, "SyncRequests/asset-mismatch");
        require(vault[poolId][scId][assetId] == address(0), "SyncRequests/vault-already-exists");

        address token = vault_.share();
        vault[poolId][scId][assetId] = vaultAddr;

        IAuth(token).rely(vaultAddr);
        IShareToken(token).updateVault(vault_.asset(), vaultAddr);
        rely(vaultAddr);

        (VaultKind vaultKind_, address secondaryManager) = vaultKind(vaultAddr);
        if (vaultKind_ == VaultKind.SyncDepositAsyncRedeem) {
            IVaultManager(secondaryManager).addVault(poolId, scId, vaultAddr, asset_, assetId);
        }
    }

    /// @inheritdoc IVaultManager
    function removeVault(uint64 poolId, bytes16 scId, address vaultAddr, address asset_, uint128 assetId)
        public
        override
        auth
    {
        SyncDepositVault vault_ = SyncDepositVault(vaultAddr);
        address token = vault_.share();

        require(vault_.asset() == asset_, "SyncRequests/asset-mismatch");
        require(vault[poolId][scId][assetId] != address(0), "SyncRequests/vault-does-not-exist");

        delete vault[poolId][scId][assetId];

        IAuth(token).deny(vaultAddr);
        IShareToken(token).updateVault(vault_.asset(), address(0));
        deny(vaultAddr);

        (VaultKind vaultKind_, address secondaryManager) = vaultKind(vaultAddr);
        if (vaultKind_ == VaultKind.SyncDepositAsyncRedeem) {
            IVaultManager(secondaryManager).removeVault(poolId, scId, vaultAddr, asset_, assetId);
        }
    }

    // --- IDepositManager ---
    /// @inheritdoc IDepositManager
    function mint(address vaultAddr, uint256 shares, address receiver, address owner)
        external
        auth
        returns (uint256 assets)
    {
        assets = previewMint(vaultAddr, owner, shares);

        _issueShares(vaultAddr, shares.toUint128(), receiver, 0);
    }

    /// @inheritdoc IDepositManager
    function deposit(address vaultAddr, uint256 assets, address receiver, address owner)
        external
        auth
        returns (uint256 shares)
    {
        require(maxDeposit(vaultAddr, owner) >= assets, ExceedsMaxDeposit());
        shares = previewDeposit(vaultAddr, owner, assets);

        _issueShares(vaultAddr, shares.toUint128(), receiver, assets.toUint128());
    }

    /// @inheritdoc IDepositManager
    function maxMint(address, /* vaultAddr */ address /* owner */ ) public pure returns (uint256) {
        // TODO(follow-up PR): implement rate limit
        return type(uint256).max;
    }

    /// @inheritdoc IDepositManager
    function maxDeposit(address, /* vaultAddr */ address /* owner */ ) public pure returns (uint256) {
        // TODO(follow-up PR): implement rate limit
        return type(uint256).max;
    }

    /// @inheritdoc ISyncDepositManager
    function previewMint(address vaultAddr, address, /* sender */ uint256 shares)
        public
        view
        returns (uint256 assets)
    {
        SyncDepositVault vault_ = SyncDepositVault(vaultAddr);
        uint128 assetId = poolManager.vaultDetails(vaultAddr).assetId;

        uint128 latestPrice = _pricePerShare(vaultAddr, vault_.poolId(), vault_.trancheId(), assetId).raw();
        assets = PriceConversionLib.calculateAssets(shares.toUint128(), vaultAddr, latestPrice, MathLib.Rounding.Down);
    }

    /// @inheritdoc ISyncDepositManager
    function previewDeposit(address vaultAddr, address, /* sender */ uint256 assets)
        public
        view
        returns (uint256 shares)
    {
        SyncDepositVault vault_ = SyncDepositVault(vaultAddr);
        uint128 assetId = poolManager.vaultDetails(vaultAddr).assetId;

        uint128 latestPrice = _pricePerShare(vaultAddr, vault_.poolId(), vault_.trancheId(), assetId).raw();
        shares = PriceConversionLib.calculateShares(assets.toUint128(), vaultAddr, latestPrice, MathLib.Rounding.Down);
    }

    /// @inheritdoc IVaultManager
    function vaultByAssetId(uint64 poolId, bytes16 scId, uint128 assetId) public view returns (address) {
        return vault[poolId][scId][assetId];
    }

    /// @inheritdoc IVaultManager
    function vaultKind(address vaultAddr) public view returns (VaultKind, address) {
        if (IERC165(vaultAddr).supportsInterface(type(IERC7540Redeem).interfaceId)) {
            return (VaultKind.SyncDepositAsyncRedeem, address(IAsyncRedeemVault(vaultAddr).asyncRedeemManager()));
        } else {
            return (VaultKind.Sync, address(0));
        }
    }

    /// --- Internal methods ---
    /// @dev Issues shares to the receiver and instruct the Balance Sheet Manager to react on the issuance and the
    /// updated holding
    function _issueShares(address vaultAddr, uint128 shares, address receiver, uint128 depositAssetAmount) internal {
        SyncDepositVault vault_ = SyncDepositVault(vaultAddr);

        uint64 poolId_ = vault_.poolId();
        bytes16 scId_ = vault_.trancheId();
        VaultDetails memory vaultDetails = poolManager.vaultDetails(vaultAddr);
        D18 pricePerShare = _pricePerShare(vaultAddr, poolId_, scId_, vaultDetails.assetId);

        PoolId poolId = PoolId.wrap(poolId_);
        ShareClassId scId = ShareClassId.wrap(scId_);

        // Mint shares for receiver & notify CP about issued shares
        balanceSheet.issue(poolId, scId, receiver, pricePerShare, shares, false);

        _updateHoldings(poolId, scId, vaultDetails, depositAssetAmount);
    }

    /// @dev Instructs the balance sheet manager to update holdings and the corresponding value.
    ///      NOTE: Only exists as separate function due to stack-too-deep
    function _updateHoldings(
        PoolId poolId,
        ShareClassId scId,
        VaultDetails memory vaultDetails,
        uint128 depositAssetAmount
    ) internal {
        // NOTE: We want CP to use the default accounting accounts
        JournalEntry[] memory journalEntries = new JournalEntry[](0);
        Meta memory depositMeta = Meta(journalEntries, journalEntries);
        (D18 pricePerUnit,) = poolManager.checkedPriceAssetToShare(poolId.raw(), scId.raw(), vaultDetails.assetId);

        // Notify CP about updated holdings
        balanceSheet.deposit(
            poolId,
            scId,
            vaultDetails.asset,
            vaultDetails.tokenId,
            escrow,
            depositAssetAmount,
            pricePerUnit,
            depositMeta
        );
<<<<<<< HEAD
=======

        // Notify CP about updated holding value
        balanceSheet.updateValue(poolId, scId, vaultDetails.asset, vaultDetails.tokenId, pricePerAssetInPoolCurrency);
>>>>>>> 4da9ab04
    }

    /// @dev Retrieve the latest price for the share class token
    function _pricePerShare(address, /* vaultAddr */ uint64 poolId, bytes16 scId, uint128 assetId)
        internal
        view
        returns (D18)
    {
        // TODO: Decide on whether we should use the checked/ or unchcked version
        (D18 latestPrice,) = poolManager.checkedPriceAssetToShare(poolId, scId, assetId);
        return latestPrice;
    }
}<|MERGE_RESOLUTION|>--- conflicted
+++ resolved
@@ -214,7 +214,7 @@
         // NOTE: We want CP to use the default accounting accounts
         JournalEntry[] memory journalEntries = new JournalEntry[](0);
         Meta memory depositMeta = Meta(journalEntries, journalEntries);
-        (D18 pricePerUnit,) = poolManager.checkedPriceAssetToShare(poolId.raw(), scId.raw(), vaultDetails.assetId);
+        (D18 priceSharePerAsset,) = poolManager.checkedPriceAssetToShare(poolId.raw(), scId.raw(), vaultDetails.assetId);
 
         // Notify CP about updated holdings
         balanceSheet.deposit(
@@ -224,15 +224,9 @@
             vaultDetails.tokenId,
             escrow,
             depositAssetAmount,
-            pricePerUnit,
+            priceSharePerAsset,
             depositMeta
         );
-<<<<<<< HEAD
-=======
-
-        // Notify CP about updated holding value
-        balanceSheet.updateValue(poolId, scId, vaultDetails.asset, vaultDetails.tokenId, pricePerAssetInPoolCurrency);
->>>>>>> 4da9ab04
     }
 
     /// @dev Retrieve the latest price for the share class token
