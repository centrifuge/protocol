--- conflicted
+++ resolved
@@ -317,7 +317,13 @@
         balanceSheet.issue(poolId, scId, receiver, priceData.poolPerShare, shares);
 
         balanceSheet.deposit(
-            poolId, scId, vaultDetails.asset, vaultDetails.tokenId, escrow, depositAssetAmount, priceData.poolPerAsset
+            poolId,
+            scId,
+            vaultDetails.asset,
+            vaultDetails.tokenId,
+            poolEscrowProvider.escrow(poolId.raw()),
+            depositAssetAmount,
+            priceData.poolPerAsset
         );
     }
 
@@ -336,36 +342,6 @@
         );
     }
 
-<<<<<<< HEAD
-    /// @dev Instructs the balance sheet manager to update holdings and the corresponding value.
-    ///      NOTE: Only exists as separate function due to stack-too-deep
-    function _updateHoldings(
-        PoolId poolId,
-        ShareClassId scId,
-        VaultDetails memory vaultDetails,
-        uint128 depositAssetAmount,
-        D18 pricePoolPerAsset
-    ) internal {
-        // NOTE: We want CP to use the default accounting accounts
-        JournalEntry[] memory journalEntries = new JournalEntry[](0);
-        Meta memory depositMeta = Meta(journalEntries, journalEntries);
-        address provider = poolEscrowProvider.escrow(poolId.raw());
-
-        // Notify CP about updated holdings
-        balanceSheet.deposit(
-            poolId,
-            scId,
-            vaultDetails.asset,
-            vaultDetails.tokenId,
-            provider,
-            depositAssetAmount,
-            pricePoolPerAsset,
-            depositMeta
-        );
-    }
-
-=======
->>>>>>> 1b0ee17f
     function _priceAssetPerShare(uint64 poolId, bytes16 scId, uint128 assetId, address asset, uint256 tokenId)
         internal
         view
