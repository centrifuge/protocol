--- conflicted
+++ resolved
@@ -54,11 +54,7 @@
     mapping(uint64 poolId => mapping(bytes16 scId => mapping(address asset => mapping(uint256 tokenId => IERC7726))))
         public valuation;
 
-<<<<<<< HEAD
-    constructor(address root_) BaseInvestmentManager(root_) {}
-=======
-    constructor(address root_, address escrow_, address deployer) BaseInvestmentManager(root_, escrow_, deployer) {}
->>>>>>> b3ebfede
+    constructor(address root_, address deployer) BaseInvestmentManager(root_, deployer) {}
 
     // --- Administration ---
     /// @inheritdoc IBaseInvestmentManager
