// SPDX-License-Identifier: BUSL-1.1
pragma solidity 0.8.28;

import {IERC165} from "forge-std/interfaces/IERC165.sol";
import {IERC7540Redeem} from "src/misc/interfaces/IERC7540.sol";

import {Auth} from "src/misc/Auth.sol";
import {BytesLib} from "src/misc/libraries/BytesLib.sol";
import {CastLib} from "src/misc/libraries/CastLib.sol";
import {MathLib} from "src/misc/libraries/MathLib.sol";
import {SafeTransferLib} from "src/misc/libraries/SafeTransferLib.sol";
import {IAuth} from "src/misc/interfaces/IAuth.sol";
import {IERC6909MetadataExt} from "src/misc/interfaces/IERC6909.sol";
import {IERC20, IERC20Metadata} from "src/misc/interfaces/IERC20.sol";
import {d18, D18} from "src/misc/types/D18.sol";

import {MessageLib, UpdateContractType} from "src/common/libraries/MessageLib.sol";
import {IMessageHandler} from "src/common/interfaces/IMessageHandler.sol";
import {PoolId} from "src/common/types/PoolId.sol";
import {ShareClassId} from "src/common/types/ShareClassId.sol";
import {AssetId} from "src/common/types/AssetId.sol";
import {PricingLib} from "src/common/libraries/PricingLib.sol";

import {BaseInvestmentManager} from "src/vaults/BaseInvestmentManager.sol";
import {IShareToken} from "src/vaults/interfaces/token/IShareToken.sol";
import {IAsyncRedeemVault, IBaseVault} from "src/vaults/interfaces/IBaseVaults.sol";
import {IVaultManager, VaultKind} from "src/vaults/interfaces/IVaultManager.sol";
import {IPoolManager, VaultDetails} from "src/vaults/interfaces/IPoolManager.sol";
import {IBalanceSheet} from "src/vaults/interfaces/IBalanceSheet.sol";
import {IAsyncRedeemManager} from "src/vaults/interfaces/investments/IAsyncRedeemManager.sol";
import {IBaseInvestmentManager} from "src/vaults/interfaces/investments/IBaseInvestmentManager.sol";
import {
    ISharePriceProvider,
    Prices,
    ISyncDepositValuation
} from "src/vaults/interfaces/investments/ISharePriceProvider.sol";
import {ISyncRequests} from "src/vaults/interfaces/investments/ISyncRequests.sol";
import {IDepositManager} from "src/vaults/interfaces/investments/IDepositManager.sol";
import {ISyncDepositManager} from "src/vaults/interfaces/investments/ISyncDepositManager.sol";
import {SyncDepositVault} from "src/vaults/SyncDepositVault.sol";
import {IUpdateContract} from "src/vaults/interfaces/IUpdateContract.sol";
import {IEscrow} from "src/vaults/interfaces/IEscrow.sol";
import {IPoolEscrowProvider} from "src/vaults/interfaces/factories/IPoolEscrowFactory.sol";

/// @title  Sync Investment Manager
/// @notice This is the main contract vaults interact with for
///         both incoming and outgoing investment transactions.
contract SyncRequests is BaseInvestmentManager, ISyncRequests {
    using BytesLib for bytes;
    using MathLib for *;
    using CastLib for *;
    using MessageLib for *;

    IBalanceSheet public balanceSheet;

    mapping(PoolId => mapping(ShareClassId scId => mapping(AssetId assetId => IBaseVault))) public vault;
    mapping(PoolId => mapping(ShareClassId scId => mapping(address asset => mapping(uint256 tokenId => uint128))))
        public maxReserve;
    mapping(PoolId => mapping(ShareClassId scId => ISyncDepositValuation)) public valuation;

    constructor(IEscrow globalEscrow_, address root_, address deployer)
        BaseInvestmentManager(globalEscrow_, root_, deployer)
    {}

    // --- Administration ---
    /// @inheritdoc IBaseInvestmentManager
    function file(bytes32 what, address data) external override(IBaseInvestmentManager, BaseInvestmentManager) auth {
        if (what == "poolManager") poolManager = IPoolManager(data);
        else if (what == "balanceSheet") balanceSheet = IBalanceSheet(data);
        else if (what == "poolEscrowProvider") poolEscrowProvider = IPoolEscrowProvider(data);
        else revert FileUnrecognizedParam();
        emit File(what, data);
    }

    /// --- IUpdateContract ---
    /// @inheritdoc IUpdateContract
    function update(PoolId poolId, ShareClassId scId, bytes memory payload) external auth {
        uint8 kind = uint8(MessageLib.updateContractType(payload));

        if (kind == uint8(UpdateContractType.Valuation)) {
            MessageLib.UpdateContractValuation memory m = MessageLib.deserializeUpdateContractValuation(payload);

            require(address(poolManager.shareToken(poolId, scId)) != address(0), ShareTokenDoesNotExist());

            setValuation(poolId, scId, m.valuation.toAddress());
        } else if (kind == uint8(UpdateContractType.SyncDepositMaxReserve)) {
            MessageLib.UpdateContractSyncDepositMaxReserve memory m =
                MessageLib.deserializeUpdateContractSyncDepositMaxReserve(payload);

            require(address(poolManager.shareToken(poolId, scId)) != address(0), ShareTokenDoesNotExist());
            (address asset, uint256 tokenId) = poolManager.idToAsset(AssetId.wrap(m.assetId));

            setMaxReserve(poolId, scId, asset, tokenId, m.maxReserve);
        } else {
            revert UnknownUpdateContractType();
        }
    }

    // --- IVaultManager ---
    /// @inheritdoc IVaultManager
    function addVault(PoolId poolId, ShareClassId scId, IBaseVault vault_, address asset_, AssetId assetId)
        external
        override
        auth
    {
        require(vault_.asset() == asset_, AssetMismatch());
        require(address(vault[poolId][scId][assetId]) == address(0), VaultAlreadyExists());

        address token = vault_.share();
        vault[poolId][scId][assetId] = vault_;

        (, uint256 tokenId) = poolManager.idToAsset(assetId);
        setMaxReserve(poolId, scId, asset_, tokenId, type(uint128).max);

        IAuth(token).rely(address(vault_));
        IShareToken(token).updateVault(vault_.asset(), address(vault_));
        rely(address(vault_));

        (VaultKind vaultKind_, address secondaryManager) = vaultKind(vault_);
        if (vaultKind_ == VaultKind.SyncDepositAsyncRedeem) {
            IVaultManager(secondaryManager).addVault(poolId, scId, vault_, asset_, assetId);
        }
    }

    /// @inheritdoc IVaultManager
    function removeVault(PoolId poolId, ShareClassId scId, IBaseVault vault_, address asset_, AssetId assetId)
        external
        override
        auth
    {
        address token = vault_.share();

        require(vault_.asset() == asset_, AssetMismatch());
        require(address(vault[poolId][scId][assetId]) != address(0), VaultDoesNotExist());

        delete vault[poolId][scId][assetId];

        (, uint256 tokenId) = poolManager.idToAsset(assetId);
        delete maxReserve[poolId][scId][asset_][tokenId];

        IAuth(token).deny(address(vault_));
        IShareToken(token).updateVault(vault_.asset(), address(0));
        deny(address(vault_));

        (VaultKind vaultKind_, address secondaryManager) = vaultKind(vault_);
        if (vaultKind_ == VaultKind.SyncDepositAsyncRedeem) {
            IVaultManager(secondaryManager).removeVault(poolId, scId, vault_, asset_, assetId);
        }
    }

    // --- IDepositManager Writes ---
    /// @inheritdoc IDepositManager
    function mint(IBaseVault vault_, uint256 shares, address receiver, address owner)
        external
        auth
        returns (uint256 assets)
    {
        require(maxMint(vault_, owner) >= shares, ExceedsMaxMint());
        assets = previewMint(vault_, owner, shares);

        _issueShares(vault_, shares.toUint128(), receiver, owner, assets.toUint128());
    }

    /// @inheritdoc IDepositManager
    function deposit(IBaseVault vault_, uint256 assets, address receiver, address owner)
        external
        auth
        returns (uint256 shares)
    {
        require(maxDeposit(vault_, owner) >= assets, ExceedsMaxDeposit());
        shares = previewDeposit(vault_, owner, assets);

        _issueShares(vault_, shares.toUint128(), receiver, owner, assets.toUint128());
    }

    /// @inheritdoc ISyncRequests
    function setValuation(PoolId poolId, ShareClassId scId, address valuation_) public auth {
        valuation[poolId][scId] = ISyncDepositValuation(valuation_);

        emit SetValuation(poolId, scId, address(valuation_));
    }

    /// @inheritdoc ISyncRequests
    function setMaxReserve(PoolId poolId, ShareClassId scId, address asset, uint256 tokenId, uint128 maxReserve_)
        public
        auth
    {
        maxReserve[poolId][scId][asset][tokenId] = maxReserve_;

        emit SetMaxReserve(poolId, scId, asset, tokenId, maxReserve_);
    }

    // --- ISyncDepositManager Reads ---
    /// @inheritdoc ISyncDepositManager
    function previewMint(IBaseVault vault_, address, /* sender */ uint256 shares)
        public
        view
        returns (uint256 assets)
    {
        return _shareToAssetAmount(vault_, shares, MathLib.Rounding.Up);
    }

    /// @inheritdoc ISyncDepositManager
    function previewDeposit(IBaseVault vault_, address, /* sender */ uint256 assets)
        public
        view
        returns (uint256 shares)
    {
        return convertToShares(vault_, assets);
    }

    // --- IDepositManager Reads ---
    /// @inheritdoc IDepositManager
    function maxMint(IBaseVault vault_, address /* owner */ ) public view returns (uint256) {
        VaultDetails memory vaultDetails = poolManager.vaultDetails(vault_);
        uint128 maxAssets = _maxDeposit(vault_.poolId(), vault_.scId(), vaultDetails.asset, vaultDetails.tokenId);
        return convertToShares(vault_, maxAssets);
    }

    /// @inheritdoc IDepositManager
    function maxDeposit(IBaseVault vault_, address /* owner */ ) public view returns (uint256) {
        VaultDetails memory vaultDetails = poolManager.vaultDetails(vault_);
        return _maxDeposit(vault_.poolId(), vault_.scId(), vaultDetails.asset, vaultDetails.tokenId);
    }

    // --- IVaultManager Views ---
    /// @inheritdoc IVaultManager
    function vaultByAssetId(PoolId poolId, ShareClassId scId, AssetId assetId) public view returns (IBaseVault) {
        return vault[poolId][scId][assetId];
    }

    /// @inheritdoc IVaultManager
    function vaultKind(IBaseVault vault_) public view returns (VaultKind, address) {
        if (IERC165(address(vault_)).supportsInterface(type(IERC7540Redeem).interfaceId)) {
            return (VaultKind.SyncDepositAsyncRedeem, address(IAsyncRedeemVault(address(vault_)).asyncRedeemManager()));
        } else {
            return (VaultKind.Sync, address(0));
        }
    }

    // --- IBaseInvestmentManager Overwrites ---
    /// @inheritdoc IBaseInvestmentManager
    function convertToShares(IBaseVault vault_, uint256 assets)
        public
        view
        override(IBaseInvestmentManager, BaseInvestmentManager)
        returns (uint256 shares)
    {
        VaultDetails memory vaultDetails = poolManager.vaultDetails(vault_);
        Prices memory prices_ = prices(vault_.poolId(), vault_.scId(), vaultDetails.assetId);

        return super._assetToShareAmount(
            vault_, vaultDetails, assets, prices_.poolPerAsset, prices_.poolPerShare, MathLib.Rounding.Down
        );
    }

    // --- IBaseInvestmentManager Overwrites ---
    /// @inheritdoc IBaseInvestmentManager
    function convertToAssets(IBaseVault vault_, uint256 shares)
        public
        view
        override(IBaseInvestmentManager, BaseInvestmentManager)
        returns (uint256 assets)
    {
        return _shareToAssetAmount(vault_, shares, MathLib.Rounding.Down);
    }

    // --- ISharePriceProvider Overwrites ---
    /// @inheritdoc ISyncDepositValuation
    function pricePoolPerShare(PoolId poolId, ShareClassId scId) public view returns (D18 price) {
        ISyncDepositValuation valuation_ = valuation[poolId][scId];

        if (address(valuation_) == address(0)) {
            (price,) = poolManager.pricePoolPerShare(poolId, scId, true);
        } else {
            price = valuation_.pricePoolPerShare(poolId, scId);
        }
    }

    /// @inheritdoc ISharePriceProvider
    function prices(PoolId poolId, ShareClassId scId, AssetId assetId) public view returns (Prices memory priceData) {
        priceData.poolPerShare = pricePoolPerShare(poolId, scId);
        (priceData.poolPerAsset,) = poolManager.pricePoolPerAsset(poolId, scId, assetId, true);
        priceData.assetPerShare = PricingLib.priceAssetPerShare(priceData.poolPerShare, priceData.poolPerAsset);
    }

    /// --- Internal methods ---
    /// @dev Issues shares to the receiver and instruct the Balance Sheet Manager to react on the issuance and the
    /// updated holding
    function _issueShares(
        IBaseVault vault_,
        uint128 shares,
        address receiver,
        address, /* owner */
        uint128 depositAssetAmount
    ) internal {
        PoolId poolId = vault_.poolId();
        ShareClassId scId = vault_.scId();
        VaultDetails memory vaultDetails = poolManager.vaultDetails(vault_);

<<<<<<< HEAD
=======
        // TODO: Enable transient price setting in BS
        // Prices memory priceData = prices(poolId, scId, vaultDetails.assetId);

>>>>>>> f52d0441
        // Mint shares for receiver & notify CP about issued shares
        Prices memory priceData = prices(poolId, scId, vaultDetails.assetId, vault_.asset(), vaultDetails.tokenId);
        balanceSheet.overridePricePoolPerShare(poolId, scId, priceData.poolPerShare);
        balanceSheet.issue(poolId, scId, receiver, shares);

        // NOTE:
        // - Transfer is handled by the vault to the pool escrow afterwards
        balanceSheet.noteDeposit(poolId, scId, vaultDetails.asset, vaultDetails.tokenId, receiver, depositAssetAmount);
    }

    function _maxDeposit(PoolId poolId, ShareClassId scId, address asset, uint256 tokenId)
        internal
        view
        returns (uint128 maxDeposit_)
    {
        uint128 availableBalance =
            poolEscrowProvider.escrow(poolId).availableBalanceOf(scId, asset, tokenId).toUint128();
        uint128 maxReserve_ = maxReserve[poolId][scId][asset][tokenId];

        if (maxReserve_ < availableBalance) {
            maxDeposit_ = 0;
        } else {
            maxDeposit_ = maxReserve_ - availableBalance;
        }
    }

    function _shareToAssetAmount(IBaseVault vault_, uint256 assets, MathLib.Rounding rounding)
        internal
        view
        returns (uint256 shares)
    {
        VaultDetails memory vaultDetails = poolManager.vaultDetails(vault_);
        Prices memory prices_ = prices(vault_.poolId(), vault_.scId(), vaultDetails.assetId);
        return super._shareToAssetAmount(
            vault_, vaultDetails, assets, prices_.poolPerAsset, prices_.poolPerShare, rounding
        );
    }
}<|MERGE_RESOLUTION|>--- conflicted
+++ resolved
@@ -238,7 +238,7 @@
         }
     }
 
-    // --- IBaseInvestmentManager Overwrites ---
+    // --- IBaseInvestmentManager overrides ---
     /// @inheritdoc IBaseInvestmentManager
     function convertToShares(IBaseVault vault_, uint256 assets)
         public
@@ -254,7 +254,7 @@
         );
     }
 
-    // --- IBaseInvestmentManager Overwrites ---
+    // --- IBaseInvestmentManager overrides ---
     /// @inheritdoc IBaseInvestmentManager
     function convertToAssets(IBaseVault vault_, uint256 shares)
         public
@@ -265,7 +265,7 @@
         return _shareToAssetAmount(vault_, shares, MathLib.Rounding.Down);
     }
 
-    // --- ISharePriceProvider Overwrites ---
+    // --- ISharePriceProvider overrides ---
     /// @inheritdoc ISyncDepositValuation
     function pricePoolPerShare(PoolId poolId, ShareClassId scId) public view returns (D18 price) {
         ISyncDepositValuation valuation_ = valuation[poolId][scId];
@@ -298,15 +298,8 @@
         ShareClassId scId = vault_.scId();
         VaultDetails memory vaultDetails = poolManager.vaultDetails(vault_);
 
-<<<<<<< HEAD
-=======
-        // TODO: Enable transient price setting in BS
-        // Prices memory priceData = prices(poolId, scId, vaultDetails.assetId);
-
->>>>>>> f52d0441
         // Mint shares for receiver & notify CP about issued shares
-        Prices memory priceData = prices(poolId, scId, vaultDetails.assetId, vault_.asset(), vaultDetails.tokenId);
-        balanceSheet.overridePricePoolPerShare(poolId, scId, priceData.poolPerShare);
+        balanceSheet.overridePricePoolPerShare(poolId, scId, prices(poolId, scId, vaultDetails.assetId).poolPerShare);
         balanceSheet.issue(poolId, scId, receiver, shares);
 
         // NOTE:
