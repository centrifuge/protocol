// SPDX-License-Identifier: BUSL-1.1
pragma solidity 0.8.28;

import {Auth} from "../../misc/Auth.sol";
import {IAuth} from "../../misc/interfaces/IAuth.sol";

import {PoolId} from "../../common/types/PoolId.sol";
import {ShareClassId} from "../../common/types/ShareClassId.sol";

import {IVault} from "../../spoke/interfaces/IVault.sol";
import {IShareToken} from "../../spoke/interfaces/IShareToken.sol";
import {IVaultFactory} from "../../spoke/factories/interfaces/IVaultFactory.sol";

import {SyncDepositVault} from "../SyncDepositVault.sol";
import {IAsyncRedeemManager} from "../interfaces/IVaultManagers.sol";
import {ISyncDepositManager} from "../interfaces/IVaultManagers.sol";

/// @title  Sync Vault Factory
/// @dev    Utility for deploying new vault contracts
contract SyncDepositVaultFactory is Auth, IVaultFactory {
    address public immutable root;
    ISyncDepositManager public immutable syncDepositManager;
    IAsyncRedeemManager public immutable asyncRedeemManager;

    constructor(
        address root_,
        ISyncDepositManager syncDepositManager_,
        IAsyncRedeemManager asyncRedeemManager_,
        address deployer
    ) Auth(deployer) {
        root = root_;
        syncDepositManager = syncDepositManager_;
        asyncRedeemManager = asyncRedeemManager_;
    }

    /// @inheritdoc IVaultFactory
    function newVault(
        PoolId poolId,
        ShareClassId scId,
        address asset,
        uint256 tokenId,
        IShareToken token,
        address[] calldata wards_
    ) public auth returns (IVault) {
        require(tokenId == 0, UnsupportedTokenId());

<<<<<<< HEAD
        bytes32 salt = _generateSalt(poolId, scId, asset);
=======
        bytes32 salt = keccak256(abi.encode(poolId, scId, asset));
>>>>>>> 58496f38
        SyncDepositVault vault =
            new SyncDepositVault{salt: salt}(poolId, scId, asset, token, root, syncDepositManager, asyncRedeemManager);

        vault.rely(root);
        vault.rely(address(syncDepositManager));
        vault.rely(address(asyncRedeemManager));

        IAuth(address(syncDepositManager)).rely(address(vault));
        IAuth(address(asyncRedeemManager)).rely(address(vault));

        uint256 wardsCount = wards_.length;
        for (uint256 i; i < wardsCount; i++) {
            vault.rely(wards_[i]);
        }

        vault.deny(address(this));
        return vault;
    }

    /// @notice Generate deterministic salt for CREATE2 deployment
    /// @dev Uses keccak256 hash of encoded poolId, scId, and asset address to ensure
    ///      deterministic vault addresses across all chains. Same inputs will always
    ///      produce the same salt, enabling predictable cross-chain vault addresses.
    function _generateSalt(PoolId poolId, ShareClassId scId, address asset) internal pure returns (bytes32 salt) {
        salt = keccak256(abi.encode(poolId, scId, asset));
    }
}<|MERGE_RESOLUTION|>--- conflicted
+++ resolved
@@ -44,11 +44,7 @@
     ) public auth returns (IVault) {
         require(tokenId == 0, UnsupportedTokenId());
 
-<<<<<<< HEAD
-        bytes32 salt = _generateSalt(poolId, scId, asset);
-=======
         bytes32 salt = keccak256(abi.encode(poolId, scId, asset));
->>>>>>> 58496f38
         SyncDepositVault vault =
             new SyncDepositVault{salt: salt}(poolId, scId, asset, token, root, syncDepositManager, asyncRedeemManager);
 
@@ -67,12 +63,4 @@
         vault.deny(address(this));
         return vault;
     }
-
-    /// @notice Generate deterministic salt for CREATE2 deployment
-    /// @dev Uses keccak256 hash of encoded poolId, scId, and asset address to ensure
-    ///      deterministic vault addresses across all chains. Same inputs will always
-    ///      produce the same salt, enabling predictable cross-chain vault addresses.
-    function _generateSalt(PoolId poolId, ShareClassId scId, address asset) internal pure returns (bytes32 salt) {
-        salt = keccak256(abi.encode(poolId, scId, asset));
-    }
 }