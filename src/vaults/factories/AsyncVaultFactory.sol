// SPDX-License-Identifier: BUSL-1.1
pragma solidity 0.8.28;

import {Auth} from "src/misc/Auth.sol";

import {AsyncVault} from "src/vaults/AsyncVault.sol";
import {IVaultFactory} from "src/vaults/interfaces/factories/IVaultFactory.sol";
import {IEscrowProvider} from "src/vaults/interfaces/factories/IPoolEscrowFactory.sol";

/// @title  ERC7540 Vault Factory
/// @dev    Utility for deploying new vault contracts
contract AsyncVaultFactory is Auth, IVaultFactory {
    address public immutable root;
    address public immutable investmentManager;
    IEscrowProvider public immutable escrowProvider;

<<<<<<< HEAD
    constructor(address root_, address investmentManager_, IEscrowProvider escrowProvider_) Auth(msg.sender) {
=======
    constructor(address root_, address investmentManager_, address deployer) Auth(deployer) {
>>>>>>> b3ebfede
        root = root_;
        investmentManager = investmentManager_;
        escrowProvider = escrowProvider_;
    }

    /// @inheritdoc IVaultFactory
    function newVault(
        uint64 poolId,
        bytes16 scId,
        address asset,
        uint256 tokenId,
        address token,
        address, /* escrow */
        address[] calldata wards_
    ) public auth returns (address) {
        AsyncVault vault = new AsyncVault(poolId, scId, asset, tokenId, token, root, investmentManager, escrowProvider);

        vault.rely(root);
        vault.rely(investmentManager);
        uint256 wardsCount = wards_.length;
        for (uint256 i; i < wardsCount; i++) {
            vault.rely(wards_[i]);
        }

        vault.deny(address(this));
        return address(vault);
    }
}<|MERGE_RESOLUTION|>--- conflicted
+++ resolved
@@ -14,11 +14,9 @@
     address public immutable investmentManager;
     IEscrowProvider public immutable escrowProvider;
 
-<<<<<<< HEAD
-    constructor(address root_, address investmentManager_, IEscrowProvider escrowProvider_) Auth(msg.sender) {
-=======
-    constructor(address root_, address investmentManager_, address deployer) Auth(deployer) {
->>>>>>> b3ebfede
+    constructor(address root_, address investmentManager_, IEscrowProvider escrowProvider_, address deployer)
+        Auth(deployer)
+    {
         root = root_;
         investmentManager = investmentManager_;
         escrowProvider = escrowProvider_;
