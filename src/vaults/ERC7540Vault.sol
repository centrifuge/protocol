// SPDX-License-Identifier: BUSL-1.1
pragma solidity 0.8.28;

<<<<<<< HEAD
import {BaseVault} from "src/vaults/BaseVault.sol";
import {SafeTransferLib} from "src/misc/libraries/SafeTransferLib.sol";
=======
import {Auth} from "src/misc/Auth.sol";
import {IERC20, IERC20Metadata} from "src/misc/interfaces/IERC20.sol";
import {IERC6909} from "src/misc/interfaces/IERC6909.sol";
import {EIP712Lib} from "src/misc/libraries/EIP712Lib.sol";
import {SafeTransferLib} from "src/misc/libraries/SafeTransferLib.sol";
import {SignatureLib} from "src/misc/libraries/SignatureLib.sol";

import {IRoot} from "src/common/interfaces/IRoot.sol";
import {IRecoverable} from "src/common/interfaces/IRoot.sol";

import {ITranche} from "src/vaults/interfaces/token/ITranche.sol";
import {IInvestmentManager} from "src/vaults/interfaces/IInvestmentManager.sol";
>>>>>>> 43013438
import "src/vaults/interfaces/IERC7540.sol";
import "src/vaults/interfaces/IERC7575.sol";

/// @title  ERC7540Vault
/// @notice Asynchronous Tokenized Vault standard implementation for Centrifuge pools
///
/// @dev    Each vault issues shares of Centrifuge tranches as restricted ERC-20 tokens
///         against asset deposits based on the current share price.
///
///         ERC-7540 is an extension of the ERC-4626 standard by 'requestDeposit' & 'requestRedeem' methods, where
///         deposit and redeem orders are submitted to the pools to be included in the execution of the following epoch.
///         After execution users can use the deposit, mint, redeem and withdraw functions to get their shares
///         and/or assets from the pools.
<<<<<<< HEAD
contract ERC7540Vault is BaseVault, IERC7540Vault {
    constructor(uint64 poolId_, bytes16 trancheId_, address asset_, address share_, address root_, address manager_)
        BaseVault(poolId_, trancheId_, asset_, share_, root_, manager_)
    {}
=======
contract ERC7540Vault is Auth, IERC7540Vault {
    /// @dev Requests for Centrifuge pool are non-fungible and all have ID = 0
    uint256 private constant REQUEST_ID = 0;

    IRoot public immutable root;

    IInvestmentManager public manager;

    /// @inheritdoc IERC7540Vault
    uint64 public immutable poolId;
    /// @inheritdoc IERC7540Vault
    bytes16 public immutable trancheId;

    /// @inheritdoc IERC7575
    address public immutable asset;
    /// @dev NOTE: Should never be used in production in any external contract as there will be old vaults without this
    /// storage. Instead, refer to poolManager.vaultDetails(vault).
    uint256 internal immutable tokenId;

    /// @inheritdoc IERC7575
    address public immutable share;
    uint8 internal immutable _shareDecimals;

    /// --- ERC7741 ---
    bytes32 private immutable nameHash;
    bytes32 private immutable versionHash;
    uint256 public immutable deploymentChainId;
    bytes32 private immutable _DOMAIN_SEPARATOR;
    bytes32 public constant AUTHORIZE_OPERATOR_TYPEHASH =
        keccak256("AuthorizeOperator(address controller,address operator,bool approved,bytes32 nonce,uint256 deadline)");

    /// @inheritdoc IERC7741
    mapping(address controller => mapping(bytes32 nonce => bool used)) public authorizations;

    /// @inheritdoc IERC7540Operator
    mapping(address => mapping(address => bool)) public isOperator;

    // --- Events ---
    event File(bytes32 indexed what, address data);

    constructor(
        uint64 poolId_,
        bytes16 trancheId_,
        address asset_,
        uint256 tokenId_,
        address share_,
        address root_,
        address manager_
    ) Auth(msg.sender) {
        poolId = poolId_;
        trancheId = trancheId_;
        asset = asset_;
        tokenId = tokenId_;
        share = share_;
        _shareDecimals = IERC20Metadata(share).decimals();
        root = IRoot(root_);
        manager = IInvestmentManager(manager_);

        nameHash = keccak256(bytes("Centrifuge"));
        versionHash = keccak256(bytes("1"));
        deploymentChainId = block.chainid;
        _DOMAIN_SEPARATOR = EIP712Lib.calculateDomainSeparator(nameHash, versionHash);
    }

    // --- Administration ---
    function file(bytes32 what, address data) external auth {
        if (what == "manager") manager = IInvestmentManager(data);
        else revert("ERC7540Vault/file-unrecognized-param");
        emit File(what, data);
    }

    /// @inheritdoc IRecoverable
    function recoverTokens(address token, uint256 tokenId_, address to, uint256 amount) external auth {
        if (tokenId_ == 0) {
            SafeTransferLib.safeTransfer(token, to, amount);
        } else {
            IERC6909(token).transfer(to, tokenId_, amount);
        }
    }
>>>>>>> 43013438

    // --- ERC-7540 methods ---
    /// @inheritdoc IERC7540Deposit
    function requestDeposit(uint256 assets, address controller, address owner) public returns (uint256) {
        require(owner == msg.sender || isOperator[owner][msg.sender], "ERC7540Vault/invalid-owner");
        require(
            tokenId == 0 && IERC20(asset).balanceOf(owner) >= assets
                || tokenId > 0 && IERC6909(asset).balanceOf(owner, tokenId) >= assets,
            "ERC7540Vault/insufficient-balance"
        );

        require(
            manager.requestDeposit(address(this), assets, controller, owner, msg.sender),
            "ERC7540Vault/request-deposit-failed"
        );

        if (tokenId == 0) {
            SafeTransferLib.safeTransferFrom(asset, owner, manager.escrow(), assets);
        } else {
            IERC6909(asset).transferFrom(owner, manager.escrow(), tokenId, assets);
        }

        emit DepositRequest(controller, owner, REQUEST_ID, msg.sender, assets);
        return REQUEST_ID;
    }

    /// @inheritdoc IERC7540Deposit
    function pendingDepositRequest(uint256, address controller) public view returns (uint256 pendingAssets) {
        pendingAssets = manager.pendingDepositRequest(address(this), controller);
    }

    /// @inheritdoc IERC7540Deposit
    function claimableDepositRequest(uint256, address controller) external view returns (uint256 claimableAssets) {
        claimableAssets = maxDeposit(controller);
    }

    // --- Asynchronous cancellation methods ---
    /// @inheritdoc IERC7540CancelDeposit
    function cancelDepositRequest(uint256, address controller) external {
        _validateController(controller);
        manager.cancelDepositRequest(address(this), controller, msg.sender);
        emit CancelDepositRequest(controller, REQUEST_ID, msg.sender);
    }

    /// @inheritdoc IERC7540CancelDeposit
    function pendingCancelDepositRequest(uint256, address controller) public view returns (bool isPending) {
        isPending = manager.pendingCancelDepositRequest(address(this), controller);
    }

    /// @inheritdoc IERC7540CancelDeposit
    function claimableCancelDepositRequest(uint256, address controller) public view returns (uint256 claimableAssets) {
        claimableAssets = manager.claimableCancelDepositRequest(address(this), controller);
    }

    /// @inheritdoc IERC7540CancelDeposit
    function claimCancelDepositRequest(uint256, address receiver, address controller)
        external
        returns (uint256 assets)
    {
        _validateController(controller);
        assets = manager.claimCancelDepositRequest(address(this), receiver, controller);
        emit CancelDepositClaim(receiver, controller, REQUEST_ID, msg.sender, assets);
    }

    // --- ERC165 support ---
    /// @inheritdoc IERC165
    function supportsInterface(bytes4 interfaceId) public pure override(BaseVault, IERC165) returns (bool) {
        return interfaceId == type(IERC7540Deposit).interfaceId
            || interfaceId == type(IERC7540CancelDeposit).interfaceId || super.supportsInterface(interfaceId);
    }

    // --- ERC-4626 methods ---
    /// @inheritdoc IERC7575
    function maxDeposit(address controller) public view returns (uint256 maxAssets) {
        maxAssets = manager.maxDeposit(address(this), controller);
    }

    /// @inheritdoc IERC7540Deposit
    function deposit(uint256 assets, address receiver, address controller) public returns (uint256 shares) {
        _validateController(controller);
        shares = manager.deposit(address(this), assets, receiver, controller);
        emit Deposit(receiver, controller, assets, shares);
    }

    /// @inheritdoc IERC7575
    /// @notice     When claiming deposit requests using deposit(), there can be some precision loss leading to dust.
    ///             It is recommended to use mint() to claim deposit requests instead.
    function deposit(uint256 assets, address receiver) external returns (uint256 shares) {
        shares = deposit(assets, receiver, msg.sender);
    }

    /// @inheritdoc IERC7575
    function maxMint(address controller) public view returns (uint256 maxShares) {
        maxShares = manager.maxMint(address(this), controller);
    }

    /// @inheritdoc IERC7540Deposit
    function mint(uint256 shares, address receiver, address controller) public returns (uint256 assets) {
        _validateController(controller);
        assets = manager.mint(address(this), shares, receiver, controller);
        emit Deposit(receiver, controller, assets, shares);
    }

    /// @inheritdoc IERC7575
    function mint(uint256 shares, address receiver) public returns (uint256 assets) {
        assets = mint(shares, receiver, msg.sender);
    }

    /// @dev Preview functions for ERC-7540 vaults revert
    function previewDeposit(uint256) external pure returns (uint256) {
        revert();
    }

    /// @dev Preview functions for ERC-7540 vaults revert
    function previewMint(uint256) external pure returns (uint256) {
        revert();
    }

    // --- Event emitters ---
    function onDepositClaimable(address controller, uint256 assets, uint256 shares) public auth {
        emit DepositClaimable(controller, REQUEST_ID, assets, shares);
    }

    function onCancelDepositClaimable(address controller, uint256 assets) public auth {
        emit CancelDepositClaimable(controller, REQUEST_ID, assets);
    }
}<|MERGE_RESOLUTION|>--- conflicted
+++ resolved
@@ -1,23 +1,11 @@
 // SPDX-License-Identifier: BUSL-1.1
 pragma solidity 0.8.28;
 
-<<<<<<< HEAD
+import {SafeTransferLib} from "src/misc/libraries/SafeTransferLib.sol";
+import {IERC6909} from "src/misc/interfaces/IERC6909.sol";
+import {IERC20} from "src/misc/interfaces/IERC20.sol";
+
 import {BaseVault} from "src/vaults/BaseVault.sol";
-import {SafeTransferLib} from "src/misc/libraries/SafeTransferLib.sol";
-=======
-import {Auth} from "src/misc/Auth.sol";
-import {IERC20, IERC20Metadata} from "src/misc/interfaces/IERC20.sol";
-import {IERC6909} from "src/misc/interfaces/IERC6909.sol";
-import {EIP712Lib} from "src/misc/libraries/EIP712Lib.sol";
-import {SafeTransferLib} from "src/misc/libraries/SafeTransferLib.sol";
-import {SignatureLib} from "src/misc/libraries/SignatureLib.sol";
-
-import {IRoot} from "src/common/interfaces/IRoot.sol";
-import {IRecoverable} from "src/common/interfaces/IRoot.sol";
-
-import {ITranche} from "src/vaults/interfaces/token/ITranche.sol";
-import {IInvestmentManager} from "src/vaults/interfaces/IInvestmentManager.sol";
->>>>>>> 43013438
 import "src/vaults/interfaces/IERC7540.sol";
 import "src/vaults/interfaces/IERC7575.sol";
 
@@ -31,52 +19,7 @@
 ///         deposit and redeem orders are submitted to the pools to be included in the execution of the following epoch.
 ///         After execution users can use the deposit, mint, redeem and withdraw functions to get their shares
 ///         and/or assets from the pools.
-<<<<<<< HEAD
 contract ERC7540Vault is BaseVault, IERC7540Vault {
-    constructor(uint64 poolId_, bytes16 trancheId_, address asset_, address share_, address root_, address manager_)
-        BaseVault(poolId_, trancheId_, asset_, share_, root_, manager_)
-    {}
-=======
-contract ERC7540Vault is Auth, IERC7540Vault {
-    /// @dev Requests for Centrifuge pool are non-fungible and all have ID = 0
-    uint256 private constant REQUEST_ID = 0;
-
-    IRoot public immutable root;
-
-    IInvestmentManager public manager;
-
-    /// @inheritdoc IERC7540Vault
-    uint64 public immutable poolId;
-    /// @inheritdoc IERC7540Vault
-    bytes16 public immutable trancheId;
-
-    /// @inheritdoc IERC7575
-    address public immutable asset;
-    /// @dev NOTE: Should never be used in production in any external contract as there will be old vaults without this
-    /// storage. Instead, refer to poolManager.vaultDetails(vault).
-    uint256 internal immutable tokenId;
-
-    /// @inheritdoc IERC7575
-    address public immutable share;
-    uint8 internal immutable _shareDecimals;
-
-    /// --- ERC7741 ---
-    bytes32 private immutable nameHash;
-    bytes32 private immutable versionHash;
-    uint256 public immutable deploymentChainId;
-    bytes32 private immutable _DOMAIN_SEPARATOR;
-    bytes32 public constant AUTHORIZE_OPERATOR_TYPEHASH =
-        keccak256("AuthorizeOperator(address controller,address operator,bool approved,bytes32 nonce,uint256 deadline)");
-
-    /// @inheritdoc IERC7741
-    mapping(address controller => mapping(bytes32 nonce => bool used)) public authorizations;
-
-    /// @inheritdoc IERC7540Operator
-    mapping(address => mapping(address => bool)) public isOperator;
-
-    // --- Events ---
-    event File(bytes32 indexed what, address data);
-
     constructor(
         uint64 poolId_,
         bytes16 trancheId_,
@@ -85,38 +28,7 @@
         address share_,
         address root_,
         address manager_
-    ) Auth(msg.sender) {
-        poolId = poolId_;
-        trancheId = trancheId_;
-        asset = asset_;
-        tokenId = tokenId_;
-        share = share_;
-        _shareDecimals = IERC20Metadata(share).decimals();
-        root = IRoot(root_);
-        manager = IInvestmentManager(manager_);
-
-        nameHash = keccak256(bytes("Centrifuge"));
-        versionHash = keccak256(bytes("1"));
-        deploymentChainId = block.chainid;
-        _DOMAIN_SEPARATOR = EIP712Lib.calculateDomainSeparator(nameHash, versionHash);
-    }
-
-    // --- Administration ---
-    function file(bytes32 what, address data) external auth {
-        if (what == "manager") manager = IInvestmentManager(data);
-        else revert("ERC7540Vault/file-unrecognized-param");
-        emit File(what, data);
-    }
-
-    /// @inheritdoc IRecoverable
-    function recoverTokens(address token, uint256 tokenId_, address to, uint256 amount) external auth {
-        if (tokenId_ == 0) {
-            SafeTransferLib.safeTransfer(token, to, amount);
-        } else {
-            IERC6909(token).transfer(to, tokenId_, amount);
-        }
-    }
->>>>>>> 43013438
+    ) BaseVault(poolId_, trancheId_, asset_, tokenId_, share_, root_, manager_) {}
 
     // --- ERC-7540 methods ---
     /// @inheritdoc IERC7540Deposit
