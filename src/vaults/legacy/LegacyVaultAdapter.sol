// SPDX-License-Identifier: BUSL-1.1
pragma solidity 0.8.28;

import {PoolId} from "src/common/types/PoolId.sol";
import {ShareClassId} from "src/common/types/ShareClassId.sol";

import {ILegacyVault} from "src/vaults/legacy/interfaces/ILegacyVault.sol";
import {IInvestmentManager} from "src/vaults/legacy/interfaces/IInvestmentManager.sol";
import {ILegacyVaultAdapter} from "src/vaults/legacy/interfaces/ILegacyVaultAdapter.sol";
import {IPoolEscrowProvider} from "src/vaults/interfaces/factories/IPoolEscrowFactory.sol";
import {IShareToken} from "src/vaults/interfaces/token/IShareToken.sol";
import {AsyncVault} from "src/vaults/AsyncVault.sol";
import {IAsyncRequests} from "src/vaults/interfaces/investments/IAsyncRequests.sol";

/// @title  LegacyVaultAdapter
/// @notice An adapter connecting legacy ERC-7540 vaults from Centrifuge V2 to Centrifuge V3.
///
/// @dev This adapter acts as an `IInvestmentManager` for a single legacy `ILegacyVault` vault from Centrifuge V2. At
/// the
/// same time it acts like a new `IAsyncVault` for the `IAsyncRequests` manager of Centrifuge V3. The adapter needs to
/// be deployed per legacy vault and allows a seamless interaction between Centrifuge V2 vaults and Centrifuge V3
/// infrastructure. Thereby, allowing to migrate existing vaults to the new system.
contract LegacyVaultAdapter is AsyncVault, ILegacyVaultAdapter, IInvestmentManager {
    uint64 public immutable legacyPoolId;
    bytes16 public immutable legacyTrancheId;
    ILegacyVault public immutable legacyVault;

    constructor(
        ILegacyVault legacyVault_,
        PoolId poolId,
        uint64 legacyPoolId_,
        ShareClassId scId,
        bytes16 legacyTrancheId_,
        address asset,
        IShareToken token,
        address root,
<<<<<<< HEAD
        IAsyncRequests manager
    ) AsyncVault(poolId, scId, asset, LEGACY_TOKEN_ID, token, root, manager) {
=======
        IAsyncRequests manager,
        IPoolEscrowProvider poolEscrowProvider
    ) AsyncVault(poolId, scId, asset, token, root, manager, poolEscrowProvider) {
>>>>>>> 9f955a03
        require(legacyVault_.poolId() == legacyPoolId_, NotLegacyPoolId(legacyPoolId_, legacyVault_.poolId()));
        require(
            legacyVault_.trancheId() == legacyTrancheId_, NotLegacyTrancheId(legacyTrancheId_, legacyVault_.trancheId())
        );
        require(legacyVault_.asset() == asset, NotLegacyAsset(asset, legacyVault_.asset()));
        require(legacyVault_.share() == address(token), NotLegacyShare(address(token), legacyVault_.share()));

        legacyPoolId = legacyPoolId_;
        legacyTrancheId = legacyTrancheId_;
        legacyVault = legacyVault_;
    }

    /// @dev Check if the msg.sende_r is the legacyVault
    modifier legacy() {
        require(msg.sender == address(legacyVault), NotLegacyVault(msg.sender, address(legacyVault)));
        _;
    }

    // --- IInvestmentManager impl ---
    function escrow() public view returns (address) {
        return address(manager.globalEscrow());
    }

    /// @inheritdoc IInvestmentManager
    function requestDeposit(address, /* vault */ uint256 assets, address receiver, address owner, address source)
        public
        legacy
        returns (bool)
    {
        return asyncManager().requestDeposit(this, assets, receiver, owner, source);
    }

    /// @inheritdoc IInvestmentManager
    function requestRedeem(address, /* vault */ uint256 shares, address receiver, address owner, address source)
        public
        legacy
        returns (bool)
    {
        return asyncManager().requestRedeem(this, shares, receiver, owner, source);
    }

    /// @inheritdoc IInvestmentManager
    function cancelDepositRequest(address, /* vault */ address owner, address source) public legacy {
        return asyncManager().cancelDepositRequest(this, owner, source);
    }

    /// @inheritdoc IInvestmentManager
    function cancelRedeemRequest(address, /* vault */ address owner, address source) public legacy {
        return asyncManager().cancelRedeemRequest(this, owner, source);
    }

    // --- IInvestmentManager - View functions ---
    /// @inheritdoc IInvestmentManager
    function convertToShares(address, /* vault */ uint256 _assets) public view returns (uint256 shares) {
        shares = asyncManager().convertToShares(this, _assets);
    }

    /// @inheritdoc IInvestmentManager
    function convertToAssets(address, /* vault */ uint256 _shares) public view returns (uint256 assets) {
        assets = asyncManager().convertToAssets(this, _shares);
    }

    /// @inheritdoc IInvestmentManager
    function maxDeposit(address, /* vault */ address user) public view returns (uint256 assets) {
        assets = asyncManager().maxDeposit(this, user);
    }

    /// @inheritdoc IInvestmentManager
    function maxMint(address, /* vault */ address user) public view returns (uint256 shares) {
        shares = asyncManager().maxMint(this, user);
    }

    /// @inheritdoc IInvestmentManager
    function maxWithdraw(address, /* vault */ address user) public view returns (uint256 assets) {
        assets = asyncManager().maxWithdraw(this, user);
    }

    /// @inheritdoc IInvestmentManager
    function maxRedeem(address, /* vault */ address user) public view returns (uint256 shares) {
        shares = asyncManager().maxRedeem(this, user);
    }

    /// @inheritdoc IInvestmentManager
    function pendingDepositRequest(address, /* vault */ address user) public view returns (uint256 assets) {
        assets = asyncManager().pendingDepositRequest(this, user);
    }

    /// @inheritdoc IInvestmentManager
    function pendingRedeemRequest(address, /* vault */ address user) public view returns (uint256 shares) {
        shares = asyncManager().pendingRedeemRequest(this, user);
    }

    /// @inheritdoc IInvestmentManager
    function pendingCancelDepositRequest(address, /* vault */ address user) public view returns (bool isPending) {
        isPending = asyncManager().pendingCancelDepositRequest(this, user);
    }

    /// @inheritdoc IInvestmentManager
    function pendingCancelRedeemRequest(address, /* vault */ address user) public view returns (bool isPending) {
        isPending = asyncManager().pendingCancelRedeemRequest(this, user);
    }

    /// @inheritdoc IInvestmentManager
    function claimableCancelDepositRequest(address, /* vault */ address user) public view returns (uint256 assets) {
        assets = asyncManager().claimableCancelDepositRequest(this, user);
    }

    /// @inheritdoc IInvestmentManager
    function claimableCancelRedeemRequest(address, /* vault */ address user) public view returns (uint256 shares) {
        shares = asyncManager().claimableCancelRedeemRequest(this, user);
    }

    /// @inheritdoc IInvestmentManager
    function priceLastUpdated(address /* vault */ ) public view returns (uint64 lastUpdated) {
        lastUpdated = manager.priceLastUpdated(this);
    }

    // --- IInvestmentManager - Vault claim functions ---
    /// @inheritdoc IInvestmentManager
    function deposit(address, /* vault */ uint256 assets, address receiver, address owner)
        public
        legacy
        returns (uint256 shares)
    {
        shares = asyncManager().deposit(this, assets, receiver, owner);
    }

    /// @inheritdoc IInvestmentManager
    function mint(address, /* vault */ uint256 shares, address receiver, address owner)
        public
        legacy
        returns (uint256 assets)
    {
        assets = asyncManager().mint(this, shares, receiver, owner);
    }

    /// @inheritdoc IInvestmentManager
    function redeem(address, /* vault */ uint256 shares, address receiver, address owner)
        public
        legacy
        returns (uint256 assets)
    {
        assets = asyncManager().redeem(this, shares, receiver, owner);
    }

    /// @inheritdoc IInvestmentManager
    function withdraw(address, /* vault */ uint256 assets, address receiver, address owner)
        public
        legacy
        returns (uint256 shares)
    {
        shares = asyncManager().withdraw(this, assets, receiver, owner);
    }

    /// @inheritdoc IInvestmentManager
    function claimCancelDepositRequest(address, /* vault */ address receiver, address owner)
        public
        legacy
        returns (uint256 assets)
    {
        assets = asyncManager().claimCancelDepositRequest(this, receiver, owner);
    }

    /// @inheritdoc IInvestmentManager
    function claimCancelRedeemRequest(address, /* vault */ address receiver, address owner)
        public
        legacy
        returns (uint256 shares)
    {
        shares = asyncManager().claimCancelRedeemRequest(this, receiver, owner);
    }
}<|MERGE_RESOLUTION|>--- conflicted
+++ resolved
@@ -34,14 +34,8 @@
         address asset,
         IShareToken token,
         address root,
-<<<<<<< HEAD
         IAsyncRequests manager
-    ) AsyncVault(poolId, scId, asset, LEGACY_TOKEN_ID, token, root, manager) {
-=======
-        IAsyncRequests manager,
-        IPoolEscrowProvider poolEscrowProvider
-    ) AsyncVault(poolId, scId, asset, token, root, manager, poolEscrowProvider) {
->>>>>>> 9f955a03
+    ) AsyncVault(poolId, scId, asset, token, root, manager) {
         require(legacyVault_.poolId() == legacyPoolId_, NotLegacyPoolId(legacyPoolId_, legacyVault_.poolId()));
         require(
             legacyVault_.trancheId() == legacyTrancheId_, NotLegacyTrancheId(legacyTrancheId_, legacyVault_.trancheId())
