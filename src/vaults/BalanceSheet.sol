--- conflicted
+++ resolved
@@ -40,7 +40,6 @@
     IGateway public gateway;
     IPoolManager public poolManager;
     IVaultMessageSender public sender;
-    ISharePriceProvider public sharePriceProvider;
     IPoolEscrowProvider public poolEscrowProvider;
 
     mapping(PoolId => mapping(ShareClassId => mapping(address => bool))) public manager;
@@ -63,7 +62,6 @@
         if (what == "gateway") gateway = IGateway(data);
         else if (what == "poolManager") poolManager = IPoolManager(data);
         else if (what == "sender") sender = IVaultMessageSender(data);
-        else if (what == "sharePriceProvider") sharePriceProvider = ISharePriceProvider(data);
         else if (what == "poolEscrowProvider") poolEscrowProvider = IPoolEscrowProvider(data);
         else revert FileUnrecognizedParam();
         emit File(what, data);
@@ -88,26 +86,21 @@
 
     /// --- External ---
     /// @inheritdoc IBalanceSheet
+    function transferSharesFrom(PoolId poolId, ShareClassId scId, address from, address to, uint256 amount)
+        external
+        authOrManager(poolId, scId)
+    {
+        IShareToken token = IShareToken(poolManager.shareToken(poolId, scId));
+        token.authTransferFrom(from, from, to, amount);
+    }
+
+    /// @inheritdoc IBalanceSheet
     function deposit(PoolId poolId, ShareClassId scId, address asset, uint256 tokenId, address provider, uint128 amount)
         external
         authOrManager(poolId, scId)
     {
         AssetId assetId = poolManager.assetToId(asset, tokenId);
-        _deposit(poolId, scId, assetId, asset, tokenId, provider, amount, true);
-    }
-
-    /// @inheritdoc IBalanceSheet
-    function deposit(
-        PoolId poolId,
-        ShareClassId scId,
-        address asset,
-        uint256 tokenId,
-        address provider,
-        uint128 amount,
-        D18 pricePoolPerAsset
-    ) external authOrManager(poolId, scId) {
-        AssetId assetId = poolManager.assetToId(asset, tokenId);
-        _noteDeposit(poolId, scId, assetId, asset, tokenId, provider, amount, pricePoolPerAsset);
+        _noteDeposit(poolId, scId, assetId, asset, tokenId, provider, amount);
         _executeDeposit(poolId, asset, tokenId, provider, amount);
     }
 
@@ -119,11 +112,10 @@
         address asset,
         uint256 tokenId,
         address provider,
-        uint128 amount,
-        D18 pricePoolPerAsset
+        uint128 amount
     ) external authOrManager(poolId, scId) {
         AssetId assetId = poolManager.assetToId(asset, tokenId);
-        _noteDeposit(poolId, scId, assetId, asset, tokenId, provider, amount, pricePoolPerAsset);
+        _noteDeposit(poolId, scId, assetId, asset, tokenId, provider, amount);
     }
 
     /// @inheritdoc IBalanceSheet
@@ -136,63 +128,7 @@
         uint128 amount
     ) external authOrManager(poolId, scId) {
         AssetId assetId = poolManager.assetToId(asset, tokenId);
-
         _withdraw(poolId, scId, assetId, asset, tokenId, receiver, amount);
-    }
-
-    /// @inheritdoc IBalanceSheet
-    function withdraw(
-        PoolId poolId,
-        ShareClassId scId,
-        address asset,
-        uint256 tokenId,
-        address receiver,
-        uint128 amount,
-        D18 pricePoolPerAsset
-    ) external authOrManager(poolId, scId) {
-        AssetId assetId = poolManager.assetToId(asset, tokenId);
-        _withdraw(poolId, scId, assetId, asset, tokenId, receiver, amount, pricePoolPerAsset);
-    }
-
-    /// @inheritdoc IBalanceSheet
-<<<<<<< HEAD
-    function issue(PoolId poolId, ShareClassId scId, address to, D18 pricePoolPerShare, uint128 shares)
-        external
-        authOrManager(poolId, scId)
-    {
-        _issue(poolId, scId, to, pricePoolPerShare, shares);
-    }
-
-    /// @inheritdoc IBalanceSheet
-    function revoke(PoolId poolId, ShareClassId scId, address from, D18 pricePoolPerShare, uint128 shares)
-        external
-        authOrManager(poolId, scId)
-    {
-        _noteRevoke(poolId, scId, from, pricePoolPerShare, shares);
-        _executeRevoke(poolId, scId, from, shares);
-    }
-
-    /// @inheritdoc IBalanceSheet
-    /// @dev This function is mostly useful to keep higher level integrations CEI adherent.
-    function noteRevoke(PoolId poolId, ShareClassId scId, address from, D18 pricePoolPerShare, uint128 shares)
-        external
-        authOrManager(poolId, scId)
-    {
-        _noteRevoke(poolId, scId, from, pricePoolPerShare, shares);
-=======
-    function revoke(PoolId poolId, ShareClassId scId, address from, uint128 shares)
-        external
-        authOrManager(poolId, scId)
-    {
-        _revoke(poolId, scId, from, shares);
-    }
-
-    /// @inheritdoc IBalanceSheet
-    function revoke(PoolId poolId, ShareClassId scId, address from, uint128 shares, D18 price)
-        external
-        authOrManager(poolId, scId)
-    {
-        _revoke(poolId, scId, from, shares, price);
     }
 
     /// @inheritdoc IBalanceSheet
@@ -201,51 +137,61 @@
     }
 
     /// @inheritdoc IBalanceSheet
-    function issue(PoolId poolId, ShareClassId scId, address to, uint128 shares, D18 price)
-        external
-        authOrManager(poolId, scId)
-    {
-        _issue(poolId, scId, to, shares, price);
-    }
-
-    /// @inheritdoc IBalanceSheet
-    function transferSharesFrom(PoolId poolId, ShareClassId scId, address from, address to, uint256 amount)
-        external
-        authOrManager(poolId, scId)
-    {
-        IShareToken token = IShareToken(poolManager.shareToken(poolId, scId));
-        token.authTransferFrom(from, from, to, amount);
->>>>>>> 22d7f274
+    function revoke(PoolId poolId, ShareClassId scId, address from, uint128 shares)
+        external
+        authOrManager(poolId, scId)
+    {
+        _noteRevoke(poolId, scId, from, shares);
+        _executeRevoke(poolId, scId, from, shares);
+    }
+
+    /// @inheritdoc IBalanceSheet
+    /// @dev This function is mostly useful to keep higher level integrations CEI adherent.
+    function noteRevoke(PoolId poolId, ShareClassId scId, address from, uint128 shares)
+        external
+        authOrManager(poolId, scId)
+    {
+        _noteRevoke(poolId, scId, from, shares);
     }
 
     /// --- IBalanceSheetHandler ---
     /// @inheritdoc IBalanceSheetGatewayHandler
-<<<<<<< HEAD
-    function triggerDeposit(
-        PoolId poolId,
-        ShareClassId scId,
-        AssetId assetId,
-        address provider,
-        uint128 amount,
-        D18 pricePoolPerAsset
-    ) external auth {
+    function triggerDeposit(PoolId poolId, ShareClassId scId, AssetId assetId, address provider, uint128 amount)
+        external
+        auth
+    {
         (address asset, uint256 tokenId) = poolManager.idToAsset(assetId);
-        _noteDeposit(poolId, scId, assetId, asset, tokenId, provider, amount, pricePoolPerAsset);
+        _noteDeposit(poolId, scId, assetId, asset, tokenId, provider, amount);
         _executeDeposit(poolId, asset, tokenId, provider, amount);
     }
 
     /// @inheritdoc IBalanceSheetGatewayHandler
-    function triggerWithdraw(
-        PoolId poolId,
-        ShareClassId scId,
-        AssetId assetId,
-        address receiver,
-        uint128 amount,
-        D18 pricePoolPerAsset
-    ) external auth {
+    function triggerWithdraw(PoolId poolId, ShareClassId scId, AssetId assetId, address receiver, uint128 amount)
+        external
+        auth
+    {
         (address asset, uint256 tokenId) = poolManager.idToAsset(assetId);
-        _withdraw(poolId, scId, assetId, asset, tokenId, receiver, amount, pricePoolPerAsset);
-=======
+        _withdraw(poolId, scId, assetId, asset, tokenId, receiver, amount);
+    }
+
+    /// @inheritdoc IBalanceSheetGatewayHandler
+    function triggerIssueShares(PoolId poolId, ShareClassId scId, address receiver, uint128 shares)
+    external
+    auth
+    {
+        _issue(poolId, scId, receiver, shares);
+    }
+
+    /// @inheritdoc IBalanceSheetGatewayHandler
+    function triggerRevokeShares(PoolId poolId, ShareClassId scId, address provider, uint128 shares)
+    external
+    auth
+    {
+        _noteRevoke(poolId, scId, provider, shares);
+        _executeRevoke(poolId, scId, provider, shares);
+    }
+
+    /// @inheritdoc IBalanceSheetGatewayHandler
     function setSharesQueue(PoolId poolId, ShareClassId scId, bool enabled) external auth {
         queuedSharesEnabled[poolId][scId] = enabled;
     }
@@ -266,132 +212,28 @@
     /// @inheritdoc IBalanceSheetGatewayHandler
     function submitQueuedShares(PoolId poolId, ShareClassId scId) external authOrManager(poolId, scId) {
         _submitQueuedShares(poolId, scId);
->>>>>>> 22d7f274
-    }
-
-    /// @inheritdoc IBalanceSheetGatewayHandler
-    function triggerDeposit(PoolId poolId, ShareClassId scId, AssetId assetId, address provider, uint128 amount)
-        external
-        auth
-    {
-        (address asset, uint256 tokenId) = poolManager.idToAsset(assetId);
-
-        _deposit(poolId, scId, assetId, asset, tokenId, provider, amount, true);
-    }
-
-    /// @inheritdoc IBalanceSheetGatewayHandler
-    function triggerWithdraw(PoolId poolId, ShareClassId scId, AssetId assetId, address receiver, uint128 amount)
-        external
-        auth
-    {
-<<<<<<< HEAD
-        _noteRevoke(poolId, scId, from, pricePoolPerShare, shares);
-        _executeRevoke(poolId, scId, from, shares);
     }
 
     // --- Internal ---
-    function _issue(PoolId poolId, ShareClassId scId, address to, D18 pricePoolPerShare, uint128 shares) internal {
-        emit Issue(poolId, scId, to, pricePoolPerShare, shares);
-        sender.sendUpdateShares(poolId, scId, to, pricePoolPerShare, shares, true);
-=======
-        (address asset, uint256 tokenId) = poolManager.idToAsset(assetId);
-        _withdraw(poolId, scId, assetId, asset, tokenId, receiver, amount);
-    }
-
-    /// @inheritdoc IBalanceSheetGatewayHandler
-    function triggerIssueShares(PoolId poolId, ShareClassId scId, address to, uint128 shares) external auth {
-        _issue(poolId, scId, to, shares);
-    }
-
-    /// @inheritdoc IBalanceSheetGatewayHandler
-    function triggerRevokeShares(PoolId poolId, ShareClassId scId, address from, uint128 shares) external auth {
-        _revoke(poolId, scId, from, shares);
-    }
-
-    /// @inheritdoc IBalanceSheetGatewayHandler
-    function approvedDeposits(PoolId poolId, ShareClassId scId, AssetId assetId, uint128 assetAmount) external auth {
-        (address asset, uint256 tokenId) = poolManager.idToAsset(assetId);
-        Prices memory prices = sharePriceProvider.prices(poolId, scId, assetId, asset, tokenId);
-
-        IPoolEscrow escrow = poolEscrowProvider.escrow(poolId);
-        escrow.deposit(scId, asset, tokenId, assetAmount);
-        sender.sendUpdateHoldingAmount(poolId, scId, assetId, address(escrow), assetAmount, prices.poolPerAsset, true);
-    }
-
-    /// @inheritdoc IBalanceSheetGatewayHandler
-    function revokedShares(PoolId poolId, ShareClassId scId, AssetId assetId, uint128 assetAmount) external auth {
-        (address asset, uint256 tokenId) = poolManager.idToAsset(assetId);
-
-        // Lock assets to ensure they are not withdrawn and are available for the redeeming user
-        poolEscrowProvider.escrow(poolId).reserveIncrease(scId, asset, tokenId, assetAmount);
-    }
-
-    // --- Internal ---
-    function _issue(PoolId poolId, ShareClassId scId, address to, uint128 shares) internal {
-        (D18 price,) = poolManager.pricePoolPerShare(poolId, scId, false);
-        _issue(poolId, scId, to, shares, price);
-    }
-
-    function _issue(PoolId poolId, ShareClassId scId, address to, uint128 shares, D18 pricePoolPerShare) internal {
-        IShareToken token = poolManager.shareToken(poolId, scId);
-        token.mint(address(to), shares);
-
-        if (queuedSharesEnabled[poolId][scId]) {
-            queuedShares[poolId][scId].increase += shares;
-        } else {
-            sender.sendUpdateShares(poolId, scId, shares, true);
-        }
-
-        emit Issue(poolId, scId, to, pricePoolPerShare, shares);
-    }
-
-    function _revoke(PoolId poolId, ShareClassId scId, address from, uint128 shares) internal {
-        (D18 price,) = poolManager.pricePoolPerShare(poolId, scId, false);
-        _revoke(poolId, scId, from, shares, price);
-    }
-
-    function _revoke(PoolId poolId, ShareClassId scId, address from, uint128 shares, D18 pricePoolPerShare) internal {
->>>>>>> 22d7f274
-        IShareToken token = poolManager.shareToken(poolId, scId);
-        token.mint(to, shares);
-    }
-
-    function _noteRevoke(PoolId poolId, ShareClassId scId, address from, D18 pricePoolPerShare, uint128 shares)
-        internal
-    {
-        emit Revoke(poolId, scId, from, pricePoolPerShare, shares);
-
-        if (queuedSharesEnabled[poolId][scId]) {
-            queuedShares[poolId][scId].decrease += shares;
-        } else {
-            sender.sendUpdateShares(poolId, scId, shares, false);
-        }
-    }
-
-<<<<<<< HEAD
-    function _executeRevoke(PoolId poolId, ShareClassId scId, address from, uint128 shares) internal {
-        IShareToken token = poolManager.shareToken(poolId, scId);
-        token.burn(from, shares);
-    }
-
     function _noteDeposit(
-=======
-    function _deposit(
->>>>>>> 22d7f274
         PoolId poolId,
         ShareClassId scId,
         AssetId assetId,
         address asset,
         uint256 tokenId,
         address provider,
-        uint128 amount,
-        bool preDepositTransfer
+        uint128 amount
     ) internal {
-<<<<<<< HEAD
         IPoolEscrow escrow = poolEscrowProvider.escrow(poolId);
         escrow.deposit(scId, asset, tokenId, amount);
+        (D18 pricePoolPerAsset,) = poolManager.pricePoolPerAsset(poolId, scId, assetId, true);
         emit Deposit(poolId, scId, asset, tokenId, provider, amount, pricePoolPerAsset);
-        sender.sendUpdateHoldingAmount(poolId, scId, assetId, provider, amount, pricePoolPerAsset, true);
+
+        if (queuedAssetsEnabled[poolId][scId]) {
+            queuedAssets[poolId][scId][assetId].increase += amount;
+        } else {
+            sender.sendUpdateHoldingAmount(poolId, scId, assetId, provider, amount, pricePoolPerAsset, true);
+        }
     }
 
     function _executeDeposit(PoolId poolId, address asset, uint256 tokenId, address provider, uint128 amount)
@@ -402,53 +244,6 @@
             SafeTransferLib.safeTransferFrom(asset, provider, address(escrow), amount);
         } else {
             IERC6909(asset).transferFrom(provider, address(escrow), tokenId, amount);
-        }
-=======
-        (D18 pricePoolPerAsset,) = poolManager.pricePoolPerAsset(poolId, scId, assetId, true);
-        _deposit(poolId, scId, assetId, asset, tokenId, provider, amount, pricePoolPerAsset, preDepositTransfer);
->>>>>>> 22d7f274
-    }
-
-    function _withdraw(
-        PoolId poolId,
-        ShareClassId scId,
-        AssetId assetId,
-        address asset,
-        uint256 tokenId,
-        address receiver,
-        uint128 amount,
-        D18 pricePoolPerAsset
-    ) internal {
-        IPoolEscrow escrow = poolEscrowProvider.escrow(poolId);
-<<<<<<< HEAD
-        escrow.withdraw(scId, asset, tokenId, amount);
-        emit Withdraw(poolId, scId, asset, tokenId, receiver, amount, pricePoolPerAsset);
-        sender.sendUpdateHoldingAmount(poolId, scId, assetId, receiver, amount, pricePoolPerAsset, false);
-        // TODO: More specific error would be great here
-        escrow.authTransferTo(asset, tokenId, receiver, amount);
-=======
-
-        if (preDepositTransfer) {
-            if (tokenId == 0) {
-                SafeTransferLib.safeTransferFrom(asset, provider, address(escrow), amount);
-            } else {
-                IERC6909(asset).transferFrom(provider, address(escrow), tokenId, amount);
-            }
-        }
-
-        emit Deposit(poolId, scId, asset, tokenId, provider, amount, pricePoolPerAsset, uint64(block.timestamp));
-
-        // Do escrow balance sufficiency check only if we executed the transfer
-        if (preDepositTransfer) {
-            escrow.deposit(scId, asset, tokenId, amount);
-        } else {
-            escrow.noteDeposit(scId, asset, tokenId, amount);
-        }
-
-        if (queuedAssetsEnabled[poolId][scId]) {
-            queuedAssets[poolId][scId][assetId].increase += amount;
-        } else {
-            sender.sendUpdateHoldingAmount(poolId, scId, assetId, provider, amount, pricePoolPerAsset, true);
         }
     }
 
@@ -461,36 +256,51 @@
         address receiver,
         uint128 amount
     ) internal {
-        (D18 pricePoolPerAsset,) = poolManager.pricePoolPerAsset(poolId, scId, assetId, true);
-        _withdraw(poolId, scId, assetId, asset, tokenId, receiver, amount, pricePoolPerAsset);
-    }
-
-    function _withdraw(
-        PoolId poolId,
-        ShareClassId scId,
-        AssetId assetId,
-        address asset,
-        uint256 tokenId,
-        address receiver,
-        uint128 amount,
-        D18 pricePoolPerAsset
-    ) internal {
         IPoolEscrow escrow = poolEscrowProvider.escrow(poolId);
         escrow.withdraw(scId, asset, tokenId, amount);
-
-        if (tokenId == 0) {
-            SafeTransferLib.safeTransferFrom(asset, address(escrow), receiver, amount);
-        } else {
-            IERC6909(asset).transferFrom(address(escrow), receiver, tokenId, amount);
-        }
-
-        emit Withdraw(poolId, scId, asset, tokenId, receiver, amount, pricePoolPerAsset, uint64(block.timestamp));
+        (D18 pricePoolPerAsset,) = poolManager.pricePoolPerAsset(poolId, scId, assetId, true);
+        emit Withdraw(poolId, scId, asset, tokenId, receiver, amount, pricePoolPerAsset);
 
         if (queuedAssetsEnabled[poolId][scId]) {
             queuedAssets[poolId][scId][assetId].decrease += amount;
         } else {
             sender.sendUpdateHoldingAmount(poolId, scId, assetId, receiver, amount, pricePoolPerAsset, false);
         }
+
+        // TODO: More specific error would be great here
+        escrow.authTransferTo(asset, tokenId, receiver, amount);
+    }
+
+    function _issue(PoolId poolId, ShareClassId scId, address to, uint128 shares) internal {
+        (D18 pricePoolPerShare,) = poolManager.pricePoolPerShare(poolId, scId, true);
+        emit Issue(poolId, scId, to, pricePoolPerShare, shares);
+
+        if (queuedSharesEnabled[poolId][scId]) {
+            queuedShares[poolId][scId].increase += shares;
+        } else {
+            sender.sendUpdateShares(poolId, scId, shares, true);
+        }
+
+        IShareToken token = poolManager.shareToken(poolId, scId);
+        token.mint(to, shares);
+    }
+
+    function _noteRevoke(PoolId poolId, ShareClassId scId, address from, uint128 shares)
+        internal
+    {
+        (D18 pricePoolPerShare,) = poolManager.pricePoolPerShare(poolId, scId, true);
+        emit Revoke(poolId, scId, from, pricePoolPerShare, shares);
+
+        if (queuedSharesEnabled[poolId][scId]) {
+            queuedShares[poolId][scId].decrease += shares;
+        } else {
+            sender.sendUpdateShares(poolId, scId, shares, false);
+        }
+    }
+
+    function _executeRevoke(PoolId poolId, ShareClassId scId, address from, uint128 shares) internal {
+        IShareToken token = poolManager.shareToken(poolId, scId);
+        token.burn(from, shares);
     }
 
     function _submitQueuedShares(PoolId poolId, ShareClassId scId) internal {
@@ -529,6 +339,5 @@
 
         queue.increase = 0;
         queue.decrease = 0;
->>>>>>> 22d7f274
     }
 }