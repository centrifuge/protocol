--- conflicted
+++ resolved
@@ -155,27 +155,6 @@
 
     /// --- IBalanceSheetHandler ---
     /// @inheritdoc IBalanceSheetGatewayHandler
-<<<<<<< HEAD
-=======
-    function setQueue(PoolId poolId, ShareClassId scId, bool enabled) external auth {
-        queueEnabled[poolId][scId] = enabled;
-    }
-
-    /// @inheritdoc IBalanceSheetGatewayHandler
-    function submitQueuedAssets(PoolId poolId, ShareClassId scId, AssetId assetId)
-        external
-        authOrManager(poolId, scId)
-    {
-        _submitQueuedAssets(poolId, scId, assetId);
-    }
-
-    /// @inheritdoc IBalanceSheetGatewayHandler
-    function submitQueuedShares(PoolId poolId, ShareClassId scId) external authOrManager(poolId, scId) {
-        _submitQueuedShares(poolId, scId);
-    }
-
-    /// @inheritdoc IBalanceSheetGatewayHandler
->>>>>>> 25a9dc83
     function triggerDeposit(PoolId poolId, ShareClassId scId, AssetId assetId, address provider, uint128 amount)
         external
         auth
@@ -195,31 +174,19 @@
     }
 
     /// @inheritdoc IBalanceSheetGatewayHandler
-    function triggerIssueShares(PoolId poolId, ShareClassId scId, address receiver, uint128 shares)
-    external
-    auth
-    {
+    function triggerIssueShares(PoolId poolId, ShareClassId scId, address receiver, uint128 shares) external auth {
         _issue(poolId, scId, receiver, shares);
     }
 
     /// @inheritdoc IBalanceSheetGatewayHandler
-    function triggerRevokeShares(PoolId poolId, ShareClassId scId, address provider, uint128 shares)
-    external
-    auth
-    {
+    function triggerRevokeShares(PoolId poolId, ShareClassId scId, address provider, uint128 shares) external auth {
         _noteRevoke(poolId, scId, provider, shares);
         _executeRevoke(poolId, scId, provider, shares);
     }
 
     /// @inheritdoc IBalanceSheetGatewayHandler
-    function setSharesQueue(PoolId poolId, ShareClassId scId, bool enabled) external auth {
-        queuedSharesEnabled[poolId][scId] = enabled;
-    }
-
-    /// @inheritdoc IBalanceSheetGatewayHandler
-<<<<<<< HEAD
-    function setAssetsQueue(PoolId poolId, ShareClassId scId, bool enabled) external auth {
-        queuedAssetsEnabled[poolId][scId] = enabled;
+    function setQueue(PoolId poolId, ShareClassId scId, bool enabled) external auth {
+        queueEnabled[poolId][scId] = enabled;
     }
 
     /// @inheritdoc IBalanceSheetGatewayHandler
@@ -228,50 +195,6 @@
         authOrManager(poolId, scId)
     {
         _submitQueuedAssets(poolId, scId, assetId);
-=======
-    function revokedShares(PoolId poolId, ShareClassId scId, AssetId assetId, uint128 assetAmount) external auth {
-        (address asset, uint256 tokenId) = poolManager.idToAsset(assetId);
-
-        // Lock assets to ensure they are not withdrawn and are available for the redeeming user
-        poolEscrowProvider.escrow(poolId).reserveIncrease(scId, asset, tokenId, assetAmount);
-    }
-
-    // --- Internal ---
-    function _issue(PoolId poolId, ShareClassId scId, address to, uint128 shares) internal {
-        (D18 price,) = poolManager.pricePoolPerShare(poolId, scId, false);
-        _issue(poolId, scId, to, shares, price);
-    }
-
-    function _issue(PoolId poolId, ShareClassId scId, address to, uint128 shares, D18 pricePoolPerShare) internal {
-        IShareToken token = poolManager.shareToken(poolId, scId);
-        token.mint(address(to), shares);
-
-        if (queueEnabled[poolId][scId]) {
-            queuedShares[poolId][scId].increase += shares;
-        } else {
-            sender.sendUpdateShares(poolId, scId, shares, true);
-        }
-
-        emit Issue(poolId, scId, to, pricePoolPerShare, shares);
-    }
-
-    function _revoke(PoolId poolId, ShareClassId scId, address from, uint128 shares) internal {
-        (D18 price,) = poolManager.pricePoolPerShare(poolId, scId, false);
-        _revoke(poolId, scId, from, shares, price);
-    }
-
-    function _revoke(PoolId poolId, ShareClassId scId, address from, uint128 shares, D18 pricePoolPerShare) internal {
-        IShareToken token = poolManager.shareToken(poolId, scId);
-        token.burn(address(from), shares);
-
-        emit Revoke(poolId, scId, from, pricePoolPerShare, shares);
-
-        if (queueEnabled[poolId][scId]) {
-            queuedShares[poolId][scId].decrease += shares;
-        } else {
-            sender.sendUpdateShares(poolId, scId, shares, false);
-        }
->>>>>>> 25a9dc83
     }
 
     /// @inheritdoc IBalanceSheetGatewayHandler
@@ -326,7 +249,7 @@
         (D18 pricePoolPerAsset,) = poolManager.pricePoolPerAsset(poolId, scId, assetId, true);
         emit Withdraw(poolId, scId, asset, tokenId, receiver, amount, pricePoolPerAsset);
 
-        if (queuedAssetsEnabled[poolId][scId]) {
+        if (queueEnabled[poolId][scId]) {
             queuedAssets[poolId][scId][assetId].decrease += amount;
         } else {
             sender.sendUpdateHoldingAmount(poolId, scId, assetId, receiver, amount, pricePoolPerAsset, false);
@@ -336,17 +259,12 @@
         escrow.authTransferTo(asset, tokenId, receiver, amount);
     }
 
-<<<<<<< HEAD
     function _issue(PoolId poolId, ShareClassId scId, address to, uint128 shares) internal {
         (D18 pricePoolPerShare,) = poolManager.pricePoolPerShare(poolId, scId, true);
         emit Issue(poolId, scId, to, pricePoolPerShare, shares);
 
-        if (queuedSharesEnabled[poolId][scId]) {
+        if (queueEnabled[poolId][scId]) {
             queuedShares[poolId][scId].increase += shares;
-=======
-        if (queueEnabled[poolId][scId]) {
-            queuedAssets[poolId][scId][assetId].decrease += amount;
->>>>>>> 25a9dc83
         } else {
             sender.sendUpdateShares(poolId, scId, shares, true);
         }
@@ -355,13 +273,11 @@
         token.mint(to, shares);
     }
 
-    function _noteRevoke(PoolId poolId, ShareClassId scId, address from, uint128 shares)
-        internal
-    {
+    function _noteRevoke(PoolId poolId, ShareClassId scId, address from, uint128 shares) internal {
         (D18 pricePoolPerShare,) = poolManager.pricePoolPerShare(poolId, scId, true);
         emit Revoke(poolId, scId, from, pricePoolPerShare, shares);
 
-        if (queuedSharesEnabled[poolId][scId]) {
+        if (queueEnabled[poolId][scId]) {
             queuedShares[poolId][scId].decrease += shares;
         } else {
             sender.sendUpdateShares(poolId, scId, shares, false);
