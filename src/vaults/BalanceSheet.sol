// SPDX-License-Identifier: BUSL-1.1
pragma solidity 0.8.28;

import {Auth} from "src/misc/Auth.sol";
import {IAuth} from "src/misc/interfaces/IAuth.sol";
import {SafeTransferLib} from "src/misc/libraries/SafeTransferLib.sol";
import {CastLib} from "src/misc/libraries/CastLib.sol";
import {MathLib} from "src/misc/libraries/MathLib.sol";
import {D18, d18} from "src/misc/types/D18.sol";
import {IERC6909} from "src/misc/interfaces/IERC6909.sol";
import {IERC7726} from "src/misc/interfaces/IERC7726.sol";
import {IERC20} from "src/misc/interfaces/IERC20.sol";
import {Recoverable} from "src/misc/Recoverable.sol";

import {IGateway} from "src/common/interfaces/IGateway.sol";
import {MessageLib, UpdateContractType} from "src/common/libraries/MessageLib.sol";
import {IVaultMessageSender} from "../common/interfaces/IGatewaySenders.sol";
import {IBalanceSheetGatewayHandler} from "src/common/interfaces/IGatewayHandlers.sol";
import {PoolId} from "src/common/types/PoolId.sol";
import {ShareClassId} from "src/common/types/ShareClassId.sol";
import {AssetId} from "src/common/types/AssetId.sol";

import {IPoolManager} from "src/vaults/interfaces/IPoolManager.sol";
import {IBalanceSheet} from "src/vaults/interfaces/IBalanceSheet.sol";
import {IPerPoolEscrow} from "src/vaults/interfaces/IEscrow.sol";
import {IUpdateContract} from "src/vaults/interfaces/IUpdateContract.sol";
import {ISharePriceProvider, Prices} from "src/vaults/interfaces/investments/ISharePriceProvider.sol";
import {IShareToken} from "src/vaults/interfaces/token/IShareToken.sol";

contract BalanceSheet is Auth, Recoverable, IBalanceSheet, IBalanceSheetGatewayHandler, IUpdateContract {
    using MathLib for *;
    using CastLib for bytes32;

    IPerPoolEscrow public immutable escrow;

    IGateway public gateway;
    IPoolManager public poolManager;
    IVaultMessageSender public sender;
    ISharePriceProvider public sharePriceProvider;

<<<<<<< HEAD
    mapping(PoolId poolId => mapping(ShareClassId scId => mapping(address who => bool))) public permission;
    mapping(PoolId poolId => mapping(ShareClassId scId => int256 amount))) public queuedShares;
    mapping(PoolId poolId => mapping(ShareClassId scId => mapping(address asset => (mapping uint256 tokenId => int256)))) public queuedAssets;
=======
    mapping(PoolId => mapping(ShareClassId => mapping(address => bool))) public manager;
>>>>>>> 66dbe8cb

    constructor(address escrow_) Auth(msg.sender) {
        escrow = IPerPoolEscrow(escrow_);
    }

    /// @dev Check if the msg.sender has managers
    modifier authOrManager(PoolId poolId, ShareClassId scId) {
        require(wards[msg.sender] == 1 || manager[poolId][scId][msg.sender], IAuth.NotAuthorized());
        _;
    }

    // --- Administration ---
    function file(bytes32 what, address data) external auth {
        if (what == "gateway") gateway = IGateway(data);
        else if (what == "poolManager") poolManager = IPoolManager(data);
        else if (what == "sender") sender = IVaultMessageSender(data);
        else if (what == "sharePriceProvider") sharePriceProvider = ISharePriceProvider(data);
        else revert FileUnrecognizedParam();
        emit File(what, data);
    }

    /// --- IUpdateContract Implementation ---
    function update(uint64 poolId_, bytes16 scId_, bytes calldata payload) external auth {
        uint8 kind = uint8(MessageLib.updateContractType(payload));

        if (kind == uint8(UpdateContractType.UpdateManager)) {
            MessageLib.UpdateContractUpdateManager memory m = MessageLib.deserializeUpdateContractUpdateManager(payload);

            PoolId poolId = PoolId.wrap(poolId_);
            ShareClassId scId = ShareClassId.wrap(scId_);
            address who = m.who.toAddress();

            manager[poolId][scId][who] = m.canManage;

            emit UpdateManager(poolId, scId, who, m.canManage);
        } else {
            revert UnknownUpdateContractType();
        }
    }

    /// --- External ---
    /// @inheritdoc IBalanceSheet
    function deposit(
        PoolId poolId,
        ShareClassId scId,
        address asset,
        uint256 tokenId,
        address provider,
        uint128 amount,
        D18 pricePoolPerAsset
    ) external authOrManager(poolId, scId) {
        AssetId assetId = AssetId.wrap(poolManager.assetToId(asset, tokenId));
        _deposit(poolId, scId, assetId, asset, tokenId, provider, amount, pricePoolPerAsset);
    }

    /// @inheritdoc IBalanceSheet
    function withdraw(
        PoolId poolId,
        ShareClassId scId,
        address asset,
        uint256 tokenId,
        address receiver,
        uint128 amount,
        D18 pricePoolPerAsset
    ) external authOrManager(poolId, scId) {
        AssetId assetId = AssetId.wrap(poolManager.assetToId(asset, tokenId));
        _withdraw(poolId, scId, assetId, asset, tokenId, receiver, amount, pricePoolPerAsset);
    }

    /// @inheritdoc IBalanceSheet
    function revoke(PoolId poolId, ShareClassId scId, address from, D18 pricePoolPerShare, uint128 shares)
        external
        authOrManager(poolId, scId)
    {
        _revoke(poolId, scId, from, pricePoolPerShare, shares);
    }

    /// @inheritdoc IBalanceSheet
    function issue(PoolId poolId, ShareClassId scId, address to, D18 pricePoolPerShare, uint128 shares)
        external
        authOrManager(poolId, scId)
    {
        _issue(poolId, scId, to, pricePoolPerShare, shares);
    }

    /// --- IBalanceSheetHandler ---
    /// @inheritdoc IBalanceSheetGatewayHandler
    function triggerDeposit(
        PoolId poolId,
        ShareClassId scId,
        AssetId assetId,
        address provider,
        uint128 amount,
        D18 priceAssetPerShare
    ) external auth {
        (address asset, uint256 tokenId) = poolManager.idToAsset(assetId.raw());

        _deposit(poolId, scId, assetId, asset, tokenId, provider, amount, priceAssetPerShare);
    }

    /// @inheritdoc IBalanceSheetGatewayHandler
    function triggerWithdraw(
        PoolId poolId,
        ShareClassId scId,
        AssetId assetId,
        address receiver,
        uint128 amount,
        D18 priceAssetPerShare
    ) external auth {
        (address asset, uint256 tokenId) = poolManager.idToAsset(assetId.raw());
        _withdraw(poolId, scId, assetId, asset, tokenId, receiver, amount, priceAssetPerShare);
    }

    /// @inheritdoc IBalanceSheetGatewayHandler
    function triggerIssueShares(PoolId poolId, ShareClassId scId, address to, D18 pricePoolPerShare, uint128 shares)
        external
        auth
    {
        _issue(poolId, scId, to, pricePoolPerShare, shares);
    }

    /// @inheritdoc IBalanceSheetGatewayHandler
    function triggerRevokeShares(PoolId poolId, ShareClassId scId, address from, D18 pricePoolPerShare, uint128 shares)
        external
        auth
    {
        _revoke(poolId, scId, from, pricePoolPerShare, shares);
    }

    /// @inheritdoc IBalanceSheetGatewayHandler
    function approvedDeposits(PoolId poolId, ShareClassId scId, AssetId assetId, uint128 assetAmount) external auth {
        (address asset, uint256 tokenId) = poolManager.idToAsset(assetId.raw());
        Prices memory prices = sharePriceProvider.prices(poolId.raw(), scId.raw(), assetId.raw(), asset, tokenId);

        escrow.deposit(asset, tokenId, poolId.raw(), scId.raw(), assetAmount);
        sender.sendUpdateHoldingAmount(poolId, scId, assetId, address(escrow), assetAmount, prices.poolPerAsset, true);
    }

    /// @inheritdoc IBalanceSheetGatewayHandler
    function revokedShares(PoolId poolId, ShareClassId scId, AssetId assetId, uint128 assetAmount) external auth {
        (address asset, uint256 tokenId) = poolManager.idToAsset(assetId.raw());
        escrow.reserveIncrease(asset, tokenId, poolId.raw(), scId.raw(), assetAmount);
    }

    // --- Internal ---
    function _issue(PoolId poolId, ShareClassId scId, address to, D18 pricePoolPerShare, uint128 shares) internal {
        address token = poolManager.shareToken(poolId.raw(), scId.raw());
        IShareToken(token).mint(address(to), shares);

        emit Issue(poolId, scId, to, pricePoolPerShare, shares);
        sender.sendUpdateShares(poolId, scId, to, pricePoolPerShare, shares, true);
    }

    function _revoke(PoolId poolId, ShareClassId scId, address from, D18 pricePoolPerShare, uint128 shares) internal {
        address token = poolManager.shareToken(poolId.raw(), scId.raw());
        IShareToken(token).burn(address(from), shares);

        emit Revoke(poolId, scId, from, pricePoolPerShare, shares);
        sender.sendUpdateShares(poolId, scId, from, pricePoolPerShare, shares, false);
    }

    function _withdraw(
        PoolId poolId,
        ShareClassId scId,
        AssetId assetId,
        address asset,
        uint256 tokenId,
        address receiver,
        uint128 amount,
        D18 pricePoolPerAsset
    ) internal {
        escrow.withdraw(asset, tokenId, poolId.raw(), scId.raw(), amount);

        if (tokenId == 0) {
            SafeTransferLib.safeTransferFrom(asset, address(escrow), receiver, amount);
        } else {
            IERC6909(asset).transferFrom(address(escrow), receiver, tokenId, amount);
        }

        emit Withdraw(poolId, scId, asset, tokenId, receiver, amount, pricePoolPerAsset, uint64(block.timestamp));

        sender.sendUpdateHoldingAmount(poolId, scId, assetId, receiver, amount, pricePoolPerAsset, false);
    }

    function _deposit(
        PoolId poolId,
        ShareClassId scId,
        AssetId assetId,
        address asset,
        uint256 tokenId,
        address provider,
        uint128 amount,
        D18 pricePoolPerAsset
    ) internal {
        escrow.pendingDepositIncrease(asset, tokenId, poolId.raw(), scId.raw(), amount);

        if (tokenId == 0) {
            SafeTransferLib.safeTransferFrom(asset, provider, address(escrow), amount);
        } else {
            IERC6909(asset).transferFrom(provider, address(escrow), tokenId, amount);
        }

        emit Deposit(poolId, scId, asset, tokenId, provider, amount, pricePoolPerAsset, uint64(block.timestamp));

        escrow.deposit(asset, tokenId, poolId.raw(), scId.raw(), amount);
        sender.sendUpdateHoldingAmount(poolId, scId, assetId, provider, amount, pricePoolPerAsset, true);
    }
}<|MERGE_RESOLUTION|>--- conflicted
+++ resolved
@@ -38,13 +38,9 @@
     IVaultMessageSender public sender;
     ISharePriceProvider public sharePriceProvider;
 
-<<<<<<< HEAD
-    mapping(PoolId poolId => mapping(ShareClassId scId => mapping(address who => bool))) public permission;
-    mapping(PoolId poolId => mapping(ShareClassId scId => int256 amount))) public queuedShares;
+    mapping(PoolId => mapping(ShareClassId => mapping(address => bool))) public manager;
+    mapping(PoolId poolId => mapping(ShareClassId scId => int256 amount)) public queuedShares;
     mapping(PoolId poolId => mapping(ShareClassId scId => mapping(address asset => (mapping uint256 tokenId => int256)))) public queuedAssets;
-=======
-    mapping(PoolId => mapping(ShareClassId => mapping(address => bool))) public manager;
->>>>>>> 66dbe8cb
 
     constructor(address escrow_) Auth(msg.sender) {
         escrow = IPerPoolEscrow(escrow_);
