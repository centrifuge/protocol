--- conflicted
+++ resolved
@@ -40,13 +40,7 @@
 
     mapping(PoolId => mapping(ShareClassId => mapping(address => bool))) public manager;
 
-<<<<<<< HEAD
-    constructor() Auth(msg.sender) {}
-=======
-    constructor(address escrow_, address deployer) Auth(deployer) {
-        escrow = IPerPoolEscrow(escrow_);
-    }
->>>>>>> b3ebfede
+    constructor(address deployer) Auth(deployer) {}
 
     /// @dev Check if the msg.sender has managers
     modifier authOrManager(PoolId poolId, ShareClassId scId) {
