// SPDX-License-Identifier: BUSL-1.1
pragma solidity 0.8.28;

import {Auth} from "src/misc/Auth.sol";
import {IAuth} from "src/misc/interfaces/IAuth.sol";
import {SafeTransferLib} from "src/misc/libraries/SafeTransferLib.sol";
import {CastLib} from "src/misc/libraries/CastLib.sol";
import {MathLib} from "src/misc/libraries/MathLib.sol";
import {D18, d18} from "src/misc/types/D18.sol";
import {IERC6909} from "src/misc/interfaces/IERC6909.sol";
import {IERC7726} from "src/misc/interfaces/IERC7726.sol";
import {IERC20} from "src/misc/interfaces/IERC20.sol";
import {Recoverable} from "src/misc/Recoverable.sol";

import {IGateway} from "src/common/interfaces/IGateway.sol";
import {MessageLib, UpdateContractType} from "src/common/libraries/MessageLib.sol";
import {IVaultMessageSender} from "../common/interfaces/IGatewaySenders.sol";
import {IBalanceSheetGatewayHandler} from "src/common/interfaces/IGatewayHandlers.sol";
import {PoolId} from "src/common/types/PoolId.sol";
import {ShareClassId} from "src/common/types/ShareClassId.sol";
import {AssetId} from "src/common/types/AssetId.sol";

import {IPoolManager} from "src/vaults/interfaces/IPoolManager.sol";
import {IBalanceSheet} from "src/vaults/interfaces/IBalanceSheet.sol";
import {IPerPoolEscrow} from "src/vaults/interfaces/IEscrow.sol";
import {IUpdateContract} from "src/vaults/interfaces/IUpdateContract.sol";
import {ISharePriceProvider, Prices} from "src/vaults/interfaces/investments/ISharePriceProvider.sol";
import {IShareToken} from "src/vaults/interfaces/token/IShareToken.sol";

contract BalanceSheet is Auth, Recoverable, IBalanceSheet, IBalanceSheetGatewayHandler, IUpdateContract {
    using MathLib for *;
    using CastLib for bytes32;

    IPerPoolEscrow public immutable escrow;

    IGateway public gateway;
    IPoolManager public poolManager;
    IVaultMessageSender public sender;
    ISharePriceProvider public sharePriceProvider;

    mapping(PoolId => mapping(ShareClassId => mapping(address => bool))) public permission;

    constructor(address escrow_) Auth(msg.sender) {
        escrow = IPerPoolEscrow(escrow_);
    }

    /// @dev Check if the msg.sender has permissions
    modifier authOrPermission(PoolId poolId, ShareClassId scId) {
        require(wards[msg.sender] == 1 || permission[poolId][scId][msg.sender], IAuth.NotAuthorized());
        _;
    }

    // --- Administration ---
    function file(bytes32 what, address data) external auth {
        if (what == "gateway") gateway = IGateway(data);
        else if (what == "poolManager") poolManager = IPoolManager(data);
        else if (what == "sender") sender = IVaultMessageSender(data);
        else if (what == "sharePriceProvider") sharePriceProvider = ISharePriceProvider(data);
        else revert FileUnrecognizedParam();
        emit File(what, data);
    }

    /// --- IUpdateContract Implementation ---
    function update(uint64 poolId_, bytes16 scId_, bytes calldata payload) external auth {
        uint8 kind = uint8(MessageLib.updateContractType(payload));

        if (kind == uint8(UpdateContractType.Permission)) {
            MessageLib.UpdateContractPermission memory m = MessageLib.deserializeUpdateContractPermission(payload);

            PoolId poolId = PoolId.wrap(poolId_);
            ShareClassId scId = ShareClassId.wrap(scId_);
            address who = m.who.toAddress();

            permission[poolId][scId][who] = m.allowed;

            emit Permission(poolId, scId, who, m.allowed);
        } else {
            revert UnknownUpdateContractType();
        }
    }

    /// --- External ---
    /// @inheritdoc IBalanceSheet
    function deposit(
        PoolId poolId,
        ShareClassId scId,
        address asset,
        uint256 tokenId,
        address provider,
        uint128 amount,
        D18 pricePoolPerAsset
    ) external authOrPermission(poolId, scId) {
        _deposit(
            poolId,
            scId,
            AssetId.wrap(poolManager.assetToId(asset, tokenId)),
            asset,
            tokenId,
            provider,
            amount,
            pricePoolPerAsset
        );
    }

    /// @inheritdoc IBalanceSheet
    function withdraw(
        PoolId poolId,
        ShareClassId scId,
        address asset,
        uint256 tokenId,
        address receiver,
        uint128 amount,
        D18 pricePoolPerAsset
    ) external authOrPermission(poolId, scId) {
        _withdraw(
            poolId,
            scId,
            AssetId.wrap(poolManager.assetToId(asset, tokenId)),
            asset,
            tokenId,
            receiver,
            amount,
            pricePoolPerAsset
        );
    }

    /// @inheritdoc IBalanceSheet
    function revoke(PoolId poolId, ShareClassId scId, address from, D18 pricePoolPerShare, uint128 shares)
        external
        authOrPermission(poolId, scId)
    {
        _revoke(poolId, scId, from, pricePoolPerShare, shares);
    }

    /// @inheritdoc IBalanceSheet
    function issue(PoolId poolId, ShareClassId scId, address to, D18 pricePoolPerShare, uint128 shares)
        external
        authOrPermission(poolId, scId)
    {
        _issue(poolId, scId, to, pricePoolPerShare, shares);
    }

    /// --- IBalanceSheetHandler ---
    /// @inheritdoc IBalanceSheetGatewayHandler
    function triggerDeposit(
        PoolId poolId,
        ShareClassId scId,
        AssetId assetId,
        address provider,
        uint128 amount,
        D18 priceAssetPerShare
    ) external auth {
        (address asset, uint256 tokenId) = poolManager.idToAsset(assetId.raw());

        _deposit(poolId, scId, assetId, asset, tokenId, provider, amount, priceAssetPerShare);
    }

    /// @inheritdoc IBalanceSheetGatewayHandler
    function triggerWithdraw(
        PoolId poolId,
        ShareClassId scId,
        AssetId assetId,
        address receiver,
        uint128 amount,
        D18 priceAssetPerShare
    ) external auth {
        (address asset, uint256 tokenId) = poolManager.idToAsset(assetId.raw());
        _withdraw(poolId, scId, assetId, asset, tokenId, receiver, amount, priceAssetPerShare);
    }

    /// @inheritdoc IBalanceSheetGatewayHandler
    function triggerIssueShares(PoolId poolId, ShareClassId scId, address to, D18 pricePoolPerShare, uint128 shares)
        external
        auth
    {
        _issue(poolId, scId, to, pricePoolPerShare, shares);
    }

    /// @inheritdoc IBalanceSheetGatewayHandler
    function triggerRevokeShares(PoolId poolId, ShareClassId scId, address from, D18 pricePoolPerShare, uint128 shares)
        external
        auth
    {
        _revoke(poolId, scId, from, pricePoolPerShare, shares);
    }

    /// @inheritdoc IBalanceSheetGatewayHandler
    function approvedDeposits(PoolId poolId, ShareClassId scId, AssetId assetId, uint128 assetAmount) external auth {
        (address asset, uint256 tokenId) = poolManager.idToAsset(assetId.raw());
        Prices memory prices = sharePriceProvider.prices(poolId.raw(), scId.raw(), assetId.raw(), asset, tokenId);

        escrow.deposit(asset, tokenId, poolId.raw(), scId.raw(), assetAmount);
        sender.sendUpdateHoldingAmount(poolId, scId, assetId, address(escrow), assetAmount, prices.poolPerAsset, true);
    }

    /// @inheritdoc IBalanceSheetGatewayHandler
    function revokedShares(PoolId poolId, ShareClassId scId, AssetId assetId, uint128 assetAmount) external auth {
        (address asset, uint256 tokenId) = poolManager.idToAsset(assetId.raw());
        escrow.reserveIncrease(asset, tokenId, poolId.raw(), scId.raw(), assetAmount);
    }

    // --- Internal ---
    function _issue(PoolId poolId, ShareClassId scId, address to, D18 pricePoolPerShare, uint128 shares) internal {
        address token = poolManager.shareToken(poolId.raw(), scId.raw());
        IShareToken(token).mint(address(to), shares);

        emit Issue(poolId, scId, to, pricePoolPerShare, shares);
        sender.sendUpdateShares(poolId, scId, to, pricePoolPerShare, shares, true);
    }

    function _revoke(PoolId poolId, ShareClassId scId, address from, D18 pricePoolPerShare, uint128 shares) internal {
        address token = poolManager.shareToken(poolId.raw(), scId.raw());
        IShareToken(token).burn(address(from), shares);

        emit Revoke(poolId, scId, from, pricePoolPerShare, shares);
        sender.sendUpdateShares(poolId, scId, from, pricePoolPerShare, shares, false);
    }

    function _withdraw(
        PoolId poolId,
        ShareClassId scId,
        AssetId assetId,
        address asset,
        uint256 tokenId,
        address receiver,
        uint128 amount,
        D18 pricePoolPerAsset
    ) internal {
        escrow.withdraw(asset, tokenId, poolId.raw(), scId.raw(), amount);

        if (tokenId == 0) {
            SafeTransferLib.safeTransferFrom(asset, address(escrow), receiver, amount);
        } else {
            IERC6909(asset).transferFrom(address(escrow), receiver, tokenId, amount);
        }

<<<<<<< HEAD
        emit Withdraw(
            poolId,
            scId,
            asset,
            tokenId,
            receiver,
            amount,
            pricePoolPerAsset,
            uint64(block.timestamp),
            m.debits,
            m.credits
        );

        sender.sendUpdateHoldingAmount(poolId, scId, assetId, receiver, amount, pricePoolPerAsset, false, m);
=======
        sender.sendUpdateHoldingAmount(poolId, scId, assetId, receiver, amount, pricePoolPerAsset, false);

        emit Withdraw(poolId, scId, asset, tokenId, receiver, amount, pricePoolPerAsset, uint64(block.timestamp));
>>>>>>> d588af83
    }

    function _deposit(
        PoolId poolId,
        ShareClassId scId,
        AssetId assetId,
        address asset,
        uint256 tokenId,
        address provider,
        uint128 amount,
        D18 pricePoolPerAsset
    ) internal {
        escrow.pendingDepositIncrease(asset, tokenId, poolId.raw(), scId.raw(), amount);

        if (tokenId == 0) {
            SafeTransferLib.safeTransferFrom(asset, provider, address(escrow), amount);
        } else {
            IERC6909(asset).transferFrom(provider, address(escrow), tokenId, amount);
        }

        escrow.deposit(asset, tokenId, poolId.raw(), scId.raw(), amount);
<<<<<<< HEAD

        emit Deposit(
            poolId,
            scId,
            asset,
            tokenId,
            provider,
            amount,
            pricePoolPerAsset,
            uint64(block.timestamp),
            m.debits,
            m.credits
        );
        sender.sendUpdateHoldingAmount(poolId, scId, assetId, provider, amount, pricePoolPerAsset, true, m);
    }

    function _ensureBalancedEntries(uint128 amount, Meta calldata m) internal pure {
        uint128 totalDebits;
        uint128 totalCredits;

        for (uint256 i = 0; i < m.debits.length; i++) {
            totalDebits += m.debits[i].amount;
        }

        for (uint256 i = 0; i < m.credits.length; i++) {
            totalCredits += m.credits[i].amount;
        }
=======
        sender.sendUpdateHoldingAmount(poolId, scId, assetId, provider, amount, pricePoolPerAsset, true);
>>>>>>> d588af83

        emit Deposit(poolId, scId, asset, tokenId, provider, amount, pricePoolPerAsset, uint64(block.timestamp));
    }
}<|MERGE_RESOLUTION|>--- conflicted
+++ resolved
@@ -234,26 +234,9 @@
             IERC6909(asset).transferFrom(address(escrow), receiver, tokenId, amount);
         }
 
-<<<<<<< HEAD
-        emit Withdraw(
-            poolId,
-            scId,
-            asset,
-            tokenId,
-            receiver,
-            amount,
-            pricePoolPerAsset,
-            uint64(block.timestamp),
-            m.debits,
-            m.credits
-        );
-
-        sender.sendUpdateHoldingAmount(poolId, scId, assetId, receiver, amount, pricePoolPerAsset, false, m);
-=======
+        emit Withdraw(poolId, scId, asset, tokenId, receiver, amount, pricePoolPerAsset, uint64(block.timestamp));
+
         sender.sendUpdateHoldingAmount(poolId, scId, assetId, receiver, amount, pricePoolPerAsset, false);
-
-        emit Withdraw(poolId, scId, asset, tokenId, receiver, amount, pricePoolPerAsset, uint64(block.timestamp));
->>>>>>> d588af83
     }
 
     function _deposit(
@@ -274,39 +257,9 @@
             IERC6909(asset).transferFrom(provider, address(escrow), tokenId, amount);
         }
 
+        emit Deposit(poolId, scId, asset, tokenId, provider, amount, pricePoolPerAsset, uint64(block.timestamp));
+
         escrow.deposit(asset, tokenId, poolId.raw(), scId.raw(), amount);
-<<<<<<< HEAD
-
-        emit Deposit(
-            poolId,
-            scId,
-            asset,
-            tokenId,
-            provider,
-            amount,
-            pricePoolPerAsset,
-            uint64(block.timestamp),
-            m.debits,
-            m.credits
-        );
-        sender.sendUpdateHoldingAmount(poolId, scId, assetId, provider, amount, pricePoolPerAsset, true, m);
-    }
-
-    function _ensureBalancedEntries(uint128 amount, Meta calldata m) internal pure {
-        uint128 totalDebits;
-        uint128 totalCredits;
-
-        for (uint256 i = 0; i < m.debits.length; i++) {
-            totalDebits += m.debits[i].amount;
-        }
-
-        for (uint256 i = 0; i < m.credits.length; i++) {
-            totalCredits += m.credits[i].amount;
-        }
-=======
         sender.sendUpdateHoldingAmount(poolId, scId, assetId, provider, amount, pricePoolPerAsset, true);
->>>>>>> d588af83
-
-        emit Deposit(poolId, scId, asset, tokenId, provider, amount, pricePoolPerAsset, uint64(block.timestamp));
     }
 }