// SPDX-License-Identifier: BUSL-1.1
pragma solidity 0.8.28;

import {Auth} from "src/misc/Auth.sol";
import {CastLib} from "src/misc/libraries/CastLib.sol";
import {MathLib} from "src/misc/libraries/MathLib.sol";
import {BytesLib} from "src/misc/libraries/BytesLib.sol";
import {SafeTransferLib} from "src/misc/libraries/SafeTransferLib.sol";
import {IERC20, IERC20Metadata} from "src/misc/interfaces/IERC20.sol";
import {IAuth} from "src/misc/interfaces/IAuth.sol";
import {MessageType, MessageLib} from "src/common/libraries/MessageLib.sol";
<<<<<<< HEAD
import {IRecoverable} from "src/common/interfaces/IRoot.sol";
import {IGateway} from "src/common/interfaces/IGateway.sol";

import {IPoolManager} from "src/vaults/interfaces/IPoolManager.sol";
import {IInvestmentManager, InvestmentState} from "src/vaults/interfaces/IInvestmentManager.sol";
=======
import {BytesLib} from "src/misc/libraries/BytesLib.sol";
import {IPoolManager} from "src/vaults/interfaces/IPoolManager.sol";
import {IInvestmentManager, InvestmentState, IMessageHandler} from "src/vaults/interfaces/IInvestmentManager.sol";
import {IVaultManager} from "src/vaults/interfaces/IVaultManager.sol";
>>>>>>> 3564af66
import {ITranche} from "src/vaults/interfaces/token/ITranche.sol";
import {IERC7540Vault} from "src/vaults/interfaces/IERC7540.sol";
import {IMessageProcessor} from "src/vaults/interfaces/IMessageProcessor.sol";

/// @title  Investment Manager
/// @notice This is the main contract vaults interact with for
///         both incoming and outgoing investment transactions.
contract InvestmentManager is Auth, IInvestmentManager {
    using MessageLib for *;
    using BytesLib for bytes;
    using MathLib for uint256;
    using CastLib for *;

    /// @dev Prices are fixed-point integers with 18 decimals
    uint8 internal constant PRICE_DECIMALS = 18;

    address public immutable root;
    address public immutable escrow;

    IGateway public gateway;
    IMessageProcessor public sender;
    IPoolManager public poolManager;

    mapping(uint64 poolId => mapping(bytes16 trancheId => mapping(uint128 assetId => address vault))) public vault;

    /// @inheritdoc IInvestmentManager
    mapping(address vault => mapping(address investor => InvestmentState)) public investments;

    constructor(address root_, address escrow_) Auth(msg.sender) {
        root = root_;
        escrow = escrow_;
    }

    // --- Administration ---
    /// @inheritdoc IInvestmentManager
    function file(bytes32 what, address data) external auth {
        if (what == "gateway") gateway = IGateway(data);
        else if (what == "sender") sender = IMessageProcessor(data);
        else if (what == "poolManager") poolManager = IPoolManager(data);
        else revert("InvestmentManager/file-unrecognized-param");
        emit File(what, data);
    }

    /// @inheritdoc IRecoverable
    function recoverTokens(address token, address to, uint256 amount) external auth {
        SafeTransferLib.safeTransfer(token, to, amount);
    }

    // --- IVaultManager ---
    /// @inheritdoc IVaultManager
    function addVault(uint64 poolId, bytes16 trancheId, address vaultAddr, address asset_, uint128 assetId)
        public
        override
        auth
    {
        IERC7540Vault vault_ = IERC7540Vault(vaultAddr);
        address token = vault_.share();

        require(vault_.asset() == asset_, "InvestmentManager/asset-mismatch");
        require(vault[poolId][trancheId][assetId] == address(0), "InvestmentManager/vault-already-exists");

        vault[poolId][trancheId][assetId] = vaultAddr;

        IAuth(token).rely(vaultAddr);
        ITranche(token).updateVault(vault_.asset(), vaultAddr);
        rely(vaultAddr);
    }

    /// @inheritdoc IVaultManager
    function removeVault(uint64 poolId, bytes16 trancheId, address vaultAddr, address asset_, uint128 assetId)
        public
        override
        auth
    {
        IERC7540Vault vault_ = IERC7540Vault(vaultAddr);
        address token = vault_.share();

        require(vault_.asset() == asset_, "InvestmentManager/asset-mismatch");
        require(vault[poolId][trancheId][assetId] != address(0), "InvestmentManager/vault-does-not-exist");

        delete vault[poolId][trancheId][assetId];

        IAuth(token).deny(vaultAddr);
        ITranche(token).updateVault(vault_.asset(), address(0));
        deny(vaultAddr);
    }

    // --- Outgoing message handling ---
    /// @inheritdoc IInvestmentManager
    function requestDeposit(address vaultAddr, uint256 assets, address controller, address, /* owner */ address source)
        public
        auth
        returns (bool)
    {
        IERC7540Vault vault_ = IERC7540Vault(vaultAddr);
        uint128 _assets = assets.toUint128();
        require(_assets != 0, "InvestmentManager/zero-amount-not-allowed");

        address asset = vault_.asset();
        require(
            poolManager.isLinked(vault_.poolId(), vault_.trancheId(), asset, vaultAddr),
            "InvestmentManager/asset-not-allowed"
        );

        require(
            _canTransfer(vaultAddr, address(0), controller, convertToShares(vaultAddr, assets)),
            "InvestmentManager/transfer-not-allowed"
        );

        InvestmentState storage state = investments[vaultAddr][controller];
        require(state.pendingCancelDepositRequest != true, "InvestmentManager/cancellation-is-pending");

        state.pendingDepositRequest = state.pendingDepositRequest + _assets;
<<<<<<< HEAD

        gateway.setPayableSource(source);
        sender.sendDepositRequest(
            poolId, vault_.trancheId(), controller.toBytes32(), poolManager.assetToId(asset), _assets
=======
        gateway.send(
            uint32(vault_.poolId() >> 32),
            MessageLib.DepositRequest({
                poolId: vault_.poolId(),
                scId: vault_.trancheId(),
                investor: controller.toBytes32(),
                assetId: poolManager.assetToId(asset),
                amount: _assets
            }).serialize(),
            source
>>>>>>> 3564af66
        );

        return true;
    }

    /// @inheritdoc IInvestmentManager
    function requestRedeem(address vaultAddr, uint256 shares, address controller, address owner, address source)
        public
        auth
        returns (bool)
    {
        uint128 _shares = shares.toUint128();
        require(_shares != 0, "InvestmentManager/zero-amount-not-allowed");
        IERC7540Vault vault_ = IERC7540Vault(vaultAddr);

        // You cannot redeem using a disallowed asset, instead another vault will have to be used
        require(
            poolManager.isLinked(vault_.poolId(), vault_.trancheId(), vault_.asset(), vaultAddr),
            "InvestmentManager/asset-not-allowed"
        );

        require(
            _canTransfer(vaultAddr, owner, address(escrow), shares)
                && _canTransfer(vaultAddr, controller, address(escrow), shares),
            "InvestmentManager/transfer-not-allowed"
        );

        return _processRedeemRequest(vaultAddr, _shares, controller, source, false);
    }

    /// @dev    triggered indicates if the the _processRedeemRequest call was triggered from centrifugeChain
    function _processRedeemRequest(
        address vaultAddr,
        uint128 shares,
        address controller,
        address source,
        bool triggered
    ) internal returns (bool) {
        IERC7540Vault vault_ = IERC7540Vault(vaultAddr);
        InvestmentState storage state = investments[vaultAddr][controller];
        require(state.pendingCancelRedeemRequest != true || triggered, "InvestmentManager/cancellation-is-pending");

        state.pendingRedeemRequest = state.pendingRedeemRequest + shares;

        gateway.setPayableSource(source);
        sender.sendRedeemRequest(
            vault_.poolId(), vault_.trancheId(), controller.toBytes32(), poolManager.assetToId(vault_.asset()), shares
        );

        return true;
    }

    /// @inheritdoc IInvestmentManager
    function cancelDepositRequest(address vaultAddr, address controller, address source) public auth {
        IERC7540Vault vault_ = IERC7540Vault(vaultAddr);

        InvestmentState storage state = investments[vaultAddr][controller];
        require(state.pendingDepositRequest > 0, "InvestmentManager/no-pending-deposit-request");
        require(state.pendingCancelDepositRequest != true, "InvestmentManager/cancellation-is-pending");
        state.pendingCancelDepositRequest = true;

<<<<<<< HEAD
        gateway.setPayableSource(source);
        sender.sendCancelDepositRequest(
            _vault.poolId(), _vault.trancheId(), controller.toBytes32(), poolManager.assetToId(_vault.asset())
=======
        gateway.send(
            uint32(vault_.poolId() >> 32),
            MessageLib.CancelDepositRequest({
                poolId: vault_.poolId(),
                scId: vault_.trancheId(),
                investor: controller.toBytes32(),
                assetId: poolManager.assetToId(vault_.asset())
            }).serialize(),
            source
>>>>>>> 3564af66
        );
    }

    /// @inheritdoc IInvestmentManager
    function cancelRedeemRequest(address vaultAddr, address controller, address source) public auth {
        IERC7540Vault vault_ = IERC7540Vault(vaultAddr);
        uint256 approximateTranchesPayout = pendingRedeemRequest(vaultAddr, controller);
        require(approximateTranchesPayout > 0, "InvestmentManager/no-pending-redeem-request");
        require(
            _canTransfer(vaultAddr, address(0), controller, approximateTranchesPayout),
            "InvestmentManager/transfer-not-allowed"
        );

        InvestmentState storage state = investments[vaultAddr][controller];
        require(state.pendingCancelRedeemRequest != true, "InvestmentManager/cancellation-is-pending");
        state.pendingCancelRedeemRequest = true;

<<<<<<< HEAD
        gateway.setPayableSource(source);
        sender.sendCancelRedeemRequest(
            _vault.poolId(), _vault.trancheId(), controller.toBytes32(), poolManager.assetToId(_vault.asset())
=======
        gateway.send(
            uint32(vault_.poolId() >> 32),
            MessageLib.CancelRedeemRequest({
                poolId: vault_.poolId(),
                scId: vault_.trancheId(),
                investor: controller.toBytes32(),
                assetId: poolManager.assetToId(vault_.asset())
            }).serialize(),
            source
>>>>>>> 3564af66
        );
    }

    /// @inheritdoc IInvestmentManager
    function fulfillDepositRequest(
        uint64 poolId,
        bytes16 trancheId,
        address user,
        uint128 assetId,
        uint128 assets,
        uint128 shares
    ) public auth {
        address vault_ = vault[poolId][trancheId][assetId];

        InvestmentState storage state = investments[vault_][user];
        require(state.pendingDepositRequest != 0, "InvestmentManager/no-pending-deposit-request");
        state.depositPrice = _calculatePrice(vault_, _maxDeposit(vault_, user) + assets, state.maxMint + shares);
        state.maxMint = state.maxMint + shares;
        state.pendingDepositRequest = state.pendingDepositRequest > assets ? state.pendingDepositRequest - assets : 0;

        if (state.pendingDepositRequest == 0) delete state.pendingCancelDepositRequest;

        // Mint to escrow. Recipient can claim by calling deposit / mint
        ITranche tranche = ITranche(IERC7540Vault(vault_).share());
        tranche.mint(address(escrow), shares);

        IERC7540Vault(vault_).onDepositClaimable(user, assets, shares);
    }

    /// @inheritdoc IInvestmentManager
    function fulfillRedeemRequest(
        uint64 poolId,
        bytes16 trancheId,
        address user,
        uint128 assetId,
        uint128 assets,
        uint128 shares
    ) public auth {
        address vault_ = vault[poolId][trancheId][assetId];

        InvestmentState storage state = investments[vault_][user];
        require(state.pendingRedeemRequest != 0, "InvestmentManager/no-pending-redeem-request");

        // Calculate new weighted average redeem price and update order book values
        state.redeemPrice =
            _calculatePrice(vault_, state.maxWithdraw + assets, ((maxRedeem(vault_, user)) + shares).toUint128());
        state.maxWithdraw = state.maxWithdraw + assets;
        state.pendingRedeemRequest = state.pendingRedeemRequest > shares ? state.pendingRedeemRequest - shares : 0;

        if (state.pendingRedeemRequest == 0) delete state.pendingCancelRedeemRequest;

        // Burn redeemed tranche tokens from escrow
        ITranche tranche = ITranche(IERC7540Vault(vault_).share());
        tranche.burn(address(escrow), shares);

        IERC7540Vault(vault_).onRedeemClaimable(user, assets, shares);
    }

    /// @inheritdoc IInvestmentManager
    function fulfillCancelDepositRequest(
        uint64 poolId,
        bytes16 trancheId,
        address user,
        uint128 assetId,
        uint128 assets,
        uint128 fulfillment
    ) public auth {
        address vault_ = vault[poolId][trancheId][assetId];

        InvestmentState storage state = investments[vault_][user];
        require(state.pendingCancelDepositRequest == true, "InvestmentManager/no-pending-cancel-deposit-request");

        state.claimableCancelDepositRequest = state.claimableCancelDepositRequest + assets;
        state.pendingDepositRequest =
            state.pendingDepositRequest > fulfillment ? state.pendingDepositRequest - fulfillment : 0;

        if (state.pendingDepositRequest == 0) delete state.pendingCancelDepositRequest;

        IERC7540Vault(vault_).onCancelDepositClaimable(user, assets);
    }

    /// @inheritdoc IInvestmentManager
    function fulfillCancelRedeemRequest(uint64 poolId, bytes16 trancheId, address user, uint128 assetId, uint128 shares)
        public
        auth
    {
        address vault_ = vault[poolId][trancheId][assetId];
        InvestmentState storage state = investments[vault_][user];
        require(state.pendingCancelRedeemRequest == true, "InvestmentManager/no-pending-cancel-redeem-request");

        state.claimableCancelRedeemRequest = state.claimableCancelRedeemRequest + shares;
        state.pendingRedeemRequest = state.pendingRedeemRequest > shares ? state.pendingRedeemRequest - shares : 0;

        if (state.pendingRedeemRequest == 0) delete state.pendingCancelRedeemRequest;

        IERC7540Vault(vault_).onCancelRedeemClaimable(user, shares);
    }

    /// @inheritdoc IInvestmentManager
    function triggerRedeemRequest(uint64 poolId, bytes16 trancheId, address user, uint128 assetId, uint128 shares)
        public
        auth
    {
        require(shares != 0, "InvestmentManager/tranche-token-amount-is-zero");
        address vault_ = vault[poolId][trancheId][assetId];

        // If there's any unclaimed deposits, claim those first
        InvestmentState storage state = investments[vault_][user];
        uint128 tokensToTransfer = shares;
        if (state.maxMint >= shares) {
            // The full redeem request is covered by the claimable amount
            tokensToTransfer = 0;
            state.maxMint = state.maxMint - shares;
        } else if (state.maxMint != 0) {
            // The redeem request is only partially covered by the claimable amount
            tokensToTransfer = shares - state.maxMint;
            state.maxMint = 0;
        }

        require(
            _processRedeemRequest(vault_, shares, user, msg.sender, true), "InvestmentManager/failed-redeem-request"
        );

        // Transfer the tranche token amount that was not covered by tokens still in escrow for claims,
        // from user to escrow (lock tranche tokens in escrow)
        if (tokensToTransfer != 0) {
            require(
                ITranche(address(IERC7540Vault(vault_).share())).authTransferFrom(
                    user, user, address(escrow), tokensToTransfer
                ),
                "InvestmentManager/transfer-failed"
            );
        }

        emit TriggerRedeemRequest(poolId, trancheId, user, poolManager.idToAsset(assetId), shares);
        IERC7540Vault(vault_).onRedeemRequest(user, user, shares);
    }

    // --- View functions ---
    /// @inheritdoc IInvestmentManager
    function convertToShares(address vaultAddr, uint256 _assets) public view returns (uint256 shares) {
        IERC7540Vault vault_ = IERC7540Vault(vaultAddr);
        (uint128 latestPrice,) = poolManager.getTranchePrice(vault_.poolId(), vault_.trancheId(), vault_.asset());
        shares = uint256(_calculateShares(_assets.toUint128(), vaultAddr, latestPrice, MathLib.Rounding.Down));
    }

    /// @inheritdoc IInvestmentManager
    function convertToAssets(address vaultAddr, uint256 _shares) public view returns (uint256 assets) {
        IERC7540Vault vault_ = IERC7540Vault(vaultAddr);
        (uint128 latestPrice,) = poolManager.getTranchePrice(vault_.poolId(), vault_.trancheId(), vault_.asset());
        assets = uint256(_calculateAssets(_shares.toUint128(), vaultAddr, latestPrice, MathLib.Rounding.Down));
    }

    /// @inheritdoc IInvestmentManager
    function maxDeposit(address vaultAddr, address user) public view returns (uint256 assets) {
        if (!_canTransfer(vaultAddr, address(escrow), user, 0)) return 0;
        assets = uint256(_maxDeposit(vaultAddr, user));
    }

    function _maxDeposit(address vaultAddr, address user) internal view returns (uint128 assets) {
        InvestmentState memory state = investments[vaultAddr][user];
        assets = _calculateAssets(state.maxMint, vaultAddr, state.depositPrice, MathLib.Rounding.Down);
    }

    /// @inheritdoc IInvestmentManager
    function maxMint(address vaultAddr, address user) public view returns (uint256 shares) {
        if (!_canTransfer(vaultAddr, address(escrow), user, 0)) return 0;
        shares = uint256(investments[vaultAddr][user].maxMint);
    }

    /// @inheritdoc IInvestmentManager
    function maxWithdraw(address vaultAddr, address user) public view returns (uint256 assets) {
        if (!_canTransfer(vaultAddr, user, address(0), 0)) return 0;
        assets = uint256(investments[vaultAddr][user].maxWithdraw);
    }

    /// @inheritdoc IInvestmentManager
    function maxRedeem(address vaultAddr, address user) public view returns (uint256 shares) {
        if (!_canTransfer(vaultAddr, user, address(0), 0)) return 0;
        InvestmentState memory state = investments[vaultAddr][user];
        shares = uint256(_calculateShares(state.maxWithdraw, vaultAddr, state.redeemPrice, MathLib.Rounding.Down));
    }

    /// @inheritdoc IInvestmentManager
    function pendingDepositRequest(address vaultAddr, address user) public view returns (uint256 assets) {
        assets = uint256(investments[vaultAddr][user].pendingDepositRequest);
    }

    /// @inheritdoc IInvestmentManager
    function pendingRedeemRequest(address vaultAddr, address user) public view returns (uint256 shares) {
        shares = uint256(investments[vaultAddr][user].pendingRedeemRequest);
    }

    /// @inheritdoc IInvestmentManager
    function pendingCancelDepositRequest(address vaultAddr, address user) public view returns (bool isPending) {
        isPending = investments[vaultAddr][user].pendingCancelDepositRequest;
    }

    /// @inheritdoc IInvestmentManager
    function pendingCancelRedeemRequest(address vaultAddr, address user) public view returns (bool isPending) {
        isPending = investments[vaultAddr][user].pendingCancelRedeemRequest;
    }

    /// @inheritdoc IInvestmentManager
    function claimableCancelDepositRequest(address vaultAddr, address user) public view returns (uint256 assets) {
        assets = investments[vaultAddr][user].claimableCancelDepositRequest;
    }

    /// @inheritdoc IInvestmentManager
    function claimableCancelRedeemRequest(address vaultAddr, address user) public view returns (uint256 shares) {
        shares = investments[vaultAddr][user].claimableCancelRedeemRequest;
    }

    /// @inheritdoc IInvestmentManager
    function priceLastUpdated(address vaultAddr) public view returns (uint64 lastUpdated) {
        IERC7540Vault vault_ = IERC7540Vault(vaultAddr);
        (, lastUpdated) = poolManager.getTranchePrice(vault_.poolId(), vault_.trancheId(), vault_.asset());
    }

    // --- Vault claim functions ---
    /// @inheritdoc IInvestmentManager
    function deposit(address vaultAddr, uint256 assets, address receiver, address controller)
        public
        auth
        returns (uint256 shares)
    {
        require(assets <= _maxDeposit(vaultAddr, controller), "InvestmentManager/exceeds-max-deposit");

        InvestmentState storage state = investments[vaultAddr][controller];
        uint128 sharesUp = _calculateShares(assets.toUint128(), vaultAddr, state.depositPrice, MathLib.Rounding.Up);
        uint128 sharesDown = _calculateShares(assets.toUint128(), vaultAddr, state.depositPrice, MathLib.Rounding.Down);
        _processDeposit(state, sharesUp, sharesDown, vaultAddr, receiver);
        shares = uint256(sharesDown);
    }

    /// @inheritdoc IInvestmentManager
    function mint(address vaultAddr, uint256 shares, address receiver, address controller)
        public
        auth
        returns (uint256 assets)
    {
        InvestmentState storage state = investments[vaultAddr][controller];
        uint128 shares_ = shares.toUint128();
        _processDeposit(state, shares_, shares_, vaultAddr, receiver);
        assets = uint256(_calculateAssets(shares_, vaultAddr, state.depositPrice, MathLib.Rounding.Down));
    }

    function _processDeposit(
        InvestmentState storage state,
        uint128 sharesUp,
        uint128 sharesDown,
        address vaultAddr,
        address receiver
    ) internal {
        require(sharesUp <= state.maxMint, "InvestmentManager/exceeds-deposit-limits");
        state.maxMint = state.maxMint > sharesUp ? state.maxMint - sharesUp : 0;
        if (sharesDown > 0) {
            require(
                IERC20(IERC7540Vault(vaultAddr).share()).transferFrom(address(escrow), receiver, sharesDown),
                "InvestmentManager/tranche-tokens-transfer-failed"
            );
        }
    }

    /// @inheritdoc IInvestmentManager
    function redeem(address vaultAddr, uint256 shares, address receiver, address controller)
        public
        auth
        returns (uint256 assets)
    {
        require(shares <= maxRedeem(vaultAddr, controller), "InvestmentManager/exceeds-max-redeem");

        InvestmentState storage state = investments[vaultAddr][controller];
        uint128 assetsUp = _calculateAssets(shares.toUint128(), vaultAddr, state.redeemPrice, MathLib.Rounding.Up);
        uint128 assetsDown = _calculateAssets(shares.toUint128(), vaultAddr, state.redeemPrice, MathLib.Rounding.Down);
        _processRedeem(state, assetsUp, assetsDown, vaultAddr, receiver, controller);
        assets = uint256(assetsDown);
    }

    /// @inheritdoc IInvestmentManager
    function withdraw(address vaultAddr, uint256 assets, address receiver, address controller)
        public
        auth
        returns (uint256 shares)
    {
        InvestmentState storage state = investments[vaultAddr][controller];
        uint128 assets_ = assets.toUint128();
        _processRedeem(state, assets_, assets_, vaultAddr, receiver, controller);
        shares = uint256(_calculateShares(assets_, vaultAddr, state.redeemPrice, MathLib.Rounding.Down));
    }

    function _processRedeem(
        InvestmentState storage state,
        uint128 assetsUp,
        uint128 assetsDown,
        address vaultAddr,
        address receiver,
        address controller
    ) internal {
        IERC7540Vault vault_ = IERC7540Vault(vaultAddr);
        if (controller != receiver) {
            require(
                _canTransfer(vaultAddr, controller, receiver, convertToShares(vaultAddr, assetsDown)),
                "InvestmentManager/transfer-not-allowed"
            );
        }

        require(
            _canTransfer(vaultAddr, receiver, address(0), convertToShares(vaultAddr, assetsDown)),
            "InvestmentManager/transfer-not-allowed"
        );

        require(assetsUp <= state.maxWithdraw, "InvestmentManager/exceeds-redeem-limits");
        state.maxWithdraw = state.maxWithdraw > assetsUp ? state.maxWithdraw - assetsUp : 0;
        if (assetsDown > 0) SafeTransferLib.safeTransferFrom(vault_.asset(), address(escrow), receiver, assetsDown);
    }

    /// @inheritdoc IInvestmentManager
    function claimCancelDepositRequest(address vaultAddr, address receiver, address controller)
        public
        auth
        returns (uint256 assets)
    {
        InvestmentState storage state = investments[vaultAddr][controller];
        assets = state.claimableCancelDepositRequest;
        state.claimableCancelDepositRequest = 0;

        if (controller != receiver) {
            require(
                _canTransfer(vaultAddr, controller, receiver, convertToShares(vaultAddr, assets)),
                "InvestmentManager/transfer-not-allowed"
            );
        }
        require(
            _canTransfer(vaultAddr, receiver, address(0), convertToShares(vaultAddr, assets)),
            "InvestmentManager/transfer-not-allowed"
        );

        if (assets > 0) {
            SafeTransferLib.safeTransferFrom(IERC7540Vault(vaultAddr).asset(), address(escrow), receiver, assets);
        }
    }

    /// @inheritdoc IInvestmentManager
    function claimCancelRedeemRequest(address vaultAddr, address receiver, address controller)
        public
        auth
        returns (uint256 shares)
    {
        InvestmentState storage state = investments[vaultAddr][controller];
        shares = state.claimableCancelRedeemRequest;
        state.claimableCancelRedeemRequest = 0;
        if (shares > 0) {
            require(
                IERC20(IERC7540Vault(vaultAddr).share()).transferFrom(address(escrow), receiver, shares),
                "InvestmentManager/tranche-tokens-transfer-failed"
            );
        }
    }

    // --- Helpers ---
    /// @dev    Calculates share amount based on asset amount and share price. Returned value is in share decimals.
    function _calculateShares(uint128 assets, address vaultAddr, uint256 price, MathLib.Rounding rounding)
        internal
        view
        returns (uint128 shares)
    {
        if (price == 0 || assets == 0) {
            shares = 0;
        } else {
            (uint8 assetDecimals, uint8 shareDecimals) = _getPoolDecimals(vaultAddr);

            uint256 sharesInPriceDecimals =
                _toPriceDecimals(assets, assetDecimals).mulDiv(10 ** PRICE_DECIMALS, price, rounding);

            shares = _fromPriceDecimals(sharesInPriceDecimals, shareDecimals);
        }
    }

    /// @dev    Calculates asset amount based on share amount and share price. Returned value is in asset decimals.
    function _calculateAssets(uint128 shares, address vaultAddr, uint256 price, MathLib.Rounding rounding)
        internal
        view
        returns (uint128 assets)
    {
        if (price == 0 || shares == 0) {
            assets = 0;
        } else {
            (uint8 assetDecimals, uint8 shareDecimals) = _getPoolDecimals(vaultAddr);

            uint256 assetsInPriceDecimals =
                _toPriceDecimals(shares, shareDecimals).mulDiv(price, 10 ** PRICE_DECIMALS, rounding);

            assets = _fromPriceDecimals(assetsInPriceDecimals, assetDecimals);
        }
    }

    /// @dev    Calculates share price and returns the value in price decimals
    function _calculatePrice(address vaultAddr, uint128 assets, uint128 shares) internal view returns (uint256) {
        if (assets == 0 || shares == 0) {
            return 0;
        }

        (uint8 assetDecimals, uint8 shareDecimals) = _getPoolDecimals(vaultAddr);
        return _toPriceDecimals(assets, assetDecimals).mulDiv(
            10 ** PRICE_DECIMALS, _toPriceDecimals(shares, shareDecimals), MathLib.Rounding.Down
        );
    }

    /// @dev    When converting assets to shares using the price,
    ///         all values are normalized to PRICE_DECIMALS
    function _toPriceDecimals(uint128 _value, uint8 decimals) internal pure returns (uint256) {
        if (PRICE_DECIMALS == decimals) return uint256(_value);
        return uint256(_value) * 10 ** (PRICE_DECIMALS - decimals);
    }

    /// @dev    Converts decimals of the value from the price decimals back to the intended decimals
    function _fromPriceDecimals(uint256 _value, uint8 decimals) internal pure returns (uint128) {
        if (PRICE_DECIMALS == decimals) return _value.toUint128();
        return (_value / 10 ** (PRICE_DECIMALS - decimals)).toUint128();
    }

    /// @dev    Returns the asset decimals and the share decimals for a given vault
    function _getPoolDecimals(address vaultAddr) internal view returns (uint8 assetDecimals, uint8 shareDecimals) {
        assetDecimals = IERC20Metadata(IERC7540Vault(vaultAddr).asset()).decimals();
        shareDecimals = IERC20Metadata(IERC7540Vault(vaultAddr).share()).decimals();
    }

    /// @dev    Checks transfer restrictions for the vault shares. Sender (from) and receiver (to) have to both pass
    ///         the restrictions for a successful share transfer.
    function _canTransfer(address vaultAddr, address from, address to, uint256 value) internal view returns (bool) {
        ITranche share = ITranche(IERC7540Vault(vaultAddr).share());
        return share.checkTransferRestriction(from, to, value);
    }

    /// @inheritdoc IInvestmentManager
    function vaultByAddress(uint64 poolId, bytes16 trancheId, address asset) public view returns (address) {
        return vault[poolId][trancheId][poolManager.assetToId(asset)];
    }
}<|MERGE_RESOLUTION|>--- conflicted
+++ resolved
@@ -9,18 +9,13 @@
 import {IERC20, IERC20Metadata} from "src/misc/interfaces/IERC20.sol";
 import {IAuth} from "src/misc/interfaces/IAuth.sol";
 import {MessageType, MessageLib} from "src/common/libraries/MessageLib.sol";
-<<<<<<< HEAD
 import {IRecoverable} from "src/common/interfaces/IRoot.sol";
 import {IGateway} from "src/common/interfaces/IGateway.sol";
+import {IMessageHandler} from "src/common/interfaces/IMessageHandler.sol";
 
 import {IPoolManager} from "src/vaults/interfaces/IPoolManager.sol";
 import {IInvestmentManager, InvestmentState} from "src/vaults/interfaces/IInvestmentManager.sol";
-=======
-import {BytesLib} from "src/misc/libraries/BytesLib.sol";
-import {IPoolManager} from "src/vaults/interfaces/IPoolManager.sol";
-import {IInvestmentManager, InvestmentState, IMessageHandler} from "src/vaults/interfaces/IInvestmentManager.sol";
 import {IVaultManager} from "src/vaults/interfaces/IVaultManager.sol";
->>>>>>> 3564af66
 import {ITranche} from "src/vaults/interfaces/token/ITranche.sol";
 import {IERC7540Vault} from "src/vaults/interfaces/IERC7540.sol";
 import {IMessageProcessor} from "src/vaults/interfaces/IMessageProcessor.sol";
@@ -134,23 +129,10 @@
         require(state.pendingCancelDepositRequest != true, "InvestmentManager/cancellation-is-pending");
 
         state.pendingDepositRequest = state.pendingDepositRequest + _assets;
-<<<<<<< HEAD
 
         gateway.setPayableSource(source);
         sender.sendDepositRequest(
-            poolId, vault_.trancheId(), controller.toBytes32(), poolManager.assetToId(asset), _assets
-=======
-        gateway.send(
-            uint32(vault_.poolId() >> 32),
-            MessageLib.DepositRequest({
-                poolId: vault_.poolId(),
-                scId: vault_.trancheId(),
-                investor: controller.toBytes32(),
-                assetId: poolManager.assetToId(asset),
-                amount: _assets
-            }).serialize(),
-            source
->>>>>>> 3564af66
+            vault_.poolId(), vault_.trancheId(), controller.toBytes32(), poolManager.assetToId(asset), _assets
         );
 
         return true;
@@ -212,21 +194,9 @@
         require(state.pendingCancelDepositRequest != true, "InvestmentManager/cancellation-is-pending");
         state.pendingCancelDepositRequest = true;
 
-<<<<<<< HEAD
         gateway.setPayableSource(source);
         sender.sendCancelDepositRequest(
-            _vault.poolId(), _vault.trancheId(), controller.toBytes32(), poolManager.assetToId(_vault.asset())
-=======
-        gateway.send(
-            uint32(vault_.poolId() >> 32),
-            MessageLib.CancelDepositRequest({
-                poolId: vault_.poolId(),
-                scId: vault_.trancheId(),
-                investor: controller.toBytes32(),
-                assetId: poolManager.assetToId(vault_.asset())
-            }).serialize(),
-            source
->>>>>>> 3564af66
+            vault_.poolId(), vault_.trancheId(), controller.toBytes32(), poolManager.assetToId(vault_.asset())
         );
     }
 
@@ -244,21 +214,9 @@
         require(state.pendingCancelRedeemRequest != true, "InvestmentManager/cancellation-is-pending");
         state.pendingCancelRedeemRequest = true;
 
-<<<<<<< HEAD
         gateway.setPayableSource(source);
         sender.sendCancelRedeemRequest(
-            _vault.poolId(), _vault.trancheId(), controller.toBytes32(), poolManager.assetToId(_vault.asset())
-=======
-        gateway.send(
-            uint32(vault_.poolId() >> 32),
-            MessageLib.CancelRedeemRequest({
-                poolId: vault_.poolId(),
-                scId: vault_.trancheId(),
-                investor: controller.toBytes32(),
-                assetId: poolManager.assetToId(vault_.asset())
-            }).serialize(),
-            source
->>>>>>> 3564af66
+            vault_.poolId(), vault_.trancheId(), controller.toBytes32(), poolManager.assetToId(vault_.asset())
         );
     }
 
