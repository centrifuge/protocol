// SPDX-License-Identifier: AGPL-3.0-only
pragma solidity 0.8.28;

import {IERC20Metadata, IERC20Wrapper} from "src/misc/interfaces/IERC20.sol";
import {IERC6909MetadataExt} from "src/misc/interfaces/IERC6909.sol";
import {Auth} from "src/misc/Auth.sol";
import {MathLib} from "src/misc/libraries/MathLib.sol";
import {BytesLib} from "src/misc/libraries/BytesLib.sol";
import {CastLib} from "src/misc/libraries/CastLib.sol";
import {IAuth} from "src/misc/interfaces/IAuth.sol";
import {D18} from "src/misc/types/D18.sol";
import {Recoverable} from "src/misc/Recoverable.sol";
import {IERC165} from "src/misc/interfaces/IERC7575.sol";
import {ReentrancyProtection} from "src/misc/ReentrancyProtection.sol";

import {VaultUpdateKind, MessageLib, UpdateContractType} from "src/common/libraries/MessageLib.sol";
import {IGateway} from "src/common/interfaces/IGateway.sol";
import {IPoolManagerGatewayHandler} from "src/common/interfaces/IGatewayHandlers.sol";
import {IVaultMessageSender} from "src/common/interfaces/IGatewaySenders.sol";
import {newAssetId, AssetId} from "src/common/types/AssetId.sol";
import {PoolId} from "src/common/types/PoolId.sol";
import {ShareClassId} from "src/common/types/ShareClassId.sol";
import {PricingLib} from "src/common/libraries/PricingLib.sol";

import {IVaultFactory} from "src/vaults/interfaces/factories/IVaultFactory.sol";
import {IBaseVault, VaultKind} from "src/vaults/interfaces/IBaseVaults.sol";
import {IBaseRequestManager} from "src/vaults/interfaces/investments/IBaseRequestManager.sol";
import {ITokenFactory} from "src/vaults/interfaces/factories/ITokenFactory.sol";
import {IShareToken} from "src/vaults/interfaces/token/IShareToken.sol";
import {IPoolEscrowFactory} from "src/vaults/interfaces/factories/IPoolEscrowFactory.sol";
import {IHook} from "src/common/interfaces/IHook.sol";
import {IUpdateContract} from "src/vaults/interfaces/IUpdateContract.sol";
import {
    AssetIdKey,
    Pool,
    ShareClassDetails,
    Price,
    VaultDetails,
    IPoolManager
} from "src/vaults/interfaces/IPoolManager.sol";
import {IAsyncRequestManager} from "src/vaults/interfaces/investments/IAsyncRequestManager.sol";
import {ISyncRequestManager} from "src/vaults/interfaces/investments/ISyncRequestManager.sol";
import {IPoolEscrow} from "src/vaults/interfaces/IEscrow.sol";

/// @title  Pool Manager
/// @notice This contract manages which pools & share classes exist,
///         as well as managing allowed pool currencies, and incoming and outgoing transfers.
contract PoolManager is
    Auth,
    Recoverable,
    ReentrancyProtection,
    IPoolManager,
    IUpdateContract,
    IPoolManagerGatewayHandler
{
    using CastLib for *;
    using MessageLib for *;
    using BytesLib for bytes;
    using MathLib for uint256;

    uint8 internal constant MIN_DECIMALS = 2;
    uint8 internal constant MAX_DECIMALS = 18;

    IGateway public gateway;
    address public balanceSheet;
    ITokenFactory public tokenFactory;
    IVaultMessageSender public sender;
    IPoolEscrowFactory public poolEscrowFactory;
    IAsyncRequestManager public asyncRequestManager;
    ISyncRequestManager public syncRequestManager;

    uint64 internal _assetCounter;

    mapping(PoolId poolId => Pool) public pools;
    mapping(IVaultFactory factory => bool) public vaultFactory;

    mapping(IBaseVault => VaultDetails) internal _vaultDetails;
    mapping(AssetId assetId => AssetIdKey) internal _idToAsset;
    mapping(address asset => mapping(uint256 tokenId => AssetId assetId)) internal _assetToId;

    constructor(ITokenFactory tokenFactory_, address deployer) Auth(deployer) {
        tokenFactory = tokenFactory_;
    }

    //----------------------------------------------------------------------------------------------
    // Administration
    //----------------------------------------------------------------------------------------------

    /// @inheritdoc IPoolManager
    function file(bytes32 what, address data) external auth {
        if (what == "sender") sender = IVaultMessageSender(data);
        else if (what == "tokenFactory") tokenFactory = ITokenFactory(data);
        else if (what == "gateway") gateway = IGateway(data);
        else if (what == "balanceSheet") balanceSheet = data;
        else if (what == "poolEscrowFactory") poolEscrowFactory = IPoolEscrowFactory(data);
        else if (what == "asyncRequestManager") asyncRequestManager = IAsyncRequestManager(data);
        else if (what == "syncRequestManager") syncRequestManager = ISyncRequestManager(data);
        else revert FileUnrecognizedParam();
        emit File(what, data);
    }

    /// @inheritdoc IPoolManager
    function file(bytes32 what, address factory, bool status) external auth {
        if (what == "vaultFactory") vaultFactory[IVaultFactory(factory)] = status;
        else revert FileUnrecognizedParam();
        emit File(what, factory, status);
    }

    //----------------------------------------------------------------------------------------------
    // Outgoing methods
    //----------------------------------------------------------------------------------------------

    /// @inheritdoc IPoolManager
    function transferShares(uint16 centrifugeId, PoolId poolId, ShareClassId scId, bytes32 receiver, uint128 amount)
        external
        payable
        protected
    {
        IShareToken share = IShareToken(shareToken(poolId, scId));
        require(centrifugeId != sender.localCentrifugeId(), LocalTransferNotAllowed());
        require(
            share.checkTransferRestriction(msg.sender, address(uint160(centrifugeId)), amount),
            CrossChainTransferNotAllowed()
        );

        gateway.startTransactionPayment{value: msg.value}(msg.sender);

        share.authTransferFrom(msg.sender, msg.sender, address(this), amount);
        share.burn(address(this), amount);

        emit TransferShares(centrifugeId, poolId, scId, msg.sender, receiver, amount);
<<<<<<< HEAD
        sender.sendInitiateTransferShares(poolId, scId, centrifugeId, receiver, amount);
=======
        sender.sendTransferShares(centrifugeId, poolId, scId, receiver, amount);

        gateway.endTransactionPayment();
>>>>>>> 7025ef85
    }

    // @inheritdoc IPoolManager
    function registerAsset(uint16 centrifugeId, address asset, uint256 tokenId)
        external
        payable
        protected
        returns (AssetId assetId)
    {
        string memory name;
        string memory symbol;
        uint8 decimals;

        decimals = _safeGetAssetDecimals(asset, tokenId);
        require(decimals >= MIN_DECIMALS, TooFewDecimals());
        require(decimals <= MAX_DECIMALS, TooManyDecimals());

        gateway.startTransactionPayment{value: msg.value}(msg.sender);

        if (tokenId == 0) {
            IERC20Metadata meta = IERC20Metadata(asset);
            name = meta.name();
            symbol = meta.symbol();
        } else {
            IERC6909MetadataExt meta = IERC6909MetadataExt(asset);
            name = meta.name(tokenId);
            symbol = meta.symbol(tokenId);
        }

        assetId = _assetToId[asset][tokenId];
        if (assetId.raw() == 0) {
            _assetCounter++;
            assetId = newAssetId(sender.localCentrifugeId(), _assetCounter);

            _idToAsset[assetId] = AssetIdKey(asset, tokenId);
            _assetToId[asset][tokenId] = assetId;

            emit RegisterAsset(assetId, asset, tokenId, name, symbol, decimals);
        }

        sender.sendRegisterAsset(centrifugeId, assetId, decimals);

        gateway.endTransactionPayment();
    }

    //----------------------------------------------------------------------------------------------
    // Incoming
    //----------------------------------------------------------------------------------------------

    /// @inheritdoc IPoolManagerGatewayHandler
    function addPool(PoolId poolId) public auth {
        Pool storage pool = pools[poolId];
        require(pool.createdAt == 0, PoolAlreadyAdded());
        pool.createdAt = block.timestamp;

        IPoolEscrow escrow = poolEscrowFactory.newEscrow(poolId);
        gateway.setRefundAddress(PoolId.wrap(poolId.raw()), escrow);

        emit AddPool(poolId);
    }

    /// @inheritdoc IPoolManagerGatewayHandler
    function addShareClass(
        PoolId poolId,
        ShareClassId scId,
        string memory name,
        string memory symbol,
        uint8 decimals,
        bytes32 salt,
        address hook
    ) public auth {
        require(decimals >= MIN_DECIMALS, TooFewDecimals());
        require(decimals <= MAX_DECIMALS, TooManyDecimals());
        require(isPoolActive(poolId), InvalidPool());

        Pool storage pool = pools[poolId];
        require(address(pool.shareClasses[scId].shareToken) == address(0), ShareClassAlreadyRegistered());

        // Hook can be address zero if the share token is fully permissionless and has no custom logic
        require(hook == address(0) || _isValidHook(hook), InvalidHook());

        address[] memory tokenWards = new address[](2);
        tokenWards[0] = address(this);
        // BalanceSheet needs this in order to mint shares
        tokenWards[1] = balanceSheet;

        IShareToken shareToken_ = tokenFactory.newToken(name, symbol, decimals, salt, tokenWards);

        if (hook != address(0)) {
            shareToken_.file("hook", hook);
        }

        pool.shareClasses[scId].shareToken = shareToken_;

        emit AddShareClass(poolId, scId, shareToken_);
    }

    /// @inheritdoc IPoolManagerGatewayHandler
    function updateShareMetadata(PoolId poolId, ShareClassId scId, string memory name, string memory symbol)
        public
        auth
    {
        IShareToken shareToken_ = shareToken(poolId, scId);

        require(
            keccak256(bytes(shareToken_.name())) != keccak256(bytes(name))
                || keccak256(bytes(shareToken_.symbol())) != keccak256(bytes(symbol)),
            OldMetadata()
        );

        shareToken_.file("name", name);
        shareToken_.file("symbol", symbol);
    }

    /// @inheritdoc IPoolManagerGatewayHandler
    function updatePricePoolPerShare(PoolId poolId, ShareClassId scId, uint128 price, uint64 computedAt) public auth {
        ShareClassDetails storage shareClass = _shareClass(poolId, scId);

        require(computedAt >= shareClass.pricePoolPerShare.computedAt, CannotSetOlderPrice());

        shareClass.pricePoolPerShare = Price(price, computedAt, shareClass.pricePoolPerShare.maxAge);
        emit PriceUpdate(poolId, scId, price, computedAt);
    }

    /// @inheritdoc IPoolManagerGatewayHandler
    function updatePricePoolPerAsset(
        PoolId poolId,
        ShareClassId scId,
        AssetId assetId,
        uint128 poolPerAsset_,
        uint64 computedAt
    ) public auth {
        ShareClassDetails storage shareClass = _shareClass(poolId, scId);

        (address asset, uint256 tokenId) = idToAsset(assetId);
        Price storage poolPerAsset = shareClass.pricePoolPerAsset[asset][tokenId];
        require(computedAt >= poolPerAsset.computedAt, CannotSetOlderPrice());

        // Disable expiration of the price
        if (poolPerAsset.computedAt == 0) {
            poolPerAsset.maxAge = type(uint64).max;
        }
        poolPerAsset.price = poolPerAsset_;
        poolPerAsset.computedAt = computedAt;

        emit PriceUpdate(poolId, scId, asset, tokenId, poolPerAsset_, computedAt);
    }

    /// @inheritdoc IPoolManagerGatewayHandler
    function updateRestriction(PoolId poolId, ShareClassId scId, bytes memory update_) public auth {
        IShareToken shareToken_ = shareToken(poolId, scId);
        address hook = shareToken_.hook();
        require(hook != address(0), InvalidHook());
        IHook(hook).updateRestriction(address(shareToken_), update_);
    }

    /// @inheritdoc IPoolManagerGatewayHandler
    function updateContract(PoolId poolId, ShareClassId scId, address target, bytes memory update_) public auth {
        if (target == address(this)) {
            update(poolId, scId, update_);
        } else {
            IUpdateContract(target).update(poolId, scId, update_);
        }

        emit UpdateContract(poolId, scId, target, update_);
    }

    /// @inheritdoc IPoolManagerGatewayHandler
    function updateShareHook(PoolId poolId, ShareClassId scId, address hook) public auth {
        IShareToken shareToken_ = shareToken(poolId, scId);
        require(hook != shareToken_.hook(), OldHook());
        shareToken_.file("hook", hook);
    }

    /// @inheritdoc IPoolManagerGatewayHandler
    function executeTransferShares(PoolId poolId, ShareClassId scId, bytes32 receiver, uint128 amount) public auth {
        IShareToken shareToken_ = shareToken(poolId, scId);
        shareToken_.mint(receiver.toAddress(), amount);
    }

    /// @inheritdoc IUpdateContract
    /// @notice The pool manager either deploys the vault if a factory address is provided
    ///         or it simply links/unlinks the vault.
    function update(PoolId poolId, ShareClassId scId, bytes memory payload) public auth {
        uint8 kind = uint8(MessageLib.updateContractType(payload));

        if (kind == uint8(UpdateContractType.VaultUpdate)) {
            MessageLib.UpdateContractVaultUpdate memory m = MessageLib.deserializeUpdateContractVaultUpdate(payload);

            if (m.kind == uint8(VaultUpdateKind.DeployAndLink)) {
                IVaultFactory factory = IVaultFactory(m.vaultOrFactory.toAddress());

                IBaseVault vault = deployVault(poolId, scId, AssetId.wrap(m.assetId), factory);
                linkVault(poolId, scId, AssetId.wrap(m.assetId), vault);
            } else {
                IBaseVault vault = IBaseVault(m.vaultOrFactory.toAddress());

                // Needed as safeguard against non-validated vaults
                // I.e. we only accept vaults that have been deployed by the pool manager
                require(_vaultDetails[vault].asset != address(0), UnknownVault());

                if (m.kind == uint8(VaultUpdateKind.Link)) {
                    linkVault(poolId, scId, AssetId.wrap(m.assetId), vault);
                } else if (m.kind == uint8(VaultUpdateKind.Unlink)) {
                    unlinkVault(poolId, scId, AssetId.wrap(m.assetId), vault);
                } else {
                    revert MalformedVaultUpdateMessage();
                }
            }
        } else if (kind == uint8(UpdateContractType.MaxAssetPriceAge)) {
            MessageLib.UpdateContractMaxAssetPriceAge memory m =
                MessageLib.deserializeUpdateContractMaxAssetPriceAge(payload);

            ShareClassDetails storage shareClass = _shareClass(poolId, scId);
            require(m.assetId != 0, UnknownAsset());

            (address asset, uint256 tokenId) = idToAsset(AssetId.wrap(m.assetId));
            shareClass.pricePoolPerAsset[asset][tokenId].maxAge = m.maxPriceAge;
            emit UpdateMaxAssetPriceAge(poolId, scId, asset, tokenId, m.maxPriceAge);
        } else if (kind == uint8(UpdateContractType.MaxSharePriceAge)) {
            MessageLib.UpdateContractMaxSharePriceAge memory m =
                MessageLib.deserializeUpdateContractMaxSharePriceAge(payload);

            ShareClassDetails storage shareClass = _shareClass(poolId, scId);

            shareClass.pricePoolPerShare.maxAge = m.maxPriceAge;
            emit UpdateMaxSharePriceAge(poolId, scId, m.maxPriceAge);
        } else {
            revert UnknownUpdateContractType();
        }
    }

    /// @inheritdoc IPoolManager
    function linkVault(PoolId poolId, ShareClassId scId, AssetId assetId, IBaseVault vault) public auth {
        ShareClassDetails storage shareClass = _shareClass(poolId, scId);

        AssetIdKey memory assetIdKey = _idToAsset[assetId];

        IBaseRequestManager manager = vault.manager();
        manager.addVault(poolId, scId, vault, assetIdKey.asset, assetId);
        _vaultDetails[vault].isLinked = true;

        IAuth(address(shareClass.shareToken)).rely(address(vault));
        shareClass.shareToken.updateVault(vault.asset(), address(vault));

        emit LinkVault(poolId, scId, assetIdKey.asset, assetIdKey.tokenId, vault);
    }

    /// @inheritdoc IPoolManager
    function unlinkVault(PoolId poolId, ShareClassId scId, AssetId assetId, IBaseVault vault) public auth {
        ShareClassDetails storage shareClass = _shareClass(poolId, scId);

        AssetIdKey memory assetIdKey = _idToAsset[assetId];

        IBaseRequestManager manager = vault.manager();
        manager.removeVault(poolId, scId, vault, assetIdKey.asset, assetId);
        _vaultDetails[vault].isLinked = false;

        IAuth(address(shareClass.shareToken)).deny(address(vault));
        shareClass.shareToken.updateVault(vault.asset(), address(0));

        emit UnlinkVault(poolId, scId, assetIdKey.asset, assetIdKey.tokenId, vault);
    }

    /// @inheritdoc IPoolManager
    function deployVault(PoolId poolId, ShareClassId scId, AssetId assetId, IVaultFactory factory)
        public
        auth
        returns (IBaseVault)
    {
        ShareClassDetails storage shareClass = _shareClass(poolId, scId);
        require(vaultFactory[factory], InvalidFactory());

        // Deploy vault
        AssetIdKey memory assetIdKey = _idToAsset[assetId];
        IBaseVault vault = IVaultFactory(factory).newVault(
            poolId, scId, assetIdKey.asset, assetIdKey.tokenId, shareClass.shareToken, new address[](0)
        );

        // Check whether asset is an ERC20 token wrapper
        (bool success, bytes memory data) =
            assetIdKey.asset.staticcall(abi.encodeWithSelector(IERC20Wrapper.underlying.selector));
        // On success, the returned 20 byte address is padded to 32 bytes
        bool isWrappedERC20 = success && data.length == 32;

        _vaultDetails[vault] = VaultDetails(assetId, assetIdKey.asset, assetIdKey.tokenId, isWrappedERC20, false);
        emit DeployVault(poolId, scId, assetIdKey.asset, assetIdKey.tokenId, factory, vault, vault.vaultKind());

        return vault;
    }

    //----------------------------------------------------------------------------------------------
    // View methods
    //----------------------------------------------------------------------------------------------

    /// @inheritdoc IPoolManager
    function isPoolActive(PoolId poolId) public view returns (bool) {
        return pools[poolId].createdAt > 0;
    }

    /// @inheritdoc IPoolManager
    function shareToken(PoolId poolId, ShareClassId scId) public view returns (IShareToken) {
        ShareClassDetails storage shareClass = pools[poolId].shareClasses[scId];
        require(address(shareClass.shareToken) != address(0), UnknownToken());
        return shareClass.shareToken;
    }

    /// @inheritdoc IPoolManager
    function vaultDetails(IBaseVault vault) public view returns (VaultDetails memory details) {
        details = _vaultDetails[vault];
        require(details.asset != address(0), UnknownVault());
    }

    /// @inheritdoc IPoolManager
    function isLinked(PoolId, /* poolId */ ShareClassId, /* scId */ address, /* asset */ IBaseVault vault)
        public
        view
        returns (bool)
    {
        return _vaultDetails[vault].isLinked;
    }

    /// @inheritdoc IPoolManager
    function idToAsset(AssetId assetId) public view returns (address asset, uint256 tokenId) {
        AssetIdKey memory assetIdKey = _idToAsset[assetId];
        require(assetIdKey.asset != address(0), UnknownAsset());
        return (assetIdKey.asset, assetIdKey.tokenId);
    }

    /// @inheritdoc IPoolManager
    function assetToId(address asset, uint256 tokenId) public view returns (AssetId assetId) {
        assetId = _assetToId[asset][tokenId];
        require(assetId.raw() != 0, UnknownAsset());
    }

    /// @inheritdoc IPoolManager
    function priceAssetPerShare(PoolId poolId, ShareClassId scId, AssetId assetId, bool checkValidity)
        public
        view
        returns (D18 price)
    {
        (Price memory poolPerAsset, Price memory poolPerShare) = _pricesPoolPer(poolId, scId, assetId, checkValidity);

        price = PricingLib.priceAssetPerShare(poolPerShare.asPrice(), poolPerAsset.asPrice());
    }

    /// @inheritdoc IPoolManager
    function pricePoolPerShare(PoolId poolId, ShareClassId scId, bool checkValidity) public view returns (D18 price) {
        ShareClassDetails storage shareClass = _shareClass(poolId, scId);

        if (checkValidity) {
            require(shareClass.pricePoolPerShare.isValid(), InvalidPrice());
        }

        price = shareClass.pricePoolPerShare.asPrice();
    }

    /// @inheritdoc IPoolManager
    function pricePoolPerAsset(PoolId poolId, ShareClassId scId, AssetId assetId, bool checkValidity)
        public
        view
        returns (D18 price)
    {
        (Price memory poolPerAsset,) = _pricesPoolPer(poolId, scId, assetId, false);

        if (checkValidity) {
            require(poolPerAsset.isValid(), InvalidPrice());
        }

        price = poolPerAsset.asPrice();
    }

    /// @inheritdoc IPoolManager
    function pricesPoolPer(PoolId poolId, ShareClassId scId, AssetId assetId, bool checkValidity)
        public
        view
        returns (D18 pricePoolPerAsset_, D18 pricePoolPerShare_)
    {
        (Price memory poolPerAsset, Price memory poolPerShare) = _pricesPoolPer(poolId, scId, assetId, checkValidity);
        return (poolPerAsset.asPrice(), poolPerShare.asPrice());
    }

    /// @inheritdoc IPoolManager
    function markersPricePoolPerShare(PoolId poolId, ShareClassId scId)
        external
        view
        returns (uint64 computedAt, uint64 maxAge, uint64 validUntil)
    {
        ShareClassDetails storage shareClass = _shareClass(poolId, scId);
        computedAt = shareClass.pricePoolPerShare.computedAt;
        maxAge = shareClass.pricePoolPerShare.maxAge;
        validUntil = shareClass.pricePoolPerShare.validUntil();
    }

    /// @inheritdoc IPoolManager
    function markersPricePoolPerAsset(PoolId poolId, ShareClassId scId, AssetId assetId)
        external
        view
        returns (uint64 computedAt, uint64 maxAge, uint64 validUntil)
    {
        (Price memory poolPerAsset,) = _pricesPoolPer(poolId, scId, assetId, false);
        computedAt = poolPerAsset.computedAt;
        maxAge = poolPerAsset.maxAge;
        validUntil = poolPerAsset.validUntil();
    }

    //----------------------------------------------------------------------------------------------
    // Internal methods
    //----------------------------------------------------------------------------------------------

    function _pricesPoolPer(PoolId poolId, ShareClassId scId, AssetId assetId, bool checkValidity)
        internal
        view
        returns (Price memory poolPerAsset, Price memory poolPerShare)
    {
        ShareClassDetails storage shareClass = _shareClass(poolId, scId);

        (address asset, uint256 tokenId) = idToAsset(assetId);
        poolPerAsset = shareClass.pricePoolPerAsset[asset][tokenId];
        poolPerShare = shareClass.pricePoolPerShare;

        if (checkValidity) {
            require(poolPerAsset.isValid(), InvalidPrice());
            require(poolPerShare.isValid(), InvalidPrice());
        }
    }

    function _safeGetAssetDecimals(address asset, uint256 tokenId) private view returns (uint8) {
        bytes memory callData;

        if (tokenId == 0) {
            callData = abi.encodeWithSignature("decimals()");
        } else {
            callData = abi.encodeWithSignature("decimals(uint256)", tokenId);
        }

        (bool success, bytes memory data) = asset.staticcall(callData);
        require(success && data.length >= 32, AssetMissingDecimals());

        return abi.decode(data, (uint8));
    }

    function _isValidHook(address hook) internal view returns (bool) {
        (bool success, bytes memory data) =
            hook.staticcall(abi.encodeWithSelector(IERC165.supportsInterface.selector, type(IHook).interfaceId));

        return success && data.length == 32 && abi.decode(data, (bool));
    }

    function _shareClass(PoolId poolId, ShareClassId scId)
        internal
        view
        returns (ShareClassDetails storage shareClass)
    {
        shareClass = pools[poolId].shareClasses[scId];
        require(address(shareClass.shareToken) != address(0), ShareTokenDoesNotExist());
    }
}<|MERGE_RESOLUTION|>--- conflicted
+++ resolved
@@ -129,13 +129,9 @@
         share.burn(address(this), amount);
 
         emit TransferShares(centrifugeId, poolId, scId, msg.sender, receiver, amount);
-<<<<<<< HEAD
         sender.sendInitiateTransferShares(poolId, scId, centrifugeId, receiver, amount);
-=======
-        sender.sendTransferShares(centrifugeId, poolId, scId, receiver, amount);
 
         gateway.endTransactionPayment();
->>>>>>> 7025ef85
     }
 
     // @inheritdoc IPoolManager
