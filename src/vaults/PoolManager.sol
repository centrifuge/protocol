--- conflicted
+++ resolved
@@ -2,10 +2,11 @@
 pragma solidity 0.8.28;
 
 import {IERC20Metadata, IERC20Wrapper} from "src/misc/interfaces/IERC20.sol";
+import {IERC6909MetadataExt} from "src/misc/interfaces/IERC6909.sol";
 import {Auth} from "src/misc/Auth.sol";
 import {SafeTransferLib} from "src/misc/libraries/SafeTransferLib.sol";
+import {MathLib} from "src/misc/libraries/MathLib.sol";
 import {BytesLib} from "src/misc/libraries/BytesLib.sol";
-import {MathLib} from "src/misc/libraries/MathLib.sol";
 import {CastLib} from "src/misc/libraries/CastLib.sol";
 import {IAuth} from "src/misc/interfaces/IAuth.sol";
 
@@ -15,16 +16,6 @@
 import {ITrancheFactory} from "src/vaults/interfaces/factories/ITrancheFactory.sol";
 import {ITranche} from "src/vaults/interfaces/token/ITranche.sol";
 import {IHook} from "src/vaults/interfaces/token/IHook.sol";
-<<<<<<< HEAD
-import {IERC20Metadata, IERC20Wrapper} from "src/vaults/interfaces/IERC20.sol";
-import {IERC6909MetadataExt} from "src/misc/interfaces/IERC6909.sol";
-import {Auth} from "src/vaults/Auth.sol";
-import {SafeTransferLib} from "src/vaults/libraries/SafeTransferLib.sol";
-import {MathLib} from "src/vaults/libraries/MathLib.sol";
-import {MessagesLib} from "src/vaults/libraries/MessagesLib.sol";
-import {CastLib} from "src/vaults/libraries/CastLib.sol";
-=======
->>>>>>> 2e0c7349
 import {
     Pool,
     TrancheDetails,
@@ -33,10 +24,6 @@
     VaultAsset,
     IPoolManager
 } from "src/vaults/interfaces/IPoolManager.sol";
-<<<<<<< HEAD
-import {BytesLib} from "src/misc/libraries/BytesLib.sol";
-=======
->>>>>>> 2e0c7349
 import {IEscrow} from "src/vaults/interfaces/IEscrow.sol";
 import {IGateway} from "src/vaults/interfaces/gateway/IGateway.sol";
 import {IGasService} from "src/vaults/interfaces/gateway/IGasService.sol";
@@ -103,23 +90,6 @@
 
     // --- Outgoing message handling ---
     /// @inheritdoc IPoolManager
-<<<<<<< HEAD
-    // TODO: Remove in separate PR - not needed anymore
-    function transferAssets(address asset, bytes32 recipient, uint128 amount) external {
-        uint128 assetId = _assetToId[_formatAssetIdKey(asset, 0)];
-        require(assetId != 0, "PoolManager/unknown-asset");
-
-        SafeTransferLib.safeTransferFrom(asset, msg.sender, address(escrow), amount);
-
-        gateway.send(
-            abi.encodePacked(uint8(MessagesLib.Call.TransferAssets), assetId, recipient, amount), address(this)
-        );
-        emit TransferAssets(asset, msg.sender, recipient, amount);
-    }
-
-    /// @inheritdoc IPoolManager
-=======
->>>>>>> 2e0c7349
     function transferTrancheTokens(
         uint64 poolId,
         bytes16 trancheId,
@@ -142,7 +112,7 @@
     }
 
     // @inheritdoc IPoolManager
-    function registerAsset(address asset, uint256 tokenId, uint32 /* destinationChain */ )
+    function registerAsset(address asset, uint256 tokenId, uint32 destChainId )
         external
         returns (uint128 assetId)
     {
@@ -204,9 +174,9 @@
             // TODO: Fix for ERC6909 after merging https://github.com/centrifuge/protocol-v3/pull/96
         }
 
-        // TODO: Dispatch to destinationChain once Gateway supports dynamic recipient chains
         gateway.send(
-            abi.encodePacked(uint8(MessagesLib.Call.RegisterAsset), assetId, name, symbol.toBytes32(), decimals),
+            destChainId,
+            MessageLib.RegisterAsset({assetId: assetId, name: name, symbol: symbol.toBytes32(), decimals: decimals}).serialize(),
             address(this)
         );
 
@@ -218,52 +188,7 @@
     function handle(bytes calldata message) external auth {
         MessageType kind = MessageLib.messageType(message);
 
-<<<<<<< HEAD
-        if (call == MessagesLib.Call.AddPool) {
-            addPool(message.toUint64(1));
-        } else if (call == MessagesLib.Call.AddTranche) {
-            addTranche(
-                message.toUint64(1),
-                message.toBytes16(9),
-                message.slice(25, 128).bytes128ToString(),
-                message.toBytes32(153).toString(),
-                message.toUint8(185),
-                message.toAddress(186)
-            );
-        } else if (call == MessagesLib.Call.AllowAsset) {
-            allowAsset(message.toUint64(1), message.toUint128(9));
-        } else if (call == MessagesLib.Call.DisallowAsset) {
-            disallowAsset(message.toUint64(1), message.toUint128(9));
-        } else if (call == MessagesLib.Call.UpdateTranchePrice) {
-            updateTranchePrice(
-                message.toUint64(1),
-                message.toBytes16(9),
-                message.toUint128(25),
-                message.toUint128(41),
-                message.toUint64(57)
-            );
-        } else if (call == MessagesLib.Call.UpdateTrancheMetadata) {
-            updateTrancheMetadata(
-                message.toUint64(1),
-                message.toBytes16(9),
-                message.slice(25, 128).bytes128ToString(),
-                message.toBytes32(153).toString()
-            );
-        } else if (call == MessagesLib.Call.UpdateTrancheHook) {
-            updateTrancheHook(message.toUint64(1), message.toBytes16(9), message.toAddress(25));
-        } else if (call == MessagesLib.Call.TransferAssets) {
-            handleTransfer(message.toUint128(1), message.toAddress(17), message.toUint128(49));
-        } else if (call == MessagesLib.Call.TransferTrancheTokens) {
-            handleTransferTrancheTokens(
-                message.toUint64(1), message.toBytes16(9), message.toAddress(34), message.toUint128(66)
-            );
-        } else if (call == MessagesLib.Call.UpdateRestriction) {
-            updateRestriction(message.toUint64(1), message.toBytes16(9), message.slice(25, message.length - 25));
-=======
-        if (kind == MessageType.RegisterAsset) {
-            // TODO: This must be removed
-            addAsset(message.toUint128(1), message.toAddress(17));
-        } else if (kind == MessageType.NotifyPool) {
+        if (kind == MessageType.NotifyPool) {
             addPool(MessageLib.deserializeNotifyPool(message).poolId);
         } else if (kind == MessageType.NotifyShareClass) {
             MessageLib.NotifyShareClass memory m = MessageLib.deserializeNotifyShareClass(message);
@@ -289,7 +214,6 @@
         } else if (kind == MessageType.UpdateRestriction) {
             MessageLib.UpdateRestriction memory m = MessageLib.deserializeUpdateRestriction(message);
             updateRestriction(m.poolId, m.scId, m.payload);
->>>>>>> 2e0c7349
         } else {
             revert("PoolManager/invalid-message");
         }
@@ -411,40 +335,6 @@
     }
 
     /// @inheritdoc IPoolManager
-<<<<<<< HEAD
-    // TODO: Remove in separate PR - not needed anymore
-    function handleTransfer(uint128 assetId, address recipient, uint128 amount) public auth {
-        address asset = _idToAsset[assetId].asset;
-        require(asset != address(0), "PoolManager/unknown-asset");
-
-        SafeTransferLib.safeTransferFrom(asset, address(escrow), recipient, amount);
-=======
-    function addAsset(uint128 assetId, address asset) public auth {
-        // Currency index on the Centrifuge side should start at 1
-        require(assetId != 0, "PoolManager/asset-id-has-to-be-greater-than-0");
-        require(idToAsset[assetId] == address(0), "PoolManager/asset-id-in-use");
-        require(assetToId[asset] == 0, "PoolManager/asset-address-in-use");
-
-        uint8 assetDecimals = IERC20Metadata(asset).decimals();
-        require(assetDecimals >= MIN_DECIMALS, "PoolManager/too-few-asset-decimals");
-        require(assetDecimals <= MAX_DECIMALS, "PoolManager/too-many-asset-decimals");
-
-        idToAsset[assetId] = asset;
-        assetToId[asset] = assetId;
-
-        // Give investment manager infinite approval for asset
-        // in the escrow to transfer to the user on redeem or withdraw
-        escrow.approveMax(asset, investmentManager);
-
-        // Give pool manager infinite approval for asset
-        // in the escrow to transfer to the user on transfer
-        escrow.approveMax(asset, address(this));
-
-        emit AddAsset(assetId, asset);
->>>>>>> 2e0c7349
-    }
-
-    /// @inheritdoc IPoolManager
     function handleTransferTrancheTokens(uint64 poolId, bytes16 trancheId, address destinationAddress, uint128 amount)
         public
         auth
@@ -606,15 +496,8 @@
     function isAllowedAsset(uint64 poolId, address asset) public view returns (bool) {
         return _pools[poolId].allowedAssets[asset];
     }
-<<<<<<< HEAD
-
-    function _formatDomain(Domain domain, uint64 chainId) internal pure returns (bytes9) {
-        return bytes9(BytesLib.slice(abi.encodePacked(uint8(domain), chainId), 0, 9));
-    }
 
     function _formatAssetIdKey(address asset, uint256 tokenId) internal pure returns (bytes32) {
         return keccak256(abi.encodePacked(asset, tokenId));
     }
-=======
->>>>>>> 2e0c7349
 }