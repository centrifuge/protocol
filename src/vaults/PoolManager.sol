// SPDX-License-Identifier: AGPL-3.0-only
pragma solidity 0.8.28;

import {IERC20Metadata, IERC20Wrapper} from "src/misc/interfaces/IERC20.sol";
import {IERC6909MetadataExt} from "src/misc/interfaces/IERC6909.sol";
import {Auth} from "src/misc/Auth.sol";
import {SafeTransferLib} from "src/misc/libraries/SafeTransferLib.sol";
import {MathLib} from "src/misc/libraries/MathLib.sol";
import {BytesLib} from "src/misc/libraries/BytesLib.sol";
import {CastLib} from "src/misc/libraries/CastLib.sol";
import {IAuth} from "src/misc/interfaces/IAuth.sol";
import {IVaultFactory} from "src/vaults/interfaces/factories/IVaultFactory.sol";
import {IBaseVault, IVaultManager} from "src/vaults/interfaces/IVaultManager.sol";
import {MessageType, MessageLib} from "src/common/libraries/MessageLib.sol";
import {IRecoverable} from "src/common/interfaces/IRoot.sol";
import {IGateway} from "src/common/interfaces/IGateway.sol";

import {ITrancheFactory} from "src/vaults/interfaces/factories/ITrancheFactory.sol";
import {ITranche} from "src/vaults/interfaces/token/ITranche.sol";
import {IHook} from "src/vaults/interfaces/token/IHook.sol";
import {IUpdateContract} from "src/vaults/interfaces/IUpdateContract.sol";
import {
    Pool,
    TrancheDetails,
    TranchePrice,
    UndeployedTranche,
    VaultAsset,
    IPoolManager
} from "src/vaults/interfaces/IPoolManager.sol";
import {IEscrow} from "src/vaults/interfaces/IEscrow.sol";
import {IMessageProcessor} from "src/vaults/interfaces/IMessageProcessor.sol";

struct AssetIdKey {
    /// @dev The address of the asset
    address asset;
    /// @dev The ERC6909 token id or 0, if the underlying asset is an ERC20
    uint256 tokenId;
}

/// @title  Pool Manager
/// @notice This contract manages which pools & tranches exist,
///         as well as managing allowed pool currencies, and incoming and outgoing transfers.
contract PoolManager is Auth, IPoolManager, IUpdateContract {
    using MessageLib for *;
    using BytesLib for bytes;
    using MathLib for uint256;
    using CastLib for *;

    uint8 internal constant MIN_DECIMALS = 2;
    uint8 internal constant MAX_DECIMALS = 18;

    IEscrow public immutable escrow;
    uint32 private immutable _chainId;

    IGateway public gateway;
    IMessageProcessor public sender;
    ITrancheFactory public trancheFactory;

    uint32 internal _assetCounter;

    mapping(uint64 poolId => Pool) internal _pools;
    mapping(address => VaultAsset) internal _vaultToAsset;
    mapping(address factory => bool) public vaultFactory;

    mapping(uint128 assetId => AssetIdKey) public idToAsset_;
    mapping(address asset => uint128 assetId) public assetToId;
    mapping(uint64 poolId => mapping(address asset => bool)) allowedAssets;

    constructor(address escrow_, address trancheFactory_, address[] memory vaultFactories, uint32 chainId)
        Auth(msg.sender)
    {
        escrow = IEscrow(escrow_);
        trancheFactory = ITrancheFactory(trancheFactory_);
        _chainId = chainId;

        for (uint256 i = 0; i < vaultFactories.length; i++) {
            address factory = vaultFactories[i];
            vaultFactory[factory] = true;
        }
    }

    // --- Administration ---
    /// @inheritdoc IPoolManager
    function file(bytes32 what, address data) external auth {
        if (what == "gateway") gateway = IGateway(data);
        else if (what == "sender") sender = IMessageProcessor(data);
        else if (what == "trancheFactory") trancheFactory = ITrancheFactory(data);
        else revert("PoolManager/file-unrecognized-param");
        emit File(what, data);
    }

    function file(bytes32 what, address factory, bool status) external auth {
        if (what == "vaultFactory") {
            vaultFactory[factory] = status;
        } else {
            revert("PoolManager/file-unrecognized-param");
        }
        emit File(what, factory, status);
    }

    /// @inheritdoc IRecoverable
    function recoverTokens(address token, address to, uint256 amount) external auth {
        SafeTransferLib.safeTransfer(token, to, amount);
    }

    // --- Outgoing message handling ---
    /// @inheritdoc IPoolManager
    function transferTrancheTokens(
        uint64 poolId,
        bytes16 trancheId,
        uint32 destinationId,
        bytes32 recipient,
        uint128 amount
    ) external {
        ITranche tranche = ITranche(getTranche(poolId, trancheId));
        require(address(tranche) != address(0), "PoolManager/unknown-token");
        tranche.burn(msg.sender, amount);

        gateway.setPayableSource(msg.sender);
        sender.sendTransferShares(destinationId, poolId, trancheId, recipient, amount);

        emit TransferTrancheTokens(poolId, trancheId, msg.sender, destinationId, recipient, amount);
    }

<<<<<<< HEAD
    // @inheritdoc IPoolManager
    function registerAsset(address asset, uint256 tokenId, uint32 destChainId) external returns (uint128 assetId) {
        string memory name;
        string memory symbol;
        uint8 decimals;

        require(asset.code.length > 0, "PoolManager/invalid-asset-contract");

        decimals = _safeGetAssetDecimals(asset, tokenId);
        require(decimals >= MIN_DECIMALS, "PoolManager/too-few-asset-decimals");
        require(decimals <= MAX_DECIMALS, "PoolManager/too-many-asset-decimals");

        if (tokenId == 0) {
            IERC20Metadata meta = IERC20Metadata(asset);
            name = meta.name();
            symbol = meta.symbol();
        } else {
            IERC6909MetadataExt meta = IERC6909MetadataExt(asset);
            name = meta.name(tokenId);
            symbol = meta.symbol(tokenId);
        }

        assetId = assetToId[asset];
        if (assetId == 0) {
            _assetCounter++;
            assetId = uint128(bytes16(abi.encodePacked(uint32(_chainId), _assetCounter)));

            idToAsset_[assetId] = AssetIdKey(asset, tokenId);
            assetToId[asset] = assetId;

            // Give pool manager infinite approval for asset
            // in the escrow to transfer to the user on transfer
            escrow.approveMax(asset, tokenId, address(this));
        }

        gateway.send(
            destChainId,
            MessageLib.RegisterAsset({assetId: assetId, name: name, symbol: symbol.toBytes32(), decimals: decimals})
                .serialize(),
            address(this)
        );

        emit RegisterAsset(assetId, asset, tokenId, name, symbol, decimals);
    }

    // --- Incoming message handling ---
    /// @inheritdoc IMessageHandler
    function handle(uint32, /*chainId*/ bytes calldata message) external auth {
        MessageType kind = MessageLib.messageType(message);

        if (kind == MessageType.NotifyPool) {
            addPool(MessageLib.deserializeNotifyPool(message).poolId);
        } else if (kind == MessageType.NotifyShareClass) {
            MessageLib.NotifyShareClass memory m = MessageLib.deserializeNotifyShareClass(message);
            addTranche(m.poolId, m.scId, m.name, m.symbol.toString(), m.decimals, m.salt, address(bytes20(m.hook)));
        } else if (kind == MessageType.AllowAsset) {
            MessageLib.AllowAsset memory m = MessageLib.deserializeAllowAsset(message);
            allowAsset(m.poolId, /* m.scId, */ m.assetId); // TODO: use scId
        } else if (kind == MessageType.DisallowAsset) {
            MessageLib.DisallowAsset memory m = MessageLib.deserializeDisallowAsset(message);
            disallowAsset(m.poolId, /* m.scId, */ m.assetId); // TODO: use scId
        } else if (kind == MessageType.UpdateShareClassPrice) {
            MessageLib.UpdateShareClassPrice memory m = MessageLib.deserializeUpdateShareClassPrice(message);
            updateTranchePrice(m.poolId, m.scId, m.assetId, m.price, m.timestamp);
        } else if (kind == MessageType.UpdateShareClassMetadata) {
            MessageLib.UpdateShareClassMetadata memory m = MessageLib.deserializeUpdateShareClassMetadata(message);
            updateTrancheMetadata(m.poolId, m.scId, m.name, m.symbol.toString());
        } else if (kind == MessageType.UpdateShareClassHook) {
            MessageLib.UpdateShareClassHook memory m = MessageLib.deserializeUpdateShareClassHook(message);
            updateTrancheHook(m.poolId, m.scId, address(bytes20(m.hook)));
        } else if (kind == MessageType.TransferShares) {
            MessageLib.TransferShares memory m = MessageLib.deserializeTransferShares(message);
            handleTransferTrancheTokens(m.poolId, m.scId, address(bytes20(m.recipient)), m.amount);
        } else if (kind == MessageType.UpdateRestriction) {
            MessageLib.UpdateRestriction memory m = MessageLib.deserializeUpdateRestriction(message);
            updateRestriction(m.poolId, m.scId, m.payload);
        } else if (kind == MessageType.UpdateContract) {
            MessageLib.UpdateContract memory m = MessageLib.deserializeUpdateContract(message);
            updateContract(m.poolId, m.scId, address(bytes20(m.target)), m.payload);
        } else {
            revert("PoolManager/invalid-message");
        }
    }

=======
>>>>>>> dae79cd3
    /// @inheritdoc IPoolManager
    function addPool(uint64 poolId) public auth {
        Pool storage pool = _pools[poolId];
        require(pool.createdAt == 0, "PoolManager/pool-already-added");
        pool.createdAt = block.timestamp;
        emit AddPool(poolId);
    }

    /// @inheritdoc IPoolManager
    function allowAsset(uint64 poolId, uint128 assetId) public auth {
        require(isPoolActive(poolId), "PoolManager/invalid-pool");
        address asset = idToAsset_[assetId].asset;
        require(asset != address(0), "PoolManager/unknown-asset");

        // TODO: Fix for ERC6909 once escrow PR is in
        allowedAssets[poolId][asset] = true;
        emit AllowAsset(poolId, asset);
    }

    /// @inheritdoc IPoolManager
    function disallowAsset(uint64 poolId, uint128 assetId) public auth {
        require(isPoolActive(poolId), "PoolManager/invalid-pool");
        address asset = idToAsset_[assetId].asset;
        require(asset != address(0), "PoolManager/unknown-asset");

        delete allowedAssets[poolId][asset];
        emit DisallowAsset(poolId, asset);
    }

    /// @inheritdoc IPoolManager
    function addTranche(
        uint64 poolId,
        bytes16 trancheId,
        string memory name,
        string memory symbol,
        uint8 decimals,
        bytes32 salt,
        address hook
    ) public auth returns (address) {
        require(decimals >= MIN_DECIMALS, "PoolManager/too-few-tranche-token-decimals");
        require(decimals <= MAX_DECIMALS, "PoolManager/too-many-tranche-token-decimals");
        require(isPoolActive(poolId), "PoolManager/invalid-pool");
        require(getTranche(poolId, trancheId) == address(0), "PoolManager/tranche-already-exists");

        // Hook can be address zero if the tranche token is fully permissionless and has no custom logic
        require(
            hook == address(0) || IHook(hook).supportsInterface(type(IHook).interfaceId) == true,
            "PoolManager/invalid-hook"
        );

        address[] memory trancheWards = new address[](1);
        trancheWards[0] = address(this);

        address token = trancheFactory.newTranche(name, symbol, decimals, salt, trancheWards);

        if (hook != address(0)) {
            ITranche(token).file("hook", hook);
        }

        _pools[poolId].tranches[trancheId].token = token;

        emit AddTranche(poolId, trancheId, token);

        return token;
    }

    /// @inheritdoc IPoolManager
    function updateTrancheMetadata(uint64 poolId, bytes16 trancheId, string memory name, string memory symbol)
        public
        auth
    {
        ITranche tranche = ITranche(getTranche(poolId, trancheId));
        require(address(tranche) != address(0), "PoolManager/unknown-token");

        require(
            keccak256(bytes(tranche.name())) != keccak256(bytes(name))
                || keccak256(bytes(tranche.symbol())) != keccak256(bytes(symbol)),
            "PoolManager/old-metadata"
        );

        tranche.file("name", name);
        tranche.file("symbol", symbol);
    }

    /// @inheritdoc IPoolManager
    function updateTranchePrice(uint64 poolId, bytes16 trancheId, uint128 assetId, uint128 price, uint64 computedAt)
        public
        auth
    {
        TrancheDetails storage tranche = _pools[poolId].tranches[trancheId];
        require(tranche.token != address(0), "PoolManager/tranche-does-not-exist");

        address asset = idToAsset_[assetId].asset;
        require(computedAt >= tranche.prices[asset].computedAt, "PoolManager/cannot-set-older-price");

        tranche.prices[asset] = TranchePrice(price, computedAt);
        emit PriceUpdate(poolId, trancheId, asset, price, computedAt);
    }

    /// @inheritdoc IPoolManager
    function updateRestriction(uint64 poolId, bytes16 trancheId, bytes memory update_) public auth {
        ITranche tranche = ITranche(getTranche(poolId, trancheId));
        require(address(tranche) != address(0), "PoolManager/unknown-token");
        address hook = tranche.hook();
        require(hook != address(0), "PoolManager/invalid-hook");
        IHook(hook).updateRestriction(address(tranche), update_);
    }

    /// @inheritdoc IPoolManager
    function updateContract(uint64 poolId, bytes16 trancheId, address target, bytes memory update_) public auth {
        if (target == address(this)) {
            update(poolId, trancheId, update_);
        } else {
            IUpdateContract(target).update(poolId, trancheId, update_);
        }

        emit UpdateContract(poolId, trancheId, target, update_);
    }

    /// @inheritdoc IPoolManager
    function updateTrancheHook(uint64 poolId, bytes16 trancheId, address hook) public auth {
        ITranche tranche = ITranche(getTranche(poolId, trancheId));
        require(address(tranche) != address(0), "PoolManager/unknown-token");
        require(hook != tranche.hook(), "PoolManager/old-hook");
        tranche.file("hook", hook);
    }

    /// @inheritdoc IPoolManager
    function handleTransferTrancheTokens(uint64 poolId, bytes16 trancheId, address destinationAddress, uint128 amount)
        public
        auth
    {
        ITranche tranche = ITranche(getTranche(poolId, trancheId));
        require(address(tranche) != address(0), "PoolManager/unknown-token");

        tranche.mint(destinationAddress, amount);
    }

    // --- IUpdateContract implementation ---
    /// @inheritdoc IUpdateContract
    /// @notice The pool manager either deploys the vault if a factory address is provided or it simply links/unlinks
    /// the vault
    function update(uint64 poolId, bytes16 trancheId, bytes memory payload) public auth {
        MessageLib.UpdateContractVaultUpdate memory m = MessageLib.deserializeUpdateContractVaultUpdate(payload);

        address vault = m.vault;
        if (m.factory != address(0) && vault == address(0)) {
            require(vaultFactory[m.factory], "PoolManager/invalid-vault-factory");
            vault = deployVault(poolId, trancheId, idToAsset(m.assetId), m.factory);
        }

        // Needed as safeguard against non-validated vaults
        // I.e. we only accept vaults that have been deployed by the pool manager
        require(_vaultToAsset[vault].asset != address(0), "PoolManager/unknown-vault");

        if (m.isLinked) {
            linkVault(poolId, trancheId, idToAsset(m.assetId), vault);
        } else {
            unlinkVault(poolId, trancheId, idToAsset(m.assetId), vault);
        }
    }

    // --- Public functions ---
    /// @inheritdoc IPoolManager
    function deployVault(uint64 poolId, bytes16 trancheId, address asset, address factory)
        public
        auth
        returns (address)
    {
        TrancheDetails storage tranche = _pools[poolId].tranches[trancheId];
        require(tranche.token != address(0), "PoolManager/tranche-does-not-exist");
        require(vaultFactory[factory], "PoolManager/invalid-factory");

        // Rely investment manager on vault so it can mint tokens
        address[] memory vaultWards = new address[](0);

        // Deploy vault
        address vault =
            IVaultFactory(factory).newVault(poolId, trancheId, asset, tranche.token, address(escrow), vaultWards);

        // Check whether the ERC20 token is a wrapper
        try IERC20Wrapper(asset).underlying() returns (address) {
            _vaultToAsset[vault] = VaultAsset(asset, true, false);
        } catch {
            _vaultToAsset[vault] = VaultAsset(asset, false, false);
        }

        address manager = IBaseVault(vault).manager();
        // NOTE - Reverting the three actions below is not easy. We SHOULD do that if we phase-out a manager
        IAuth(tranche.token).rely(manager);
        escrow.approveMax(tranche.token, manager);
        escrow.approveMax(asset, manager);

        emit DeployVault(poolId, trancheId, asset, factory, vault);
        return vault;
    }

    /// @inheritdoc IPoolManager
    function linkVault(uint64 poolId, bytes16 trancheId, address asset, address vault) public auth {
        TrancheDetails storage tranche = _pools[poolId].tranches[trancheId];
        require(tranche.token != address(0), "PoolManager/tranche-does-not-exist");

        address manager = IBaseVault(vault).manager();
        uint128 assetId = assetToId[asset];
        IVaultManager(manager).addVault(poolId, trancheId, vault, asset, assetId);
        _vaultToAsset[vault].isLinked = true;

        emit LinkVault(poolId, trancheId, assetId, asset, vault);
    }

    /// @inheritdoc IPoolManager
    function unlinkVault(uint64 poolId, bytes16 trancheId, address asset, address vault) public auth {
        TrancheDetails storage tranche = _pools[poolId].tranches[trancheId];
        require(tranche.token != address(0), "PoolManager/tranche-does-not-exist");

        address manager = IBaseVault(vault).manager();
        uint128 assetId = assetToId[asset];
        IVaultManager(manager).removeVault(poolId, trancheId, vault, asset, assetId);
        _vaultToAsset[vault].isLinked = false;

        emit UnlinkVault(poolId, trancheId, assetId, asset, vault);
    }

    // --- Helpers ---
    /// @inheritdoc IPoolManager
    function isPoolActive(uint64 poolId) public view returns (bool) {
        return _pools[poolId].createdAt > 0;
    }

    /// @inheritdoc IPoolManager
    function getTranche(uint64 poolId, bytes16 trancheId) public view returns (address) {
        TrancheDetails storage tranche = _pools[poolId].tranches[trancheId];
        return tranche.token;
    }

    /// @inheritdoc IPoolManager
    function getTranchePrice(uint64 poolId, bytes16 trancheId, address asset)
        public
        view
        returns (uint128 price, uint64 computedAt)
    {
        TranchePrice memory value = _pools[poolId].tranches[trancheId].prices[asset];
        require(value.computedAt > 0, "PoolManager/unknown-price");
        price = value.price;
        computedAt = value.computedAt;
    }

    /// @inheritdoc IPoolManager
    function getVaultAsset(address vault) public view override returns (address, bool) {
        VaultAsset memory _asset = _vaultToAsset[vault];
        require(_asset.asset != address(0), "PoolManager/unknown-vault");
        return (_asset.asset, _asset.isWrapper);
    }

    /// @inheritdoc IPoolManager
    function getVaultAssetId(address vault) public view override returns (uint128) {
        VaultAsset memory _asset = _vaultToAsset[vault];
        require(_asset.asset != address(0), "PoolManager/unknown-vault");
        return assetToId[_asset.asset];
    }

    /// @inheritdoc IPoolManager
    function isLinked(uint64, /* poolId */ bytes16, /* trancheId */ address, /* asset */ address vault)
        public
        view
        returns (bool)
    {
        return _vaultToAsset[vault].isLinked;
    }

    /// @inheritdoc IPoolManager
    function isAllowedAsset(uint64 poolId, address asset) public view override returns (bool) {
        return allowedAssets[poolId][asset];
    }

    /// @inheritdoc IPoolManager
    function idToAsset(uint128 assetId) public view returns (address asset) {
        return idToAsset_[assetId].asset;
    }

    function _safeGetAssetDecimals(address asset, uint256 tokenId) private view returns (uint8) {
        bytes memory callData;

        if (tokenId == 0) {
            callData = abi.encodeWithSignature("decimals()");
        } else {
            callData = abi.encodeWithSignature("decimals(uint256)", tokenId);
        }

        (bool success, bytes memory data) = asset.staticcall(callData);
        require(success && data.length >= 32, "PoolManager/asset-missing-decimals");

        return abi.decode(data, (uint8));
    }
}<|MERGE_RESOLUTION|>--- conflicted
+++ resolved
@@ -122,7 +122,6 @@
         emit TransferTrancheTokens(poolId, trancheId, msg.sender, destinationId, recipient, amount);
     }
 
-<<<<<<< HEAD
     // @inheritdoc IPoolManager
     function registerAsset(address asset, uint256 tokenId, uint32 destChainId) external returns (uint128 assetId) {
         string memory name;
@@ -168,47 +167,6 @@
         emit RegisterAsset(assetId, asset, tokenId, name, symbol, decimals);
     }
 
-    // --- Incoming message handling ---
-    /// @inheritdoc IMessageHandler
-    function handle(uint32, /*chainId*/ bytes calldata message) external auth {
-        MessageType kind = MessageLib.messageType(message);
-
-        if (kind == MessageType.NotifyPool) {
-            addPool(MessageLib.deserializeNotifyPool(message).poolId);
-        } else if (kind == MessageType.NotifyShareClass) {
-            MessageLib.NotifyShareClass memory m = MessageLib.deserializeNotifyShareClass(message);
-            addTranche(m.poolId, m.scId, m.name, m.symbol.toString(), m.decimals, m.salt, address(bytes20(m.hook)));
-        } else if (kind == MessageType.AllowAsset) {
-            MessageLib.AllowAsset memory m = MessageLib.deserializeAllowAsset(message);
-            allowAsset(m.poolId, /* m.scId, */ m.assetId); // TODO: use scId
-        } else if (kind == MessageType.DisallowAsset) {
-            MessageLib.DisallowAsset memory m = MessageLib.deserializeDisallowAsset(message);
-            disallowAsset(m.poolId, /* m.scId, */ m.assetId); // TODO: use scId
-        } else if (kind == MessageType.UpdateShareClassPrice) {
-            MessageLib.UpdateShareClassPrice memory m = MessageLib.deserializeUpdateShareClassPrice(message);
-            updateTranchePrice(m.poolId, m.scId, m.assetId, m.price, m.timestamp);
-        } else if (kind == MessageType.UpdateShareClassMetadata) {
-            MessageLib.UpdateShareClassMetadata memory m = MessageLib.deserializeUpdateShareClassMetadata(message);
-            updateTrancheMetadata(m.poolId, m.scId, m.name, m.symbol.toString());
-        } else if (kind == MessageType.UpdateShareClassHook) {
-            MessageLib.UpdateShareClassHook memory m = MessageLib.deserializeUpdateShareClassHook(message);
-            updateTrancheHook(m.poolId, m.scId, address(bytes20(m.hook)));
-        } else if (kind == MessageType.TransferShares) {
-            MessageLib.TransferShares memory m = MessageLib.deserializeTransferShares(message);
-            handleTransferTrancheTokens(m.poolId, m.scId, address(bytes20(m.recipient)), m.amount);
-        } else if (kind == MessageType.UpdateRestriction) {
-            MessageLib.UpdateRestriction memory m = MessageLib.deserializeUpdateRestriction(message);
-            updateRestriction(m.poolId, m.scId, m.payload);
-        } else if (kind == MessageType.UpdateContract) {
-            MessageLib.UpdateContract memory m = MessageLib.deserializeUpdateContract(message);
-            updateContract(m.poolId, m.scId, address(bytes20(m.target)), m.payload);
-        } else {
-            revert("PoolManager/invalid-message");
-        }
-    }
-
-=======
->>>>>>> dae79cd3
     /// @inheritdoc IPoolManager
     function addPool(uint64 poolId) public auth {
         Pool storage pool = _pools[poolId];
