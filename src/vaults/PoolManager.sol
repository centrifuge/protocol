--- conflicted
+++ resolved
@@ -289,23 +289,11 @@
     function update(uint64 poolId, bytes16 scId, bytes memory payload) public auth {
         uint8 kind = uint8(MessageLib.updateContractType(payload));
 
-<<<<<<< HEAD
         if (kind == uint8(UpdateContractType.VaultUpdate)) {
             MessageLib.UpdateContractVaultUpdate memory m = MessageLib.deserializeUpdateContractVaultUpdate(payload);
 
             if (m.kind == uint8(VaultUpdateKind.DeployAndLink)) {
                 address factory = address(bytes20(m.vaultOrFactory));
-=======
-        if (m.kind == uint8(VaultUpdateKind.DeployAndLink)) {
-            address vault = deployVault(poolId, scId, m.assetId, m.vaultOrFactory.toAddress());
-            linkVault(poolId, scId, m.assetId, vault);
-        } else {
-            address vault = m.vaultOrFactory.toAddress();
-
-            // Needed as safeguard against non-validated vaults
-            // I.e. we only accept vaults that have been deployed by the pool manager
-            require(_vaultDetails[vault].asset != address(0), "PoolManager/unknown-vault");
->>>>>>> af76d5a7
 
                 address vault = deployVault(poolId, scId, m.assetId, factory);
                 linkVault(poolId, scId, m.assetId, vault);
@@ -378,7 +366,7 @@
 
     /// @inheritdoc IPoolManager
     function linkVault(uint64 poolId, bytes16 scId, uint128 assetId, address vault) public auth {
-        ShareClassDetails storage shareClass = _shareClass(poolId, scId);
+        _shareClass(poolId, scId);
 
         AssetIdKey memory assetIdKey = _idToAsset[assetId];
 
@@ -392,7 +380,7 @@
 
     /// @inheritdoc IPoolManager
     function unlinkVault(uint64 poolId, bytes16 scId, uint128 assetId, address vault) public auth {
-        ShareClassDetails storage shareClass = _shareClass(poolId, scId);
+        _shareClass(poolId, scId);
 
         AssetIdKey memory assetIdKey = _idToAsset[assetId];
 
