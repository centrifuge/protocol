// SPDX-License-Identifier: AGPL-3.0-only
pragma solidity 0.8.28;

import {IERC20Metadata, IERC20Wrapper} from "src/misc/interfaces/IERC20.sol";
import {IERC6909, IERC6909MetadataExt} from "src/misc/interfaces/IERC6909.sol";
import {Auth} from "src/misc/Auth.sol";
import {SafeTransferLib} from "src/misc/libraries/SafeTransferLib.sol";
import {MathLib} from "src/misc/libraries/MathLib.sol";
import {BytesLib} from "src/misc/libraries/BytesLib.sol";
import {CastLib} from "src/misc/libraries/CastLib.sol";
import {IAuth} from "src/misc/interfaces/IAuth.sol";
import {D18} from "src/misc/types/D18.sol";
import {Recoverable, IRecoverable} from "src/misc/Recoverable.sol";
import {IERC165} from "src/misc/interfaces/IERC7575.sol";
import {ReentrancyProtection} from "src/misc/ReentrancyProtection.sol";

import {VaultUpdateKind, MessageLib, UpdateContractType} from "src/common/libraries/MessageLib.sol";
import {IGateway} from "src/common/interfaces/IGateway.sol";
import {IPoolManagerGatewayHandler} from "src/common/interfaces/IGatewayHandlers.sol";
import {IVaultMessageSender} from "src/common/interfaces/IGatewaySenders.sol";
import {newAssetId, AssetId} from "src/common/types/AssetId.sol";
import {PoolId} from "src/common/types/PoolId.sol";
import {ShareClassId} from "src/common/types/ShareClassId.sol";
import {PricingLib} from "src/common/libraries/PricingLib.sol";

import {IVaultFactory} from "src/vaults/interfaces/factories/IVaultFactory.sol";
import {IBaseVault, IAsyncRedeemVault} from "src/vaults/interfaces/IBaseVaults.sol";
import {IVaultManager, VaultKind} from "src/vaults/interfaces/IVaultManager.sol";
import {IBaseInvestmentManager} from "src/vaults/interfaces/investments/IBaseInvestmentManager.sol";
import {IAsyncRedeemManager} from "src/vaults/interfaces/investments/IAsyncRedeemManager.sol";
import {ITokenFactory} from "src/vaults/interfaces/factories/ITokenFactory.sol";
import {IShareToken} from "src/vaults/interfaces/token/IShareToken.sol";
import {IPoolEscrowFactory} from "src/vaults/interfaces/factories/IPoolEscrowFactory.sol";
import {IHook} from "src/vaults/interfaces/token/IHook.sol";
import {IUpdateContract} from "src/vaults/interfaces/IUpdateContract.sol";
import {
    AssetIdKey,
    Pool,
    ShareClassDetails,
    Price,
    VaultDetails,
    IPoolManager
} from "src/vaults/interfaces/IPoolManager.sol";
import {IPoolEscrow} from "src/vaults/interfaces/IEscrow.sol";
import {PoolEscrow} from "src/vaults/Escrow.sol";

/// @title  Pool Manager
/// @notice This contract manages which pools & share classes exist,
///         as well as managing allowed pool currencies, and incoming and outgoing transfers.
contract PoolManager is
    ReentrancyProtection,
    Auth,
    Recoverable,
    IPoolManager,
    IUpdateContract,
    IPoolManagerGatewayHandler
{
    using CastLib for *;
    using MessageLib for *;
    using BytesLib for bytes;
    using MathLib for uint256;

    uint8 internal constant MIN_DECIMALS = 2;
    uint8 internal constant MAX_DECIMALS = 18;

    IGateway public gateway;
    address public balanceSheet;
    ITokenFactory public tokenFactory;
    IVaultMessageSender public sender;
    IPoolEscrowFactory public poolEscrowFactory;

    uint64 internal _assetCounter;

    mapping(PoolId poolId => Pool) public pools;
    mapping(IVaultFactory factory => bool) public vaultFactory;

    mapping(IBaseVault => VaultDetails) internal _vaultDetails;
    mapping(AssetId assetId => AssetIdKey) internal _idToAsset;
    mapping(address asset => mapping(uint256 tokenId => AssetId assetId)) internal _assetToId;

    constructor(ITokenFactory tokenFactory_, IVaultFactory[] memory vaultFactories, address deployer) Auth(deployer) {
        tokenFactory = tokenFactory_;

        for (uint256 i = 0; i < vaultFactories.length; i++) {
            IVaultFactory factory = vaultFactories[i];
            vaultFactory[factory] = true;
        }
    }

    //----------------------------------------------------------------------------------------------
    // Administration methods
    //----------------------------------------------------------------------------------------------

    /// @inheritdoc IPoolManager
    function file(bytes32 what, address data) external auth {
        if (what == "sender") sender = IVaultMessageSender(data);
        else if (what == "tokenFactory") tokenFactory = ITokenFactory(data);
        else if (what == "gateway") gateway = IGateway(data);
        else if (what == "balanceSheet") balanceSheet = data;
        else if (what == "poolEscrowFactory") poolEscrowFactory = IPoolEscrowFactory(data);
        else revert FileUnrecognizedParam();
        emit File(what, data);
    }

    function file(bytes32 what, address factory, bool status) external auth {
        if (what == "vaultFactory") {
            vaultFactory[IVaultFactory(factory)] = status;
        } else {
            revert FileUnrecognizedParam();
        }
        emit File(what, factory, status);
    }

    // --- Outgoing message handling ---
    /// @inheritdoc IPoolManager
    function transferShares(uint16 centrifugeId, PoolId poolId, ShareClassId scId, bytes32 receiver, uint128 amount)
        external
        payable
        protected
    {
        IShareToken share = IShareToken(shareToken(poolId, scId));
        require(
            share.checkTransferRestriction(msg.sender, address(uint160(centrifugeId)), amount),
            CrossChainTransferNotAllowed()
        );

        gateway.payTransaction{value: msg.value}(msg.sender);

        try share.authTransferFrom(msg.sender, msg.sender, address(this), amount) returns (bool) {}
        catch {
            // Support share class tokens that block authTransferFrom. In this case ERC20 approval needs to be set
            require(share.transferFrom(msg.sender, address(this), amount), TransferFromFailed());
        }

        share.burn(address(this), amount);

        emit TransferShares(centrifugeId, poolId, scId, msg.sender, receiver, amount);
        sender.sendTransferShares(centrifugeId, poolId, scId, receiver, amount);
    }

    //----------------------------------------------------------------------------------------------
    // Outgoing methods
    //----------------------------------------------------------------------------------------------

    // @inheritdoc IPoolManager
    function registerAsset(uint16 centrifugeId, address asset, uint256 tokenId)
        external
        payable
        returns (AssetId assetId)
    {
        string memory name;
        string memory symbol;
        uint8 decimals;

        decimals = _safeGetAssetDecimals(asset, tokenId);
        require(decimals >= MIN_DECIMALS, TooFewDecimals());
        require(decimals <= MAX_DECIMALS, TooManyDecimals());

        gateway.payTransaction{value: msg.value}(msg.sender);

        if (tokenId == 0) {
            IERC20Metadata meta = IERC20Metadata(asset);
            name = meta.name();
            symbol = meta.symbol();
        } else {
            IERC6909MetadataExt meta = IERC6909MetadataExt(asset);
            name = meta.name(tokenId);
            symbol = meta.symbol(tokenId);
        }

        assetId = _assetToId[asset][tokenId];
        if (assetId.raw() == 0) {
            _assetCounter++;
            assetId = newAssetId(sender.localCentrifugeId(), _assetCounter);

            _idToAsset[assetId] = AssetIdKey(asset, tokenId);
            _assetToId[asset][tokenId] = assetId;

            emit RegisterAsset(assetId, asset, tokenId, name, symbol, decimals);
        }

        sender.sendRegisterAsset(centrifugeId, assetId, decimals);
    }

    //----------------------------------------------------------------------------------------------
    // Incoming methods
    //----------------------------------------------------------------------------------------------

    /// @inheritdoc IPoolManagerGatewayHandler
    function addPool(PoolId poolId) public auth {
        Pool storage pool = pools[poolId];
        require(pool.createdAt == 0, PoolAlreadyAdded());
        pool.createdAt = block.timestamp;

        IPoolEscrow escrow = poolEscrowFactory.newEscrow(poolId);
        gateway.setRefundAddress(PoolId.wrap(poolId.raw()), escrow);

        emit AddPool(poolId);
    }

    /// @inheritdoc IPoolManagerGatewayHandler
    function addShareClass(
        PoolId poolId,
        ShareClassId scId,
        string memory name,
        string memory symbol,
        uint8 decimals,
        bytes32 salt,
        address hook
    ) public auth {
        require(decimals >= MIN_DECIMALS, TooFewDecimals());
        require(decimals <= MAX_DECIMALS, TooManyDecimals());
        require(isPoolActive(poolId), InvalidPool());

        Pool storage pool = pools[poolId];
        require(address(pool.shareClasses[scId].shareToken) == address(0), ShareClassAlreadyRegistered());

        // Hook can be address zero if the share token is fully permissionless and has no custom logic
        require(hook == address(0) || _isValidHook(hook), InvalidHook());

        address[] memory tokenWards = new address[](2);
        tokenWards[0] = address(this);
        // BalanceSheet needs this in order to mint shares
        tokenWards[1] = balanceSheet;

        IShareToken shareToken_ = tokenFactory.newToken(name, symbol, decimals, salt, tokenWards);

        if (hook != address(0)) {
            shareToken_.file("hook", hook);
        }

        pool.shareClasses[scId].shareToken = shareToken_;

        emit AddShareClass(poolId, scId, shareToken_);
    }

    /// @inheritdoc IPoolManagerGatewayHandler
    function updateShareMetadata(PoolId poolId, ShareClassId scId, string memory name, string memory symbol)
        public
        auth
    {
        IShareToken shareToken_ = shareToken(poolId, scId);

        require(
            keccak256(bytes(shareToken_.name())) != keccak256(bytes(name))
                || keccak256(bytes(shareToken_.symbol())) != keccak256(bytes(symbol)),
            OldMetadata()
        );

        shareToken_.file("name", name);
        shareToken_.file("symbol", symbol);
    }

    /// @inheritdoc IPoolManagerGatewayHandler
    function updatePricePoolPerShare(PoolId poolId, ShareClassId scId, uint128 price, uint64 computedAt) public auth {
        ShareClassDetails storage shareClass = _shareClass(poolId, scId);

        require(computedAt >= shareClass.pricePoolPerShare.computedAt, CannotSetOlderPrice());

        shareClass.pricePoolPerShare = Price(price, computedAt, shareClass.pricePoolPerShare.maxAge);
        emit PriceUpdate(poolId, scId, price, computedAt);
    }

    /// @inheritdoc IPoolManagerGatewayHandler
    function updatePricePoolPerAsset(
        PoolId poolId,
        ShareClassId scId,
        AssetId assetId,
        uint128 poolPerAsset_,
        uint64 computedAt
    ) public auth {
        ShareClassDetails storage shareClass = _shareClass(poolId, scId);

        (address asset, uint256 tokenId) = idToAsset(assetId);
        Price storage poolPerAsset = shareClass.pricePoolPerAsset[asset][tokenId];
        require(computedAt >= poolPerAsset.computedAt, CannotSetOlderPrice());

        poolPerAsset.price = poolPerAsset_;
        poolPerAsset.computedAt = computedAt;

        emit PriceUpdate(poolId, scId, asset, tokenId, poolPerAsset_, computedAt);
    }

    /// @inheritdoc IPoolManagerGatewayHandler
    function updateRestriction(PoolId poolId, ShareClassId scId, bytes memory update_) public auth {
        IShareToken shareToken_ = shareToken(poolId, scId);
        address hook = shareToken_.hook();
        require(hook != address(0), InvalidHook());
        IHook(hook).updateRestriction(address(shareToken_), update_);
    }

    /// @inheritdoc IPoolManagerGatewayHandler
    function updateContract(PoolId poolId, ShareClassId scId, address target, bytes memory update_) public auth {
        if (target == address(this)) {
            update(poolId, scId, update_);
        } else {
            IUpdateContract(target).update(poolId, scId, update_);
        }

        emit UpdateContract(poolId, scId, target, update_);
    }

    /// @inheritdoc IPoolManagerGatewayHandler
    function updateShareHook(PoolId poolId, ShareClassId scId, address hook) public auth {
        IShareToken shareToken_ = shareToken(poolId, scId);
        require(hook != shareToken_.hook(), OldHook());
        shareToken_.file("hook", hook);
    }

    /// @inheritdoc IPoolManagerGatewayHandler
    function handleTransferShares(PoolId poolId, ShareClassId scId, address destinationAddress, uint128 amount)
        public
        auth
    {
        IShareToken shareToken_ = shareToken(poolId, scId);

        shareToken_.mint(destinationAddress, amount);
    }

    /// @inheritdoc IUpdateContract
    /// @notice The pool manager either deploys the vault if a factory address is provided or it simply links/unlinks
    /// the vault
    function update(PoolId poolId, ShareClassId scId, bytes memory payload) public auth {
        uint8 kind = uint8(MessageLib.updateContractType(payload));

        if (kind == uint8(UpdateContractType.VaultUpdate)) {
            MessageLib.UpdateContractVaultUpdate memory m = MessageLib.deserializeUpdateContractVaultUpdate(payload);

            if (m.kind == uint8(VaultUpdateKind.DeployAndLink)) {
                IVaultFactory factory = IVaultFactory(m.vaultOrFactory.toAddress());

                IBaseVault vault = deployVault(poolId, scId, AssetId.wrap(m.assetId), factory);
                linkVault(poolId, scId, AssetId.wrap(m.assetId), vault);
            } else {
                IBaseVault vault = IBaseVault(m.vaultOrFactory.toAddress());

                // Needed as safeguard against non-validated vaults
                // I.e. we only accept vaults that have been deployed by the pool manager
                require(_vaultDetails[vault].asset != address(0), UnknownVault());

                if (m.kind == uint8(VaultUpdateKind.Link)) {
                    linkVault(poolId, scId, AssetId.wrap(m.assetId), vault);
                } else if (m.kind == uint8(VaultUpdateKind.Unlink)) {
                    unlinkVault(poolId, scId, AssetId.wrap(m.assetId), vault);
                } else {
                    revert MalformedVaultUpdateMessage();
                }
            }
        } else if (kind == uint8(UpdateContractType.MaxAssetPriceAge)) {
            MessageLib.UpdateContractMaxAssetPriceAge memory m =
                MessageLib.deserializeUpdateContractMaxAssetPriceAge(payload);

            ShareClassDetails storage shareClass = _shareClass(poolId, scId);
            require(m.assetId != 0, UnknownAsset());

            (address asset, uint256 tokenId) = idToAsset(AssetId.wrap(m.assetId));
            shareClass.pricePoolPerAsset[asset][tokenId].maxAge = m.maxPriceAge;
            emit UpdateMaxAssetPriceAge(poolId, scId, asset, tokenId, m.maxPriceAge);
        } else if (kind == uint8(UpdateContractType.MaxSharePriceAge)) {
            MessageLib.UpdateContractMaxSharePriceAge memory m =
                MessageLib.deserializeUpdateContractMaxSharePriceAge(payload);

            ShareClassDetails storage shareClass = _shareClass(poolId, scId);

            shareClass.pricePoolPerShare.maxAge = m.maxPriceAge;
            emit UpdateMaxSharePriceAge(poolId, scId, m.maxPriceAge);
        } else {
            revert UnknownUpdateContractType();
        }
    }

    /// @inheritdoc IPoolManager
    function linkVault(PoolId poolId, ShareClassId scId, AssetId assetId, IBaseVault vault) public auth {
        _shareClass(poolId, scId);

        AssetIdKey memory assetIdKey = _idToAsset[assetId];

        IBaseInvestmentManager manager = vault.manager();
        IVaultManager(address(manager)).addVault(poolId, scId, vault, assetIdKey.asset, assetId);

        _vaultDetails[vault].isLinked = true;

        emit LinkVault(poolId, scId, assetIdKey.asset, assetIdKey.tokenId, vault);
    }

    /// @inheritdoc IPoolManager
    function unlinkVault(PoolId poolId, ShareClassId scId, AssetId assetId, IBaseVault vault) public auth {
        _shareClass(poolId, scId);

        AssetIdKey memory assetIdKey = _idToAsset[assetId];

        IBaseInvestmentManager manager = vault.manager();
        IVaultManager(address(manager)).removeVault(poolId, scId, vault, assetIdKey.asset, assetId);

        _vaultDetails[vault].isLinked = false;

        emit UnlinkVault(poolId, scId, assetIdKey.asset, assetIdKey.tokenId, vault);
    }

    //----------------------------------------------------------------------------------------------
    // Public methods
    //----------------------------------------------------------------------------------------------

    /// @inheritdoc IPoolManager
    function deployVault(PoolId poolId, ShareClassId scId, AssetId assetId, IVaultFactory factory)
        public
        auth
        returns (IBaseVault)
    {
        ShareClassDetails storage shareClass = _shareClass(poolId, scId);
        require(vaultFactory[factory], InvalidFactory());

        // Rely investment manager on vault so it can mint tokens
        address[] memory vaultWards = new address[](0);

        // Deploy vault
        AssetIdKey memory assetIdKey = _idToAsset[assetId];
        IBaseVault vault = IVaultFactory(factory).newVault(
            poolId, scId, assetIdKey.asset, assetIdKey.tokenId, shareClass.shareToken, vaultWards
        );

        // Check whether asset is an ERC20 token wrapper
        (bool success, bytes memory data) =
            assetIdKey.asset.staticcall(abi.encodeWithSelector(IERC20Wrapper.underlying.selector));
        // On success, the returned 20 byte address is padded to 32 bytes
        bool isWrappedERC20 = success && data.length == 32;
        _vaultDetails[vault] = VaultDetails(assetId, assetIdKey.asset, assetIdKey.tokenId, isWrappedERC20, false);

        // NOTE - Reverting the manager approvals is not easy. We SHOULD do that if we phase-out a manager
        _relyShareToken(vault, shareClass.shareToken);

        emit DeployVault(poolId, scId, assetIdKey.asset, assetIdKey.tokenId, factory, vault);
        return vault;
    }

    //----------------------------------------------------------------------------------------------
    // View methods
    //----------------------------------------------------------------------------------------------

    /// @inheritdoc IPoolManager
    function isPoolActive(PoolId poolId) public view returns (bool) {
        return pools[poolId].createdAt > 0;
    }

    /// @inheritdoc IPoolManager
    function shareToken(PoolId poolId, ShareClassId scId) public view returns (IShareToken) {
        ShareClassDetails storage shareClass = pools[poolId].shareClasses[scId];
        require(address(shareClass.shareToken) != address(0), UnknownToken());
        return shareClass.shareToken;
    }

    /// @inheritdoc IPoolManager
    function vaultDetails(IBaseVault vault) public view returns (VaultDetails memory details) {
        details = _vaultDetails[vault];
        require(details.asset != address(0), UnknownVault());
    }

    /// @inheritdoc IPoolManager
    function isLinked(PoolId, /* poolId */ ShareClassId, /* scId */ address, /* asset */ IBaseVault vault)
        public
        view
        returns (bool)
    {
        return _vaultDetails[vault].isLinked;
    }

    /// @inheritdoc IPoolManager
    function idToAsset(AssetId assetId) public view returns (address asset, uint256 tokenId) {
        AssetIdKey memory assetIdKey = _idToAsset[assetId];
        require(assetIdKey.asset != address(0), UnknownAsset());
        return (assetIdKey.asset, assetIdKey.tokenId);
    }

    /// @inheritdoc IPoolManager
    function assetToId(address asset, uint256 tokenId) public view returns (AssetId assetId) {
        assetId = _assetToId[asset][tokenId];
        require(assetId.raw() != 0, UnknownAsset());
    }

    /// @inheritdoc IPoolManager
    function priceAssetPerShare(PoolId poolId, ShareClassId scId, AssetId assetId, bool checkValidity)
        public
        view
        returns (D18 price, uint64 computedAt)
    {
        (Price memory poolPerAsset, Price memory poolPerShare) = _pricesPoolPer(poolId, scId, assetId, checkValidity);

        // (POOL_UNIT/SHARE_UNIT) / (POOL_UNIT/ASSET_UNIT) = ASSET_UNIT/SHARE_UNIT
        price = PricingLib.priceAssetPerShare(poolPerShare.asPrice(), poolPerAsset.asPrice());
        computedAt = poolPerShare.computedAt;
    }

    /// @inheritdoc IPoolManager
    function pricePoolPerShare(PoolId poolId, ShareClassId scId, bool checkValidity)
        public
        view
        returns (D18 price, uint64 computedAt)
    {
        ShareClassDetails storage shareClass = _shareClass(poolId, scId);

        if (checkValidity) {
            require(shareClass.pricePoolPerShare.isValid(), InvalidPrice());
        }

        price = shareClass.pricePoolPerShare.asPrice();
        computedAt = shareClass.pricePoolPerShare.computedAt;
    }

    /// @inheritdoc IPoolManager
    function pricePoolPerAsset(PoolId poolId, ShareClassId scId, AssetId assetId, bool checkValidity)
        public
        view
        returns (D18 price, uint64 computedAt)
    {
        (Price memory poolPerAsset,) = _pricesPoolPer(poolId, scId, assetId, false);

        if (checkValidity) {
            require(poolPerAsset.isValid(), InvalidPrice());
        }

        price = poolPerAsset.asPrice();
        computedAt = poolPerAsset.computedAt;
    }

<<<<<<< HEAD
    /// @inheritdoc IPoolManager
    function pricesPoolPer(PoolId poolId, ShareClassId scId, AssetId assetId, bool checkValidity)
        public
        view
        returns (D18 pricePoolPerAsset_, D18 pricePoolPerShare_)
    {
        (Price memory poolPerAsset, Price memory poolPerShare) = _pricesPoolPer(poolId, scId, assetId, checkValidity);
        return (poolPerAsset.asPrice(), poolPerShare.asPrice());
    }

    function _pricesPoolPer(PoolId poolId, ShareClassId scId, AssetId assetId, bool checkValidity)
=======
    //----------------------------------------------------------------------------------------------
    // Internal methods
    //----------------------------------------------------------------------------------------------

    function _poolPer(PoolId poolId, ShareClassId scId, AssetId assetId)
>>>>>>> e9e6f668
        internal
        view
        returns (Price memory poolPerAsset, Price memory poolPerShare)
    {
        ShareClassDetails storage shareClass = _shareClass(poolId, scId);

        (address asset, uint256 tokenId) = idToAsset(assetId);
        poolPerAsset = shareClass.pricePoolPerAsset[asset][tokenId];
        poolPerShare = shareClass.pricePoolPerShare;

        if (checkValidity) {
            require(poolPerAsset.isValid(), InvalidPrice());
            require(poolPerShare.isValid(), InvalidPrice());
        }
    }

    /// @dev Sets up approval permissions for pool, i.e. the pool escrow, the base vault manager and potentially a
    /// secondary manager (in case of partially sync vault)
    function _relyShareToken(IBaseVault vault, IShareToken shareToken_) internal {
        address manager = address(IBaseVault(vault).manager());
        IAuth(address(shareToken_)).rely(manager);

        // For sync deposit & async redeem vault, also repeat above for async manager (base manager is sync one)
        (VaultKind vaultKind, address secondaryVaultManager) = IVaultManager(manager).vaultKind(vault);
        if (vaultKind == VaultKind.SyncDepositAsyncRedeem) {
            IAuth(address(shareToken_)).rely(secondaryVaultManager);
        }
    }

    function _safeGetAssetDecimals(address asset, uint256 tokenId) private view returns (uint8) {
        bytes memory callData;

        if (tokenId == 0) {
            callData = abi.encodeWithSignature("decimals()");
        } else {
            callData = abi.encodeWithSignature("decimals(uint256)", tokenId);
        }

        (bool success, bytes memory data) = asset.staticcall(callData);
        require(success && data.length >= 32, AssetMissingDecimals());

        return abi.decode(data, (uint8));
    }

    function _isValidHook(address hook) internal view returns (bool) {
        (bool success, bytes memory data) =
            hook.staticcall(abi.encodeWithSelector(IERC165.supportsInterface.selector, type(IHook).interfaceId));

        return success && data.length == 32 && abi.decode(data, (bool));
    }

    function _shareClass(PoolId poolId, ShareClassId scId)
        internal
        view
        returns (ShareClassDetails storage shareClass)
    {
        shareClass = pools[poolId].shareClasses[scId];
        require(address(shareClass.shareToken) != address(0), ShareTokenDoesNotExist());
    }
}<|MERGE_RESOLUTION|>--- conflicted
+++ resolved
@@ -522,7 +522,6 @@
         computedAt = poolPerAsset.computedAt;
     }
 
-<<<<<<< HEAD
     /// @inheritdoc IPoolManager
     function pricesPoolPer(PoolId poolId, ShareClassId scId, AssetId assetId, bool checkValidity)
         public
@@ -533,14 +532,11 @@
         return (poolPerAsset.asPrice(), poolPerShare.asPrice());
     }
 
+    //----------------------------------------------------------------------------------------------
+    // Internal methods
+    //----------------------------------------------------------------------------------------------
+
     function _pricesPoolPer(PoolId poolId, ShareClassId scId, AssetId assetId, bool checkValidity)
-=======
-    //----------------------------------------------------------------------------------------------
-    // Internal methods
-    //----------------------------------------------------------------------------------------------
-
-    function _poolPer(PoolId poolId, ShareClassId scId, AssetId assetId)
->>>>>>> e9e6f668
         internal
         view
         returns (Price memory poolPerAsset, Price memory poolPerShare)
