// SPDX-License-Identifier: AGPL-3.0-only
pragma solidity 0.8.28;

import {IERC20Metadata, IERC20Wrapper} from "src/misc/interfaces/IERC20.sol";
import {IERC6909, IERC6909MetadataExt} from "src/misc/interfaces/IERC6909.sol";
import {Auth} from "src/misc/Auth.sol";
import {SafeTransferLib} from "src/misc/libraries/SafeTransferLib.sol";
import {MathLib} from "src/misc/libraries/MathLib.sol";
import {BytesLib} from "src/misc/libraries/BytesLib.sol";
import {CastLib} from "src/misc/libraries/CastLib.sol";
import {IAuth} from "src/misc/interfaces/IAuth.sol";
import {D18} from "src/misc/types/D18.sol";
import {Recoverable} from "src/misc/Recoverable.sol";

import {VaultUpdateKind, MessageLib, UpdateContractType} from "src/common/libraries/MessageLib.sol";
import {IGateway} from "src/common/interfaces/IGateway.sol";
import {IPoolManagerGatewayHandler} from "src/common/interfaces/IGatewayHandlers.sol";
import {IVaultMessageSender} from "src/common/interfaces/IGatewaySenders.sol";
import {newAssetId} from "src/common/types/AssetId.sol";

import {IVaultFactory} from "src/vaults/interfaces/factories/IVaultFactory.sol";
import {IBaseVault, IAsyncRedeemVault} from "src/vaults/interfaces/IERC7540.sol";
import {IVaultManager, VaultKind} from "src/vaults/interfaces/IVaultManager.sol";
import {IBaseInvestmentManager} from "src/vaults/interfaces/investments/IBaseInvestmentManager.sol";
import {IAsyncRedeemManager} from "src/vaults/interfaces/investments/IAsyncRedeemManager.sol";
import {ITokenFactory} from "src/vaults/interfaces/factories/ITokenFactory.sol";
import {IShareToken} from "src/vaults/interfaces/token/IShareToken.sol";
import {IPoolEscrowFactory} from "src/vaults/interfaces/factories/IPoolEscrowFactory.sol";
import {IHook} from "src/vaults/interfaces/token/IHook.sol";
import {IUpdateContract} from "src/vaults/interfaces/IUpdateContract.sol";
import {
    AssetIdKey,
    Pool,
    ShareClassDetails,
    Price,
    VaultDetails,
    IPoolManager
} from "src/vaults/interfaces/IPoolManager.sol";
import {IPoolEscrow} from "src/vaults/interfaces/IEscrow.sol";
import {IERC165} from "src/vaults/interfaces/IERC7575.sol";
import {PoolEscrow} from "src/vaults/Escrow.sol";

/// @title  Pool Manager
/// @notice This contract manages which pools & share classes exist,
///         as well as managing allowed pool currencies, and incoming and outgoing transfers.
contract PoolManager is Auth, Recoverable, IPoolManager, IUpdateContract, IPoolManagerGatewayHandler {
    using CastLib for *;
    using MessageLib for *;
    using BytesLib for bytes;
    using MathLib for uint256;

    uint8 internal constant MIN_DECIMALS = 2;
    uint8 internal constant MAX_DECIMALS = 18;

<<<<<<< HEAD
=======
    IEscrow public immutable escrow;

    IGateway public gateway;
>>>>>>> 1b0ee17f
    address public balanceSheet;
    ITokenFactory public tokenFactory;
    IVaultMessageSender public sender;
    IPoolEscrowFactory public poolEscrowFactory;

    uint64 internal _assetCounter;

    mapping(uint64 poolId => Pool) public pools;
    mapping(address factory => bool) public vaultFactory;

    mapping(address => VaultDetails) internal _vaultDetails;
    mapping(uint128 assetId => AssetIdKey) internal _idToAsset;
    mapping(address asset => mapping(uint256 tokenId => uint128 assetId)) internal _assetToId;

    constructor(address tokenFactory_, address[] memory vaultFactories) Auth(msg.sender) {
        tokenFactory = ITokenFactory(tokenFactory_);

        for (uint256 i = 0; i < vaultFactories.length; i++) {
            address factory = vaultFactories[i];
            vaultFactory[factory] = true;
        }
    }

    // --- Administration ---
    /// @inheritdoc IPoolManager
    function file(bytes32 what, address data) external auth {
        if (what == "sender") sender = IVaultMessageSender(data);
        else if (what == "tokenFactory") tokenFactory = ITokenFactory(data);
        else if (what == "gateway") gateway = IGateway(data);
        else if (what == "balanceSheet") balanceSheet = data;
        else if (what == "poolEscrowFactory") poolEscrowFactory = IPoolEscrowFactory(data);
        else revert FileUnrecognizedParam();
        emit File(what, data);
    }

    function file(bytes32 what, address factory, bool status) external auth {
        if (what == "vaultFactory") {
            vaultFactory[factory] = status;
        } else {
            revert FileUnrecognizedParam();
        }
        emit File(what, factory, status);
    }

    // --- Outgoing message handling ---
    /// @inheritdoc IPoolManager
    function transferShares(uint16 centrifugeId, uint64 poolId, bytes16 scId, bytes32 receiver, uint128 amount)
        external
        payable
    {
        IShareToken share = IShareToken(shareToken(poolId, scId));
        require(
            share.checkTransferRestriction(msg.sender, address(uint160(centrifugeId)), amount),
            CrossChainTransferNotAllowed()
        );

        gateway.payTransaction{value: msg.value}(msg.sender);

        try share.authTransferFrom(msg.sender, msg.sender, address(this), amount) returns (bool) {}
        catch {
            // Support share class tokens that block authTransferFrom. In this case ERC20 approval needs to be set
            require(share.transferFrom(msg.sender, address(this), amount), TransferFromFailed());
        }

        share.burn(address(this), amount);

        emit TransferShares(centrifugeId, poolId, scId, msg.sender, receiver, amount);

        sender.sendTransferShares(centrifugeId, poolId, scId, receiver, amount);
    }

    // @inheritdoc IPoolManagerGatewayHandler
    function registerAsset(uint16 centrifugeId, address asset, uint256 tokenId)
        external
        payable
        returns (uint128 assetId)
    {
        string memory name;
        string memory symbol;
        uint8 decimals;

        decimals = _safeGetAssetDecimals(asset, tokenId);
        require(decimals >= MIN_DECIMALS, TooFewDecimals());
        require(decimals <= MAX_DECIMALS, TooManyDecimals());

        gateway.payTransaction{value: msg.value}(msg.sender);

        if (tokenId == 0) {
            IERC20Metadata meta = IERC20Metadata(asset);
            name = meta.name();
            symbol = meta.symbol();
        } else {
            IERC6909MetadataExt meta = IERC6909MetadataExt(asset);
            name = meta.name(tokenId);
            symbol = meta.symbol(tokenId);
        }

        assetId = _assetToId[asset][tokenId];
        if (assetId == 0) {
            _assetCounter++;
            assetId = newAssetId(sender.localCentrifugeId(), _assetCounter).raw();

            _idToAsset[assetId] = AssetIdKey(asset, tokenId);
            _assetToId[asset][tokenId] = assetId;

            emit RegisterAsset(assetId, asset, tokenId, name, symbol, decimals);
        }

        sender.sendRegisterAsset(centrifugeId, assetId, decimals);
    }

    /// @inheritdoc IPoolManagerGatewayHandler
    function addPool(uint64 poolId) public auth {
        Pool storage pool = pools[poolId];
        require(pool.createdAt == 0, PoolAlreadyAdded());
        pool.createdAt = block.timestamp;
        emit AddPool(poolId);
    }

    /// @inheritdoc IPoolManagerGatewayHandler
    function addShareClass(
        uint64 poolId,
        bytes16 scId,
        string memory name,
        string memory symbol,
        uint8 decimals,
        bytes32 salt,
        address hook
    ) public auth returns (address) {
        require(decimals >= MIN_DECIMALS, TooFewDecimals());
        require(decimals <= MAX_DECIMALS, TooManyDecimals());
        require(isPoolActive(poolId), InvalidPool());

        Pool storage pool = pools[poolId];
        require(pool.shareClasses[scId].shareToken == address(0), ShareClassAlreadyRegistered());

        // Hook can be address zero if the share token is fully permissionless and has no custom logic
        require(hook == address(0) || _isValidHook(hook), InvalidHook());

        address[] memory tokenWards = new address[](2);
        tokenWards[0] = address(this);
        // BalanceSheet needs this in order to mint shares
        tokenWards[1] = balanceSheet;

        address shareToken_ = tokenFactory.newToken(name, symbol, decimals, salt, tokenWards);

        if (hook != address(0)) {
            IShareToken(shareToken_).file("hook", hook);
        }

        pool.shareClasses[scId].shareToken = shareToken_;

        address escrow = poolEscrowFactory.escrows(poolId);
        // Deploy new escrow only on first added share class for pool
        if (poolEscrowFactory.escrows(poolId) == address(0)) {
            escrow = poolEscrowFactory.newEscrow(poolId);
        }

        // Update escrow as member to enable minting, burning and transfers on deposit and redeem
        bytes memory updateMember =
            MessageLib.UpdateRestrictionMember({user: escrow.toBytes32(), validUntil: type(uint64).max}).serialize();
        IHook(hook).updateRestriction(shareToken_, updateMember);

        emit AddShareClass(poolId, scId, shareToken_);

        return shareToken_;
    }

    /// @inheritdoc IPoolManagerGatewayHandler
    function updateShareMetadata(uint64 poolId, bytes16 scId, string memory name, string memory symbol) public auth {
        IShareToken shareToken_ = IShareToken(shareToken(poolId, scId));

        require(
            keccak256(bytes(shareToken_.name())) != keccak256(bytes(name))
                || keccak256(bytes(shareToken_.symbol())) != keccak256(bytes(symbol)),
            OldMetadata()
        );

        shareToken_.file("name", name);
        shareToken_.file("symbol", symbol);
    }

    /// @inheritdoc IPoolManagerGatewayHandler
    function updatePricePoolPerShare(uint64 poolId, bytes16 scId, uint128 price, uint64 computedAt) public auth {
        ShareClassDetails storage shareClass = _shareClass(poolId, scId);

        require(computedAt >= shareClass.pricePoolPerShare.computedAt, CannotSetOlderPrice());

        shareClass.pricePoolPerShare = Price(price, computedAt, shareClass.pricePoolPerShare.maxAge);
        emit PriceUpdate(poolId, scId, price, computedAt);
    }

    /// @inheritdoc IPoolManagerGatewayHandler
    function updatePricePoolPerAsset(
        uint64 poolId,
        bytes16 scId,
        uint128 assetId,
        uint128 poolPerAsset_,
        uint64 computedAt
    ) public auth {
        ShareClassDetails storage shareClass = _shareClass(poolId, scId);

        (address asset, uint256 tokenId) = idToAsset(assetId);
        Price storage poolPerAsset = shareClass.pricePoolPerAsset[asset][tokenId];
        require(computedAt >= poolPerAsset.computedAt, CannotSetOlderPrice());

        poolPerAsset.price = poolPerAsset_;
        poolPerAsset.computedAt = computedAt;

        emit PriceUpdate(poolId, scId, asset, tokenId, poolPerAsset_, computedAt);
    }

    /// @inheritdoc IPoolManagerGatewayHandler
    function updateRestriction(uint64 poolId, bytes16 scId, bytes memory update_) public auth {
        IShareToken shareToken_ = IShareToken(shareToken(poolId, scId));
        address hook = shareToken_.hook();
        require(hook != address(0), InvalidHook());
        IHook(hook).updateRestriction(address(shareToken_), update_);
    }

    /// @inheritdoc IPoolManagerGatewayHandler
    function updateContract(uint64 poolId, bytes16 scId, address target, bytes memory update_) public auth {
        if (target == address(this)) {
            update(poolId, scId, update_);
        } else {
            IUpdateContract(target).update(poolId, scId, update_);
        }

        emit UpdateContract(poolId, scId, target, update_);
    }

    /// @inheritdoc IPoolManagerGatewayHandler
    function updateShareHook(uint64 poolId, bytes16 scId, address hook) public auth {
        IShareToken shareToken_ = IShareToken(shareToken(poolId, scId));
        require(hook != shareToken_.hook(), OldHook());
        shareToken_.file("hook", hook);
    }

    /// @inheritdoc IPoolManagerGatewayHandler
    function handleTransferShares(uint64 poolId, bytes16 scId, address destinationAddress, uint128 amount)
        public
        auth
    {
        IShareToken shareToken_ = IShareToken(shareToken(poolId, scId));

        shareToken_.mint(destinationAddress, amount);
    }

    // --- IUpdateContract implementation ---
    /// @inheritdoc IUpdateContract
    /// @notice The pool manager either deploys the vault if a factory address is provided or it simply links/unlinks
    /// the vault
    function update(uint64 poolId, bytes16 scId, bytes memory payload) public auth {
        uint8 kind = uint8(MessageLib.updateContractType(payload));

        if (kind == uint8(UpdateContractType.VaultUpdate)) {
            MessageLib.UpdateContractVaultUpdate memory m = MessageLib.deserializeUpdateContractVaultUpdate(payload);

            if (m.kind == uint8(VaultUpdateKind.DeployAndLink)) {
                address factory = m.vaultOrFactory.toAddress();

                address vault = deployVault(poolId, scId, m.assetId, factory);
                linkVault(poolId, scId, m.assetId, vault);
            } else {
                address vault = m.vaultOrFactory.toAddress();

                // Needed as safeguard against non-validated vaults
                // I.e. we only accept vaults that have been deployed by the pool manager
                require(_vaultDetails[vault].asset != address(0), UnknownVault());

                if (m.kind == uint8(VaultUpdateKind.Link)) {
                    linkVault(poolId, scId, m.assetId, vault);
                } else if (m.kind == uint8(VaultUpdateKind.Unlink)) {
                    unlinkVault(poolId, scId, m.assetId, vault);
                } else {
                    revert MalformedVaultUpdateMessage();
                }
            }
        } else if (kind == uint8(UpdateContractType.MaxAssetPriceAge)) {
            MessageLib.UpdateContractMaxAssetPriceAge memory m =
                MessageLib.deserializeUpdateContractMaxAssetPriceAge(payload);

            ShareClassDetails storage shareClass = _shareClass(poolId, scId);
            require(m.assetId != 0, UnknownAsset());

            (address asset, uint256 tokenId) = idToAsset(m.assetId);
            shareClass.pricePoolPerAsset[asset][tokenId].maxAge = m.maxPriceAge;
            emit UpdateMaxAssetPriceAge(poolId, scId, asset, tokenId, m.maxPriceAge);
        } else if (kind == uint8(UpdateContractType.MaxSharePriceAge)) {
            MessageLib.UpdateContractMaxSharePriceAge memory m =
                MessageLib.deserializeUpdateContractMaxSharePriceAge(payload);

            ShareClassDetails storage shareClass = _shareClass(poolId, scId);

            shareClass.pricePoolPerShare.maxAge = m.maxPriceAge;
            emit UpdateMaxSharePriceAge(poolId, scId, m.maxPriceAge);
        } else {
            revert UnknownUpdateContractType();
        }
    }

    // --- Public functions ---
    /// @inheritdoc IPoolManager
    function deployVault(uint64 poolId, bytes16 scId, uint128 assetId, address factory) public auth returns (address) {
        ShareClassDetails storage shareClass = _shareClass(poolId, scId);
        require(vaultFactory[factory], InvalidFactory());

        // Rely investment manager on vault so it can mint tokens
        address[] memory vaultWards = new address[](0);

        // Deploy vault
        AssetIdKey memory assetIdKey = _idToAsset[assetId];
        address escrow = poolEscrowFactory.escrow(poolId);
        address vault = IVaultFactory(factory).newVault(
            poolId, scId, assetIdKey.asset, assetIdKey.tokenId, shareClass.shareToken, escrow, vaultWards
        );

        // Check whether asset is an ERC20 token wrapper
        (bool success, bytes memory data) =
            assetIdKey.asset.staticcall(abi.encodeWithSelector(IERC20Wrapper.underlying.selector));
        // On success, the returned 20 byte address is padded to 32 bytes
        bool isWrappedERC20 = success && data.length == 32;
        _vaultDetails[vault] = VaultDetails(assetId, assetIdKey.asset, assetIdKey.tokenId, isWrappedERC20, false);

        // NOTE - Reverting the manager approvals is not easy. We SHOULD do that if we phase-out a manager
        _approvePool(vault, poolId, shareClass.shareToken, assetIdKey.asset, assetIdKey.tokenId);

        emit DeployVault(poolId, scId, assetIdKey.asset, assetIdKey.tokenId, factory, vault);
        return vault;
    }

    /// @inheritdoc IPoolManager
    function linkVault(uint64 poolId, bytes16 scId, uint128 assetId, address vault) public auth {
        _shareClass(poolId, scId);

        AssetIdKey memory assetIdKey = _idToAsset[assetId];

        IBaseInvestmentManager manager = IBaseVault(vault).manager();
        IVaultManager(address(manager)).addVault(poolId, scId, vault, assetIdKey.asset, assetId);

        _vaultDetails[vault].isLinked = true;

        emit LinkVault(poolId, scId, assetIdKey.asset, assetIdKey.tokenId, vault);
    }

    /// @inheritdoc IPoolManager
    function unlinkVault(uint64 poolId, bytes16 scId, uint128 assetId, address vault) public auth {
        _shareClass(poolId, scId);

        AssetIdKey memory assetIdKey = _idToAsset[assetId];

        IBaseInvestmentManager manager = IBaseVault(vault).manager();
        IVaultManager(address(manager)).removeVault(poolId, scId, vault, assetIdKey.asset, assetId);

        _vaultDetails[vault].isLinked = false;

        emit UnlinkVault(poolId, scId, assetIdKey.asset, assetIdKey.tokenId, vault);
    }

    // --- Helpers ---
    /// @inheritdoc IPoolManager
    function isPoolActive(uint64 poolId) public view returns (bool) {
        return pools[poolId].createdAt > 0;
    }

    /// @inheritdoc IPoolManager
    function shareToken(uint64 poolId, bytes16 scId) public view returns (address) {
        ShareClassDetails storage shareClass = pools[poolId].shareClasses[scId];
        require(shareClass.shareToken != address(0), UnknownToken());
        return shareClass.shareToken;
    }

    /// @inheritdoc IPoolManager
    function vaultDetails(address vault) public view returns (VaultDetails memory details) {
        details = _vaultDetails[vault];
        require(details.asset != address(0), UnknownVault());
    }

    /// @inheritdoc IPoolManager
    function isLinked(uint64, /* poolId */ bytes16, /* scId */ address, /* asset */ address vault)
        public
        view
        returns (bool)
    {
        return _vaultDetails[vault].isLinked;
    }

    /// @inheritdoc IPoolManager
    function idToAsset(uint128 assetId) public view returns (address asset, uint256 tokenId) {
        AssetIdKey memory assetIdKey = _idToAsset[assetId];
        require(assetIdKey.asset != address(0), UnknownAsset());
        return (assetIdKey.asset, assetIdKey.tokenId);
    }

    /// @inheritdoc IPoolManager
    function assetToId(address asset, uint256 tokenId) public view returns (uint128 assetId) {
        assetId = _assetToId[asset][tokenId];
        require(assetId != 0, UnknownAsset());
    }
    
    /// @inheritdoc IPoolManager
    function priceAssetPerShare(uint64 poolId, bytes16 scId, uint128 assetId, bool checkValidity)
        public
        view
        returns (D18 price, uint64 computedAt)
    {
        (Price memory poolPerAsset, Price memory poolPerShare) = _poolPer(poolId, scId, assetId);

        if (checkValidity) {
            require(poolPerAsset.isValid(), InvalidPrice());
            require(poolPerShare.isValid(), InvalidPrice());
        }

        // (POOL_UNIT/SHARE_UNIT) / (POOL_UNIT/ASSET_UNIT) = ASSET_UNIT/SHARE_UNIT
        price = poolPerShare.asPrice() / poolPerAsset.asPrice();
        computedAt = poolPerShare.computedAt;
    }

    /// @inheritdoc IPoolManager
    function pricePoolPerShare(uint64 poolId, bytes16 scId, bool checkValidity)
        public
        view
        returns (D18 price, uint64 computedAt)
    {
        ShareClassDetails storage shareClass = _shareClass(poolId, scId);

        if (checkValidity) {
            require(shareClass.pricePoolPerShare.isValid(), InvalidPrice());
        }

        price = shareClass.pricePoolPerShare.asPrice();
        computedAt = shareClass.pricePoolPerShare.computedAt;
    }

    /// @inheritdoc IPoolManager
    function pricePoolPerAsset(uint64 poolId, bytes16 scId, uint128 assetId, bool checkValidity)
        public
        view
        returns (D18 price, uint64 computedAt)
    {
        (Price memory poolPerAsset,) = _poolPer(poolId, scId, assetId);

        if (checkValidity) {
            require(poolPerAsset.isValid(), InvalidPrice());
        }

        price = poolPerAsset.asPrice();
        computedAt = poolPerAsset.computedAt;
    }

    function _poolPer(uint64 poolId, bytes16 scId, uint128 assetId)
        internal
        view
        returns (Price memory poolPerAsset, Price memory poolPerShare)
    {
        ShareClassDetails storage shareClass = _shareClass(poolId, scId);

        (address asset, uint256 tokenId) = idToAsset(assetId);
        poolPerAsset = shareClass.pricePoolPerAsset[asset][tokenId];
        poolPerShare = shareClass.pricePoolPerShare;
    }

    /// @dev Sets up approval permissions for pool, i.e. the pool escrow, the base vault manager and potentially a
    /// secondary manager (in case of partially sync vault)
    function _approvePool(address vault, uint64 poolId, address shareToken_, address asset, uint256 tokenId) internal {
        IPoolEscrow escrow = IPoolEscrow(poolEscrowFactory.escrow(poolId));

        // Give pool manager infinite approval for asset
        // in the escrow to transfer to the user on transfer
        escrow.approveMax(asset, tokenId, address(this));

        // Give balance sheet manager infinite approval for asset
        // in the escrow to transfer to the user on transfer
        escrow.approveMax(asset, tokenId, balanceSheet);

        address manager = address(IBaseVault(vault).manager());
        _approveManager(escrow, manager, shareToken_, asset, tokenId);

        // For sync deposit & async redeem vault, also repeat above for async manager (base manager is sync one)
        (VaultKind vaultKind, address secondaryVaultManager) = IVaultManager(manager).vaultKind(vault);
        if (vaultKind == VaultKind.SyncDepositAsyncRedeem) {
            _approveManager(escrow, secondaryVaultManager, shareToken_, asset, tokenId);
        }
    }

    /// @dev Sets up approval permissions for the given vault manager
    function _approveManager(IPoolEscrow escrow, address manager, address shareToken_, address asset, uint256 tokenId)
        internal
    {
        IAuth(shareToken_).rely(manager);

        escrow.approveMax(shareToken_, manager);
        escrow.approveMax(asset, tokenId, manager);
    }

    function _safeGetAssetDecimals(address asset, uint256 tokenId) private view returns (uint8) {
        bytes memory callData;

        if (tokenId == 0) {
            callData = abi.encodeWithSignature("decimals()");
        } else {
            callData = abi.encodeWithSignature("decimals(uint256)", tokenId);
        }

        (bool success, bytes memory data) = asset.staticcall(callData);
        require(success && data.length >= 32, AssetMissingDecimals());

        return abi.decode(data, (uint8));
    }

    function _isValidHook(address hook) internal view returns (bool) {
        (bool success, bytes memory data) =
            hook.staticcall(abi.encodeWithSelector(IERC165.supportsInterface.selector, type(IHook).interfaceId));

        return success && data.length == 32 && abi.decode(data, (bool));
    }

    function _shareClass(uint64 poolId, bytes16 scId) internal view returns (ShareClassDetails storage shareClass) {
        shareClass = pools[poolId].shareClasses[scId];
        require(shareClass.shareToken != address(0), ShareTokenDoesNotExist());
    }
}<|MERGE_RESOLUTION|>--- conflicted
+++ resolved
@@ -52,12 +52,7 @@
     uint8 internal constant MIN_DECIMALS = 2;
     uint8 internal constant MAX_DECIMALS = 18;
 
-<<<<<<< HEAD
-=======
-    IEscrow public immutable escrow;
-
     IGateway public gateway;
->>>>>>> 1b0ee17f
     address public balanceSheet;
     ITokenFactory public tokenFactory;
     IVaultMessageSender public sender;
@@ -457,7 +452,7 @@
         assetId = _assetToId[asset][tokenId];
         require(assetId != 0, UnknownAsset());
     }
-    
+
     /// @inheritdoc IPoolManager
     function priceAssetPerShare(uint64 poolId, bytes16 scId, uint128 assetId, bool checkValidity)
         public
