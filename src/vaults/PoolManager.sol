// SPDX-License-Identifier: AGPL-3.0-only
pragma solidity 0.8.28;

import {IERC20Metadata, IERC20Wrapper} from "src/misc/interfaces/IERC20.sol";
import {Auth} from "src/misc/Auth.sol";
import {SafeTransferLib} from "src/misc/libraries/SafeTransferLib.sol";
import {BytesLib} from "src/misc/libraries/BytesLib.sol";
import {MathLib} from "src/misc/libraries/MathLib.sol";
import {CastLib} from "src/misc/libraries/CastLib.sol";
import {IAuth} from "src/misc/interfaces/IAuth.sol";
import {IVaultFactory} from "src/vaults/interfaces/factories/IVaultFactory.sol";
import {IBaseVault, IVaultManager} from "src/vaults/interfaces/IVaultManager.sol";
import {MessageType, MessageLib} from "src/common/libraries/MessageLib.sol";
import {IRecoverable} from "src/common/interfaces/IRoot.sol";
import {IGateway} from "src/common/interfaces/IGateway.sol";

import {ITrancheFactory} from "src/vaults/interfaces/factories/ITrancheFactory.sol";
import {ITranche} from "src/vaults/interfaces/token/ITranche.sol";
import {IHook} from "src/vaults/interfaces/token/IHook.sol";
import {IUpdateContract} from "src/vaults/interfaces/IUpdateContract.sol";
import {
    Pool,
    TrancheDetails,
    TranchePrice,
    UndeployedTranche,
    VaultAsset,
    IPoolManager
} from "src/vaults/interfaces/IPoolManager.sol";
import {IEscrow} from "src/vaults/interfaces/IEscrow.sol";
import {IMessageProcessor} from "src/vaults/interfaces/IMessageProcessor.sol";

/// @title  Pool Manager
/// @notice This contract manages which pools & tranches exist,
///         as well as managing allowed pool currencies, and incoming and outgoing transfers.
contract PoolManager is Auth, IPoolManager, IUpdateContract {
    using MessageLib for *;
    using BytesLib for bytes;
    using MathLib for uint256;
    using CastLib for *;

    uint8 internal constant MIN_DECIMALS = 2;
    uint8 internal constant MAX_DECIMALS = 18;

    IEscrow public immutable escrow;

    IGateway public gateway;
<<<<<<< HEAD
    IMessageProcessor public sender;
    address public investmentManager;
    ERC7540VaultFactory public vaultFactory;
=======
>>>>>>> 3564af66
    ITrancheFactory public trancheFactory;

    mapping(uint64 poolId => Pool) internal _pools;
    mapping(address => VaultAsset) internal _vaultToAsset;
    mapping(address factory => bool) public vaultFactory;

    mapping(uint64 poolId => mapping(address asset => bool)) allowedAssets;
    /// @inheritdoc IPoolManager
    mapping(uint128 assetId => address) public idToAsset;
    /// @inheritdoc IPoolManager
    mapping(address => uint128 assetId) public assetToId;

    constructor(address escrow_, address trancheFactory_, address[] memory vaultFactories) Auth(msg.sender) {
        escrow = IEscrow(escrow_);
        trancheFactory = ITrancheFactory(trancheFactory_);

        for (uint256 i = 0; i < vaultFactories.length; i++) {
            address factory = vaultFactories[i];
            vaultFactory[factory] = true;
        }
    }

    // --- Administration ---
    /// @inheritdoc IPoolManager
    function file(bytes32 what, address data) external auth {
        if (what == "gateway") gateway = IGateway(data);
<<<<<<< HEAD
        else if (what == "sender") sender = IMessageProcessor(data);
        else if (what == "investmentManager") investmentManager = data;
=======
>>>>>>> 3564af66
        else if (what == "trancheFactory") trancheFactory = ITrancheFactory(data);
        else revert("PoolManager/file-unrecognized-param");
        emit File(what, data);
    }

    function file(bytes32 what, address factory, bool status) external auth {
        if (what == "vaultFactory") {
            vaultFactory[factory] = status;
        } else {
            revert("PoolManager/file-unrecognized-param");
        }
        emit File(what, factory, status);
    }

    /// @inheritdoc IRecoverable
    function recoverTokens(address token, address to, uint256 amount) external auth {
        SafeTransferLib.safeTransfer(token, to, amount);
    }

    // --- Outgoing message handling ---
    /// @inheritdoc IPoolManager
    function transferTrancheTokens(
        uint64 poolId,
        bytes16 trancheId,
        uint32 destinationId,
        bytes32 recipient,
        uint128 amount
    ) external {
        ITranche tranche = ITranche(getTranche(poolId, trancheId));
        require(address(tranche) != address(0), "PoolManager/unknown-token");
        tranche.burn(msg.sender, amount);

        gateway.setPayableSource(msg.sender);
        sender.sendTransferShares(destinationId, poolId, trancheId, recipient, amount);

        emit TransferTrancheTokens(poolId, trancheId, msg.sender, destinationId, recipient, amount);
    }

<<<<<<< HEAD
=======
    // --- Incoming message handling ---
    /// @inheritdoc IMessageHandler
    function handle(uint32, /*chainId*/ bytes calldata message) external auth {
        MessageType kind = MessageLib.messageType(message);

        if (kind == MessageType.RegisterAsset) {
            // TODO: This must be removed
            addAsset(message.toUint128(1), message.toAddress(17));
        } else if (kind == MessageType.NotifyPool) {
            addPool(MessageLib.deserializeNotifyPool(message).poolId);
        } else if (kind == MessageType.NotifyShareClass) {
            MessageLib.NotifyShareClass memory m = MessageLib.deserializeNotifyShareClass(message);
            addTranche(m.poolId, m.scId, m.name, m.symbol.toString(), m.decimals, m.salt, address(bytes20(m.hook)));
        } else if (kind == MessageType.AllowAsset) {
            MessageLib.AllowAsset memory m = MessageLib.deserializeAllowAsset(message);
            allowAsset(m.poolId, /* m.scId, */ m.assetId); // TODO: use scId
        } else if (kind == MessageType.DisallowAsset) {
            MessageLib.DisallowAsset memory m = MessageLib.deserializeDisallowAsset(message);
            disallowAsset(m.poolId, /* m.scId, */ m.assetId); // TODO: use scId
        } else if (kind == MessageType.UpdateShareClassPrice) {
            MessageLib.UpdateShareClassPrice memory m = MessageLib.deserializeUpdateShareClassPrice(message);
            updateTranchePrice(m.poolId, m.scId, m.assetId, m.price, m.timestamp);
        } else if (kind == MessageType.UpdateShareClassMetadata) {
            MessageLib.UpdateShareClassMetadata memory m = MessageLib.deserializeUpdateShareClassMetadata(message);
            updateTrancheMetadata(m.poolId, m.scId, m.name, m.symbol.toString());
        } else if (kind == MessageType.UpdateShareClassHook) {
            MessageLib.UpdateShareClassHook memory m = MessageLib.deserializeUpdateShareClassHook(message);
            updateTrancheHook(m.poolId, m.scId, address(bytes20(m.hook)));
        } else if (kind == MessageType.TransferShares) {
            MessageLib.TransferShares memory m = MessageLib.deserializeTransferShares(message);
            handleTransferTrancheTokens(m.poolId, m.scId, address(bytes20(m.recipient)), m.amount);
        } else if (kind == MessageType.UpdateRestriction) {
            MessageLib.UpdateRestriction memory m = MessageLib.deserializeUpdateRestriction(message);
            updateRestriction(m.poolId, m.scId, m.payload);
        } else if (kind == MessageType.UpdateContract) {
            MessageLib.UpdateContract memory m = MessageLib.deserializeUpdateContract(message);
            updateContract(m.poolId, m.scId, address(bytes20(m.target)), m.payload);
        } else {
            revert("PoolManager/invalid-message");
        }
    }

>>>>>>> 3564af66
    /// @inheritdoc IPoolManager
    function addPool(uint64 poolId) public auth {
        Pool storage pool = _pools[poolId];
        require(pool.createdAt == 0, "PoolManager/pool-already-added");
        pool.createdAt = block.timestamp;
        emit AddPool(poolId);
    }

    /// @inheritdoc IPoolManager
    function allowAsset(uint64 poolId, uint128 assetId) public auth {
        require(isPoolActive(poolId), "PoolManager/invalid-pool");
        address asset = idToAsset[assetId];
        require(asset != address(0), "PoolManager/unknown-asset");

        allowedAssets[poolId][asset] = true;
        emit AllowAsset(poolId, asset);
    }

    /// @inheritdoc IPoolManager
    function disallowAsset(uint64 poolId, uint128 assetId) public auth {
        require(isPoolActive(poolId), "PoolManager/invalid-pool");
        address asset = idToAsset[assetId];
        require(asset != address(0), "PoolManager/unknown-asset");

        delete allowedAssets[poolId][asset];
        emit DisallowAsset(poolId, asset);
    }

    /// @inheritdoc IPoolManager
    function addTranche(
        uint64 poolId,
        bytes16 trancheId,
        string memory name,
        string memory symbol,
        uint8 decimals,
        bytes32 salt,
        address hook
    ) public auth returns (address) {
        require(decimals >= MIN_DECIMALS, "PoolManager/too-few-tranche-token-decimals");
        require(decimals <= MAX_DECIMALS, "PoolManager/too-many-tranche-token-decimals");
        require(isPoolActive(poolId), "PoolManager/invalid-pool");
        require(getTranche(poolId, trancheId) == address(0), "PoolManager/tranche-already-exists");

        // Hook can be address zero if the tranche token is fully permissionless and has no custom logic
        require(
            hook == address(0) || IHook(hook).supportsInterface(type(IHook).interfaceId) == true,
            "PoolManager/invalid-hook"
        );

        address[] memory trancheWards = new address[](1);
        trancheWards[0] = address(this);

        address token = trancheFactory.newTranche(name, symbol, decimals, salt, trancheWards);

        if (hook != address(0)) {
            ITranche(token).file("hook", hook);
        }

        _pools[poolId].tranches[trancheId].token = token;

        emit AddTranche(poolId, trancheId, token);

        return token;
    }

    /// @inheritdoc IPoolManager
    function updateTrancheMetadata(uint64 poolId, bytes16 trancheId, string memory name, string memory symbol)
        public
        auth
    {
        ITranche tranche = ITranche(getTranche(poolId, trancheId));
        require(address(tranche) != address(0), "PoolManager/unknown-token");

        require(
            keccak256(bytes(tranche.name())) != keccak256(bytes(name))
                || keccak256(bytes(tranche.symbol())) != keccak256(bytes(symbol)),
            "PoolManager/old-metadata"
        );

        tranche.file("name", name);
        tranche.file("symbol", symbol);
    }

    /// @inheritdoc IPoolManager
    function updateTranchePrice(uint64 poolId, bytes16 trancheId, uint128 assetId, uint128 price, uint64 computedAt)
        public
        auth
    {
        TrancheDetails storage tranche = _pools[poolId].tranches[trancheId];
        require(tranche.token != address(0), "PoolManager/tranche-does-not-exist");

        address asset = idToAsset[assetId];
        require(computedAt >= tranche.prices[asset].computedAt, "PoolManager/cannot-set-older-price");

        tranche.prices[asset] = TranchePrice(price, computedAt);
        emit PriceUpdate(poolId, trancheId, asset, price, computedAt);
    }

    /// @inheritdoc IPoolManager
    function updateRestriction(uint64 poolId, bytes16 trancheId, bytes memory update_) public auth {
        ITranche tranche = ITranche(getTranche(poolId, trancheId));
        require(address(tranche) != address(0), "PoolManager/unknown-token");
        address hook = tranche.hook();
        require(hook != address(0), "PoolManager/invalid-hook");
        IHook(hook).updateRestriction(address(tranche), update_);
    }

    /// @inheritdoc IPoolManager
    function updateContract(uint64 poolId, bytes16 trancheId, address target, bytes memory update_) public auth {
        if (target == address(this)) {
            (bool success, bytes memory returnData) = address(this).delegatecall(
                abi.encodeWithSelector(IUpdateContract.update.selector, poolId, trancheId, update_)
            );

            if (!success) {
                uint256 length = returnData.length;
                require(length != 0, UpdateContractFailed());

                assembly ("memory-safe") {
                    revert(add(32, returnData), length)
                }
            }
        } else {
            IUpdateContract(target).update(poolId, trancheId, update_);
        }

        emit UpdateContract(poolId, trancheId, target, update_);
    }

    /// @inheritdoc IPoolManager
    function updateTrancheHook(uint64 poolId, bytes16 trancheId, address hook) public auth {
        ITranche tranche = ITranche(getTranche(poolId, trancheId));
        require(address(tranche) != address(0), "PoolManager/unknown-token");
        require(hook != tranche.hook(), "PoolManager/old-hook");
        tranche.file("hook", hook);
    }

    /// @inheritdoc IPoolManager
    function addAsset(uint128 assetId, address asset) public auth {
        // Currency index on the Centrifuge side should start at 1
        require(assetId != 0, "PoolManager/asset-id-has-to-be-greater-than-0");
        require(idToAsset[assetId] == address(0), "PoolManager/asset-id-in-use");
        require(assetToId[asset] == 0, "PoolManager/asset-address-in-use");

        uint8 assetDecimals = IERC20Metadata(asset).decimals();
        require(assetDecimals >= MIN_DECIMALS, "PoolManager/too-few-asset-decimals");
        require(assetDecimals <= MAX_DECIMALS, "PoolManager/too-many-asset-decimals");

        idToAsset[assetId] = asset;
        assetToId[asset] = assetId;

        // Give pool manager infinite approval for asset
        // in the escrow to transfer to the user on transfer
        escrow.approveMax(asset, address(this));

        emit AddAsset(assetId, asset);
    }

    /// @inheritdoc IPoolManager
    function handleTransferTrancheTokens(uint64 poolId, bytes16 trancheId, address destinationAddress, uint128 amount)
        public
        auth
    {
        ITranche tranche = ITranche(getTranche(poolId, trancheId));
        require(address(tranche) != address(0), "PoolManager/unknown-token");

        tranche.mint(destinationAddress, amount);
    }

    // --- IUpdateContract implementation ---
    /// @inheritdoc IUpdateContract
    /// @notice The pool manager either deploys the vault if a factory address is provided or it simply links/unlinks
    /// the vault
    function update(uint64 poolId, bytes16 trancheId, bytes memory payload) public auth {
        MessageLib.UpdateContractVaultUpdate memory m = MessageLib.deserializeUpdateContractVaultUpdate(payload);

        address vault = m.vault;
        if (m.factory != address(0) && vault == address(0)) {
            require(vaultFactory[m.factory], "PoolManager/invalid-vault-factory");
            vault = deployVault(poolId, trancheId, idToAsset[m.assetId], m.factory);
        }

        // Needed as safeguard against non-validated vaults
        // I.e. we only accept vaults that have been deployed by the pool manager
        require(_vaultToAsset[m.vault].asset != address(0), "PoolManager/unknown-vault");

        if (m.isLinked) {
            linkVault(poolId, trancheId, idToAsset[m.assetId], vault);
        } else {
            unlinkVault(poolId, trancheId, idToAsset[m.assetId], vault);
        }
    }

    // --- Public functions ---
    /// @inheritdoc IPoolManager
    function deployVault(uint64 poolId, bytes16 trancheId, address asset, address factory)
        public
        auth
        returns (address)
    {
        TrancheDetails storage tranche = _pools[poolId].tranches[trancheId];
        require(tranche.token != address(0), "PoolManager/tranche-does-not-exist");
        require(vaultFactory[factory], "PoolManager/invalid-factory");

        // Rely investment manager on vault so it can mint tokens
        address[] memory vaultWards = new address[](0);

        // Deploy vault
        address vault =
            IVaultFactory(factory).newVault(poolId, trancheId, asset, tranche.token, address(escrow), vaultWards);

        // Check whether the ERC20 token is a wrapper
        try IERC20Wrapper(asset).underlying() returns (address) {
            _vaultToAsset[vault] = VaultAsset(asset, true, false);
        } catch {
            _vaultToAsset[vault] = VaultAsset(asset, false, false);
        }

        address manager = IBaseVault(vault).manager();
        // NOTE - Reverting the three actions below is not easy. We SHOULD do that if we phase-out a manager
        IAuth(tranche.token).rely(manager);
        escrow.approveMax(tranche.token, manager);
        escrow.approveMax(asset, manager);

        emit DeployVault(poolId, trancheId, asset, factory, vault);
        return vault;
    }

    /// @inheritdoc IPoolManager
    function linkVault(uint64 poolId, bytes16 trancheId, address asset, address vault) public auth {
        TrancheDetails storage tranche = _pools[poolId].tranches[trancheId];
        require(tranche.token != address(0), "PoolManager/tranche-does-not-exist");

        address manager = IBaseVault(vault).manager();
        uint128 assetId = assetToId[asset];
        IVaultManager(manager).addVault(poolId, trancheId, vault, asset, assetId);
        _vaultToAsset[vault].isLinked = true;

        emit LinkVault(poolId, trancheId, assetId, asset, vault);
    }

    /// @inheritdoc IPoolManager
    function unlinkVault(uint64 poolId, bytes16 trancheId, address asset, address vault) public auth {
        TrancheDetails storage tranche = _pools[poolId].tranches[trancheId];
        require(tranche.token != address(0), "PoolManager/tranche-does-not-exist");

        address manager = IBaseVault(vault).manager();
        uint128 assetId = assetToId[asset];
        IVaultManager(manager).removeVault(poolId, trancheId, vault, asset, assetId);
        _vaultToAsset[vault].isLinked = false;

        emit UnlinkVault(poolId, trancheId, assetId, asset, vault);
    }

    // --- Helpers ---
    /// @inheritdoc IPoolManager
    function isPoolActive(uint64 poolId) public view returns (bool) {
        return _pools[poolId].createdAt > 0;
    }

    /// @inheritdoc IPoolManager
    function getTranche(uint64 poolId, bytes16 trancheId) public view returns (address) {
        TrancheDetails storage tranche = _pools[poolId].tranches[trancheId];
        return tranche.token;
    }

    /// @inheritdoc IPoolManager
    function getTranchePrice(uint64 poolId, bytes16 trancheId, address asset)
        public
        view
        returns (uint128 price, uint64 computedAt)
    {
        TranchePrice memory value = _pools[poolId].tranches[trancheId].prices[asset];
        require(value.computedAt > 0, "PoolManager/unknown-price");
        price = value.price;
        computedAt = value.computedAt;
    }

    /// @inheritdoc IPoolManager
    function getVaultAsset(address vault) public view override returns (address, bool) {
        VaultAsset memory _asset = _vaultToAsset[vault];
        require(_asset.asset != address(0), "PoolManager/unknown-vault");
        return (_asset.asset, _asset.isWrapper);
    }

    /// @inheritdoc IPoolManager
    function getVaultAssetId(address vault) public view override returns (uint128) {
        VaultAsset memory _asset = _vaultToAsset[vault];
        require(_asset.asset != address(0), "PoolManager/unknown-vault");
        return assetToId[_asset.asset];
    }

    /// @inheritdoc IPoolManager
    function isLinked(uint64, /* poolId */ bytes16, /* trancheId */ address, /* asset */ address vault)
        public
        view
        returns (bool)
    {
        // TODO: Check whether to check against asset of vault in storage??
        return _vaultToAsset[vault].isLinked;
    }

    function isAllowedAsset(uint64 poolId, address asset) public view override returns (bool) {
        return allowedAssets[poolId][asset];
    }
}<|MERGE_RESOLUTION|>--- conflicted
+++ resolved
@@ -44,12 +44,7 @@
     IEscrow public immutable escrow;
 
     IGateway public gateway;
-<<<<<<< HEAD
     IMessageProcessor public sender;
-    address public investmentManager;
-    ERC7540VaultFactory public vaultFactory;
-=======
->>>>>>> 3564af66
     ITrancheFactory public trancheFactory;
 
     mapping(uint64 poolId => Pool) internal _pools;
@@ -76,11 +71,7 @@
     /// @inheritdoc IPoolManager
     function file(bytes32 what, address data) external auth {
         if (what == "gateway") gateway = IGateway(data);
-<<<<<<< HEAD
         else if (what == "sender") sender = IMessageProcessor(data);
-        else if (what == "investmentManager") investmentManager = data;
-=======
->>>>>>> 3564af66
         else if (what == "trancheFactory") trancheFactory = ITrancheFactory(data);
         else revert("PoolManager/file-unrecognized-param");
         emit File(what, data);
@@ -119,51 +110,6 @@
         emit TransferTrancheTokens(poolId, trancheId, msg.sender, destinationId, recipient, amount);
     }
 
-<<<<<<< HEAD
-=======
-    // --- Incoming message handling ---
-    /// @inheritdoc IMessageHandler
-    function handle(uint32, /*chainId*/ bytes calldata message) external auth {
-        MessageType kind = MessageLib.messageType(message);
-
-        if (kind == MessageType.RegisterAsset) {
-            // TODO: This must be removed
-            addAsset(message.toUint128(1), message.toAddress(17));
-        } else if (kind == MessageType.NotifyPool) {
-            addPool(MessageLib.deserializeNotifyPool(message).poolId);
-        } else if (kind == MessageType.NotifyShareClass) {
-            MessageLib.NotifyShareClass memory m = MessageLib.deserializeNotifyShareClass(message);
-            addTranche(m.poolId, m.scId, m.name, m.symbol.toString(), m.decimals, m.salt, address(bytes20(m.hook)));
-        } else if (kind == MessageType.AllowAsset) {
-            MessageLib.AllowAsset memory m = MessageLib.deserializeAllowAsset(message);
-            allowAsset(m.poolId, /* m.scId, */ m.assetId); // TODO: use scId
-        } else if (kind == MessageType.DisallowAsset) {
-            MessageLib.DisallowAsset memory m = MessageLib.deserializeDisallowAsset(message);
-            disallowAsset(m.poolId, /* m.scId, */ m.assetId); // TODO: use scId
-        } else if (kind == MessageType.UpdateShareClassPrice) {
-            MessageLib.UpdateShareClassPrice memory m = MessageLib.deserializeUpdateShareClassPrice(message);
-            updateTranchePrice(m.poolId, m.scId, m.assetId, m.price, m.timestamp);
-        } else if (kind == MessageType.UpdateShareClassMetadata) {
-            MessageLib.UpdateShareClassMetadata memory m = MessageLib.deserializeUpdateShareClassMetadata(message);
-            updateTrancheMetadata(m.poolId, m.scId, m.name, m.symbol.toString());
-        } else if (kind == MessageType.UpdateShareClassHook) {
-            MessageLib.UpdateShareClassHook memory m = MessageLib.deserializeUpdateShareClassHook(message);
-            updateTrancheHook(m.poolId, m.scId, address(bytes20(m.hook)));
-        } else if (kind == MessageType.TransferShares) {
-            MessageLib.TransferShares memory m = MessageLib.deserializeTransferShares(message);
-            handleTransferTrancheTokens(m.poolId, m.scId, address(bytes20(m.recipient)), m.amount);
-        } else if (kind == MessageType.UpdateRestriction) {
-            MessageLib.UpdateRestriction memory m = MessageLib.deserializeUpdateRestriction(message);
-            updateRestriction(m.poolId, m.scId, m.payload);
-        } else if (kind == MessageType.UpdateContract) {
-            MessageLib.UpdateContract memory m = MessageLib.deserializeUpdateContract(message);
-            updateContract(m.poolId, m.scId, address(bytes20(m.target)), m.payload);
-        } else {
-            revert("PoolManager/invalid-message");
-        }
-    }
-
->>>>>>> 3564af66
     /// @inheritdoc IPoolManager
     function addPool(uint64 poolId) public auth {
         Pool storage pool = _pools[poolId];
