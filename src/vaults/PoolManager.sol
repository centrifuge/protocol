--- conflicted
+++ resolved
@@ -562,15 +562,9 @@
 
     /// @dev Sets up approval permissions for pool, i.e. the pool escrow, the base vault manager and potentially a
     /// secondary manager (in case of partially sync vault)
-<<<<<<< HEAD
-    function _relyShareToken(IBaseVault vault, IShareToken shareToken_) internal {
-        IBaseInvestmentManager manager = IBaseVault(vault).manager();
+    function _relyShareToken(IBaseVault vault, IShareToken shareToken_) internal returns (VaultKind) {
+        IBaseInvestmentManager manager = vault.manager();
         IAuth(address(shareToken_)).rely(address(manager));
-=======
-    function _relyShareToken(IBaseVault vault, IShareToken shareToken_) internal returns (VaultKind) {
-        address manager = address(IBaseVault(vault).manager());
-        IAuth(address(shareToken_)).rely(manager);
->>>>>>> e2b51375
 
         // For sync deposit & async redeem vault, also repeat above for async manager (base manager is sync one)
         (VaultKind vaultKind, address secondaryVaultManager) = manager.vaultKind(vault);
