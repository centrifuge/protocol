--- conflicted
+++ resolved
@@ -60,16 +60,9 @@
     mapping(address => VaultAsset) internal _vaultToAsset;
     mapping(address factory => bool) public vaultFactory;
 
-<<<<<<< HEAD
     mapping(uint128 assetId => AssetIdKey) public _idToAsset;
     mapping(bytes32 assetIdKey => uint128 assetId) public _assetToId;
-=======
     mapping(uint64 poolId => mapping(address asset => bool)) allowedAssets;
-    /// @inheritdoc IPoolManager
-    mapping(uint128 assetId => address) public idToAsset;
-    /// @inheritdoc IPoolManager
-    mapping(address => uint128 assetId) public assetToId;
->>>>>>> 3564af66
 
     constructor(address escrow_, address trancheFactory_, address[] memory vaultFactories) Auth(msg.sender) {
         escrow = IEscrow(escrow_);
@@ -128,10 +121,7 @@
     }
 
     // @inheritdoc IPoolManager
-    function registerAsset(address asset, uint256 tokenId, uint32 destChainId )
-        external
-        returns (uint128 assetId)
-    {
+    function registerAsset(address asset, uint256 tokenId, uint32 destChainId) external returns (uint128 assetId) {
         string memory name;
         string memory symbol;
         uint8 decimals;
@@ -179,10 +169,6 @@
             _idToAsset[assetId] = AssetIdKey(asset, tokenId);
             _assetToId[key] = assetId;
 
-            // Give investment manager infinite approval for asset
-            // in the escrow to transfer to the user on redeem or withdraw
-            escrow.approveMax(asset, investmentManager);
-
             // Give pool manager infinite approval for asset
             // in the escrow to transfer to the user on transfer
             escrow.approveMax(asset, address(this));
@@ -192,7 +178,8 @@
 
         gateway.send(
             destChainId,
-            MessageLib.RegisterAsset({assetId: assetId, name: name, symbol: symbol.toBytes32(), decimals: decimals}).serialize(),
+            MessageLib.RegisterAsset({assetId: assetId, name: name, symbol: symbol.toBytes32(), decimals: decimals})
+                .serialize(),
             address(this)
         );
 
@@ -252,13 +239,8 @@
         address asset = _idToAsset[assetId].asset;
         require(asset != address(0), "PoolManager/unknown-asset");
 
-<<<<<<< HEAD
         // TODO: Fix for ERC6909 once escrow PR is in
-
-        _pools[poolId].allowedAssets[asset] = true;
-=======
         allowedAssets[poolId][asset] = true;
->>>>>>> 3564af66
         emit AllowAsset(poolId, asset);
     }
 
@@ -382,30 +364,6 @@
     }
 
     /// @inheritdoc IPoolManager
-<<<<<<< HEAD
-=======
-    function addAsset(uint128 assetId, address asset) public auth {
-        // Currency index on the Centrifuge side should start at 1
-        require(assetId != 0, "PoolManager/asset-id-has-to-be-greater-than-0");
-        require(idToAsset[assetId] == address(0), "PoolManager/asset-id-in-use");
-        require(assetToId[asset] == 0, "PoolManager/asset-address-in-use");
-
-        uint8 assetDecimals = IERC20Metadata(asset).decimals();
-        require(assetDecimals >= MIN_DECIMALS, "PoolManager/too-few-asset-decimals");
-        require(assetDecimals <= MAX_DECIMALS, "PoolManager/too-many-asset-decimals");
-
-        idToAsset[assetId] = asset;
-        assetToId[asset] = assetId;
-
-        // Give pool manager infinite approval for asset
-        // in the escrow to transfer to the user on transfer
-        escrow.approveMax(asset, address(this));
-
-        emit AddAsset(assetId, asset);
-    }
-
-    /// @inheritdoc IPoolManager
->>>>>>> 3564af66
     function handleTransferTrancheTokens(uint64 poolId, bytes16 trancheId, address destinationAddress, uint128 amount)
         public
         auth
@@ -426,7 +384,7 @@
         address vault = m.vault;
         if (m.factory != address(0) && vault == address(0)) {
             require(vaultFactory[m.factory], "PoolManager/invalid-vault-factory");
-            vault = deployVault(poolId, trancheId, idToAsset[m.assetId], m.factory);
+            vault = deployVault(poolId, trancheId, idToAsset(m.assetId), m.factory);
         }
 
         // Needed as safeguard against non-validated vaults
@@ -434,9 +392,9 @@
         require(_vaultToAsset[m.vault].asset != address(0), "PoolManager/unknown-vault");
 
         if (m.isLinked) {
-            linkVault(poolId, trancheId, idToAsset[m.assetId], vault);
+            linkVault(poolId, trancheId, idToAsset(m.assetId), vault);
         } else {
-            unlinkVault(poolId, trancheId, idToAsset[m.assetId], vault);
+            unlinkVault(poolId, trancheId, idToAsset(m.assetId), vault);
         }
     }
 
@@ -481,7 +439,7 @@
         require(tranche.token != address(0), "PoolManager/tranche-does-not-exist");
 
         address manager = IBaseVault(vault).manager();
-        uint128 assetId = assetToId[asset];
+        uint128 assetId = assetToId(asset);
         IVaultManager(manager).addVault(poolId, trancheId, vault, asset, assetId);
         _vaultToAsset[vault].isLinked = true;
 
@@ -494,7 +452,7 @@
         require(tranche.token != address(0), "PoolManager/tranche-does-not-exist");
 
         address manager = IBaseVault(vault).manager();
-        uint128 assetId = assetToId[asset];
+        uint128 assetId = assetToId(asset);
         IVaultManager(manager).removeVault(poolId, trancheId, vault, asset, assetId);
         _vaultToAsset[vault].isLinked = false;
 
@@ -526,60 +484,41 @@
     }
 
     /// @inheritdoc IPoolManager
-<<<<<<< HEAD
-    function getVault(uint64 poolId, bytes16 trancheId, uint128 assetId) public view returns (address) {
-        address vault = ITranche(_pools[poolId].tranches[trancheId].token).vault(_idToAsset[assetId].asset);
-        require(vault != address(0), "PoolManager/unknown-vault");
-        return vault;
-    }
-
-    /// @inheritdoc IPoolManager
-    function getVault(uint64 poolId, bytes16 trancheId, address asset) public view returns (address) {
-        address vault = ITranche(_pools[poolId].tranches[trancheId].token).vault(asset);
-        require(vault != address(0), "PoolManager/unknown-vault");
-        return vault;
-=======
     function getVaultAsset(address vault) public view override returns (address, bool) {
         VaultAsset memory _asset = _vaultToAsset[vault];
         require(_asset.asset != address(0), "PoolManager/unknown-vault");
         return (_asset.asset, _asset.isWrapper);
->>>>>>> 3564af66
     }
 
     /// @inheritdoc IPoolManager
     function getVaultAssetId(address vault) public view override returns (uint128) {
         VaultAsset memory _asset = _vaultToAsset[vault];
         require(_asset.asset != address(0), "PoolManager/unknown-vault");
-        return assetToId[_asset.asset];
-    }
-
-    /// @inheritdoc IPoolManager
-<<<<<<< HEAD
-    function assetToId(address asset) public view returns (uint128 assetId) {
-        return _assetToId[_formatAssetIdKey(asset, 0)];
-    }
-
-    /// @inheritdoc IPoolManager
-    function idToAsset(uint128 assetId) public view returns (address asset) {
-        return _idToAsset[assetId].asset;
-    }
-
-    /// @inheritdoc IPoolManager
-    function isAllowedAsset(uint64 poolId, address asset) public view returns (bool) {
-        return _pools[poolId].allowedAssets[asset];
-=======
+        return assetToId(_asset.asset);
+    }
+
+    /// @inheritdoc IPoolManager
     function isLinked(uint64, /* poolId */ bytes16, /* trancheId */ address, /* asset */ address vault)
         public
         view
         returns (bool)
     {
-        // TODO: Check whether to check against asset of vault in storage??
         return _vaultToAsset[vault].isLinked;
     }
 
+    /// @inheritdoc IPoolManager
     function isAllowedAsset(uint64 poolId, address asset) public view override returns (bool) {
         return allowedAssets[poolId][asset];
->>>>>>> 3564af66
+    }
+
+    /// @inheritdoc IPoolManager
+    function assetToId(address asset) public view returns (uint128 assetId) {
+        return _assetToId[_formatAssetIdKey(asset, 0)];
+    }
+
+    /// @inheritdoc IPoolManager
+    function idToAsset(uint128 assetId) public view returns (address asset) {
+        return _idToAsset[assetId].asset;
     }
 
     function _formatAssetIdKey(address asset, uint256 tokenId) internal pure returns (bytes32) {
