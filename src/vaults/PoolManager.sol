// SPDX-License-Identifier: AGPL-3.0-only
pragma solidity 0.8.28;

import {IERC20Metadata, IERC20Wrapper} from "src/misc/interfaces/IERC20.sol";
import {IERC6909, IERC6909MetadataExt} from "src/misc/interfaces/IERC6909.sol";
import {Auth} from "src/misc/Auth.sol";
import {SafeTransferLib} from "src/misc/libraries/SafeTransferLib.sol";
import {MathLib} from "src/misc/libraries/MathLib.sol";
import {BytesLib} from "src/misc/libraries/BytesLib.sol";
import {CastLib} from "src/misc/libraries/CastLib.sol";
import {IAuth} from "src/misc/interfaces/IAuth.sol";
import {D18} from "src/misc/types/D18.sol";
import {Recoverable, IRecoverable} from "src/misc/Recoverable.sol";

import {VaultUpdateKind, MessageLib, UpdateContractType} from "src/common/libraries/MessageLib.sol";
import {IGateway} from "src/common/interfaces/IGateway.sol";
import {IPoolManagerGatewayHandler} from "src/common/interfaces/IGatewayHandlers.sol";
import {IVaultMessageSender} from "src/common/interfaces/IGatewaySenders.sol";
<<<<<<< HEAD
import {newAssetId} from "src/common/types/AssetId.sol";
import {PoolId} from "src/common/types/PoolId.sol";
=======
import {newAssetId, AssetId} from "src/common/types/AssetId.sol";
import {PoolId} from "src/common/types/PoolId.sol";
import {ShareClassId} from "src/common/types/ShareClassId.sol";
>>>>>>> a94ce2db

import {IVaultFactory} from "src/vaults/interfaces/factories/IVaultFactory.sol";
import {IBaseVault, IAsyncRedeemVault} from "src/vaults/interfaces/IERC7540.sol";
import {IVaultManager, VaultKind} from "src/vaults/interfaces/IVaultManager.sol";
import {IBaseInvestmentManager} from "src/vaults/interfaces/investments/IBaseInvestmentManager.sol";
import {IAsyncRedeemManager} from "src/vaults/interfaces/investments/IAsyncRedeemManager.sol";
import {ITokenFactory} from "src/vaults/interfaces/factories/ITokenFactory.sol";
import {IShareToken} from "src/vaults/interfaces/token/IShareToken.sol";
import {IPoolEscrowFactory} from "src/vaults/interfaces/factories/IPoolEscrowFactory.sol";
import {IHook} from "src/vaults/interfaces/token/IHook.sol";
import {IUpdateContract} from "src/vaults/interfaces/IUpdateContract.sol";
import {
    AssetIdKey,
    Pool,
    ShareClassDetails,
    Price,
    VaultDetails,
    IPoolManager
} from "src/vaults/interfaces/IPoolManager.sol";
import {IPoolEscrow} from "src/vaults/interfaces/IEscrow.sol";
import {IERC165} from "src/vaults/interfaces/IERC7575.sol";
import {PoolEscrow} from "src/vaults/Escrow.sol";

/// @title  Pool Manager
/// @notice This contract manages which pools & share classes exist,
///         as well as managing allowed pool currencies, and incoming and outgoing transfers.
contract PoolManager is Auth, Recoverable, IPoolManager, IUpdateContract, IPoolManagerGatewayHandler {
    using CastLib for *;
    using MessageLib for *;
    using BytesLib for bytes;
    using MathLib for uint256;

    uint8 internal constant MIN_DECIMALS = 2;
    uint8 internal constant MAX_DECIMALS = 18;

    IGateway public gateway;
    address public balanceSheet;
    ITokenFactory public tokenFactory;
    IVaultMessageSender public sender;
    IPoolEscrowFactory public poolEscrowFactory;

    uint64 internal _assetCounter;

    mapping(uint64 poolId => Pool) public pools;
    mapping(address factory => bool) public vaultFactory;

    mapping(address => VaultDetails) internal _vaultDetails;
    mapping(uint128 assetId => AssetIdKey) internal _idToAsset;
    mapping(address asset => mapping(uint256 tokenId => uint128 assetId)) internal _assetToId;

    constructor(address tokenFactory_, address[] memory vaultFactories, address deployer) Auth(deployer) {
        tokenFactory = ITokenFactory(tokenFactory_);

        for (uint256 i = 0; i < vaultFactories.length; i++) {
            address factory = vaultFactories[i];
            vaultFactory[factory] = true;
        }
    }

    // --- Administration ---
    /// @inheritdoc IPoolManager
    function file(bytes32 what, address data) external auth {
        if (what == "sender") sender = IVaultMessageSender(data);
        else if (what == "tokenFactory") tokenFactory = ITokenFactory(data);
        else if (what == "gateway") gateway = IGateway(data);
        else if (what == "balanceSheet") balanceSheet = data;
        else if (what == "poolEscrowFactory") poolEscrowFactory = IPoolEscrowFactory(data);
        else revert FileUnrecognizedParam();
        emit File(what, data);
    }

    function file(bytes32 what, address factory, bool status) external auth {
        if (what == "vaultFactory") {
            vaultFactory[factory] = status;
        } else {
            revert FileUnrecognizedParam();
        }
        emit File(what, factory, status);
    }

    // --- Outgoing message handling ---
    /// @inheritdoc IPoolManager
    function transferShares(uint16 centrifugeId, uint64 poolId, bytes16 scId, bytes32 receiver, uint128 amount)
        external
        payable
    {
        IShareToken share = IShareToken(shareToken(poolId, scId));
        require(
            share.checkTransferRestriction(msg.sender, address(uint160(centrifugeId)), amount),
            CrossChainTransferNotAllowed()
        );

        gateway.payTransaction{value: msg.value}(msg.sender);

        try share.authTransferFrom(msg.sender, msg.sender, address(this), amount) returns (bool) {}
        catch {
            // Support share class tokens that block authTransferFrom. In this case ERC20 approval needs to be set
            require(share.transferFrom(msg.sender, address(this), amount), TransferFromFailed());
        }

        share.burn(address(this), amount);

        emit TransferShares(centrifugeId, poolId, scId, msg.sender, receiver, amount);

        sender.sendTransferShares(centrifugeId, PoolId.wrap(poolId), ShareClassId.wrap(scId), receiver, amount);
    }

    // @inheritdoc IPoolManager
    function registerAsset(uint16 centrifugeId, address asset, uint256 tokenId)
        external
        payable
        returns (uint128 assetId)
    {
        string memory name;
        string memory symbol;
        uint8 decimals;

        decimals = _safeGetAssetDecimals(asset, tokenId);
        require(decimals >= MIN_DECIMALS, TooFewDecimals());
        require(decimals <= MAX_DECIMALS, TooManyDecimals());

        gateway.payTransaction{value: msg.value}(msg.sender);

        if (tokenId == 0) {
            IERC20Metadata meta = IERC20Metadata(asset);
            name = meta.name();
            symbol = meta.symbol();
        } else {
            IERC6909MetadataExt meta = IERC6909MetadataExt(asset);
            name = meta.name(tokenId);
            symbol = meta.symbol(tokenId);
        }

        assetId = _assetToId[asset][tokenId];
        if (assetId == 0) {
            _assetCounter++;
            assetId = newAssetId(sender.localCentrifugeId(), _assetCounter).raw();

            _idToAsset[assetId] = AssetIdKey(asset, tokenId);
            _assetToId[asset][tokenId] = assetId;

            emit RegisterAsset(assetId, asset, tokenId, name, symbol, decimals);
        }

        sender.sendRegisterAsset(centrifugeId, assetId, decimals);
    }

    /// @inheritdoc IPoolManagerGatewayHandler
    function addPool(PoolId poolId) public auth {
        Pool storage pool = pools[poolId.raw()];
        require(pool.createdAt == 0, PoolAlreadyAdded());
        pool.createdAt = block.timestamp;
        emit AddPool(poolId.raw());
    }

    /// @inheritdoc IPoolManagerGatewayHandler
    function addShareClass(
        PoolId poolId,
        ShareClassId scId,
        string memory name,
        string memory symbol,
        uint8 decimals,
        bytes32 salt,
        address hook
    ) public auth returns (address) {
        require(decimals >= MIN_DECIMALS, TooFewDecimals());
        require(decimals <= MAX_DECIMALS, TooManyDecimals());
        require(isPoolActive(poolId.raw()), InvalidPool());

        Pool storage pool = pools[poolId.raw()];
        require(pool.shareClasses[scId.raw()].shareToken == address(0), ShareClassAlreadyRegistered());

        // Hook can be address zero if the share token is fully permissionless and has no custom logic
        require(hook == address(0) || _isValidHook(hook), InvalidHook());

        address[] memory tokenWards = new address[](2);
        tokenWards[0] = address(this);
        // BalanceSheet needs this in order to mint shares
        tokenWards[1] = balanceSheet;

        address shareToken_ = tokenFactory.newToken(name, symbol, decimals, salt, tokenWards);

        if (hook != address(0)) {
            IShareToken(shareToken_).file("hook", hook);
        }

        pool.shareClasses[scId.raw()].shareToken = shareToken_;

        // Deploy new escrow only on first added share class for pool
<<<<<<< HEAD
        if (poolEscrowFactory.deployedEscrow(poolId) == address(0)) {
            address escrow = poolEscrowFactory.newEscrow(poolId);
            gateway.setRefundAddress(PoolId.wrap(poolId), IRecoverable(escrow));
=======
        if (poolEscrowFactory.deployedEscrow(poolId.raw()) == address(0)) {
            poolEscrowFactory.newEscrow(poolId.raw());
>>>>>>> a94ce2db
        }

        emit AddShareClass(poolId.raw(), scId.raw(), shareToken_);

        return shareToken_;
    }

    /// @inheritdoc IPoolManagerGatewayHandler
    function updateShareMetadata(PoolId poolId, ShareClassId scId, string memory name, string memory symbol)
        public
        auth
    {
        IShareToken shareToken_ = IShareToken(shareToken(poolId.raw(), scId.raw()));

        require(
            keccak256(bytes(shareToken_.name())) != keccak256(bytes(name))
                || keccak256(bytes(shareToken_.symbol())) != keccak256(bytes(symbol)),
            OldMetadata()
        );

        shareToken_.file("name", name);
        shareToken_.file("symbol", symbol);
    }

    /// @inheritdoc IPoolManagerGatewayHandler
    function updatePricePoolPerShare(PoolId poolId, ShareClassId scId, uint128 price, uint64 computedAt) public auth {
        ShareClassDetails storage shareClass = _shareClass(poolId.raw(), scId.raw());

        require(computedAt >= shareClass.pricePoolPerShare.computedAt, CannotSetOlderPrice());

        shareClass.pricePoolPerShare = Price(price, computedAt, shareClass.pricePoolPerShare.maxAge);
        emit PriceUpdate(poolId.raw(), scId.raw(), price, computedAt);
    }

    /// @inheritdoc IPoolManagerGatewayHandler
    function updatePricePoolPerAsset(
        PoolId poolId,
        ShareClassId scId,
        AssetId assetId,
        uint128 poolPerAsset_,
        uint64 computedAt
    ) public auth {
        ShareClassDetails storage shareClass = _shareClass(poolId.raw(), scId.raw());

        (address asset, uint256 tokenId) = idToAsset(assetId.raw());
        Price storage poolPerAsset = shareClass.pricePoolPerAsset[asset][tokenId];
        require(computedAt >= poolPerAsset.computedAt, CannotSetOlderPrice());

        poolPerAsset.price = poolPerAsset_;
        poolPerAsset.computedAt = computedAt;

        emit PriceUpdate(poolId.raw(), scId.raw(), asset, tokenId, poolPerAsset_, computedAt);
    }

    /// @inheritdoc IPoolManagerGatewayHandler
    function updateRestriction(PoolId poolId, ShareClassId scId, bytes memory update_) public auth {
        IShareToken shareToken_ = IShareToken(shareToken(poolId.raw(), scId.raw()));
        address hook = shareToken_.hook();
        require(hook != address(0), InvalidHook());
        IHook(hook).updateRestriction(address(shareToken_), update_);
    }

    /// @inheritdoc IPoolManagerGatewayHandler
    function updateContract(PoolId poolId, ShareClassId scId, address target, bytes memory update_) public auth {
        if (target == address(this)) {
            update(poolId.raw(), scId.raw(), update_);
        } else {
            IUpdateContract(target).update(poolId.raw(), scId.raw(), update_);
        }

        emit UpdateContract(poolId.raw(), scId.raw(), target, update_);
    }

    /// @inheritdoc IPoolManagerGatewayHandler
    function updateShareHook(PoolId poolId, ShareClassId scId, address hook) public auth {
        IShareToken shareToken_ = IShareToken(shareToken(poolId.raw(), scId.raw()));
        require(hook != shareToken_.hook(), OldHook());
        shareToken_.file("hook", hook);
    }

    /// @inheritdoc IPoolManagerGatewayHandler
    function handleTransferShares(PoolId poolId, ShareClassId scId, address destinationAddress, uint128 amount)
        public
        auth
    {
        IShareToken shareToken_ = IShareToken(shareToken(poolId.raw(), scId.raw()));

        shareToken_.mint(destinationAddress, amount);
    }

    // --- IUpdateContract implementation ---
    /// @inheritdoc IUpdateContract
    /// @notice The pool manager either deploys the vault if a factory address is provided or it simply links/unlinks
    /// the vault
    function update(uint64 poolId, bytes16 scId, bytes memory payload) public auth {
        uint8 kind = uint8(MessageLib.updateContractType(payload));

        if (kind == uint8(UpdateContractType.VaultUpdate)) {
            MessageLib.UpdateContractVaultUpdate memory m = MessageLib.deserializeUpdateContractVaultUpdate(payload);

            if (m.kind == uint8(VaultUpdateKind.DeployAndLink)) {
                address factory = m.vaultOrFactory.toAddress();

                address vault = deployVault(poolId, scId, m.assetId, factory);
                linkVault(poolId, scId, m.assetId, vault);
            } else {
                address vault = m.vaultOrFactory.toAddress();

                // Needed as safeguard against non-validated vaults
                // I.e. we only accept vaults that have been deployed by the pool manager
                require(_vaultDetails[vault].asset != address(0), UnknownVault());

                if (m.kind == uint8(VaultUpdateKind.Link)) {
                    linkVault(poolId, scId, m.assetId, vault);
                } else if (m.kind == uint8(VaultUpdateKind.Unlink)) {
                    unlinkVault(poolId, scId, m.assetId, vault);
                } else {
                    revert MalformedVaultUpdateMessage();
                }
            }
        } else if (kind == uint8(UpdateContractType.MaxAssetPriceAge)) {
            MessageLib.UpdateContractMaxAssetPriceAge memory m =
                MessageLib.deserializeUpdateContractMaxAssetPriceAge(payload);

            ShareClassDetails storage shareClass = _shareClass(poolId, scId);
            require(m.assetId != 0, UnknownAsset());

            (address asset, uint256 tokenId) = idToAsset(m.assetId);
            shareClass.pricePoolPerAsset[asset][tokenId].maxAge = m.maxPriceAge;
            emit UpdateMaxAssetPriceAge(poolId, scId, asset, tokenId, m.maxPriceAge);
        } else if (kind == uint8(UpdateContractType.MaxSharePriceAge)) {
            MessageLib.UpdateContractMaxSharePriceAge memory m =
                MessageLib.deserializeUpdateContractMaxSharePriceAge(payload);

            ShareClassDetails storage shareClass = _shareClass(poolId, scId);

            shareClass.pricePoolPerShare.maxAge = m.maxPriceAge;
            emit UpdateMaxSharePriceAge(poolId, scId, m.maxPriceAge);
        } else {
            revert UnknownUpdateContractType();
        }
    }

    // --- Public functions ---
    /// @inheritdoc IPoolManager
    function deployVault(uint64 poolId, bytes16 scId, uint128 assetId, address factory) public auth returns (address) {
        ShareClassDetails storage shareClass = _shareClass(poolId, scId);
        require(vaultFactory[factory], InvalidFactory());

        // Rely investment manager on vault so it can mint tokens
        address[] memory vaultWards = new address[](0);

        // Deploy vault
        AssetIdKey memory assetIdKey = _idToAsset[assetId];
        address escrow = address(poolEscrowFactory.escrow(poolId));
        address vault = IVaultFactory(factory).newVault(
            poolId, scId, assetIdKey.asset, assetIdKey.tokenId, shareClass.shareToken, escrow, vaultWards
        );

        // Check whether asset is an ERC20 token wrapper
        (bool success, bytes memory data) =
            assetIdKey.asset.staticcall(abi.encodeWithSelector(IERC20Wrapper.underlying.selector));
        // On success, the returned 20 byte address is padded to 32 bytes
        bool isWrappedERC20 = success && data.length == 32;
        _vaultDetails[vault] = VaultDetails(assetId, assetIdKey.asset, assetIdKey.tokenId, isWrappedERC20, false);

        // NOTE - Reverting the manager approvals is not easy. We SHOULD do that if we phase-out a manager
        _approvePool(vault, poolId, shareClass.shareToken, assetIdKey.asset, assetIdKey.tokenId);

        emit DeployVault(poolId, scId, assetIdKey.asset, assetIdKey.tokenId, factory, vault);
        return vault;
    }

    /// @inheritdoc IPoolManager
    function linkVault(uint64 poolId, bytes16 scId, uint128 assetId, address vault) public auth {
        _shareClass(poolId, scId);

        AssetIdKey memory assetIdKey = _idToAsset[assetId];

        IBaseInvestmentManager manager = IBaseVault(vault).manager();
        IVaultManager(address(manager)).addVault(poolId, scId, vault, assetIdKey.asset, assetId);

        _vaultDetails[vault].isLinked = true;

        emit LinkVault(poolId, scId, assetIdKey.asset, assetIdKey.tokenId, vault);
    }

    /// @inheritdoc IPoolManager
    function unlinkVault(uint64 poolId, bytes16 scId, uint128 assetId, address vault) public auth {
        _shareClass(poolId, scId);

        AssetIdKey memory assetIdKey = _idToAsset[assetId];

        IBaseInvestmentManager manager = IBaseVault(vault).manager();
        IVaultManager(address(manager)).removeVault(poolId, scId, vault, assetIdKey.asset, assetId);

        _vaultDetails[vault].isLinked = false;

        emit UnlinkVault(poolId, scId, assetIdKey.asset, assetIdKey.tokenId, vault);
    }

    // --- Helpers ---
    /// @inheritdoc IPoolManager
    function isPoolActive(uint64 poolId) public view returns (bool) {
        return pools[poolId].createdAt > 0;
    }

    /// @inheritdoc IPoolManager
    function shareToken(uint64 poolId, bytes16 scId) public view returns (address) {
        ShareClassDetails storage shareClass = pools[poolId].shareClasses[scId];
        require(shareClass.shareToken != address(0), UnknownToken());
        return shareClass.shareToken;
    }

    /// @inheritdoc IPoolManager
    function vaultDetails(address vault) public view returns (VaultDetails memory details) {
        details = _vaultDetails[vault];
        require(details.asset != address(0), UnknownVault());
    }

    /// @inheritdoc IPoolManager
    function isLinked(uint64, /* poolId */ bytes16, /* scId */ address, /* asset */ address vault)
        public
        view
        returns (bool)
    {
        return _vaultDetails[vault].isLinked;
    }

    /// @inheritdoc IPoolManager
    function idToAsset(uint128 assetId) public view returns (address asset, uint256 tokenId) {
        AssetIdKey memory assetIdKey = _idToAsset[assetId];
        require(assetIdKey.asset != address(0), UnknownAsset());
        return (assetIdKey.asset, assetIdKey.tokenId);
    }

    /// @inheritdoc IPoolManager
    function assetToId(address asset, uint256 tokenId) public view returns (uint128 assetId) {
        assetId = _assetToId[asset][tokenId];
        require(assetId != 0, UnknownAsset());
    }

    /// @inheritdoc IPoolManager
    function priceAssetPerShare(uint64 poolId, bytes16 scId, uint128 assetId, bool checkValidity)
        public
        view
        returns (D18 price, uint64 computedAt)
    {
        (Price memory poolPerAsset, Price memory poolPerShare) = _poolPer(poolId, scId, assetId);

        if (checkValidity) {
            require(poolPerAsset.isValid(), InvalidPrice());
            require(poolPerShare.isValid(), InvalidPrice());
        }

        // (POOL_UNIT/SHARE_UNIT) / (POOL_UNIT/ASSET_UNIT) = ASSET_UNIT/SHARE_UNIT
        price = poolPerShare.asPrice() / poolPerAsset.asPrice();
        computedAt = poolPerShare.computedAt;
    }

    /// @inheritdoc IPoolManager
    function pricePoolPerShare(uint64 poolId, bytes16 scId, bool checkValidity)
        public
        view
        returns (D18 price, uint64 computedAt)
    {
        ShareClassDetails storage shareClass = _shareClass(poolId, scId);

        if (checkValidity) {
            require(shareClass.pricePoolPerShare.isValid(), InvalidPrice());
        }

        price = shareClass.pricePoolPerShare.asPrice();
        computedAt = shareClass.pricePoolPerShare.computedAt;
    }

    /// @inheritdoc IPoolManager
    function pricePoolPerAsset(uint64 poolId, bytes16 scId, uint128 assetId, bool checkValidity)
        public
        view
        returns (D18 price, uint64 computedAt)
    {
        (Price memory poolPerAsset,) = _poolPer(poolId, scId, assetId);

        if (checkValidity) {
            require(poolPerAsset.isValid(), InvalidPrice());
        }

        price = poolPerAsset.asPrice();
        computedAt = poolPerAsset.computedAt;
    }

    function _poolPer(uint64 poolId, bytes16 scId, uint128 assetId)
        internal
        view
        returns (Price memory poolPerAsset, Price memory poolPerShare)
    {
        ShareClassDetails storage shareClass = _shareClass(poolId, scId);

        (address asset, uint256 tokenId) = idToAsset(assetId);
        poolPerAsset = shareClass.pricePoolPerAsset[asset][tokenId];
        poolPerShare = shareClass.pricePoolPerShare;
    }

    /// @dev Sets up approval permissions for pool, i.e. the pool escrow, the base vault manager and potentially a
    /// secondary manager (in case of partially sync vault)
    function _approvePool(address vault, uint64 poolId, address shareToken_, address asset, uint256 tokenId) internal {
        IPoolEscrow escrow = IPoolEscrow(address(poolEscrowFactory.escrow(poolId)));

        // Give pool manager infinite approval for asset
        // in the escrow to transfer to the user on transfer
        escrow.approveMax(asset, tokenId, address(this));

        // Give balance sheet manager infinite approval for asset
        // in the escrow to transfer to the user on transfer
        escrow.approveMax(asset, tokenId, balanceSheet);

        address manager = address(IBaseVault(vault).manager());
        _approveManager(escrow, manager, shareToken_, asset, tokenId);

        // For sync deposit & async redeem vault, also repeat above for async manager (base manager is sync one)
        (VaultKind vaultKind, address secondaryVaultManager) = IVaultManager(manager).vaultKind(vault);
        if (vaultKind == VaultKind.SyncDepositAsyncRedeem) {
            _approveManager(escrow, secondaryVaultManager, shareToken_, asset, tokenId);
        }
    }

    /// @dev Sets up approval permissions for the given vault manager
    function _approveManager(IPoolEscrow escrow, address manager, address shareToken_, address asset, uint256 tokenId)
        internal
    {
        IAuth(shareToken_).rely(manager);

        escrow.approveMax(shareToken_, manager);
        escrow.approveMax(asset, tokenId, manager);
    }

    function _safeGetAssetDecimals(address asset, uint256 tokenId) private view returns (uint8) {
        bytes memory callData;

        if (tokenId == 0) {
            callData = abi.encodeWithSignature("decimals()");
        } else {
            callData = abi.encodeWithSignature("decimals(uint256)", tokenId);
        }

        (bool success, bytes memory data) = asset.staticcall(callData);
        require(success && data.length >= 32, AssetMissingDecimals());

        return abi.decode(data, (uint8));
    }

    function _isValidHook(address hook) internal view returns (bool) {
        (bool success, bytes memory data) =
            hook.staticcall(abi.encodeWithSelector(IERC165.supportsInterface.selector, type(IHook).interfaceId));

        return success && data.length == 32 && abi.decode(data, (bool));
    }

    function _shareClass(uint64 poolId, bytes16 scId) internal view returns (ShareClassDetails storage shareClass) {
        shareClass = pools[poolId].shareClasses[scId];
        require(shareClass.shareToken != address(0), ShareTokenDoesNotExist());
    }
}<|MERGE_RESOLUTION|>--- conflicted
+++ resolved
@@ -16,14 +16,9 @@
 import {IGateway} from "src/common/interfaces/IGateway.sol";
 import {IPoolManagerGatewayHandler} from "src/common/interfaces/IGatewayHandlers.sol";
 import {IVaultMessageSender} from "src/common/interfaces/IGatewaySenders.sol";
-<<<<<<< HEAD
-import {newAssetId} from "src/common/types/AssetId.sol";
-import {PoolId} from "src/common/types/PoolId.sol";
-=======
 import {newAssetId, AssetId} from "src/common/types/AssetId.sol";
 import {PoolId} from "src/common/types/PoolId.sol";
 import {ShareClassId} from "src/common/types/ShareClassId.sol";
->>>>>>> a94ce2db
 
 import {IVaultFactory} from "src/vaults/interfaces/factories/IVaultFactory.sol";
 import {IBaseVault, IAsyncRedeemVault} from "src/vaults/interfaces/IERC7540.sol";
@@ -213,14 +208,9 @@
         pool.shareClasses[scId.raw()].shareToken = shareToken_;
 
         // Deploy new escrow only on first added share class for pool
-<<<<<<< HEAD
-        if (poolEscrowFactory.deployedEscrow(poolId) == address(0)) {
-            address escrow = poolEscrowFactory.newEscrow(poolId);
-            gateway.setRefundAddress(PoolId.wrap(poolId), IRecoverable(escrow));
-=======
         if (poolEscrowFactory.deployedEscrow(poolId.raw()) == address(0)) {
-            poolEscrowFactory.newEscrow(poolId.raw());
->>>>>>> a94ce2db
+            IPoolEscrow escrow = poolEscrowFactory.newEscrow(poolId.raw());
+            gateway.setRefundAddress(PoolId.wrap(poolId.raw()), escrow);
         }
 
         emit AddShareClass(poolId.raw(), scId.raw(), shareToken_);
