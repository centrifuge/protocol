// SPDX-License-Identifier: AGPL-3.0-only
pragma solidity 0.8.28;

import {IERC20Metadata, IERC20Wrapper} from "src/misc/interfaces/IERC20.sol";
import {IERC6909, IERC6909MetadataExt} from "src/misc/interfaces/IERC6909.sol";
import {Auth} from "src/misc/Auth.sol";
import {SafeTransferLib} from "src/misc/libraries/SafeTransferLib.sol";
import {MathLib} from "src/misc/libraries/MathLib.sol";
import {BytesLib} from "src/misc/libraries/BytesLib.sol";
import {CastLib} from "src/misc/libraries/CastLib.sol";
import {IAuth} from "src/misc/interfaces/IAuth.sol";

import {MessageType, MessageLib} from "src/common/libraries/MessageLib.sol";
import {IRecoverable} from "src/common/interfaces/IRoot.sol";
import {IGateway} from "src/common/interfaces/IGateway.sol";

import {IVaultFactory} from "src/vaults/interfaces/factories/IVaultFactory.sol";
import {IBaseVault, IVaultManager} from "src/vaults/interfaces/IVaultManager.sol";
import {ITrancheFactory} from "src/vaults/interfaces/factories/ITrancheFactory.sol";
import {ITranche} from "src/vaults/interfaces/token/ITranche.sol";
import {IHook} from "src/vaults/interfaces/token/IHook.sol";
import {IUpdateContract} from "src/vaults/interfaces/IUpdateContract.sol";
import {
    AssetIdKey,
    Pool,
    TrancheDetails,
    TranchePrice,
    UndeployedTranche,
    VaultDetails,
    IPoolManager
} from "src/vaults/interfaces/IPoolManager.sol";
import {IEscrow} from "src/vaults/interfaces/IEscrow.sol";
import {IMessageProcessor} from "src/vaults/interfaces/IMessageProcessor.sol";
import {IERC165} from "src/vaults/interfaces/IERC7575.sol";

/// @title  Pool Manager
/// @notice This contract manages which pools & tranches exist,
///         as well as managing allowed pool currencies, and incoming and outgoing transfers.
contract PoolManager is Auth, IPoolManager, IUpdateContract {
    using MessageLib for *;
    using BytesLib for bytes;
    using MathLib for uint256;
    using CastLib for *;

    uint8 internal constant MIN_DECIMALS = 2;
    uint8 internal constant MAX_DECIMALS = 18;

    IEscrow public immutable escrow;

    IGateway public gateway;
    IMessageProcessor public sender;
    ITrancheFactory public trancheFactory;

    uint32 internal _assetCounter;

    mapping(uint64 poolId => Pool) internal _pools;
    mapping(address factory => bool) public vaultFactory;
    mapping(address => VaultDetails) internal _vaultDetails;
    mapping(uint128 assetId => AssetIdKey) internal _idToAsset;
    mapping(address asset => mapping(uint256 tokenId => uint128 assetId)) public assetToId;

    constructor(address escrow_, address trancheFactory_, address[] memory vaultFactories) Auth(msg.sender) {
        escrow = IEscrow(escrow_);
        trancheFactory = ITrancheFactory(trancheFactory_);

        for (uint256 i = 0; i < vaultFactories.length; i++) {
            address factory = vaultFactories[i];
            vaultFactory[factory] = true;
        }
    }

    // --- Administration ---
    /// @inheritdoc IPoolManager
    function file(bytes32 what, address data) external auth {
        if (what == "gateway") gateway = IGateway(data);
        else if (what == "sender") sender = IMessageProcessor(data);
        else if (what == "trancheFactory") trancheFactory = ITrancheFactory(data);
        else revert("PoolManager/file-unrecognized-param");
        emit File(what, data);
    }

    function file(bytes32 what, address factory, bool status) external auth {
        if (what == "vaultFactory") {
            vaultFactory[factory] = status;
        } else {
            revert("PoolManager/file-unrecognized-param");
        }
        emit File(what, factory, status);
    }

    /// @inheritdoc IRecoverable
    function recoverTokens(address token, uint256 tokenId, address to, uint256 amount) external auth {
        if (tokenId == 0) {
            SafeTransferLib.safeTransfer(token, to, amount);
        } else {
            IERC6909(token).transfer(to, tokenId, amount);
        }
    }

    // --- Outgoing message handling ---
    /// @inheritdoc IPoolManager
    function transferTrancheTokens(
        uint64 poolId,
        bytes16 trancheId,
        uint32 destinationId,
        bytes32 recipient,
        uint128 amount
    ) external {
        ITranche tranche_ = ITranche(tranche(poolId, trancheId));
        require(address(tranche_) != address(0), "PoolManager/unknown-token");
        tranche_.burn(msg.sender, amount);

        gateway.setPayableSource(msg.sender);
        sender.sendTransferShares(destinationId, poolId, trancheId, recipient, amount);

        emit TransferTrancheTokens(poolId, trancheId, msg.sender, destinationId, recipient, amount);
    }

    // @inheritdoc IPoolManager
    function registerAsset(address asset, uint256 tokenId, uint32 destChainId) external returns (uint128 assetId) {
        string memory name;
        string memory symbol;
        uint8 decimals;

        decimals = _safeGetAssetDecimals(asset, tokenId);
        require(decimals >= MIN_DECIMALS, "PoolManager/too-few-asset-decimals");
        require(decimals <= MAX_DECIMALS, "PoolManager/too-many-asset-decimals");

        if (tokenId == 0) {
            IERC20Metadata meta = IERC20Metadata(asset);
            name = meta.name();
            symbol = meta.symbol();
        } else {
            IERC6909MetadataExt meta = IERC6909MetadataExt(asset);
            name = meta.name(tokenId);
            symbol = meta.symbol(tokenId);
        }

        assetId = assetToId[asset][tokenId];
        if (assetId == 0) {
            _assetCounter++;
            assetId = uint128(bytes16(abi.encodePacked(uint32(block.chainid), _assetCounter)));

            _idToAsset[assetId] = AssetIdKey(asset, tokenId);
            assetToId[asset][tokenId] = assetId;

            // Give pool manager infinite approval for asset
            // in the escrow to transfer to the user on transfer
            escrow.approveMax(asset, tokenId, address(this));

            emit RegisterAsset(assetId, asset, tokenId, name, symbol, decimals);
        }

        gateway.setPayableSource(msg.sender);
        sender.sendRegisterAsset(destChainId, assetId, name, symbol, decimals);
    }

    /// @inheritdoc IPoolManager
    function addPool(uint64 poolId) public auth {
        Pool storage pool = _pools[poolId];
        require(pool.createdAt == 0, "PoolManager/pool-already-added");
        pool.createdAt = block.timestamp;
        emit AddPool(poolId);
    }

    /// @inheritdoc IPoolManager
    function addTranche(
        uint64 poolId,
        bytes16 trancheId,
        string memory name,
        string memory symbol,
        uint8 decimals,
        bytes32 salt,
        address hook
    ) public auth returns (address) {
        require(decimals >= MIN_DECIMALS, "PoolManager/too-few-tranche-token-decimals");
        require(decimals <= MAX_DECIMALS, "PoolManager/too-many-tranche-token-decimals");
        require(isPoolActive(poolId), "PoolManager/invalid-pool");
        require(tranche(poolId, trancheId) == address(0), "PoolManager/tranche-already-exists");

        // Hook can be address zero if the tranche_token is fully permissionless and has no custom logic
        require(hook == address(0) || _isValidHook(hook), "PoolManager/invalid-hook");

        address[] memory trancheWards = new address[](1);
        trancheWards[0] = address(this);

        address token = trancheFactory.newTranche(name, symbol, decimals, salt, trancheWards);

        if (hook != address(0)) {
            ITranche(token).file("hook", hook);
        }

        _pools[poolId].tranches[trancheId].token = token;

        emit AddTranche(poolId, trancheId, token);

        return token;
    }

    /// @inheritdoc IPoolManager
    function updateTrancheMetadata(uint64 poolId, bytes16 trancheId, string memory name, string memory symbol)
        public
        auth
    {
        ITranche tranche_ = ITranche(tranche(poolId, trancheId));
        require(address(tranche_) != address(0), "PoolManager/unknown-token");

        require(
            keccak256(bytes(tranche_.name())) != keccak256(bytes(name))
                || keccak256(bytes(tranche_.symbol())) != keccak256(bytes(symbol)),
            "PoolManager/old-metadata"
        );

        tranche_.file("name", name);
        tranche_.file("symbol", symbol);
    }

    /// @inheritdoc IPoolManager
    function updateTranchePrice(uint64 poolId, bytes16 trancheId, uint128 assetId, uint128 price, uint64 computedAt)
        public
        auth
    {
        TrancheDetails storage tranche_ = _pools[poolId].tranches[trancheId];
        require(tranche_.token != address(0), "PoolManager/tranche-does-not-exist");

        AssetIdKey memory assetIdKey = _idToAsset[assetId];
        require(
            computedAt >= tranche_.prices[assetIdKey.asset][assetIdKey.tokenId].computedAt,
            "PoolManager/cannot-set-older-price"
        );

        tranche_.prices[assetIdKey.asset][assetIdKey.tokenId] = TranchePrice(price, computedAt);
        emit PriceUpdate(poolId, trancheId, assetIdKey.asset, assetIdKey.tokenId, price, computedAt);
    }

    /// @inheritdoc IPoolManager
    function updateRestriction(uint64 poolId, bytes16 trancheId, bytes memory update_) public auth {
        ITranche tranche_ = ITranche(tranche(poolId, trancheId));
        require(address(tranche_) != address(0), "PoolManager/unknown-token");
        address hook = tranche_.hook();
        require(hook != address(0), "PoolManager/invalid-hook");
        IHook(hook).updateRestriction(address(tranche_), update_);
    }

    /// @inheritdoc IPoolManager
    function updateContract(uint64 poolId, bytes16 trancheId, address target, bytes memory update_) public auth {
        if (target == address(this)) {
            update(poolId, trancheId, update_);
        } else {
            IUpdateContract(target).update(poolId, trancheId, update_);
        }

        emit UpdateContract(poolId, trancheId, target, update_);
    }

    /// @inheritdoc IPoolManager
    function updateTrancheHook(uint64 poolId, bytes16 trancheId, address hook) public auth {
        ITranche tranche_ = ITranche(tranche(poolId, trancheId));
        require(address(tranche_) != address(0), "PoolManager/unknown-token");
        require(hook != tranche_.hook(), "PoolManager/old-hook");
        tranche_.file("hook", hook);
    }

    /// @inheritdoc IPoolManager
    function handleTransferTrancheTokens(uint64 poolId, bytes16 trancheId, address destinationAddress, uint128 amount)
        public
        auth
    {
        ITranche tranche_ = ITranche(tranche(poolId, trancheId));
        require(address(tranche_) != address(0), "PoolManager/unknown-token");

        tranche_.mint(destinationAddress, amount);
    }

    // --- IUpdateContract implementation ---
    /// @inheritdoc IUpdateContract
    /// @notice The pool manager either deploys the vault if a factory address is provided or it simply links/unlinks
    /// the vault
    function update(uint64 poolId, bytes16 trancheId, bytes memory payload) public auth {
        MessageLib.UpdateContractVaultUpdate memory m = MessageLib.deserializeUpdateContractVaultUpdate(payload);

<<<<<<< HEAD
        address vault = address(bytes20(m.vault));
        address factory = address(bytes20(m.factory));

        if (factory != address(0) && vault == address(0)) {
            vault = deployVault(poolId, trancheId, idToAsset[m.assetId], factory);
=======
        address vault = m.vault;
        if (m.factory != address(0) && vault == address(0)) {
            require(vaultFactory[m.factory], "PoolManager/invalid-vault-factory");
            vault = deployVault(poolId, trancheId, m.assetId, m.factory);
>>>>>>> 66dcd39d
        }

        // Needed as safeguard against non-validated vaults
        // I.e. we only accept vaults that have been deployed by the pool manager
<<<<<<< HEAD
        require(_vaultToAsset[vault].asset != address(0), "PoolManager/unknown-vault");
=======
        require(_vaultDetails[vault].asset != address(0), "PoolManager/unknown-vault");
>>>>>>> 66dcd39d

        if (m.isLinked) {
            linkVault(poolId, trancheId, m.assetId, vault);
        } else {
            unlinkVault(poolId, trancheId, m.assetId, vault);
        }
    }

    // --- Public functions ---
    /// @inheritdoc IPoolManager
    function deployVault(uint64 poolId, bytes16 trancheId, uint128 assetId, address factory)
        public
        auth
        returns (address)
    {
        TrancheDetails storage tranche_ = _pools[poolId].tranches[trancheId];
        require(tranche_.token != address(0), "PoolManager/tranche-does-not-exist");
        require(vaultFactory[factory], "PoolManager/invalid-factory");

        // Rely investment manager on vault so it can mint tokens
        address[] memory vaultWards = new address[](0);

        // Deploy vault
        AssetIdKey memory assetIdKey = _idToAsset[assetId];
        address vault = IVaultFactory(factory).newVault(
            poolId, trancheId, assetIdKey.asset, assetIdKey.tokenId, tranche_.token, address(escrow), vaultWards
        );

        // Check whether asset is an ERC20 token wrapper
        (bool success, bytes memory data) =
            assetIdKey.asset.staticcall(abi.encodeWithSelector(IERC20Wrapper.underlying.selector));
        // On success, the returned 20 byte address is padded to 32 bytes
        bool isWrappedERC20 = success && data.length == 32;
        _vaultDetails[vault] = VaultDetails(assetId, assetIdKey.asset, assetIdKey.tokenId, isWrappedERC20, false);

        address manager = IBaseVault(vault).manager();
        // NOTE - Reverting the three actions below is not easy. We SHOULD do that if we phase-out a manager
        IAuth(tranche_.token).rely(manager);
        escrow.approveMax(tranche_.token, manager);
        escrow.approveMax(assetIdKey.asset, assetIdKey.tokenId, manager);

        emit DeployVault(poolId, trancheId, assetIdKey.asset, assetIdKey.tokenId, factory, vault);
        return vault;
    }

    /// @inheritdoc IPoolManager
    function linkVault(uint64 poolId, bytes16 trancheId, uint128 assetId, address vault) public auth {
        TrancheDetails storage tranche_ = _pools[poolId].tranches[trancheId];
        require(tranche_.token != address(0), "PoolManager/tranche-does-not-exist");

        address manager = IBaseVault(vault).manager();
        AssetIdKey memory assetIdKey = _idToAsset[assetId];
        IVaultManager(manager).addVault(poolId, trancheId, vault, assetIdKey.asset, assetId);
        _vaultDetails[vault].isLinked = true;

        emit LinkVault(poolId, trancheId, assetIdKey.asset, assetIdKey.tokenId, vault);
    }

    /// @inheritdoc IPoolManager
    function unlinkVault(uint64 poolId, bytes16 trancheId, uint128 assetId, address vault) public auth {
        TrancheDetails storage tranche_ = _pools[poolId].tranches[trancheId];
        require(tranche_.token != address(0), "PoolManager/tranche-does-not-exist");

        address manager = IBaseVault(vault).manager();
        AssetIdKey memory assetIdKey = _idToAsset[assetId];
        IVaultManager(manager).removeVault(poolId, trancheId, vault, assetIdKey.asset, assetId);
        _vaultDetails[vault].isLinked = false;

        emit UnlinkVault(poolId, trancheId, assetIdKey.asset, assetIdKey.tokenId, vault);
    }

    // --- Helpers ---
    /// @inheritdoc IPoolManager
    function isPoolActive(uint64 poolId) public view returns (bool) {
        return _pools[poolId].createdAt > 0;
    }

    /// @inheritdoc IPoolManager
    function tranche(uint64 poolId, bytes16 trancheId) public view returns (address) {
        TrancheDetails storage tranche_ = _pools[poolId].tranches[trancheId];
        return tranche_.token;
    }

    /// @inheritdoc IPoolManager
    function tranchePrice(uint64 poolId, bytes16 trancheId, uint128 assetId)
        public
        view
        returns (uint128 price, uint64 computedAt)
    {
        AssetIdKey memory assetIdKey = _idToAsset[assetId];
        TranchePrice memory value = _pools[poolId].tranches[trancheId].prices[assetIdKey.asset][assetIdKey.tokenId];
        require(value.computedAt > 0, "PoolManager/unknown-price");
        price = value.price;
        computedAt = value.computedAt;
    }

    /// @inheritdoc IPoolManager
    function vaultDetails(address vault) public view returns (VaultDetails memory details) {
        details = _vaultDetails[vault];
        require(details.asset != address(0), "PoolManager/unknown-vault");
    }

    /// @inheritdoc IPoolManager
    function isLinked(uint64, /* poolId */ bytes16, /* trancheId */ address, /* asset */ address vault)
        public
        view
        returns (bool)
    {
        return _vaultDetails[vault].isLinked;
    }

    /// @inheritdoc IPoolManager
    function idToAsset(uint128 assetId) public view returns (address asset, uint256 tokenId) {
        AssetIdKey memory assetIdKey = _idToAsset[assetId];
        return (assetIdKey.asset, assetIdKey.tokenId);
    }

    function _safeGetAssetDecimals(address asset, uint256 tokenId) private view returns (uint8) {
        bytes memory callData;

        if (tokenId == 0) {
            callData = abi.encodeWithSignature("decimals()");
        } else {
            callData = abi.encodeWithSignature("decimals(uint256)", tokenId);
        }

        (bool success, bytes memory data) = asset.staticcall(callData);
        require(success && data.length >= 32, "PoolManager/asset-missing-decimals");

        return abi.decode(data, (uint8));
    }

    function _isValidHook(address hook) internal view returns (bool) {
        (bool success, bytes memory data) =
            hook.staticcall(abi.encodeWithSelector(IERC165.supportsInterface.selector, type(IHook).interfaceId));

        return success && data.length == 32 && abi.decode(data, (bool));
    }
}<|MERGE_RESOLUTION|>--- conflicted
+++ resolved
@@ -279,27 +279,16 @@
     function update(uint64 poolId, bytes16 trancheId, bytes memory payload) public auth {
         MessageLib.UpdateContractVaultUpdate memory m = MessageLib.deserializeUpdateContractVaultUpdate(payload);
 
-<<<<<<< HEAD
         address vault = address(bytes20(m.vault));
         address factory = address(bytes20(m.factory));
 
         if (factory != address(0) && vault == address(0)) {
-            vault = deployVault(poolId, trancheId, idToAsset[m.assetId], factory);
-=======
-        address vault = m.vault;
-        if (m.factory != address(0) && vault == address(0)) {
-            require(vaultFactory[m.factory], "PoolManager/invalid-vault-factory");
-            vault = deployVault(poolId, trancheId, m.assetId, m.factory);
->>>>>>> 66dcd39d
+            vault = deployVault(poolId, trancheId, m.assetId, factory);
         }
 
         // Needed as safeguard against non-validated vaults
         // I.e. we only accept vaults that have been deployed by the pool manager
-<<<<<<< HEAD
-        require(_vaultToAsset[vault].asset != address(0), "PoolManager/unknown-vault");
-=======
         require(_vaultDetails[vault].asset != address(0), "PoolManager/unknown-vault");
->>>>>>> 66dcd39d
 
         if (m.isLinked) {
             linkVault(poolId, trancheId, m.assetId, vault);
