--- conflicted
+++ resolved
@@ -129,16 +129,9 @@
         require(state.pendingCancelDepositRequest != true, CancellationIsPending());
 
         state.pendingDepositRequest += assets;
-<<<<<<< HEAD
-        sender.sendDepositRequest(poolId, scId, controller.toBytes32(), vaultDetails.assetId, assets);
-=======
-        IPoolEscrow(address(poolEscrowProvider.escrow(poolId))).pendingDepositIncrease(
-            scId, vaultDetails.asset, vaultDetails.tokenId, assets
-        );
         sender.sendDepositRequest(
             PoolId.wrap(poolId), ShareClassId.wrap(scId), controller.toBytes32(), vaultDetails.assetId, assets
         );
->>>>>>> c63540f1
 
         return true;
     }
