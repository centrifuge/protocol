// SPDX-License-Identifier: BUSL-1.1
pragma solidity 0.8.28;

import {IERC165} from "forge-std/interfaces/IERC165.sol";

import {Auth} from "src/misc/Auth.sol";
import {CastLib} from "src/misc/libraries/CastLib.sol";
import {MathLib} from "src/misc/libraries/MathLib.sol";
import {BytesLib} from "src/misc/libraries/BytesLib.sol";
import {SafeTransferLib} from "src/misc/libraries/SafeTransferLib.sol";
import {IERC20, IERC20Metadata} from "src/misc/interfaces/IERC20.sol";
import {IERC6909} from "src/misc/interfaces/IERC6909.sol";
import {IAuth} from "src/misc/interfaces/IAuth.sol";

import {MessageType, MessageLib} from "src/common/libraries/MessageLib.sol";
import {IRecoverable} from "src/common/interfaces/IRoot.sol";
import {IGateway} from "src/common/interfaces/IGateway.sol";
import {IMessageHandler} from "src/common/interfaces/IMessageHandler.sol";
import {IVaultMessageSender} from "src/common/interfaces/IGatewaySenders.sol";
import {IInvestmentManagerGatewayHandler} from "src/common/interfaces/IGatewayHandlers.sol";
import {PoolId} from "src/common/types/PoolId.sol";

import {IPoolManager, VaultDetails} from "src/vaults/interfaces/IPoolManager.sol";
import {IAsyncRequests, AsyncInvestmentState} from "src/vaults/interfaces/investments/IAsyncRequests.sol";
import {IAsyncRedeemManager} from "src/vaults/interfaces/investments/IAsyncRedeemManager.sol";
import {IAsyncDepositManager} from "src/vaults/interfaces/investments/IAsyncDepositManager.sol";
import {IDepositManager} from "src/vaults/interfaces/investments/IDepositManager.sol";
import {IRedeemManager} from "src/vaults/interfaces/investments/IRedeemManager.sol";
import {IBaseInvestmentManager} from "src/vaults/interfaces/investments/IBaseInvestmentManager.sol";
import {IVaultManager, VaultKind} from "src/vaults/interfaces/IVaultManager.sol";
import {IShareToken} from "src/vaults/interfaces/token/IShareToken.sol";
import {IAsyncVault} from "src/vaults/interfaces/IERC7540.sol";
import {VaultPricingLib} from "src/vaults/libraries/VaultPricingLib.sol";
import {BaseInvestmentManager} from "src/vaults/BaseInvestmentManager.sol";

/// @title  Investment Manager
/// @notice This is the main contract vaults interact with for
///         both incoming and outgoing investment transactions.
contract AsyncRequests is BaseInvestmentManager, IAsyncRequests {
    using BytesLib for bytes;
    using MathLib for uint256;
    using MessageLib for *;
    using CastLib for *;

    IVaultMessageSender public sender;

    mapping(address vault => mapping(address investor => AsyncInvestmentState)) public investments;
    mapping(uint64 poolId => mapping(bytes16 scId => mapping(uint128 assetId => address vault))) public vault;

    constructor(address root_, address escrow_) BaseInvestmentManager(root_, escrow_) {}

    /// @inheritdoc IBaseInvestmentManager
    function file(bytes32 what, address data) external override(IBaseInvestmentManager, BaseInvestmentManager) auth {
        if (what == "sender") sender = IVaultMessageSender(data);
        else if (what == "poolManager") poolManager = IPoolManager(data);
        else revert("AsyncRequests/file-unrecognized-param");
        emit File(what, data);
    }

    // --- IVaultManager ---
    /// @inheritdoc IVaultManager
    function addVault(uint64 poolId, bytes16 scId, address vaultAddr, address asset_, uint128 assetId) public auth {
        IAsyncVault vault_ = IAsyncVault(vaultAddr);
        address token = vault_.share();

        require(vault_.asset() == asset_, "AsyncRequests/asset-mismatch");
        require(vault[poolId][scId][assetId] == address(0), "AsyncRequests/vault-already-exists");

        vault[poolId][scId][assetId] = vaultAddr;
        IAuth(token).rely(vaultAddr);
        IShareToken(token).updateVault(vault_.asset(), vaultAddr);
        rely(vaultAddr);
    }

    /// @inheritdoc IVaultManager
    function removeVault(uint64 poolId, bytes16 scId, address vaultAddr, address asset_, uint128 assetId) public auth {
        IAsyncVault vault_ = IAsyncVault(vaultAddr);
        address token = vault_.share();

        require(vault_.asset() == asset_, "AsyncRequests/asset-mismatch");
        require(vault[poolId][scId][assetId] != address(0), "AsyncRequests/vault-does-not-exist");

        delete vault[poolId][scId][assetId];

        IAuth(token).deny(vaultAddr);
        IShareToken(token).updateVault(vault_.asset(), address(0));
        deny(vaultAddr);
    }

    // --- Async investment handlers ---
    /// @inheritdoc IAsyncDepositManager
    function requestDeposit(address vaultAddr, uint256 assets, address controller, address, address)
        public
        auth
        returns (bool)
    {
        IAsyncVault vault_ = IAsyncVault(vaultAddr);
        uint128 _assets = assets.toUint128();
        require(_assets != 0, "AsyncRequests/zero-amount-not-allowed");

        address asset = vault_.asset();
        require(
            poolManager.isLinked(vault_.poolId(), vault_.trancheId(), asset, vaultAddr),
            "AsyncRequests/asset-not-allowed"
        );

        require(
            _canTransfer(vaultAddr, address(0), controller, convertToShares(vaultAddr, assets)),
            "AsyncRequests/transfer-not-allowed"
        );

        AsyncInvestmentState storage state = investments[vaultAddr][controller];
        require(state.pendingCancelDepositRequest != true, "AsyncRequests/cancellation-is-pending");

        state.pendingDepositRequest = state.pendingDepositRequest + _assets;
        VaultDetails memory vaultDetails = poolManager.vaultDetails(address(vault_));

        sender.sendDepositRequest(
            vault_.poolId(), vault_.trancheId(), controller.toBytes32(), vaultDetails.assetId, _assets
        );

        return true;
    }

    /// @inheritdoc IAsyncRedeemManager
    function requestRedeem(address vaultAddr, uint256 shares, address controller, address owner, address source)
        public
        auth
        returns (bool)
    {
        uint128 _shares = shares.toUint128();
        require(_shares != 0, "AsyncRequests/zero-amount-not-allowed");
        IAsyncVault vault_ = IAsyncVault(vaultAddr);

        // You cannot redeem using a disallowed asset, instead another vault will have to be used
        require(
            poolManager.isLinked(vault_.poolId(), vault_.trancheId(), vault_.asset(), vaultAddr),
            "AsyncRequests/asset-not-allowed"
        );

        require(
            _canTransfer(vaultAddr, owner, address(escrow), shares)
                && _canTransfer(vaultAddr, controller, address(escrow), shares),
            "AsyncRequests/transfer-not-allowed"
        );

        return _processRedeemRequest(vaultAddr, _shares, controller, source, false);
    }

    /// @dev    triggered indicates if the the _processRedeemRequest call was triggered from centrifugeChain
    function _processRedeemRequest(address vaultAddr, uint128 shares, address controller, address, bool triggered)
        internal
        returns (bool)
    {
        IAsyncVault vault_ = IAsyncVault(vaultAddr);
        AsyncInvestmentState storage state = investments[vaultAddr][controller];
        require(state.pendingCancelRedeemRequest != true || triggered, "AsyncRequests/cancellation-is-pending");

        state.pendingRedeemRequest = state.pendingRedeemRequest + shares;
        VaultDetails memory vaultDetails = poolManager.vaultDetails(address(vault_));

        sender.sendRedeemRequest(
            vault_.poolId(), vault_.trancheId(), controller.toBytes32(), vaultDetails.assetId, shares
        );

        return true;
    }

    /// @inheritdoc IAsyncDepositManager
    function cancelDepositRequest(address vaultAddr, address controller, address) public auth {
        IAsyncVault vault_ = IAsyncVault(vaultAddr);

        AsyncInvestmentState storage state = investments[vaultAddr][controller];
        require(state.pendingDepositRequest > 0, "AsyncRequests/no-pending-deposit-request");
        require(state.pendingCancelDepositRequest != true, "AsyncRequests/cancellation-is-pending");
        state.pendingCancelDepositRequest = true;

        VaultDetails memory vaultDetails = poolManager.vaultDetails(address(vault_));

        sender.sendCancelDepositRequest(
            vault_.poolId(), vault_.trancheId(), controller.toBytes32(), vaultDetails.assetId
        );
    }

    /// @inheritdoc IAsyncRedeemManager
    function cancelRedeemRequest(address vaultAddr, address controller, address) public auth {
        IAsyncVault vault_ = IAsyncVault(vaultAddr);
        uint256 approximateSharesPayout = pendingRedeemRequest(vaultAddr, controller);
        require(approximateSharesPayout > 0, "AsyncRequests/no-pending-redeem-request");
        require(
            _canTransfer(vaultAddr, address(0), controller, approximateSharesPayout),
            "AsyncRequests/transfer-not-allowed"
        );

        AsyncInvestmentState storage state = investments[vaultAddr][controller];
        require(state.pendingCancelRedeemRequest != true, "AsyncRequests/cancellation-is-pending");
        state.pendingCancelRedeemRequest = true;

        VaultDetails memory vaultDetails = poolManager.vaultDetails(address(vault_));

        sender.sendCancelRedeemRequest(
            vault_.poolId(), vault_.trancheId(), controller.toBytes32(), vaultDetails.assetId
        );
    }

    // -- Gateway handlers --
    /// @inheritdoc IInvestmentManagerGatewayHandler
    function fulfillDepositRequest(
        uint64 poolId,
        bytes16 scId,
        address user,
        uint128 assetId,
        uint128 assets,
        uint128 shares
    ) public auth {
        address vault_ = vault[poolId][scId][assetId];

        AsyncInvestmentState storage state = investments[vault_][user];
        require(state.pendingDepositRequest != 0, "AsyncRequests/no-pending-deposit-request");
<<<<<<< HEAD
        state.depositPrice = _calculatePrice(vault_, state.maxMint + shares, _maxDeposit(vault_, user) + assets);
=======
        state.depositPrice =
            VaultPricingLib.calculatePrice(vault_, _maxDeposit(vault_, user) + assets, state.maxMint + shares);
>>>>>>> 95b10b57
        state.maxMint = state.maxMint + shares;
        state.pendingDepositRequest = state.pendingDepositRequest > assets ? state.pendingDepositRequest - assets : 0;

        if (state.pendingDepositRequest == 0) delete state.pendingCancelDepositRequest;

        // Mint to escrow. Recipient can claim by calling deposit / mint
        IShareToken shareToken = IShareToken(IAsyncVault(vault_).share());
        shareToken.mint(address(escrow), shares);

        IAsyncVault(vault_).onDepositClaimable(user, assets, shares);
    }

    /// @inheritdoc IInvestmentManagerGatewayHandler
    function fulfillRedeemRequest(
        uint64 poolId,
        bytes16 scId,
        address user,
        uint128 assetId,
        uint128 assets,
        uint128 shares
    ) public auth {
        address vault_ = vault[poolId][scId][assetId];

        AsyncInvestmentState storage state = investments[vault_][user];
        require(state.pendingRedeemRequest != 0, "AsyncRequests/no-pending-redeem-request");

        // Calculate new weighted average redeem price and update order book values
<<<<<<< HEAD
        state.redeemPrice =
            _calculatePrice(vault_, ((maxRedeem(vault_, user)) + shares).toUint128(), state.maxWithdraw + assets);
=======
        state.redeemPrice = VaultPricingLib.calculatePrice(
            vault_, state.maxWithdraw + assets, ((maxRedeem(vault_, user)) + shares).toUint128()
        );
>>>>>>> 95b10b57
        state.maxWithdraw = state.maxWithdraw + assets;
        state.pendingRedeemRequest = state.pendingRedeemRequest > shares ? state.pendingRedeemRequest - shares : 0;

        if (state.pendingRedeemRequest == 0) delete state.pendingCancelRedeemRequest;

        // Burn redeemed share class tokens from escrow
        IShareToken shareToken = IShareToken(IAsyncVault(vault_).share());
        shareToken.burn(address(escrow), shares);

        IAsyncVault(vault_).onRedeemClaimable(user, assets, shares);
    }

    /// @inheritdoc IInvestmentManagerGatewayHandler
    function fulfillCancelDepositRequest(
        uint64 poolId,
        bytes16 scId,
        address user,
        uint128 assetId,
        uint128 assets,
        uint128 fulfillment
    ) public auth {
        address vault_ = vault[poolId][scId][assetId];

        AsyncInvestmentState storage state = investments[vault_][user];
        require(state.pendingCancelDepositRequest == true, "AsyncRequests/no-pending-cancel-deposit-request");

        state.claimableCancelDepositRequest = state.claimableCancelDepositRequest + assets;
        state.pendingDepositRequest =
            state.pendingDepositRequest > fulfillment ? state.pendingDepositRequest - fulfillment : 0;

        if (state.pendingDepositRequest == 0) delete state.pendingCancelDepositRequest;

        IAsyncVault(vault_).onCancelDepositClaimable(user, assets);
    }

    /// @inheritdoc IInvestmentManagerGatewayHandler
    function fulfillCancelRedeemRequest(uint64 poolId, bytes16 scId, address user, uint128 assetId, uint128 shares)
        public
        auth
    {
        address vault_ = vault[poolId][scId][assetId];
        AsyncInvestmentState storage state = investments[vault_][user];
        require(state.pendingCancelRedeemRequest == true, "AsyncRequests/no-pending-cancel-redeem-request");

        state.claimableCancelRedeemRequest = state.claimableCancelRedeemRequest + shares;
        state.pendingRedeemRequest = state.pendingRedeemRequest > shares ? state.pendingRedeemRequest - shares : 0;

        if (state.pendingRedeemRequest == 0) delete state.pendingCancelRedeemRequest;

        IAsyncVault(vault_).onCancelRedeemClaimable(user, shares);
    }

    /// @inheritdoc IInvestmentManagerGatewayHandler
    function triggerRedeemRequest(uint64 poolId, bytes16 scId, address user, uint128 assetId, uint128 shares)
        public
        auth
    {
        require(shares != 0, "AsyncRequests/share-token-amount-is-zero");
        address vault_ = vault[poolId][scId][assetId];

        // If there's any unclaimed deposits, claim those first
        AsyncInvestmentState storage state = investments[vault_][user];
        uint128 tokensToTransfer = shares;
        if (state.maxMint >= shares) {
            // The full redeem request is covered by the claimable amount
            tokensToTransfer = 0;
            state.maxMint = state.maxMint - shares;
        } else if (state.maxMint != 0) {
            // The redeem request is only partially covered by the claimable amount
            tokensToTransfer = shares - state.maxMint;
            state.maxMint = 0;
        }

        require(_processRedeemRequest(vault_, shares, user, msg.sender, true), "AsyncRequests/failed-redeem-request");

        // Transfer the token token amount that was not covered by tokens still in escrow for claims,
        // from user to escrow (lock share class tokens in escrow)
        if (tokensToTransfer != 0) {
            require(
                IShareToken(address(IAsyncVault(vault_).share())).authTransferFrom(
                    user, user, address(escrow), tokensToTransfer
                ),
                "AsyncRequests/transfer-failed"
            );
        }

        (address asset, uint256 tokenId) = poolManager.idToAsset(assetId);
        emit TriggerRedeemRequest(poolId, scId, user, asset, tokenId, shares);
        IAsyncVault(vault_).onRedeemRequest(user, user, shares);
    }

    // --- Sync investment handlers ---
    /// @inheritdoc IDepositManager
    function deposit(address vaultAddr, uint256 assets, address receiver, address controller)
        public
        auth
        returns (uint256 shares)
    {
        require(assets <= _maxDeposit(vaultAddr, controller), "AsyncRequests/exceeds-max-deposit");

        AsyncInvestmentState storage state = investments[vaultAddr][controller];
<<<<<<< HEAD

        uint128 sharesUp = _calculateShares(vaultAddr, assets.toUint128(), state.depositPrice, MathLib.Rounding.Up);
        uint128 sharesDown = _calculateShares(vaultAddr, assets.toUint128(), state.depositPrice, MathLib.Rounding.Down);
=======
        uint128 sharesUp =
            VaultPricingLib.calculateShares(assets.toUint128(), vaultAddr, state.depositPrice, MathLib.Rounding.Up);
        uint128 sharesDown =
            VaultPricingLib.calculateShares(assets.toUint128(), vaultAddr, state.depositPrice, MathLib.Rounding.Down);
>>>>>>> 95b10b57
        _processDeposit(state, sharesUp, sharesDown, vaultAddr, receiver);
        shares = uint256(sharesDown);
    }

    /// @inheritdoc IDepositManager
    function mint(address vaultAddr, uint256 shares, address receiver, address controller)
        public
        auth
        returns (uint256 assets)
    {
        AsyncInvestmentState storage state = investments[vaultAddr][controller];
        uint128 shares_ = shares.toUint128();
        _processDeposit(state, shares_, shares_, vaultAddr, receiver);
<<<<<<< HEAD

        assets = uint256(_calculateAssets(vaultAddr, shares_, state.depositPrice, MathLib.Rounding.Down));
=======
        assets = uint256(VaultPricingLib.calculateAssets(shares_, vaultAddr, state.depositPrice, MathLib.Rounding.Down));
>>>>>>> 95b10b57
    }

    function _processDeposit(
        AsyncInvestmentState storage state,
        uint128 sharesUp,
        uint128 sharesDown,
        address vaultAddr,
        address receiver
    ) internal {
        require(sharesUp <= state.maxMint, "AsyncRequests/exceeds-deposit-limits");
        state.maxMint = state.maxMint > sharesUp ? state.maxMint - sharesUp : 0;
        if (sharesDown > 0) {
            require(
                IERC20(IAsyncVault(vaultAddr).share()).transferFrom(address(escrow), receiver, sharesDown),
                "AsyncRequests/share-tokens-transfer-failed"
            );
        }
    }

    // --- Redeem Manager ---
    /// @inheritdoc IRedeemManager
    function redeem(address vaultAddr, uint256 shares, address receiver, address controller)
        public
        auth
        returns (uint256 assets)
    {
        require(shares <= maxRedeem(vaultAddr, controller), "AsyncRequests/exceeds-max-redeem");

        AsyncInvestmentState storage state = investments[vaultAddr][controller];
<<<<<<< HEAD

        uint128 assetsUp = _calculateAssets(vaultAddr, shares.toUint128(), state.redeemPrice, MathLib.Rounding.Up);
        uint128 assetsDown = _calculateAssets(vaultAddr, shares.toUint128(), state.redeemPrice, MathLib.Rounding.Down);
=======
        uint128 assetsUp =
            VaultPricingLib.calculateAssets(shares.toUint128(), vaultAddr, state.redeemPrice, MathLib.Rounding.Up);
        uint128 assetsDown =
            VaultPricingLib.calculateAssets(shares.toUint128(), vaultAddr, state.redeemPrice, MathLib.Rounding.Down);
>>>>>>> 95b10b57
        _processRedeem(state, assetsUp, assetsDown, vaultAddr, receiver, controller);
        assets = uint256(assetsDown);
    }

    /// @inheritdoc IRedeemManager
    function withdraw(address vaultAddr, uint256 assets, address receiver, address controller)
        public
        auth
        returns (uint256 shares)
    {
        AsyncInvestmentState storage state = investments[vaultAddr][controller];
        uint128 assets_ = assets.toUint128();
        _processRedeem(state, assets_, assets_, vaultAddr, receiver, controller);
<<<<<<< HEAD

        shares = uint256(_calculateShares(vaultAddr, assets_, state.redeemPrice, MathLib.Rounding.Down));
=======
        shares = uint256(VaultPricingLib.calculateShares(assets_, vaultAddr, state.redeemPrice, MathLib.Rounding.Down));
>>>>>>> 95b10b57
    }

    function _processRedeem(
        AsyncInvestmentState storage state,
        uint128 assetsUp,
        uint128 assetsDown,
        address vaultAddr,
        address receiver,
        address controller
    ) internal {
        IAsyncVault vault_ = IAsyncVault(vaultAddr);
        if (controller != receiver) {
            require(
                _canTransfer(vaultAddr, controller, receiver, convertToShares(vaultAddr, assetsDown)),
                "AsyncRequests/transfer-not-allowed"
            );
        }

        require(
            _canTransfer(vaultAddr, receiver, address(0), convertToShares(vaultAddr, assetsDown)),
            "AsyncRequests/transfer-not-allowed"
        );

        require(assetsUp <= state.maxWithdraw, "AsyncRequests/exceeds-redeem-limits");
        state.maxWithdraw = state.maxWithdraw > assetsUp ? state.maxWithdraw - assetsUp : 0;

        if (assetsDown > 0) {
            VaultDetails memory vaultDetails = poolManager.vaultDetails(address(vault_));

            if (vaultDetails.tokenId == 0) {
                SafeTransferLib.safeTransferFrom(vaultDetails.asset, address(escrow), receiver, assetsDown);
            } else {
                IERC6909(vaultDetails.asset).transferFrom(address(escrow), receiver, vaultDetails.tokenId, assetsDown);
            }
        }
    }

    /// @inheritdoc IAsyncDepositManager
    function claimCancelDepositRequest(address vaultAddr, address receiver, address controller)
        public
        auth
        returns (uint256 assets)
    {
        AsyncInvestmentState storage state = investments[vaultAddr][controller];
        assets = state.claimableCancelDepositRequest;
        state.claimableCancelDepositRequest = 0;

        if (controller != receiver) {
            require(
                _canTransfer(vaultAddr, controller, receiver, convertToShares(vaultAddr, assets)),
                "AsyncRequests/transfer-not-allowed"
            );
        }
        require(
            _canTransfer(vaultAddr, receiver, address(0), convertToShares(vaultAddr, assets)),
            "AsyncRequests/transfer-not-allowed"
        );

        if (assets > 0) {
            VaultDetails memory vaultDetails = poolManager.vaultDetails(vaultAddr);

            if (vaultDetails.tokenId == 0) {
                SafeTransferLib.safeTransferFrom(vaultDetails.asset, address(escrow), receiver, assets);
            } else {
                IERC6909(vaultDetails.asset).transferFrom(address(escrow), receiver, vaultDetails.tokenId, assets);
            }
        }
    }

    /// @inheritdoc IAsyncRedeemManager
    function claimCancelRedeemRequest(address vaultAddr, address receiver, address controller)
        public
        auth
        returns (uint256 shares)
    {
        AsyncInvestmentState storage state = investments[vaultAddr][controller];
        shares = state.claimableCancelRedeemRequest;
        state.claimableCancelRedeemRequest = 0;
        if (shares > 0) {
            require(
                IERC20(IAsyncVault(vaultAddr).share()).transferFrom(address(escrow), receiver, shares),
                "AsyncRequests/share-tokens-transfer-failed"
            );
        }
    }

    // --- View functions ---
    /// @inheritdoc IDepositManager
    function maxDeposit(address vaultAddr, address user) public view returns (uint256 assets) {
        if (!_canTransfer(vaultAddr, address(escrow), user, 0)) return 0;
        assets = uint256(_maxDeposit(vaultAddr, user));
    }

    function _maxDeposit(address vaultAddr, address user) internal view returns (uint128 assets) {
        AsyncInvestmentState memory state = investments[vaultAddr][user];
<<<<<<< HEAD

        assets = _calculateAssets(vaultAddr, state.maxMint, state.depositPrice, MathLib.Rounding.Down);
=======
        assets = VaultPricingLib.calculateAssets(state.maxMint, vaultAddr, state.depositPrice, MathLib.Rounding.Down);
>>>>>>> 95b10b57
    }

    /// @inheritdoc IDepositManager
    function maxMint(address vaultAddr, address user) public view returns (uint256 shares) {
        if (!_canTransfer(vaultAddr, address(escrow), user, 0)) return 0;
        shares = uint256(investments[vaultAddr][user].maxMint);
    }

    /// @inheritdoc IRedeemManager
    function maxWithdraw(address vaultAddr, address user) public view returns (uint256 assets) {
        if (!_canTransfer(vaultAddr, user, address(0), 0)) return 0;
        assets = uint256(investments[vaultAddr][user].maxWithdraw);
    }

    /// @inheritdoc IRedeemManager
    function maxRedeem(address vaultAddr, address user) public view returns (uint256 shares) {
        if (!_canTransfer(vaultAddr, user, address(0), 0)) return 0;
        AsyncInvestmentState memory state = investments[vaultAddr][user];
<<<<<<< HEAD

        shares = uint256(_calculateShares(vaultAddr, state.maxWithdraw, state.redeemPrice, MathLib.Rounding.Down));
=======
        shares = uint256(
            VaultPricingLib.calculateShares(state.maxWithdraw, vaultAddr, state.redeemPrice, MathLib.Rounding.Down)
        );
>>>>>>> 95b10b57
    }

    /// @inheritdoc IAsyncDepositManager
    function pendingDepositRequest(address vaultAddr, address user) public view returns (uint256 assets) {
        assets = uint256(investments[vaultAddr][user].pendingDepositRequest);
    }

    /// @inheritdoc IAsyncRedeemManager
    function pendingRedeemRequest(address vaultAddr, address user) public view returns (uint256 shares) {
        shares = uint256(investments[vaultAddr][user].pendingRedeemRequest);
    }

    /// @inheritdoc IAsyncDepositManager
    function pendingCancelDepositRequest(address vaultAddr, address user) public view returns (bool isPending) {
        isPending = investments[vaultAddr][user].pendingCancelDepositRequest;
    }

    /// @inheritdoc IAsyncRedeemManager
    function pendingCancelRedeemRequest(address vaultAddr, address user) public view returns (bool isPending) {
        isPending = investments[vaultAddr][user].pendingCancelRedeemRequest;
    }

    /// @inheritdoc IAsyncDepositManager
    function claimableCancelDepositRequest(address vaultAddr, address user) public view returns (uint256 assets) {
        assets = investments[vaultAddr][user].claimableCancelDepositRequest;
    }

    /// @inheritdoc IAsyncRedeemManager
    function claimableCancelRedeemRequest(address vaultAddr, address user) public view returns (uint256 shares) {
        shares = investments[vaultAddr][user].claimableCancelRedeemRequest;
    }

    /// @inheritdoc IVaultManager
    function vaultByAssetId(uint64 poolId, bytes16 scId, uint128 assetId) public view returns (address) {
        return vault[poolId][scId][assetId];
    }

    /// @inheritdoc IVaultManager
    function vaultKind(address) public pure returns (VaultKind, address) {
        return (VaultKind.Async, address(0));
    }

    // --- Helpers ---
    /// @dev    Checks transfer restrictions for the vault shares. Sender (from) and receiver (to) have to both pass
    ///         the restrictions for a successful share transfer.
    function _canTransfer(address vaultAddr, address from, address to, uint256 value) internal view returns (bool) {
        IShareToken share = IShareToken(IAsyncVault(vaultAddr).share());
        return share.checkTransferRestriction(from, to, value);
    }

    function _calculateShares(address vaultAddr, uint128 assets, uint256 price, MathLib.Rounding rounding)
        internal
        view
        returns (uint128 shares)
    {
        VaultDetails memory vaultDetails = poolManager.vaultDetails(vaultAddr);
        address shareToken = IAsyncVault(vaultAddr).share();

        return PriceConversionLib.calculateShares(
            shareToken, vaultDetails.asset, vaultDetails.tokenId, assets, price, rounding
        );
    }

    function _calculateAssets(address vaultAddr, uint128 shares, uint256 price, MathLib.Rounding rounding)
        internal
        view
        returns (uint128 assets)
    {
        VaultDetails memory vaultDetails = poolManager.vaultDetails(vaultAddr);
        address shareToken = IAsyncVault(vaultAddr).share();

        return PriceConversionLib.calculateAssets(
            shareToken, shares, vaultDetails.asset, vaultDetails.tokenId, price, rounding
        );
    }

    function _calculatePrice(address vaultAddr, uint128 shares, uint128 assets) internal view returns (uint256 price) {
        VaultDetails memory vaultDetails = poolManager.vaultDetails(vaultAddr);
        address shareToken = IAsyncVault(vaultAddr).share();

        return PriceConversionLib.calculatePrice(shareToken, shares, vaultDetails.asset, vaultDetails.tokenId, assets);
    }
}<|MERGE_RESOLUTION|>--- conflicted
+++ resolved
@@ -217,12 +217,7 @@
 
         AsyncInvestmentState storage state = investments[vault_][user];
         require(state.pendingDepositRequest != 0, "AsyncRequests/no-pending-deposit-request");
-<<<<<<< HEAD
         state.depositPrice = _calculatePrice(vault_, state.maxMint + shares, _maxDeposit(vault_, user) + assets);
-=======
-        state.depositPrice =
-            VaultPricingLib.calculatePrice(vault_, _maxDeposit(vault_, user) + assets, state.maxMint + shares);
->>>>>>> 95b10b57
         state.maxMint = state.maxMint + shares;
         state.pendingDepositRequest = state.pendingDepositRequest > assets ? state.pendingDepositRequest - assets : 0;
 
@@ -250,14 +245,8 @@
         require(state.pendingRedeemRequest != 0, "AsyncRequests/no-pending-redeem-request");
 
         // Calculate new weighted average redeem price and update order book values
-<<<<<<< HEAD
         state.redeemPrice =
             _calculatePrice(vault_, ((maxRedeem(vault_, user)) + shares).toUint128(), state.maxWithdraw + assets);
-=======
-        state.redeemPrice = VaultPricingLib.calculatePrice(
-            vault_, state.maxWithdraw + assets, ((maxRedeem(vault_, user)) + shares).toUint128()
-        );
->>>>>>> 95b10b57
         state.maxWithdraw = state.maxWithdraw + assets;
         state.pendingRedeemRequest = state.pendingRedeemRequest > shares ? state.pendingRedeemRequest - shares : 0;
 
@@ -359,16 +348,9 @@
         require(assets <= _maxDeposit(vaultAddr, controller), "AsyncRequests/exceeds-max-deposit");
 
         AsyncInvestmentState storage state = investments[vaultAddr][controller];
-<<<<<<< HEAD
 
         uint128 sharesUp = _calculateShares(vaultAddr, assets.toUint128(), state.depositPrice, MathLib.Rounding.Up);
         uint128 sharesDown = _calculateShares(vaultAddr, assets.toUint128(), state.depositPrice, MathLib.Rounding.Down);
-=======
-        uint128 sharesUp =
-            VaultPricingLib.calculateShares(assets.toUint128(), vaultAddr, state.depositPrice, MathLib.Rounding.Up);
-        uint128 sharesDown =
-            VaultPricingLib.calculateShares(assets.toUint128(), vaultAddr, state.depositPrice, MathLib.Rounding.Down);
->>>>>>> 95b10b57
         _processDeposit(state, sharesUp, sharesDown, vaultAddr, receiver);
         shares = uint256(sharesDown);
     }
@@ -382,12 +364,8 @@
         AsyncInvestmentState storage state = investments[vaultAddr][controller];
         uint128 shares_ = shares.toUint128();
         _processDeposit(state, shares_, shares_, vaultAddr, receiver);
-<<<<<<< HEAD
 
         assets = uint256(_calculateAssets(vaultAddr, shares_, state.depositPrice, MathLib.Rounding.Down));
-=======
-        assets = uint256(VaultPricingLib.calculateAssets(shares_, vaultAddr, state.depositPrice, MathLib.Rounding.Down));
->>>>>>> 95b10b57
     }
 
     function _processDeposit(
@@ -417,16 +395,9 @@
         require(shares <= maxRedeem(vaultAddr, controller), "AsyncRequests/exceeds-max-redeem");
 
         AsyncInvestmentState storage state = investments[vaultAddr][controller];
-<<<<<<< HEAD
 
         uint128 assetsUp = _calculateAssets(vaultAddr, shares.toUint128(), state.redeemPrice, MathLib.Rounding.Up);
         uint128 assetsDown = _calculateAssets(vaultAddr, shares.toUint128(), state.redeemPrice, MathLib.Rounding.Down);
-=======
-        uint128 assetsUp =
-            VaultPricingLib.calculateAssets(shares.toUint128(), vaultAddr, state.redeemPrice, MathLib.Rounding.Up);
-        uint128 assetsDown =
-            VaultPricingLib.calculateAssets(shares.toUint128(), vaultAddr, state.redeemPrice, MathLib.Rounding.Down);
->>>>>>> 95b10b57
         _processRedeem(state, assetsUp, assetsDown, vaultAddr, receiver, controller);
         assets = uint256(assetsDown);
     }
@@ -440,12 +411,8 @@
         AsyncInvestmentState storage state = investments[vaultAddr][controller];
         uint128 assets_ = assets.toUint128();
         _processRedeem(state, assets_, assets_, vaultAddr, receiver, controller);
-<<<<<<< HEAD
 
         shares = uint256(_calculateShares(vaultAddr, assets_, state.redeemPrice, MathLib.Rounding.Down));
-=======
-        shares = uint256(VaultPricingLib.calculateShares(assets_, vaultAddr, state.redeemPrice, MathLib.Rounding.Down));
->>>>>>> 95b10b57
     }
 
     function _processRedeem(
@@ -541,12 +508,8 @@
 
     function _maxDeposit(address vaultAddr, address user) internal view returns (uint128 assets) {
         AsyncInvestmentState memory state = investments[vaultAddr][user];
-<<<<<<< HEAD
 
         assets = _calculateAssets(vaultAddr, state.maxMint, state.depositPrice, MathLib.Rounding.Down);
-=======
-        assets = VaultPricingLib.calculateAssets(state.maxMint, vaultAddr, state.depositPrice, MathLib.Rounding.Down);
->>>>>>> 95b10b57
     }
 
     /// @inheritdoc IDepositManager
@@ -565,14 +528,8 @@
     function maxRedeem(address vaultAddr, address user) public view returns (uint256 shares) {
         if (!_canTransfer(vaultAddr, user, address(0), 0)) return 0;
         AsyncInvestmentState memory state = investments[vaultAddr][user];
-<<<<<<< HEAD
 
         shares = uint256(_calculateShares(vaultAddr, state.maxWithdraw, state.redeemPrice, MathLib.Rounding.Down));
-=======
-        shares = uint256(
-            VaultPricingLib.calculateShares(state.maxWithdraw, vaultAddr, state.redeemPrice, MathLib.Rounding.Down)
-        );
->>>>>>> 95b10b57
     }
 
     /// @inheritdoc IAsyncDepositManager
@@ -631,7 +588,7 @@
         VaultDetails memory vaultDetails = poolManager.vaultDetails(vaultAddr);
         address shareToken = IAsyncVault(vaultAddr).share();
 
-        return PriceConversionLib.calculateShares(
+        return VaultPricingLib.calculateShares(
             shareToken, vaultDetails.asset, vaultDetails.tokenId, assets, price, rounding
         );
     }
@@ -644,7 +601,7 @@
         VaultDetails memory vaultDetails = poolManager.vaultDetails(vaultAddr);
         address shareToken = IAsyncVault(vaultAddr).share();
 
-        return PriceConversionLib.calculateAssets(
+        return VaultPricingLib.calculateAssets(
             shareToken, shares, vaultDetails.asset, vaultDetails.tokenId, price, rounding
         );
     }
@@ -653,6 +610,6 @@
         VaultDetails memory vaultDetails = poolManager.vaultDetails(vaultAddr);
         address shareToken = IAsyncVault(vaultAddr).share();
 
-        return PriceConversionLib.calculatePrice(shareToken, shares, vaultDetails.asset, vaultDetails.tokenId, assets);
+        return VaultPricingLib.calculatePrice(shareToken, shares, vaultDetails.asset, vaultDetails.tokenId, assets);
     }
 }