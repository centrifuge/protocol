--- conflicted
+++ resolved
@@ -61,11 +61,7 @@
         if (what == "sender") sender = IVaultMessageSender(data);
         else if (what == "poolManager") poolManager = IPoolManager(data);
         else if (what == "balanceSheet") balanceSheet = IBalanceSheet(data);
-<<<<<<< HEAD
-=======
-        else if (what == "sharePriceProvider") sharePriceProvider = ISharePriceProvider(data);
         else if (what == "poolEscrowProvider") poolEscrowProvider = IPoolEscrowProvider(data);
->>>>>>> b50a2859
         else revert FileUnrecognizedParam();
         emit File(what, data);
     }
@@ -467,16 +463,10 @@
         uint64 poolId = vault_.poolId();
         bytes16 scId = vault_.scId();
 
-<<<<<<< HEAD
         (D18 pricePoolPerAsset,) = poolManager.pricePoolPerAsset(poolId, scId, vaultDetails.assetId, true);
-        balanceSheet.escrow().reserveDecrease(vaultDetails.asset, vaultDetails.tokenId, poolId, scId, assets);
-=======
-        Prices memory prices =
-            sharePriceProvider.prices(poolId, scId, vaultDetails.assetId, vaultDetails.asset, vaultDetails.tokenId);
         IPoolEscrow(address(poolEscrowProvider.escrow(poolId))).reserveDecrease(
             scId, vaultDetails.asset, vaultDetails.tokenId, assets
         );
->>>>>>> b50a2859
 
         balanceSheet.withdraw(
             PoolId.wrap(poolId),
