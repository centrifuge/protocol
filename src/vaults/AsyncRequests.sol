// SPDX-License-Identifier: BUSL-1.1
pragma solidity 0.8.28;

import {IERC165} from "forge-std/interfaces/IERC165.sol";

import {Auth} from "src/misc/Auth.sol";
import {CastLib} from "src/misc/libraries/CastLib.sol";
import {MathLib} from "src/misc/libraries/MathLib.sol";
import {BytesLib} from "src/misc/libraries/BytesLib.sol";
import {SafeTransferLib} from "src/misc/libraries/SafeTransferLib.sol";
import {IERC20, IERC20Metadata} from "src/misc/interfaces/IERC20.sol";
import {IERC6909} from "src/misc/interfaces/IERC6909.sol";
import {D18} from "src/misc/types/D18.sol";
import {IAuth} from "src/misc/interfaces/IAuth.sol";

import {MessageType, MessageLib} from "src/common/libraries/MessageLib.sol";
import {IGateway} from "src/common/interfaces/IGateway.sol";
import {IMessageHandler} from "src/common/interfaces/IMessageHandler.sol";
import {IVaultMessageSender} from "src/common/interfaces/IGatewaySenders.sol";
import {IInvestmentManagerGatewayHandler} from "src/common/interfaces/IGatewayHandlers.sol";
import {PoolId} from "src/common/types/PoolId.sol";
import {ShareClassId} from "src/common/types/ShareClassId.sol";
import {AssetId} from "src/common/types/AssetId.sol";

import {IPoolManager, VaultDetails} from "src/vaults/interfaces/IPoolManager.sol";
import {IBalanceSheet} from "src/vaults/interfaces/IBalanceSheet.sol";
import {IAsyncRequests, AsyncInvestmentState} from "src/vaults/interfaces/investments/IAsyncRequests.sol";
import {IAsyncRedeemManager} from "src/vaults/interfaces/investments/IAsyncRedeemManager.sol";
import {IAsyncDepositManager} from "src/vaults/interfaces/investments/IAsyncDepositManager.sol";
import {IDepositManager} from "src/vaults/interfaces/investments/IDepositManager.sol";
import {IRedeemManager} from "src/vaults/interfaces/investments/IRedeemManager.sol";
import {IBaseInvestmentManager} from "src/vaults/interfaces/investments/IBaseInvestmentManager.sol";
import {IVaultManager, VaultKind} from "src/vaults/interfaces/IVaultManager.sol";
import {IShareToken} from "src/vaults/interfaces/token/IShareToken.sol";
import {IAsyncVault, IBaseVault} from "src/vaults/interfaces/IBaseVaults.sol";
import {VaultPricingLib} from "src/vaults/libraries/VaultPricingLib.sol";
import {BaseInvestmentManager} from "src/vaults/BaseInvestmentManager.sol";
import {IPoolEscrowProvider} from "src/vaults/interfaces/factories/IPoolEscrowFactory.sol";
import {IEscrow} from "src/vaults/interfaces/IEscrow.sol";
import {ESCROW_HOOK_ID} from "src/vaults/interfaces/token/IHook.sol";

/// @title  Investment Manager
/// @notice This is the main contract vaults interact with for
///         both incoming and outgoing investment transactions.
contract AsyncRequests is BaseInvestmentManager, IAsyncRequests {
    using CastLib for *;
    using MessageLib for *;
    using BytesLib for bytes;
    using MathLib for uint256;

    IVaultMessageSender public sender;
    IBalanceSheet public balanceSheet;

    mapping(IBaseVault vault => mapping(address investor => AsyncInvestmentState)) public investments;
    mapping(PoolId poolId => mapping(ShareClassId scId => mapping(AssetId assetId => IAsyncVault vault))) public vault;

    constructor(IEscrow globalEscrow_, address root_, address deployer)
        BaseInvestmentManager(globalEscrow_, root_, deployer)
    {}

    /// @inheritdoc IBaseInvestmentManager
    function file(bytes32 what, address data) external override(IBaseInvestmentManager, BaseInvestmentManager) auth {
        if (what == "sender") sender = IVaultMessageSender(data);
        else if (what == "poolManager") poolManager = IPoolManager(data);
        else if (what == "balanceSheet") balanceSheet = IBalanceSheet(data);
        else if (what == "poolEscrowProvider") poolEscrowProvider = IPoolEscrowProvider(data);
        else revert FileUnrecognizedParam();
        emit File(what, data);
    }

    // --- IVaultManager ---
    /// @inheritdoc IVaultManager
    /// @dev vault_ Must be an IAsyncVault
    function addVault(PoolId poolId, ShareClassId scId, IBaseVault vault_, address asset_, AssetId assetId)
        public
        auth
    {
        address token = vault_.share();

        require(vault_.asset() == asset_, AssetMismatch());
        require(address(vault[poolId][scId][assetId]) == address(0), VaultAlreadyExists());

        vault[poolId][scId][assetId] = IAsyncVault(address(vault_));
        IAuth(token).rely(address(vault_));
        IShareToken(token).updateVault(vault_.asset(), address(vault_));
        rely(address(vault_));
    }

    /// @inheritdoc IVaultManager
    function removeVault(PoolId poolId, ShareClassId scId, IBaseVault vault_, address asset_, AssetId assetId)
        public
        auth
    {
        address token = vault_.share();

        require(vault_.asset() == asset_, AssetMismatch());
        require(address(vault[poolId][scId][assetId]) != address(0), VaultDoesNotExist());

        delete vault[poolId][scId][assetId];

        IAuth(token).deny(address(vault_));
        IShareToken(token).updateVault(vault_.asset(), address(0));
        deny(address(vault_));
    }

    // --- Async investment handlers ---
    /// @inheritdoc IAsyncDepositManager
    function requestDeposit(IBaseVault vault_, uint256 assets, address controller, address, address)
        public
        auth
        returns (bool)
    {
        uint128 _assets = assets.toUint128();
        require(_assets != 0, ZeroAmountNotAllowed());

        return _processDepositRequest(vault_, _assets, controller);
    }

    /// @dev Necessary because of stack-too-deep
    function _processDepositRequest(IBaseVault vault_, uint128 assets, address controller) internal returns (bool) {
        VaultDetails memory vaultDetails = poolManager.vaultDetails(vault_);
        PoolId poolId = vault_.poolId();
        ShareClassId scId = vault_.scId();

        require(poolManager.isLinked(poolId, scId, vaultDetails.asset, vault_), AssetNotAllowed());

        require(_canTransfer(vault_, address(0), controller, convertToShares(vault_, assets)), TransferNotAllowed());

        AsyncInvestmentState storage state = investments[vault_][controller];
        require(state.pendingCancelDepositRequest != true, CancellationIsPending());

        state.pendingDepositRequest += assets;
        sender.sendDepositRequest(poolId, scId, controller.toBytes32(), vaultDetails.assetId, assets);

        return true;
    }

    /// @inheritdoc IAsyncRedeemManager
    function requestRedeem(IBaseVault vault_, uint256 shares, address controller, address owner, address)
        public
        auth
        returns (bool)
    {
        uint128 shares_ = shares.toUint128();
        require(shares_ != 0, ZeroAmountNotAllowed());

        // You cannot redeem using a disallowed asset, instead another vault will have to be used
        require(poolManager.isLinked(vault_.poolId(), vault_.scId(), vault_.asset(), vault_), AssetNotAllowed());

        require(
            _canTransfer(vault_, owner, ESCROW_HOOK_ID, shares)
                && _canTransfer(vault_, controller, ESCROW_HOOK_ID, shares),
            TransferNotAllowed()
        );

        AsyncInvestmentState storage state = investments[vault_][controller];
        require(state.pendingCancelRedeemRequest != true, CancellationIsPending());

        state.pendingRedeemRequest = state.pendingRedeemRequest + shares_;
        VaultDetails memory vaultDetails = poolManager.vaultDetails(vault_);

        sender.sendRedeemRequest(vault_.poolId(), vault_.scId(), controller.toBytes32(), vaultDetails.assetId, shares_);

        return true;
    }

    /// @inheritdoc IAsyncDepositManager
    function cancelDepositRequest(IBaseVault vault_, address controller, address) public auth {
        AsyncInvestmentState storage state = investments[vault_][controller];
        require(state.pendingDepositRequest > 0, NoPendingRequest());
        require(state.pendingCancelDepositRequest != true, CancellationIsPending());
        state.pendingCancelDepositRequest = true;

        VaultDetails memory vaultDetails = poolManager.vaultDetails(vault_);

        sender.sendCancelDepositRequest(vault_.poolId(), vault_.scId(), controller.toBytes32(), vaultDetails.assetId);
    }

    /// @inheritdoc IAsyncRedeemManager
    function cancelRedeemRequest(IBaseVault vault_, address controller, address) public auth {
        uint256 approximateSharesPayout = pendingRedeemRequest(vault_, controller);
        require(approximateSharesPayout > 0, NoPendingRequest());
        require(_canTransfer(vault_, address(0), controller, approximateSharesPayout), TransferNotAllowed());

        AsyncInvestmentState storage state = investments[vault_][controller];
        require(state.pendingCancelRedeemRequest != true, CancellationIsPending());
        state.pendingCancelRedeemRequest = true;

        VaultDetails memory vaultDetails = poolManager.vaultDetails(vault_);

        sender.sendCancelRedeemRequest(vault_.poolId(), vault_.scId(), controller.toBytes32(), vaultDetails.assetId);
    }

    // -- Gateway handlers --
    /// @inheritdoc IInvestmentManagerGatewayHandler
    function approvedDeposits(
        PoolId poolId,
        ShareClassId scId,
        AssetId assetId,
        uint128 assetAmount,
        D18 pricePoolPerAsset
    ) external auth {
        (address asset, uint256 tokenId) = poolManager.idToAsset(assetId);

        balanceSheet.noteDeposit(poolId, scId, asset, tokenId, address(globalEscrow), assetAmount, pricePoolPerAsset);
        address poolEscrow = address(poolEscrowProvider.escrow(poolId));
        globalEscrow.authTransferTo(asset, tokenId, poolEscrow, assetAmount);
    }

    /// @inheritdoc IInvestmentManagerGatewayHandler
    function issuedShares(PoolId poolId, ShareClassId scId, uint128 shareAmount, D18 pricePoolPerShare) external auth {
        balanceSheet.issue(poolId, scId, address(globalEscrow), pricePoolPerShare, shareAmount);
    }

    /// @inheritdoc IInvestmentManagerGatewayHandler
    function revokedShares(
        PoolId poolId,
        ShareClassId scId,
        AssetId assetId,
        uint128 assetAmount,
        uint128 shareAmount,
        D18 pricePoolPerShare
    ) external auth {
        (address asset, uint256 tokenId) = poolManager.idToAsset(assetId);
        // Lock assets to ensure they are not withdrawn and are available for the redeeming user
        poolEscrowProvider.escrow(poolId).reserveIncrease(scId, asset, tokenId, assetAmount);

        IAsyncVault vault_ = IAsyncVault(vault[poolId][scId][assetId]);

        // Need to transfer to the balanceSheet so that it can burn from itself
        globalEscrow.authTransferTo(vault_.share(), address(balanceSheet), shareAmount);
        balanceSheet.revoke(poolId, scId, address(balanceSheet), pricePoolPerShare, shareAmount);
    }

    /// @inheritdoc IInvestmentManagerGatewayHandler
    function fulfillDepositRequest(
        PoolId poolId,
        ShareClassId scId,
        address user,
        AssetId assetId,
        uint128 assets,
        uint128 shares
    ) public auth {
        IAsyncVault vault_ = vault[poolId][scId][assetId];

        AsyncInvestmentState storage state = investments[vault_][user];
        require(state.pendingDepositRequest != 0, NoPendingRequest());
        state.depositPrice = _calculatePrice(vault_, state.maxMint + shares, _maxDeposit(vault_, user) + assets);
        state.maxMint = state.maxMint + shares;
        state.pendingDepositRequest = state.pendingDepositRequest > assets ? state.pendingDepositRequest - assets : 0;

        if (state.pendingDepositRequest == 0) delete state.pendingCancelDepositRequest;

        vault_.onDepositClaimable(user, assets, shares);
    }

    /// @inheritdoc IInvestmentManagerGatewayHandler
    function fulfillRedeemRequest(
        PoolId poolId,
        ShareClassId scId,
        address user,
        AssetId assetId,
        uint128 assets,
        uint128 shares
    ) public auth {
        IAsyncVault vault_ = vault[poolId][scId][assetId];

        AsyncInvestmentState storage state = investments[vault_][user];
        require(state.pendingRedeemRequest != 0, NoPendingRequest());

        // Calculate new weighted average redeem price and update order book values
        state.redeemPrice =
            _calculatePrice(vault_, ((maxRedeem(vault_, user)) + shares).toUint128(), state.maxWithdraw + assets);
        state.maxWithdraw = state.maxWithdraw + assets;
        state.pendingRedeemRequest = state.pendingRedeemRequest > shares ? state.pendingRedeemRequest - shares : 0;

        if (state.pendingRedeemRequest == 0) delete state.pendingCancelRedeemRequest;

        vault_.onRedeemClaimable(user, assets, shares);
    }

    /// @inheritdoc IInvestmentManagerGatewayHandler
    function fulfillCancelDepositRequest(
        PoolId poolId,
        ShareClassId scId,
        address user,
        AssetId assetId,
        uint128 assets,
        uint128 fulfillment
    ) public auth {
        IAsyncVault vault_ = vault[poolId][scId][assetId];

        AsyncInvestmentState storage state = investments[vault_][user];
        require(state.pendingCancelDepositRequest == true, NoPendingRequest());

        state.claimableCancelDepositRequest = state.claimableCancelDepositRequest + assets;
        state.pendingDepositRequest =
            state.pendingDepositRequest > fulfillment ? state.pendingDepositRequest - fulfillment : 0;

        if (state.pendingDepositRequest == 0) delete state.pendingCancelDepositRequest;

        vault_.onCancelDepositClaimable(user, assets);
    }

    /// @inheritdoc IInvestmentManagerGatewayHandler
    function fulfillCancelRedeemRequest(PoolId poolId, ShareClassId scId, address user, AssetId assetId, uint128 shares)
        public
        auth
    {
        IAsyncVault vault_ = vault[poolId][scId][assetId];
        AsyncInvestmentState storage state = investments[vault_][user];
        require(state.pendingCancelRedeemRequest == true, NoPendingRequest());

        state.claimableCancelRedeemRequest = state.claimableCancelRedeemRequest + shares;
        state.pendingRedeemRequest = state.pendingRedeemRequest > shares ? state.pendingRedeemRequest - shares : 0;

        if (state.pendingRedeemRequest == 0) delete state.pendingCancelRedeemRequest;

        vault_.onCancelRedeemClaimable(user, shares);
    }

    // --- Sync investment handlers ---
    /// @inheritdoc IDepositManager
    function deposit(IBaseVault vault_, uint256 assets, address receiver, address controller)
        public
        auth
        returns (uint256 shares)
    {
        require(assets <= _maxDeposit(vault_, controller), ExceedsMaxDeposit());

        AsyncInvestmentState storage state = investments[vault_][controller];

        uint128 sharesUp = _calculateShares(vault_, assets.toUint128(), state.depositPrice, MathLib.Rounding.Up);
        uint128 sharesDown = _calculateShares(vault_, assets.toUint128(), state.depositPrice, MathLib.Rounding.Down);
        _processDeposit(state, sharesUp, sharesDown, vault_, receiver);
        shares = uint256(sharesDown);
    }

    /// @inheritdoc IDepositManager
    function mint(IBaseVault vault_, uint256 shares, address receiver, address controller)
        public
        auth
        returns (uint256 assets)
    {
        AsyncInvestmentState storage state = investments[vault_][controller];
        uint128 shares_ = shares.toUint128();
        _processDeposit(state, shares_, shares_, vault_, receiver);

        assets = uint256(_calculateAssets(vault_, shares_, state.depositPrice, MathLib.Rounding.Down));
    }

    function _processDeposit(
        AsyncInvestmentState storage state,
        uint128 sharesUp,
        uint128 sharesDown,
        IBaseVault vault_,
        address receiver
    ) internal {
        require(sharesUp <= state.maxMint, ExceedsDepositLimits());
        state.maxMint = state.maxMint > sharesUp ? state.maxMint - sharesUp : 0;

        if (sharesDown > 0) {
            globalEscrow.authTransferTo(vault_.share(), receiver, sharesDown);
        }
    }

    // --- Redeem Manager ---
    /// @inheritdoc IRedeemManager
    function redeem(IBaseVault vault_, uint256 shares, address receiver, address controller)
        public
        auth
        returns (uint256 assets)
    {
        require(shares <= maxRedeem(vault_, controller), ExceedsMaxRedeem());

        AsyncInvestmentState storage state = investments[vault_][controller];

        uint128 assetsUp = _calculateAssets(vault_, shares.toUint128(), state.redeemPrice, MathLib.Rounding.Up);
        uint128 assetsDown = _calculateAssets(vault_, shares.toUint128(), state.redeemPrice, MathLib.Rounding.Down);
        _processRedeem(state, assetsUp, assetsDown, vault_, receiver, controller);
        assets = uint256(assetsDown);
    }

    /// @inheritdoc IRedeemManager
    function withdraw(IBaseVault vault_, uint256 assets, address receiver, address controller)
        public
        auth
        returns (uint256 shares)
    {
        AsyncInvestmentState storage state = investments[vault_][controller];
        uint128 assets_ = assets.toUint128();
        _processRedeem(state, assets_, assets_, vault_, receiver, controller);

        shares = uint256(_calculateShares(vault_, assets_, state.redeemPrice, MathLib.Rounding.Down));
    }

    function _processRedeem(
        AsyncInvestmentState storage state,
        uint128 assetsUp,
        uint128 assetsDown,
        IBaseVault vault_,
        address receiver,
        address controller
    ) internal {
        if (controller != receiver) {
            require(
                _canTransfer(vault_, controller, receiver, convertToShares(vault_, assetsDown)), TransferNotAllowed()
            );
        }

        require(_canTransfer(vault_, receiver, address(0), convertToShares(vault_, assetsDown)), TransferNotAllowed());

        require(assetsUp <= state.maxWithdraw, ExceedsRedeemLimits());
        state.maxWithdraw = state.maxWithdraw > assetsUp ? state.maxWithdraw - assetsUp : 0;

        if (assetsDown > 0) {
            _withdraw(vault_, receiver, assetsDown);
        }
    }

    /// @dev Transfer funds from escrow to receiver and update holdings
    function _withdraw(IBaseVault vault_, address receiver, uint128 assets) internal {
        VaultDetails memory vaultDetails = poolManager.vaultDetails(vault_);

        PoolId poolId = vault_.poolId();
        ShareClassId scId = vault_.scId();

<<<<<<< HEAD
        (D18 pricePoolPerAsset,) = poolManager.pricePoolPerAsset(poolId, scId, vaultDetails.assetId, true);
        poolEscrowProvider.escrow(poolId).reserveDecrease(scId, vaultDetails.asset, vaultDetails.tokenId, assets);
=======
        IPoolEscrow(address(poolEscrowProvider.escrow(poolId))).reserveDecrease(
            scId, vaultDetails.asset, vaultDetails.tokenId, assets
        );
>>>>>>> 22d7f274

        balanceSheet.withdraw(poolId, scId, vaultDetails.asset, vaultDetails.tokenId, receiver, assets);
    }

    /// @inheritdoc IAsyncDepositManager
    function claimCancelDepositRequest(IBaseVault vault_, address receiver, address controller)
        public
        auth
        returns (uint256 assets)
    {
        AsyncInvestmentState storage state = investments[vault_][controller];
        assets = state.claimableCancelDepositRequest;
        state.claimableCancelDepositRequest = 0;
        uint256 shares = convertToShares(vault_, assets);

        if (controller != receiver) {
            require(_canTransfer(vault_, controller, receiver, shares), TransferNotAllowed());
        }
        require(_canTransfer(vault_, receiver, address(0), shares), TransferNotAllowed());

        if (assets > 0) {
            VaultDetails memory vaultDetails = poolManager.vaultDetails(vault_);
            globalEscrow.authTransferTo(vaultDetails.asset, vaultDetails.tokenId, receiver, assets);
        }
    }

    /// @inheritdoc IAsyncRedeemManager
    function claimCancelRedeemRequest(IBaseVault vault_, address receiver, address controller)
        public
        auth
        returns (uint256 shares)
    {
        AsyncInvestmentState storage state = investments[vault_][controller];
        shares = state.claimableCancelRedeemRequest;
        state.claimableCancelRedeemRequest = 0;

        if (shares > 0) {
            globalEscrow.authTransferTo(vault_.share(), receiver, shares);
        }
    }

    // --- View functions ---
    /// @inheritdoc IDepositManager
    function maxDeposit(IBaseVault vault_, address user) public view returns (uint256 assets) {
        if (!_canTransfer(vault_, ESCROW_HOOK_ID, user, 0)) {
            return 0;
        }
        assets = uint256(_maxDeposit(vault_, user));
    }

    function _maxDeposit(IBaseVault vault_, address user) internal view returns (uint128 assets) {
        AsyncInvestmentState memory state = investments[vault_][user];

        assets = _calculateAssets(vault_, state.maxMint, state.depositPrice, MathLib.Rounding.Down);
    }

    /// @inheritdoc IDepositManager
    function maxMint(IBaseVault vault_, address user) public view returns (uint256 shares) {
        if (!_canTransfer(vault_, ESCROW_HOOK_ID, user, 0)) {
            return 0;
        }
        shares = uint256(investments[vault_][user].maxMint);
    }

    /// @inheritdoc IRedeemManager
    function maxWithdraw(IBaseVault vault_, address user) public view returns (uint256 assets) {
        if (!_canTransfer(vault_, user, address(0), 0)) return 0;
        assets = uint256(investments[vault_][user].maxWithdraw);
    }

    /// @inheritdoc IRedeemManager
    function maxRedeem(IBaseVault vault_, address user) public view returns (uint256 shares) {
        if (!_canTransfer(vault_, user, address(0), 0)) return 0;
        AsyncInvestmentState memory state = investments[vault_][user];

        shares = uint256(_calculateShares(vault_, state.maxWithdraw, state.redeemPrice, MathLib.Rounding.Down));
    }

    /// @inheritdoc IAsyncDepositManager
    function pendingDepositRequest(IBaseVault vault_, address user) public view returns (uint256 assets) {
        assets = uint256(investments[vault_][user].pendingDepositRequest);
    }

    /// @inheritdoc IAsyncRedeemManager
    function pendingRedeemRequest(IBaseVault vault_, address user) public view returns (uint256 shares) {
        shares = uint256(investments[vault_][user].pendingRedeemRequest);
    }

    /// @inheritdoc IAsyncDepositManager
    function pendingCancelDepositRequest(IBaseVault vault_, address user) public view returns (bool isPending) {
        isPending = investments[vault_][user].pendingCancelDepositRequest;
    }

    /// @inheritdoc IAsyncRedeemManager
    function pendingCancelRedeemRequest(IBaseVault vault_, address user) public view returns (bool isPending) {
        isPending = investments[vault_][user].pendingCancelRedeemRequest;
    }

    /// @inheritdoc IAsyncDepositManager
    function claimableCancelDepositRequest(IBaseVault vault_, address user) public view returns (uint256 assets) {
        assets = investments[vault_][user].claimableCancelDepositRequest;
    }

    /// @inheritdoc IAsyncRedeemManager
    function claimableCancelRedeemRequest(IBaseVault vault_, address user) public view returns (uint256 shares) {
        shares = investments[vault_][user].claimableCancelRedeemRequest;
    }

    /// @inheritdoc IVaultManager
    function vaultByAssetId(PoolId poolId, ShareClassId scId, AssetId assetId) public view returns (IBaseVault) {
        return vault[poolId][scId][assetId];
    }

    /// @inheritdoc IVaultManager
    function vaultKind(IBaseVault) public pure returns (VaultKind, address) {
        return (VaultKind.Async, address(0));
    }

    // --- Helpers ---
    /// @dev    Checks transfer restrictions for the vault shares. Sender (from) and receiver (to) have to both pass
    ///         the restrictions for a successful share transfer.
    function _canTransfer(IBaseVault vault_, address from, address to, uint256 value) internal view returns (bool) {
        IShareToken share = IShareToken(vault_.share());
        return share.checkTransferRestriction(from, to, value);
    }

    function _calculateShares(IBaseVault vault_, uint128 assets, uint256 price, MathLib.Rounding rounding)
        internal
        view
        returns (uint128 shares)
    {
        VaultDetails memory vaultDetails = poolManager.vaultDetails(vault_);
        address shareToken = vault_.share();

        return VaultPricingLib.calculateShares(
            shareToken, vaultDetails.asset, vaultDetails.tokenId, assets, price, rounding
        );
    }

    function _calculateAssets(IBaseVault vault_, uint128 shares, uint256 price, MathLib.Rounding rounding)
        internal
        view
        returns (uint128 assets)
    {
        VaultDetails memory vaultDetails = poolManager.vaultDetails(vault_);
        address shareToken = vault_.share();

        return VaultPricingLib.calculateAssets(
            shareToken, shares, vaultDetails.asset, vaultDetails.tokenId, price, rounding
        );
    }

    function _calculatePrice(IBaseVault vault_, uint128 shares, uint128 assets) internal view returns (uint256 price) {
        VaultDetails memory vaultDetails = poolManager.vaultDetails(vault_);
        address shareToken = vault_.share();

        return VaultPricingLib.calculatePrice(shareToken, shares, vaultDetails.asset, vaultDetails.tokenId, assets);
    }
}<|MERGE_RESOLUTION|>--- conflicted
+++ resolved
@@ -198,18 +198,19 @@
         ShareClassId scId,
         AssetId assetId,
         uint128 assetAmount,
-        D18 pricePoolPerAsset
+        D18 /* pricePoolPerAsset */ // TODO: Expose transient price setting in BS
     ) external auth {
         (address asset, uint256 tokenId) = poolManager.idToAsset(assetId);
 
-        balanceSheet.noteDeposit(poolId, scId, asset, tokenId, address(globalEscrow), assetAmount, pricePoolPerAsset);
+        balanceSheet.noteDeposit(poolId, scId, asset, tokenId, address(globalEscrow), assetAmount);
         address poolEscrow = address(poolEscrowProvider.escrow(poolId));
         globalEscrow.authTransferTo(asset, tokenId, poolEscrow, assetAmount);
     }
 
     /// @inheritdoc IInvestmentManagerGatewayHandler
-    function issuedShares(PoolId poolId, ShareClassId scId, uint128 shareAmount, D18 pricePoolPerShare) external auth {
-        balanceSheet.issue(poolId, scId, address(globalEscrow), pricePoolPerShare, shareAmount);
+    function issuedShares(PoolId poolId, ShareClassId scId, uint128 shareAmount, D18 /* pricePoolPerShare */) external auth {
+        // TODO: Expose transient price setting in BS
+        balanceSheet.issue(poolId, scId, address(globalEscrow), shareAmount);
     }
 
     /// @inheritdoc IInvestmentManagerGatewayHandler
@@ -219,7 +220,7 @@
         AssetId assetId,
         uint128 assetAmount,
         uint128 shareAmount,
-        D18 pricePoolPerShare
+        D18 /* pricePoolPerShare */ // TODO: Expose transient price setting in BS
     ) external auth {
         (address asset, uint256 tokenId) = poolManager.idToAsset(assetId);
         // Lock assets to ensure they are not withdrawn and are available for the redeeming user
@@ -229,7 +230,7 @@
 
         // Need to transfer to the balanceSheet so that it can burn from itself
         globalEscrow.authTransferTo(vault_.share(), address(balanceSheet), shareAmount);
-        balanceSheet.revoke(poolId, scId, address(balanceSheet), pricePoolPerShare, shareAmount);
+        balanceSheet.revoke(poolId, scId, address(balanceSheet), shareAmount);
     }
 
     /// @inheritdoc IInvestmentManagerGatewayHandler
@@ -425,15 +426,9 @@
         PoolId poolId = vault_.poolId();
         ShareClassId scId = vault_.scId();
 
-<<<<<<< HEAD
-        (D18 pricePoolPerAsset,) = poolManager.pricePoolPerAsset(poolId, scId, vaultDetails.assetId, true);
+        // TODO: Enable transient pricing for BS
+        // (D18 pricePoolPerAsset,) = poolManager.pricePoolPerAsset(poolId, scId, vaultDetails.assetId, true);
         poolEscrowProvider.escrow(poolId).reserveDecrease(scId, vaultDetails.asset, vaultDetails.tokenId, assets);
-=======
-        IPoolEscrow(address(poolEscrowProvider.escrow(poolId))).reserveDecrease(
-            scId, vaultDetails.asset, vaultDetails.tokenId, assets
-        );
->>>>>>> 22d7f274
-
         balanceSheet.withdraw(poolId, scId, vaultDetails.asset, vaultDetails.tokenId, receiver, assets);
     }
 
