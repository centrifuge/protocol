// SPDX-License-Identifier: BUSL-1.1
pragma solidity 0.8.28;

import {IERC165} from "forge-std/interfaces/IERC165.sol";

import {Auth} from "src/misc/Auth.sol";
import {CastLib} from "src/misc/libraries/CastLib.sol";
import {MathLib} from "src/misc/libraries/MathLib.sol";
import {BytesLib} from "src/misc/libraries/BytesLib.sol";
import {SafeTransferLib} from "src/misc/libraries/SafeTransferLib.sol";
import {IERC20, IERC20Metadata} from "src/misc/interfaces/IERC20.sol";
import {IERC6909} from "src/misc/interfaces/IERC6909.sol";
import {D18} from "src/misc/types/D18.sol";
import {IAuth} from "src/misc/interfaces/IAuth.sol";

import {MessageType, MessageLib} from "src/common/libraries/MessageLib.sol";
import {IGateway} from "src/common/interfaces/IGateway.sol";
import {IMessageHandler} from "src/common/interfaces/IMessageHandler.sol";
import {IVaultMessageSender} from "src/common/interfaces/IGatewaySenders.sol";
import {IInvestmentManagerGatewayHandler} from "src/common/interfaces/IGatewayHandlers.sol";
import {PoolId} from "src/common/types/PoolId.sol";
import {ShareClassId} from "src/common/types/ShareClassId.sol";

import {IPoolManager, VaultDetails} from "src/vaults/interfaces/IPoolManager.sol";
import {IBalanceSheet} from "src/vaults/interfaces/IBalanceSheet.sol";
import {IAsyncRequests, AsyncInvestmentState} from "src/vaults/interfaces/investments/IAsyncRequests.sol";
import {IAsyncRedeemManager} from "src/vaults/interfaces/investments/IAsyncRedeemManager.sol";
import {IAsyncDepositManager} from "src/vaults/interfaces/investments/IAsyncDepositManager.sol";
import {IDepositManager} from "src/vaults/interfaces/investments/IDepositManager.sol";
import {IRedeemManager} from "src/vaults/interfaces/investments/IRedeemManager.sol";
import {ISharePriceProvider, Prices} from "src/vaults/interfaces/investments/ISharePriceProvider.sol";
import {IBaseInvestmentManager} from "src/vaults/interfaces/investments/IBaseInvestmentManager.sol";
import {IVaultManager, VaultKind} from "src/vaults/interfaces/IVaultManager.sol";
import {IShareToken} from "src/vaults/interfaces/token/IShareToken.sol";
import {IAsyncVault, IBaseVault} from "src/vaults/interfaces/IERC7540.sol";
import {VaultPricingLib} from "src/vaults/libraries/VaultPricingLib.sol";
import {BaseInvestmentManager} from "src/vaults/BaseInvestmentManager.sol";
import {IPoolEscrowProvider} from "src/vaults/interfaces/factories/IPoolEscrowFactory.sol";
import {IPoolEscrow} from "src/vaults/interfaces/IEscrow.sol";

/// @title  Investment Manager
/// @notice This is the main contract vaults interact with for
///         both incoming and outgoing investment transactions.
contract AsyncRequests is BaseInvestmentManager, IAsyncRequests {
    using CastLib for *;
    using MessageLib for *;
    using BytesLib for bytes;
    using MathLib for uint256;

    /// @dev Magic address denoting a transfer to the escrow
    /// @dev Solely used for gas saving since escrow is per pool
    address public constant ESCROW_IDENTIFIER = address(uint160(uint8(0xce)));

    IVaultMessageSender public sender;
    IBalanceSheet public balanceSheet;
    ISharePriceProvider public sharePriceProvider;

    mapping(address vault => mapping(address investor => AsyncInvestmentState)) public investments;
    mapping(uint64 poolId => mapping(bytes16 scId => mapping(uint128 assetId => address vault))) public vault;

<<<<<<< HEAD
    constructor(address root_) BaseInvestmentManager(root_) {}
=======
    constructor(address root_, address escrow_, address deployer) BaseInvestmentManager(root_, escrow_, deployer) {}
>>>>>>> b3ebfede

    /// @inheritdoc IBaseInvestmentManager
    function file(bytes32 what, address data) external override(IBaseInvestmentManager, BaseInvestmentManager) auth {
        if (what == "sender") sender = IVaultMessageSender(data);
        else if (what == "poolManager") poolManager = IPoolManager(data);
        else if (what == "balanceSheet") balanceSheet = IBalanceSheet(data);
        else if (what == "sharePriceProvider") sharePriceProvider = ISharePriceProvider(data);
        else if (what == "poolEscrowProvider") poolEscrowProvider = IPoolEscrowProvider(data);
        else revert FileUnrecognizedParam();
        emit File(what, data);
    }

    // --- IVaultManager ---
    /// @inheritdoc IVaultManager
    function addVault(uint64 poolId, bytes16 scId, address vaultAddr, address asset_, uint128 assetId) public auth {
        IAsyncVault vault_ = IAsyncVault(vaultAddr);
        address token = vault_.share();

        require(vault_.asset() == asset_, AssetMismatch());
        require(vault[poolId][scId][assetId] == address(0), VaultAlreadyExists());

        vault[poolId][scId][assetId] = vaultAddr;
        IAuth(token).rely(vaultAddr);
        IShareToken(token).updateVault(vault_.asset(), vaultAddr);
        rely(vaultAddr);
    }

    /// @inheritdoc IVaultManager
    function removeVault(uint64 poolId, bytes16 scId, address vaultAddr, address asset_, uint128 assetId) public auth {
        IAsyncVault vault_ = IAsyncVault(vaultAddr);
        address token = vault_.share();

        require(vault_.asset() == asset_, AssetMismatch());
        require(vault[poolId][scId][assetId] != address(0), VaultDoesNotExist());

        delete vault[poolId][scId][assetId];

        IAuth(token).deny(vaultAddr);
        IShareToken(token).updateVault(vault_.asset(), address(0));
        deny(vaultAddr);
    }

    // --- Async investment handlers ---
    /// @inheritdoc IAsyncDepositManager
    function requestDeposit(address vaultAddr, uint256 assets, address controller, address, address)
        public
        auth
        returns (bool)
    {
        uint128 _assets = assets.toUint128();
        require(_assets != 0, ZeroAmountNotAllowed());

        return _processDepositRequest(vaultAddr, _assets, controller);
    }

    /// @dev Necessary because of stack-too-deep
    function _processDepositRequest(address vaultAddr, uint128 assets, address controller) internal returns (bool) {
        IAsyncVault vault_ = IAsyncVault(vaultAddr);
        VaultDetails memory vaultDetails = poolManager.vaultDetails(vaultAddr);
        uint64 poolId = mapPoolId(vault_.poolId());
        bytes16 scId = vault_.trancheId();

        require(poolManager.isLinked(poolId, scId, vaultDetails.asset, vaultAddr), AssetNotAllowed());

        require(
            _canTransfer(vaultAddr, address(0), controller, convertToShares(vaultAddr, assets)), TransferNotAllowed()
        );

        AsyncInvestmentState storage state = investments[vaultAddr][controller];
        require(state.pendingCancelDepositRequest != true, CancellationIsPending());

        state.pendingDepositRequest += assets;
        poolEscrowProvider.poolEscrow(poolId).pendingDepositIncrease(
            scId, vaultDetails.asset, vaultDetails.tokenId, assets
        );
        sender.sendDepositRequest(poolId, scId, controller.toBytes32(), vaultDetails.assetId, assets);

        return true;
    }

    /// @inheritdoc IAsyncRedeemManager
    function requestRedeem(address vaultAddr, uint256 shares, address controller, address owner, address source)
        public
        auth
        returns (bool)
    {
        uint128 _shares = shares.toUint128();
        require(_shares != 0, ZeroAmountNotAllowed());
        IAsyncVault vault_ = IAsyncVault(vaultAddr);

        // You cannot redeem using a disallowed asset, instead another vault will have to be used
        require(
            poolManager.isLinked(mapPoolId(vault_.poolId()), vault_.trancheId(), vault_.asset(), vaultAddr),
            AssetNotAllowed()
        );

        require(
            _canTransfer(vaultAddr, owner, ESCROW_IDENTIFIER, shares)
                && _canTransfer(vaultAddr, controller, ESCROW_IDENTIFIER, shares),
            TransferNotAllowed()
        );

        return _processRedeemRequest(vaultAddr, _shares, controller, source, false);
    }

    /// @dev    triggered indicates if the the _processRedeemRequest call was triggered from centrifugeChain
    function _processRedeemRequest(address vaultAddr, uint128 shares, address controller, address, bool triggered)
        internal
        returns (bool)
    {
        IAsyncVault vault_ = IAsyncVault(vaultAddr);
        AsyncInvestmentState storage state = investments[vaultAddr][controller];
        require(state.pendingCancelRedeemRequest != true || triggered, CancellationIsPending());

        state.pendingRedeemRequest = state.pendingRedeemRequest + shares;
        VaultDetails memory vaultDetails = poolManager.vaultDetails(address(vault_));

        sender.sendRedeemRequest(
            mapPoolId(vault_.poolId()), vault_.trancheId(), controller.toBytes32(), vaultDetails.assetId, shares
        );

        return true;
    }

    /// @inheritdoc IAsyncDepositManager
    function cancelDepositRequest(address vaultAddr, address controller, address) public auth {
        IAsyncVault vault_ = IAsyncVault(vaultAddr);

        AsyncInvestmentState storage state = investments[vaultAddr][controller];
        require(state.pendingDepositRequest > 0, NoPendingRequest());
        require(state.pendingCancelDepositRequest != true, CancellationIsPending());
        state.pendingCancelDepositRequest = true;

        VaultDetails memory vaultDetails = poolManager.vaultDetails(address(vault_));

        sender.sendCancelDepositRequest(
            mapPoolId(vault_.poolId()), vault_.trancheId(), controller.toBytes32(), vaultDetails.assetId
        );
    }

    /// @inheritdoc IAsyncRedeemManager
    function cancelRedeemRequest(address vaultAddr, address controller, address) public auth {
        IAsyncVault vault_ = IAsyncVault(vaultAddr);
        uint256 approximateSharesPayout = pendingRedeemRequest(vaultAddr, controller);
        require(approximateSharesPayout > 0, NoPendingRequest());
        require(_canTransfer(vaultAddr, address(0), controller, approximateSharesPayout), TransferNotAllowed());

        AsyncInvestmentState storage state = investments[vaultAddr][controller];
        require(state.pendingCancelRedeemRequest != true, CancellationIsPending());
        state.pendingCancelRedeemRequest = true;

        VaultDetails memory vaultDetails = poolManager.vaultDetails(address(vault_));

        sender.sendCancelRedeemRequest(
            mapPoolId(vault_.poolId()), vault_.trancheId(), controller.toBytes32(), vaultDetails.assetId
        );
    }

    // -- Gateway handlers --
    /// @inheritdoc IInvestmentManagerGatewayHandler
    function fulfillDepositRequest(
        uint64 poolId,
        bytes16 scId,
        address user,
        uint128 assetId,
        uint128 assets,
        uint128 shares
    ) public auth {
        address vault_ = vault[poolId][scId][assetId];

        AsyncInvestmentState storage state = investments[vault_][user];
        require(state.pendingDepositRequest != 0, NoPendingRequest());
        state.depositPrice = _calculatePrice(vault_, state.maxMint + shares, _maxDeposit(vault_, user) + assets);
        state.maxMint = state.maxMint + shares;
        state.pendingDepositRequest = state.pendingDepositRequest > assets ? state.pendingDepositRequest - assets : 0;

        if (state.pendingDepositRequest == 0) delete state.pendingCancelDepositRequest;

        // Mint to escrow. Recipient can claim by calling deposit / mint
        IShareToken shareToken = IShareToken(IAsyncVault(vault_).share());
        shareToken.mint(poolEscrowProvider.escrow(poolId), shares);

        IAsyncVault(vault_).onDepositClaimable(user, assets, shares);
    }

    /// @inheritdoc IInvestmentManagerGatewayHandler
    function fulfillRedeemRequest(
        uint64 poolId,
        bytes16 scId,
        address user,
        uint128 assetId,
        uint128 assets,
        uint128 shares
    ) public auth {
        address vault_ = vault[poolId][scId][assetId];

        AsyncInvestmentState storage state = investments[vault_][user];
        require(state.pendingRedeemRequest != 0, NoPendingRequest());

        // Calculate new weighted average redeem price and update order book values
        state.redeemPrice =
            _calculatePrice(vault_, ((maxRedeem(vault_, user)) + shares).toUint128(), state.maxWithdraw + assets);
        state.maxWithdraw = state.maxWithdraw + assets;
        state.pendingRedeemRequest = state.pendingRedeemRequest > shares ? state.pendingRedeemRequest - shares : 0;

        if (state.pendingRedeemRequest == 0) delete state.pendingCancelRedeemRequest;

        // Burn redeemed share class tokens from escrow
        IShareToken shareToken = IShareToken(IAsyncVault(vault_).share());
        shareToken.burn(poolEscrowProvider.escrow(poolId), shares);

        IAsyncVault(vault_).onRedeemClaimable(user, assets, shares);
    }

    /// @inheritdoc IInvestmentManagerGatewayHandler
    function fulfillCancelDepositRequest(
        uint64 poolId,
        bytes16 scId,
        address user,
        uint128 assetId,
        uint128 assets,
        uint128 fulfillment
    ) public auth {
        address vault_ = vault[poolId][scId][assetId];

        AsyncInvestmentState storage state = investments[vault_][user];
        require(state.pendingCancelDepositRequest == true, NoPendingRequest());

        state.claimableCancelDepositRequest = state.claimableCancelDepositRequest + assets;
        state.pendingDepositRequest =
            state.pendingDepositRequest > fulfillment ? state.pendingDepositRequest - fulfillment : 0;

        if (state.pendingDepositRequest == 0) delete state.pendingCancelDepositRequest;

        IAsyncVault(vault_).onCancelDepositClaimable(user, assets);
    }

    /// @inheritdoc IInvestmentManagerGatewayHandler
    function fulfillCancelRedeemRequest(uint64 poolId, bytes16 scId, address user, uint128 assetId, uint128 shares)
        public
        auth
    {
        address vault_ = vault[poolId][scId][assetId];
        AsyncInvestmentState storage state = investments[vault_][user];
        require(state.pendingCancelRedeemRequest == true, NoPendingRequest());

        state.claimableCancelRedeemRequest = state.claimableCancelRedeemRequest + shares;
        state.pendingRedeemRequest = state.pendingRedeemRequest > shares ? state.pendingRedeemRequest - shares : 0;

        if (state.pendingRedeemRequest == 0) delete state.pendingCancelRedeemRequest;

        IAsyncVault(vault_).onCancelRedeemClaimable(user, shares);
    }

    /// @inheritdoc IInvestmentManagerGatewayHandler
    function triggerRedeemRequest(uint64 poolId, bytes16 scId, address user, uint128 assetId, uint128 shares)
        public
        auth
    {
        require(shares != 0, ShareTokenAmountIsZero());
        address vault_ = vault[poolId][scId][assetId];

        // If there's any unclaimed deposits, claim those first
        AsyncInvestmentState storage state = investments[vault_][user];
        uint128 tokensToTransfer = shares;
        if (state.maxMint >= shares) {
            // The full redeem request is covered by the claimable amount
            tokensToTransfer = 0;
            state.maxMint = state.maxMint - shares;
        } else if (state.maxMint != 0) {
            // The redeem request is only partially covered by the claimable amount
            tokensToTransfer = shares - state.maxMint;
            state.maxMint = 0;
        }

        require(_processRedeemRequest(vault_, shares, user, msg.sender, true), FailedRedeemRequest());

        // Transfer the token token amount that was not covered by tokens still in escrow for claims,
        // from user to escrow (lock share class tokens in escrow)
        if (tokensToTransfer != 0) {
            require(
                IShareToken(address(IAsyncVault(vault_).share())).authTransferFrom(
                    user, user, poolEscrowProvider.escrow(poolId), tokensToTransfer
                ),
                ShareTokenTransferFailed()
            );
        }

        (address asset, uint256 tokenId) = poolManager.idToAsset(assetId);
        emit TriggerRedeemRequest(poolId, scId, user, asset, tokenId, shares);
        IAsyncVault(vault_).onRedeemRequest(user, user, shares);
    }

    // --- Sync investment handlers ---
    /// @inheritdoc IDepositManager
    function deposit(address vaultAddr, uint256 assets, address receiver, address controller)
        public
        auth
        returns (uint256 shares)
    {
        require(assets <= _maxDeposit(vaultAddr, controller), ExceedsMaxDeposit());

        AsyncInvestmentState storage state = investments[vaultAddr][controller];

        uint128 sharesUp = _calculateShares(vaultAddr, assets.toUint128(), state.depositPrice, MathLib.Rounding.Up);
        uint128 sharesDown = _calculateShares(vaultAddr, assets.toUint128(), state.depositPrice, MathLib.Rounding.Down);
        _processDeposit(state, sharesUp, sharesDown, vaultAddr, receiver);
        shares = uint256(sharesDown);
    }

    /// @inheritdoc IDepositManager
    function mint(address vaultAddr, uint256 shares, address receiver, address controller)
        public
        auth
        returns (uint256 assets)
    {
        AsyncInvestmentState storage state = investments[vaultAddr][controller];
        uint128 shares_ = shares.toUint128();
        _processDeposit(state, shares_, shares_, vaultAddr, receiver);

        assets = uint256(_calculateAssets(vaultAddr, shares_, state.depositPrice, MathLib.Rounding.Down));
    }

    function _processDeposit(
        AsyncInvestmentState storage state,
        uint128 sharesUp,
        uint128 sharesDown,
        address vaultAddr,
        address receiver
    ) internal {
        require(sharesUp <= state.maxMint, ExceedsDepositLimits());
        state.maxMint = state.maxMint > sharesUp ? state.maxMint - sharesUp : 0;

        IAsyncVault vault_ = IAsyncVault(vaultAddr);
        if (sharesDown > 0) {
            require(
                IERC20(vault_.share()).transferFrom(poolEscrowProvider.escrow(vault_.poolId()), receiver, sharesDown),
                ShareTokenTransferFailed()
            );
        }
    }

    // --- Redeem Manager ---
    /// @inheritdoc IRedeemManager
    function redeem(address vaultAddr, uint256 shares, address receiver, address controller)
        public
        auth
        returns (uint256 assets)
    {
        require(shares <= maxRedeem(vaultAddr, controller), ExceedsMaxRedeem());

        AsyncInvestmentState storage state = investments[vaultAddr][controller];

        uint128 assetsUp = _calculateAssets(vaultAddr, shares.toUint128(), state.redeemPrice, MathLib.Rounding.Up);
        uint128 assetsDown = _calculateAssets(vaultAddr, shares.toUint128(), state.redeemPrice, MathLib.Rounding.Down);
        _processRedeem(state, assetsUp, assetsDown, vaultAddr, receiver, controller);
        assets = uint256(assetsDown);
    }

    /// @inheritdoc IRedeemManager
    function withdraw(address vaultAddr, uint256 assets, address receiver, address controller)
        public
        auth
        returns (uint256 shares)
    {
        AsyncInvestmentState storage state = investments[vaultAddr][controller];
        uint128 assets_ = assets.toUint128();
        _processRedeem(state, assets_, assets_, vaultAddr, receiver, controller);

        shares = uint256(_calculateShares(vaultAddr, assets_, state.redeemPrice, MathLib.Rounding.Down));
    }

    function _processRedeem(
        AsyncInvestmentState storage state,
        uint128 assetsUp,
        uint128 assetsDown,
        address vaultAddr,
        address receiver,
        address controller
    ) internal {
        if (controller != receiver) {
            require(
                _canTransfer(vaultAddr, controller, receiver, convertToShares(vaultAddr, assetsDown)),
                TransferNotAllowed()
            );
        }

        require(
            _canTransfer(vaultAddr, receiver, address(0), convertToShares(vaultAddr, assetsDown)), TransferNotAllowed()
        );

        require(assetsUp <= state.maxWithdraw, ExceedsRedeemLimits());
        state.maxWithdraw = state.maxWithdraw > assetsUp ? state.maxWithdraw - assetsUp : 0;

        if (assetsDown > 0) {
            _withdraw(vaultAddr, receiver, assetsDown);
        }
    }

    /// @dev Transfer funds from escrow to receiver and update holdings
    function _withdraw(address vaultAddr, address receiver, uint128 assets) internal {
        VaultDetails memory vaultDetails = poolManager.vaultDetails(vaultAddr);

        IAsyncVault vault_ = IAsyncVault(vaultAddr);
        uint64 poolId = mapPoolId(vault_.poolId());
        bytes16 scId = vault_.trancheId();

        Prices memory prices =
            sharePriceProvider.prices(poolId, scId, vaultDetails.assetId, vaultDetails.asset, vaultDetails.tokenId);
        poolEscrowProvider.poolEscrow(poolId).reserveDecrease(scId, vaultDetails.asset, vaultDetails.tokenId, assets);

        balanceSheet.withdraw(
            PoolId.wrap(poolId),
            ShareClassId.wrap(scId),
            vaultDetails.asset,
            vaultDetails.tokenId,
            receiver,
            assets,
            prices.poolPerAsset
        );
    }

    /// @inheritdoc IAsyncDepositManager
    function claimCancelDepositRequest(address vaultAddr, address receiver, address controller)
        public
        auth
        returns (uint256 assets)
    {
        AsyncInvestmentState storage state = investments[vaultAddr][controller];
        assets = state.claimableCancelDepositRequest;
        state.claimableCancelDepositRequest = 0;
        uint256 shares = convertToShares(vaultAddr, assets);

        if (controller != receiver) {
            require(_canTransfer(vaultAddr, controller, receiver, shares), TransferNotAllowed());
        }
        require(_canTransfer(vaultAddr, receiver, address(0), shares), TransferNotAllowed());

        if (assets > 0) {
            VaultDetails memory vaultDetails = poolManager.vaultDetails(vaultAddr);

            address escrow = poolEscrowProvider.escrow(IAsyncVault(vaultAddr).poolId());
            if (vaultDetails.tokenId == 0) {
                SafeTransferLib.safeTransferFrom(vaultDetails.asset, escrow, receiver, assets);
            } else {
                IERC6909(vaultDetails.asset).transferFrom(escrow, receiver, vaultDetails.tokenId, assets);
            }
        }
    }

    /// @inheritdoc IAsyncRedeemManager
    function claimCancelRedeemRequest(address vaultAddr, address receiver, address controller)
        public
        auth
        returns (uint256 shares)
    {
        AsyncInvestmentState storage state = investments[vaultAddr][controller];
        shares = state.claimableCancelRedeemRequest;
        state.claimableCancelRedeemRequest = 0;
        IAsyncVault vault_ = IAsyncVault(vaultAddr);

        if (shares > 0) {
            require(
                IERC20(vault_.share()).transferFrom(poolEscrowProvider.escrow(vault_.poolId()), receiver, shares),
                ShareTokenTransferFailed()
            );
        }
    }

    // --- View functions ---
    /// @inheritdoc IDepositManager
    function maxDeposit(address vaultAddr, address user) public view returns (uint256 assets) {
        if (!_canTransfer(vaultAddr, ESCROW_IDENTIFIER, user, 0)) {
            return 0;
        }
        assets = uint256(_maxDeposit(vaultAddr, user));
    }

    function _maxDeposit(address vaultAddr, address user) internal view returns (uint128 assets) {
        AsyncInvestmentState memory state = investments[vaultAddr][user];

        assets = _calculateAssets(vaultAddr, state.maxMint, state.depositPrice, MathLib.Rounding.Down);
    }

    /// @inheritdoc IDepositManager
    function maxMint(address vaultAddr, address user) public view returns (uint256 shares) {
        if (!_canTransfer(vaultAddr, ESCROW_IDENTIFIER, user, 0)) {
            return 0;
        }
        shares = uint256(investments[vaultAddr][user].maxMint);
    }

    /// @inheritdoc IRedeemManager
    function maxWithdraw(address vaultAddr, address user) public view returns (uint256 assets) {
        if (!_canTransfer(vaultAddr, user, address(0), 0)) return 0;
        assets = uint256(investments[vaultAddr][user].maxWithdraw);
    }

    /// @inheritdoc IRedeemManager
    function maxRedeem(address vaultAddr, address user) public view returns (uint256 shares) {
        if (!_canTransfer(vaultAddr, user, address(0), 0)) return 0;
        AsyncInvestmentState memory state = investments[vaultAddr][user];

        shares = uint256(_calculateShares(vaultAddr, state.maxWithdraw, state.redeemPrice, MathLib.Rounding.Down));
    }

    /// @inheritdoc IAsyncDepositManager
    function pendingDepositRequest(address vaultAddr, address user) public view returns (uint256 assets) {
        assets = uint256(investments[vaultAddr][user].pendingDepositRequest);
    }

    /// @inheritdoc IAsyncRedeemManager
    function pendingRedeemRequest(address vaultAddr, address user) public view returns (uint256 shares) {
        shares = uint256(investments[vaultAddr][user].pendingRedeemRequest);
    }

    /// @inheritdoc IAsyncDepositManager
    function pendingCancelDepositRequest(address vaultAddr, address user) public view returns (bool isPending) {
        isPending = investments[vaultAddr][user].pendingCancelDepositRequest;
    }

    /// @inheritdoc IAsyncRedeemManager
    function pendingCancelRedeemRequest(address vaultAddr, address user) public view returns (bool isPending) {
        isPending = investments[vaultAddr][user].pendingCancelRedeemRequest;
    }

    /// @inheritdoc IAsyncDepositManager
    function claimableCancelDepositRequest(address vaultAddr, address user) public view returns (uint256 assets) {
        assets = investments[vaultAddr][user].claimableCancelDepositRequest;
    }

    /// @inheritdoc IAsyncRedeemManager
    function claimableCancelRedeemRequest(address vaultAddr, address user) public view returns (uint256 shares) {
        shares = investments[vaultAddr][user].claimableCancelRedeemRequest;
    }

    /// @inheritdoc IVaultManager
    function vaultByAssetId(uint64 poolId, bytes16 scId, uint128 assetId) public view returns (address) {
        return vault[poolId][scId][assetId];
    }

    /// @inheritdoc IVaultManager
    function vaultKind(address) public pure returns (VaultKind, address) {
        return (VaultKind.Async, address(0));
    }

    // --- Helpers ---
    /// @dev    Checks transfer restrictions for the vault shares. Sender (from) and receiver (to) have to both pass
    ///         the restrictions for a successful share transfer.
    function _canTransfer(address vaultAddr, address from, address to, uint256 value) internal view returns (bool) {
        IShareToken share = IShareToken(IAsyncVault(vaultAddr).share());
        return share.checkTransferRestriction(from, to, value);
    }

    function _calculateShares(address vaultAddr, uint128 assets, uint256 price, MathLib.Rounding rounding)
        internal
        view
        returns (uint128 shares)
    {
        VaultDetails memory vaultDetails = poolManager.vaultDetails(vaultAddr);
        address shareToken = IAsyncVault(vaultAddr).share();

        return VaultPricingLib.calculateShares(
            shareToken, vaultDetails.asset, vaultDetails.tokenId, assets, price, rounding
        );
    }

    function _calculateAssets(address vaultAddr, uint128 shares, uint256 price, MathLib.Rounding rounding)
        internal
        view
        returns (uint128 assets)
    {
        VaultDetails memory vaultDetails = poolManager.vaultDetails(vaultAddr);
        address shareToken = IAsyncVault(vaultAddr).share();

        return VaultPricingLib.calculateAssets(
            shareToken, shares, vaultDetails.asset, vaultDetails.tokenId, price, rounding
        );
    }

    function _calculatePrice(address vaultAddr, uint128 shares, uint128 assets) internal view returns (uint256 price) {
        VaultDetails memory vaultDetails = poolManager.vaultDetails(vaultAddr);
        address shareToken = IAsyncVault(vaultAddr).share();

        return VaultPricingLib.calculatePrice(shareToken, shares, vaultDetails.asset, vaultDetails.tokenId, assets);
    }
}<|MERGE_RESOLUTION|>--- conflicted
+++ resolved
@@ -58,11 +58,7 @@
     mapping(address vault => mapping(address investor => AsyncInvestmentState)) public investments;
     mapping(uint64 poolId => mapping(bytes16 scId => mapping(uint128 assetId => address vault))) public vault;
 
-<<<<<<< HEAD
-    constructor(address root_) BaseInvestmentManager(root_) {}
-=======
-    constructor(address root_, address escrow_, address deployer) BaseInvestmentManager(root_, escrow_, deployer) {}
->>>>>>> b3ebfede
+    constructor(address root_, address deployer) BaseInvestmentManager(root_, deployer) {}
 
     /// @inheritdoc IBaseInvestmentManager
     function file(bytes32 what, address data) external override(IBaseInvestmentManager, BaseInvestmentManager) auth {
