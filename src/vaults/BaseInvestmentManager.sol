// SPDX-License-Identifier: BUSL-1.1
pragma solidity 0.8.28;

import {IERC165} from "forge-std/interfaces/IERC165.sol";

import {Auth} from "src/misc/Auth.sol";
import {MathLib} from "src/misc/libraries/MathLib.sol";
import {SafeTransferLib} from "src/misc/libraries/SafeTransferLib.sol";
import {IERC6909} from "src/misc/interfaces/IERC6909.sol";
import {D18} from "src/misc/types/D18.sol";

import {IRecoverable} from "src/common/interfaces/IRoot.sol";

import {IBaseVault} from "src/vaults/interfaces/IERC7540.sol";
import {IPoolManager, VaultDetails} from "src/vaults/interfaces/IPoolManager.sol";
import {IBaseInvestmentManager} from "src/vaults/interfaces/investments/IBaseInvestmentManager.sol";
import {VaultPricingLib} from "src/vaults/libraries/VaultPricingLib.sol";

abstract contract BaseInvestmentManager is Auth, IBaseInvestmentManager {
    using MathLib for uint256;

    address public immutable root;
    address public immutable escrow;

    IPoolManager public poolManager;

    constructor(address root_, address escrow_) Auth(msg.sender) {
        root = root_;
        escrow = escrow_;
    }

    /// @inheritdoc IRecoverable
    function recoverTokens(address token, uint256 tokenId, address to, uint256 amount) external auth {
        if (tokenId == 0) {
            SafeTransferLib.safeTransfer(token, to, amount);
        } else {
            IERC6909(token).transfer(to, tokenId, amount);
        }
    }

    /// @inheritdoc IBaseInvestmentManager
    function file(bytes32 what, address data) external virtual auth {
        if (what == "poolManager") poolManager = IPoolManager(data);
        else revert("BaseInvestmentManager/file-unrecognized-param");
        emit File(what, data);
    }

    // --- View functions ---
    /// @inheritdoc IBaseInvestmentManager
    function convertToShares(address vaultAddr, uint256 _assets) public view returns (uint256 shares) {
        IBaseVault vault_ = IBaseVault(vaultAddr);
        VaultDetails memory vaultDetails = poolManager.vaultDetails(address(vault_));
<<<<<<< HEAD

        (D18 latestPrice,) =
            poolManager.priceAssetPerShare(vault_.poolId(), vault_.trancheId(), vaultDetails.assetId, true);
        shares = uint256(
            PriceConversionLib.calculateShares(
                vault_.share(),
                vaultDetails.asset,
                vaultDetails.tokenId,
                _assets.toUint128(),
                latestPrice.raw(),
                MathLib.Rounding.Down
            )
        );
=======
        (uint128 latestPrice,) = poolManager.sharePrice(vault_.poolId(), vault_.trancheId(), vaultDetails.assetId);
        shares =
            uint256(VaultPricingLib.calculateShares(_assets.toUint128(), vaultAddr, latestPrice, MathLib.Rounding.Down));
>>>>>>> 95b10b57
    }

    /// @inheritdoc IBaseInvestmentManager
    function convertToAssets(address vaultAddr, uint256 _shares) public view returns (uint256 assets) {
        IBaseVault vault_ = IBaseVault(vaultAddr);
        VaultDetails memory vaultDetails = poolManager.vaultDetails(address(vault_));
<<<<<<< HEAD

        (D18 latestPrice,) =
            poolManager.priceAssetPerShare(vault_.poolId(), vault_.trancheId(), vaultDetails.assetId, true);
        assets = uint256(
            PriceConversionLib.calculateAssets(
                vault_.share(),
                _shares.toUint128(),
                vaultDetails.asset,
                vaultDetails.tokenId,
                latestPrice.raw(),
                MathLib.Rounding.Down
            )
        );
=======
        (uint128 latestPrice,) = poolManager.sharePrice(vault_.poolId(), vault_.trancheId(), vaultDetails.assetId);
        assets =
            uint256(VaultPricingLib.calculateAssets(_shares.toUint128(), vaultAddr, latestPrice, MathLib.Rounding.Down));
>>>>>>> 95b10b57
    }

    /// @inheritdoc IBaseInvestmentManager
    function priceLastUpdated(address vaultAddr) public view returns (uint64 lastUpdated) {
        IBaseVault vault_ = IBaseVault(vaultAddr);
        VaultDetails memory vaultDetails = poolManager.vaultDetails(address(vault_));
        (, lastUpdated) =
            poolManager.priceAssetPerShare(vault_.poolId(), vault_.trancheId(), vaultDetails.assetId, true);
    }
}<|MERGE_RESOLUTION|>--- conflicted
+++ resolved
@@ -50,12 +50,11 @@
     function convertToShares(address vaultAddr, uint256 _assets) public view returns (uint256 shares) {
         IBaseVault vault_ = IBaseVault(vaultAddr);
         VaultDetails memory vaultDetails = poolManager.vaultDetails(address(vault_));
-<<<<<<< HEAD
 
         (D18 latestPrice,) =
             poolManager.priceAssetPerShare(vault_.poolId(), vault_.trancheId(), vaultDetails.assetId, true);
         shares = uint256(
-            PriceConversionLib.calculateShares(
+            VaultPricingLib.calculateShares(
                 vault_.share(),
                 vaultDetails.asset,
                 vaultDetails.tokenId,
@@ -64,23 +63,17 @@
                 MathLib.Rounding.Down
             )
         );
-=======
-        (uint128 latestPrice,) = poolManager.sharePrice(vault_.poolId(), vault_.trancheId(), vaultDetails.assetId);
-        shares =
-            uint256(VaultPricingLib.calculateShares(_assets.toUint128(), vaultAddr, latestPrice, MathLib.Rounding.Down));
->>>>>>> 95b10b57
     }
 
     /// @inheritdoc IBaseInvestmentManager
     function convertToAssets(address vaultAddr, uint256 _shares) public view returns (uint256 assets) {
         IBaseVault vault_ = IBaseVault(vaultAddr);
         VaultDetails memory vaultDetails = poolManager.vaultDetails(address(vault_));
-<<<<<<< HEAD
 
         (D18 latestPrice,) =
             poolManager.priceAssetPerShare(vault_.poolId(), vault_.trancheId(), vaultDetails.assetId, true);
         assets = uint256(
-            PriceConversionLib.calculateAssets(
+            VaultPricingLib.calculateAssets(
                 vault_.share(),
                 _shares.toUint128(),
                 vaultDetails.asset,
@@ -89,11 +82,6 @@
                 MathLib.Rounding.Down
             )
         );
-=======
-        (uint128 latestPrice,) = poolManager.sharePrice(vault_.poolId(), vault_.trancheId(), vaultDetails.assetId);
-        assets =
-            uint256(VaultPricingLib.calculateAssets(_shares.toUint128(), vaultAddr, latestPrice, MathLib.Rounding.Down));
->>>>>>> 95b10b57
     }
 
     /// @inheritdoc IBaseInvestmentManager
