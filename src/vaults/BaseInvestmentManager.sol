// SPDX-License-Identifier: BUSL-1.1
pragma solidity 0.8.28;

import {IERC165} from "forge-std/interfaces/IERC165.sol";

import {Auth} from "src/misc/Auth.sol";
import {MathLib} from "src/misc/libraries/MathLib.sol";
import {SafeTransferLib} from "src/misc/libraries/SafeTransferLib.sol";
import {IERC6909} from "src/misc/interfaces/IERC6909.sol";
import {D18} from "src/misc/types/D18.sol";
import {Recoverable} from "src/misc/Recoverable.sol";

import {newPoolId} from "src/common/types/PoolId.sol";

import {IBaseVault} from "src/vaults/interfaces/IERC7540.sol";
import {IPoolManager, VaultDetails} from "src/vaults/interfaces/IPoolManager.sol";
import {IBaseInvestmentManager} from "src/vaults/interfaces/investments/IBaseInvestmentManager.sol";
import {VaultPricingLib} from "src/vaults/libraries/VaultPricingLib.sol";
import {IPoolEscrowProvider} from "src/vaults/interfaces/factories/IPoolEscrowFactory.sol";

abstract contract BaseInvestmentManager is Auth, Recoverable, IBaseInvestmentManager {
    using MathLib for uint256;

    address public immutable root;

    IPoolManager public poolManager;
    IPoolEscrowProvider public poolEscrowProvider;

<<<<<<< HEAD
    constructor(address root_) Auth(msg.sender) {
=======
    constructor(address root_, address escrow_, address deployer) Auth(deployer) {
>>>>>>> b3ebfede
        root = root_;
    }

    /// @inheritdoc IBaseInvestmentManager
    function file(bytes32 what, address data) external virtual auth {
        if (what == "poolManager") poolManager = IPoolManager(data);
        else if (what == "poolEscrowProvider") poolEscrowProvider = IPoolEscrowProvider(data);
        else revert FileUnrecognizedParam();
        emit File(what, data);
    }

    // --- View functions ---
    /// @inheritdoc IBaseInvestmentManager
    function convertToShares(address vaultAddr, uint256 assets) public view virtual returns (uint256 shares) {
        IBaseVault vault_ = IBaseVault(vaultAddr);
        VaultDetails memory vaultDetails = poolManager.vaultDetails(address(vault_));
        (D18 priceAssetPerShare,) =
            poolManager.priceAssetPerShare(mapPoolId(vault_.poolId()), vault_.trancheId(), vaultDetails.assetId, false);

        return _convertToShares(vault_, vaultDetails, priceAssetPerShare, assets, MathLib.Rounding.Down);
    }

    /// @inheritdoc IBaseInvestmentManager
    function convertToAssets(address vaultAddr, uint256 shares) public view virtual returns (uint256 assets) {
        IBaseVault vault_ = IBaseVault(vaultAddr);
        VaultDetails memory vaultDetails = poolManager.vaultDetails(address(vault_));
        (D18 priceAssetPerShare,) =
            poolManager.priceAssetPerShare(mapPoolId(vault_.poolId()), vault_.trancheId(), vaultDetails.assetId, false);

        return _convertToAssets(vault_, vaultDetails, priceAssetPerShare, shares, MathLib.Rounding.Down);
    }

    /// @inheritdoc IBaseInvestmentManager
    function priceLastUpdated(address vaultAddr) public view virtual returns (uint64 lastUpdated) {
        IBaseVault vault_ = IBaseVault(vaultAddr);
        VaultDetails memory vaultDetails = poolManager.vaultDetails(address(vault_));

        (, lastUpdated) =
            poolManager.priceAssetPerShare(mapPoolId(vault_.poolId()), vault_.trancheId(), vaultDetails.assetId, false);
    }

    function mapPoolId(uint64 poolId) public pure returns (uint64 mappedPoolId) {
        // TODO: update v2CentrifugeId and add all pools before deployment
        uint16 v2CentrifugeId = 1;
        if (poolId == 4139607887) return newPoolId(v2CentrifugeId, 1).raw();
        return poolId;
    }

    function _convertToShares(
        IBaseVault vault_,
        VaultDetails memory vaultDetails,
        D18 priceAssetPerShare,
        uint256 assets,
        MathLib.Rounding rounding
    ) internal view returns (uint256 shares) {
        return VaultPricingLib.calculateShares(
            vault_.share(),
            vaultDetails.asset,
            vaultDetails.tokenId,
            assets.toUint128(),
            priceAssetPerShare.raw(),
            rounding
        );
    }

    function _convertToAssets(
        IBaseVault vault_,
        VaultDetails memory vaultDetails,
        D18 priceAssetPerShare,
        uint256 shares,
        MathLib.Rounding rounding
    ) internal view returns (uint256 assets) {
        return VaultPricingLib.calculateAssets(
            vault_.share(),
            shares.toUint128(),
            vaultDetails.asset,
            vaultDetails.tokenId,
            priceAssetPerShare.raw(),
            rounding
        );
    }
}<|MERGE_RESOLUTION|>--- conflicted
+++ resolved
@@ -26,11 +26,7 @@
     IPoolManager public poolManager;
     IPoolEscrowProvider public poolEscrowProvider;
 
-<<<<<<< HEAD
-    constructor(address root_) Auth(msg.sender) {
-=======
-    constructor(address root_, address escrow_, address deployer) Auth(deployer) {
->>>>>>> b3ebfede
+    constructor(address root_, address deployer) Auth(deployer) {
         root = root_;
     }
 
