// SPDX-License-Identifier: BUSL-1.1
pragma solidity >=0.5.0;

import {D18, d18} from "src/misc/types/D18.sol";

import {PoolId} from "src/common/types/PoolId.sol";
import {ShareClassId} from "src/common/types/ShareClassId.sol";
import {AssetId} from "src/common/types/AssetId.sol";

interface IBalanceSheet {
    // --- Events ---
    event File(bytes32 indexed what, address data);
    event UpdateManager(PoolId indexed poolId, ShareClassId indexed scId, address who, bool canManage);
    event Withdraw(
        PoolId indexed poolId,
        ShareClassId indexed scId,
        address asset,
        uint256 tokenId,
        address receiver,
        uint128 amount,
        D18 pricePoolPerAsset
    );
    event Deposit(
        PoolId indexed poolId,
        ShareClassId indexed scId,
        address asset,
        uint256 tokenId,
        address provider,
        uint128 amount,
        D18 pricePoolPerAsset
    );
    event Issue(PoolId indexed poolId, ShareClassId indexed scId, address to, D18 pricePoolPerShare, uint128 shares);
    event Revoke(PoolId indexed poolId, ShareClassId indexed scId, address from, D18 pricePoolPerShare, uint128 shares);

    // --- Errors ---
    error FileUnrecognizedParam();

<<<<<<< HEAD
=======
    /// @notice Overloaded increase with asset transfer
    function deposit(PoolId poolId, ShareClassId scId, address asset, uint256 tokenId, address provider, uint128 amount)
        external;
>>>>>>> 22d7f274
    function deposit(
        PoolId poolId,
        ShareClassId scId,
        address asset,
        uint256 tokenId,
        address provider,
        uint128 amount,
        D18 pricePoolPerAsset
    ) external;

    function noteDeposit(
        PoolId poolId,
        ShareClassId scId,
        address asset,
        uint256 tokenId,
        address provider,
        uint128 amount,
        D18 pricePoolPerAsset
    ) external;

    function withdraw(
        PoolId poolId,
        ShareClassId scId,
        address asset,
        uint256 tokenId,
        address receiver,
        uint128 amount
    ) external;
    function withdraw(
        PoolId poolId,
        ShareClassId scId,
        address asset,
        uint256 tokenId,
        address receiver,
        uint128 amount,
        D18 pricePoolPerAsset
    ) external;

    function issue(PoolId poolId, ShareClassId scId, address to, uint128 shares) external;
    function issue(PoolId poolId, ShareClassId scId, address to, uint128 shares, D18 pricePoolPerShare) external;

    function revoke(PoolId poolId, ShareClassId scId, address from, uint128 shares) external;
    function revoke(PoolId poolId, ShareClassId scId, address from, uint128 shares, D18 pricePoolPerShare) external;

<<<<<<< HEAD
    function revoke(PoolId poolId, ShareClassId scId, address from, D18 pricePoolPerShare, uint128 shares) external;

    function noteRevoke(PoolId poolId, ShareClassId scId, address from, D18 pricePoolPerShare, uint128 shares)
        external;
=======
    function transferSharesFrom(PoolId poolId, ShareClassId scId, address from, address to, uint256 amount) external;
>>>>>>> 22d7f274
}<|MERGE_RESOLUTION|>--- conflicted
+++ resolved
@@ -35,21 +35,9 @@
     // --- Errors ---
     error FileUnrecognizedParam();
 
-<<<<<<< HEAD
-=======
     /// @notice Overloaded increase with asset transfer
     function deposit(PoolId poolId, ShareClassId scId, address asset, uint256 tokenId, address provider, uint128 amount)
         external;
->>>>>>> 22d7f274
-    function deposit(
-        PoolId poolId,
-        ShareClassId scId,
-        address asset,
-        uint256 tokenId,
-        address provider,
-        uint128 amount,
-        D18 pricePoolPerAsset
-    ) external;
 
     function noteDeposit(
         PoolId poolId,
@@ -57,8 +45,7 @@
         address asset,
         uint256 tokenId,
         address provider,
-        uint128 amount,
-        D18 pricePoolPerAsset
+        uint128 amount
     ) external;
 
     function withdraw(
@@ -69,28 +56,12 @@
         address receiver,
         uint128 amount
     ) external;
-    function withdraw(
-        PoolId poolId,
-        ShareClassId scId,
-        address asset,
-        uint256 tokenId,
-        address receiver,
-        uint128 amount,
-        D18 pricePoolPerAsset
-    ) external;
 
     function issue(PoolId poolId, ShareClassId scId, address to, uint128 shares) external;
-    function issue(PoolId poolId, ShareClassId scId, address to, uint128 shares, D18 pricePoolPerShare) external;
 
     function revoke(PoolId poolId, ShareClassId scId, address from, uint128 shares) external;
-    function revoke(PoolId poolId, ShareClassId scId, address from, uint128 shares, D18 pricePoolPerShare) external;
 
-<<<<<<< HEAD
-    function revoke(PoolId poolId, ShareClassId scId, address from, D18 pricePoolPerShare, uint128 shares) external;
+    function noteRevoke(PoolId poolId, ShareClassId scId, address from, uint128 shares) external;
 
-    function noteRevoke(PoolId poolId, ShareClassId scId, address from, D18 pricePoolPerShare, uint128 shares)
-        external;
-=======
     function transferSharesFrom(PoolId poolId, ShareClassId scId, address from, address to, uint256 amount) external;
->>>>>>> 22d7f274
 }