--- conflicted
+++ resolved
@@ -37,12 +37,9 @@
     // --- Errors ---
     error FileUnrecognizedParam();
 
-<<<<<<< HEAD
+    /// @notice Overloaded increase with asset transfer
     function deposit(PoolId poolId, ShareClassId scId, address asset, uint256 tokenId, address provider, uint128 amount)
         external;
-=======
-    /// @notice Overloaded increase with asset transfer
->>>>>>> 4a51fd1d
     function deposit(
         PoolId poolId,
         ShareClassId scId,
@@ -88,11 +85,5 @@
     function revoke(PoolId poolId, ShareClassId scId, address from, uint128 shares) external;
     function revoke(PoolId poolId, ShareClassId scId, address from, uint128 shares, D18 pricePoolPerShare) external;
 
-<<<<<<< HEAD
     function transferSharesFrom(PoolId poolId, ShareClassId scId, address from, address to, uint256 amount) external;
-
-    function escrow() external view returns (IPerPoolEscrow);
-=======
-    function revoke(PoolId poolId, ShareClassId scId, address from, D18 pricePoolPerShare, uint128 shares) external;
->>>>>>> 4a51fd1d
 }