--- conflicted
+++ resolved
@@ -172,19 +172,12 @@
     /// @dev    This function can only be executed by the gateway contract.
     function addAsset(uint128 assetId, address asset) external;
 
-<<<<<<< HEAD
     function deployVault(uint64 poolId, bytes16 trancheId, address asset, address factory) external returns (address);
 
     function linkVault(uint64 poolId, bytes16 trancheId, address asset, address vault) external;
 
     function unlinkVault(uint64 poolId, bytes16 trancheId, address asset, address vault) external;
 
-    /// @notice Executes a message from the gateway
-    /// @dev    The function can only be executed by the gateway contract.
-    function handle(bytes calldata message) external;
-
-=======
->>>>>>> 0cf3971a
     /// @notice Mints tranche tokens to a recipient
     /// @dev    The function can only be executed internally or by the gateway contract.
     function handleTransferTrancheTokens(uint64 poolId, bytes16 trancheId, address destinationAddress, uint128 amount)
