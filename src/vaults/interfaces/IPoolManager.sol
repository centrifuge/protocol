// SPDX-License-Identifier: BUSL-1.1
pragma solidity 0.8.28;

import {IMessageHandler} from "src/common/interfaces/IMessageHandler.sol";
import {IRecoverable} from "src/common/interfaces/IRoot.sol";

/// @dev Centrifuge pools
struct Pool {
    uint256 createdAt;
    mapping(bytes16 trancheId => TrancheDetails) tranches;
}

/// @dev Each Centrifuge pool is associated to 1 or more tranches
struct TrancheDetails {
    address token;
    /// @dev Each tranche can have multiple vaults deployed,
    ///      multiple vaults can be linked to the same asset.
    ///      A vault in this storage DOES NOT mean the vault can be used
    mapping(address asset => address[]) vaults;
    /// @dev Each tranche has a price per asset
    mapping(address asset => TranchePrice) prices;
}

struct TranchePrice {
    uint128 price;
    uint64 computedAt;
}

/// @dev Temporary storage that is only present between addTranche and deployTranche
struct UndeployedTranche {
    /// @dev The decimals of the leading pool asset. Vault shares have
    ///      to be denomatimated with the same precision.
    uint8 decimals;
    /// @dev Metadata of the to be deployed erc20 token
    string tokenName;
    string tokenSymbol;
    bytes32 salt;
    /// @dev Address of the hook
    address hook;
}

struct VaultAsset {
    /// @dev Address of the asset
    address asset;
    /// @dev Whether this wrapper conforms to the IERC20Wrapper interface
    bool isWrapper;
    /// @dev Whether the vault is linked to a tranche atm
    bool isLinked;
}

interface IPoolManager is IMessageHandler, IRecoverable {
    event File(bytes32 indexed what, address data);
<<<<<<< HEAD
    event RegisterAsset(uint128 indexed assetId, address indexed asset, uint256 indexed tokenId, string name, string symbol, uint8 decimals);
=======
    event File(bytes32 indexed what, address factory, bool status);
    event AddAsset(uint128 indexed assetId, address indexed asset);
>>>>>>> 3564af66
    event AddPool(uint64 indexed poolId);
    event AllowAsset(uint64 indexed poolId, address indexed asset);
    event DisallowAsset(uint64 indexed poolId, address indexed asset);
    event AddTranche(uint64 indexed poolId, bytes16 indexed trancheId, address token);
    event DeployVault(
        uint64 indexed poolId, bytes16 indexed trancheId, address indexed asset, address factory, address vault
    );
    event PriceUpdate(
        uint64 indexed poolId, bytes16 indexed trancheId, address indexed asset, uint256 price, uint64 computedAt
    );
    event TransferAssets(address indexed asset, address indexed sender, bytes32 indexed recipient, uint128 amount);
    event TransferTrancheTokens(
        uint64 indexed poolId,
        bytes16 indexed trancheId,
        address indexed sender,
        uint64 destinationId,
        bytes32 destinationAddress,
        uint128 amount
    );
    event UpdateContract(uint64 indexed poolId, bytes16 indexed trancheId, address target, bytes payload);
    event LinkVault(
        uint64 indexed poolId, bytes16 indexed trancheId, uint128 indexed assetId, address asset, address vault
    );
    event UnlinkVault(
        uint64 indexed poolId, bytes16 indexed trancheId, uint128 indexed assetId, address asset, address vault
    );

    /// @notice Dispatched when the PoolManagers updateContract function fails without a clear revert reason
    error UpdateContractFailed();

    /// @notice returns the asset address associated with a given asset id
    function idToAsset(uint128 assetId) external view returns (address asset);

    /// @notice returns the asset id associated with a given address
    function assetToId(address) external view returns (uint128 assetId);

    /// @notice Updates a contract parameter
    /// @param what Accepts a bytes32 representation of 'gateway', 'investmentManager', 'trancheFactory',
    ///                'vaultFactory', or 'gasService'
    function file(bytes32 what, address data) external;

    /// @notice Updates a contract parameter
    /// @param what Accepts a bytes32 representation of 'vaultFactory'
    function file(bytes32 what, address factory, bool status) external;

    /// @notice transfers tranche tokens to a cross-chain recipient address
    /// @dev    To transfer to evm chains, pad a 20 byte evm address with 12 bytes of 0
    /// @param  poolId The centrifuge pool id
    /// @param  trancheId The tranche id
    /// @param  destinationId The destination chain id
    /// @param  recipient A bytes32 representation of the recipient address
    /// @param  amount The amount of tokens to transfer
    function transferTrancheTokens(
        uint64 poolId,
        bytes16 trancheId,
        uint32 destinationId,
        bytes32 recipient,
        uint128 amount
    ) external;

    /// @notice    New pool details from an existing Centrifuge pool are added.
    /// @dev       The function can only be executed by the gateway contract.
    function addPool(uint64 poolId) external;

    /// @notice     Centrifuge pools can support multiple currencies for investing. this function adds
    ///             a new supported asset to the pool details.
    ///             Adding new currencies allow the creation of new vaults for the underlying Centrifuge pool.
    /// @dev        The function can only be executed by the gateway contract.
    function allowAsset(uint64 poolId, uint128 assetId) external;

    /// @notice    Centrifuge pools can support multiple currencies for investing. this function removes
    ///            a supported asset from the pool details.
    /// @dev       The function can only be executed by the gateway contract.
    function disallowAsset(uint64 poolId, uint128 assetId) external;

    /// @notice     New tranche details from an existing Centrifuge pool are added.
    /// @dev        The function can only be executed by the gateway contract.
    function addTranche(
        uint64 poolId,
        bytes16 trancheId,
        string memory tokenName,
        string memory tokenSymbol,
        uint8 decimals,
        bytes32 salt,
        address hook
    ) external returns (address);

    /// @notice   Updates the tokenName and tokenSymbol of a tranche token
    /// @dev      The function can only be executed by the gateway contract.
    function updateTrancheMetadata(uint64 poolId, bytes16 trancheId, string memory tokenName, string memory tokenSymbol)
        external;

    /// @notice  Updates the price of a tranche token
    /// @dev     The function can only be executed by the gateway contract.
    function updateTranchePrice(uint64 poolId, bytes16 trancheId, uint128 assetId, uint128 price, uint64 computedAt)
        external;

    /// @notice Updates the restrictions on a tranche token for a specific user
    /// @param  poolId The centrifuge pool id
    /// @param  trancheId The tranche id
    /// @param  update The restriction update in the form of a bytes array indicating
    ///                the restriction to be updated, the user to be updated, and a validUntil timestamp.
    function updateRestriction(uint64 poolId, bytes16 trancheId, bytes memory update) external;

    /// @notice Updates the target address. Generic update function from CP to CV
    /// @param  poolId The centrifuge pool id
    /// @param  trancheId The tranche id
    /// @param  target The target address to be called
    /// @param  update The payload to be processed by the target address
    function updateContract(uint64 poolId, bytes16 trancheId, address target, bytes memory update) external;

    /// @notice Updates the hook of a tranche token
    /// @param  poolId The centrifuge pool id
    /// @param  trancheId The tranche id
    /// @param  hook The new hook addres
    function updateTrancheHook(uint64 poolId, bytes16 trancheId, address hook) external;

    /// @notice     Registers an ERC-20 or ERC-6909 asset in another chain.
    /// @dev        `decimals()` MUST return a `uint8` value between 2 and 18.
    ///             `name()` and `symbol()` MAY return no values.
    function registerAsset(address asset, uint256 tokenId, uint32 destinationChain) external returns (uint128 assetId);

    function deployVault(uint64 poolId, bytes16 trancheId, address asset, address factory) external returns (address);

    function linkVault(uint64 poolId, bytes16 trancheId, address asset, address vault) external;

    function unlinkVault(uint64 poolId, bytes16 trancheId, address asset, address vault) external;

    /// @notice Mints tranche tokens to a recipient
    /// @dev    The function can only be executed internally or by the gateway contract.
    function handleTransferTrancheTokens(uint64 poolId, bytes16 trancheId, address destinationAddress, uint128 amount)
        external;

    /// @notice Returns whether the given pool id is active
    function isPoolActive(uint64 poolId) external view returns (bool);

    /// @notice Returns the tranche token for a given pool and tranche id
    function getTranche(uint64 poolId, bytes16 trancheId) external view returns (address);

    /// @notice Retuns the latest tranche token price for a given pool, tranche id, and asset id
    function getTranchePrice(uint64 poolId, bytes16 trancheId, address asset)
        external
        view
        returns (uint128 price, uint64 computedAt);

    /// @notice Function to get the vault's underlying asset
    /// @dev    Function vaultToAsset which is a state variable getter could be used
    ///         but in that case each caller MUST make sure they handle the case
    ///         where a 0 address is returned. Using this method, that handling is done
    ///         on the behalf the caller.
    function getVaultAsset(address vault) external view returns (address asset, bool isWrapper);

    /// @notice Function to get the vault's underlying assetId
    /// @dev    Function getVaultAssetId handles non-existing vault errors and provides the underlying assetId of a
    /// vault
    function getVaultAssetId(address vault) external view returns (uint128);

    /// @notice Checks whether a given asset-vault pair is eligible for investing into a tranche of a pool
    function isLinked(uint64 poolId, bytes16 trancheId, address asset, address vault) external view returns (bool);

    // TODO: TEMP for
    function isAllowedAsset(uint64 poolId, address asset) external view returns (bool);
}<|MERGE_RESOLUTION|>--- conflicted
+++ resolved
@@ -50,12 +50,15 @@
 
 interface IPoolManager is IMessageHandler, IRecoverable {
     event File(bytes32 indexed what, address data);
-<<<<<<< HEAD
-    event RegisterAsset(uint128 indexed assetId, address indexed asset, uint256 indexed tokenId, string name, string symbol, uint8 decimals);
-=======
+    event RegisterAsset(
+        uint128 indexed assetId,
+        address indexed asset,
+        uint256 indexed tokenId,
+        string name,
+        string symbol,
+        uint8 decimals
+    );
     event File(bytes32 indexed what, address factory, bool status);
-    event AddAsset(uint128 indexed assetId, address indexed asset);
->>>>>>> 3564af66
     event AddPool(uint64 indexed poolId);
     event AllowAsset(uint64 indexed poolId, address indexed asset);
     event DisallowAsset(uint64 indexed poolId, address indexed asset);
@@ -176,7 +179,9 @@
     /// @notice     Registers an ERC-20 or ERC-6909 asset in another chain.
     /// @dev        `decimals()` MUST return a `uint8` value between 2 and 18.
     ///             `name()` and `symbol()` MAY return no values.
-    function registerAsset(address asset, uint256 tokenId, uint32 destinationChain) external returns (uint128 assetId);
+    function registerAsset(address asset, uint256 tokenId, uint32 destinationChain)
+        external
+        returns (uint128 assetId);
 
     function deployVault(uint64 poolId, bytes16 trancheId, address asset, address factory) external returns (address);
 
