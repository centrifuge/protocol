// SPDX-License-Identifier: BUSL-1.1
pragma solidity >=0.5.0;

import {D18, d18} from "src/misc/types/D18.sol";

import {IRecoverable} from "src/common/interfaces/IRoot.sol";

/// @dev Centrifuge pools
struct Pool {
    uint256 createdAt;
    mapping(bytes16 scId => ShareClassDetails) shareClasses;
}

/// @dev Each Centrifuge pool is associated to 1 or more shar classes
struct ShareClassDetails {
    address shareToken;
    /// @dev Each share class has an individual price per share class unit in pool denomination (POOL_UNIT/SHARE_UNIT)
    Price pricePoolPerShare;
    /// @dev Each share class can have multiple vaults deployed,
    ///      multiple vaults can be linked to the same asset.
    ///      A vault in this storage DOES NOT mean the vault can be used
    mapping(address asset => mapping(uint256 tokenId => address[])) vaults;
    /// @dev For each share class, we store the price per pool unit in asset denomination (POOL_UNIT/ASSET_UNIT)
    mapping(address asset => mapping(uint256 tokenId => Price)) pricePoolPerAsset;
}

/// @dev Price struct that contains a price, the timestamp at which it was computed and the max age of the price.
struct Price {
    uint128 price;
    uint64 computedAt;
    uint64 maxAge;
}

/// @dev Checks if a price is valid. Returns false if price is 0 or computedAt is 0. Otherwise checks for block
/// timestamp <= computedAt + maxAge
function isValid(Price memory price) view returns (bool) {
    if (price.computedAt != 0 && price.price != 0) {
        return block.timestamp <= price.computedAt + price.maxAge;
    } else {
        return false;
    }
}

/// @dev Retrieves the price as an D18 from the struct
function asPrice(Price memory price) pure returns (D18) {
    return d18(price.price);
}

using {isValid, asPrice} for Price global;

struct VaultDetails {
    /// @dev AssetId of the asset
    uint128 assetId;
    /// @dev Address of the asset
    address asset;
    /// @dev TokenId of the asset - zero if asset is ERC20, non-zero if asset is ERC6909
    uint256 tokenId;
    /// @dev Whether this wrapper conforms to the IERC20Wrapper interface
    bool isWrapper;
    /// @dev Whether the vault is linked to a share class atm
    bool isLinked;
}

struct AssetIdKey {
    /// @dev The address of the asset
    address asset;
    /// @dev The ERC6909 token id or 0, if the underlying asset is an ERC20
    uint256 tokenId;
}

interface IPoolManager is IRecoverable {
    event File(bytes32 indexed what, address data);
    event RegisterAsset(
        uint128 indexed assetId,
        address indexed asset,
        uint256 indexed tokenId,
        string name,
        string symbol,
        uint8 decimals
    );
    event File(bytes32 indexed what, address factory, bool status);
    event AddPool(uint64 indexed poolId);
    event AddShareClass(uint64 indexed poolId, bytes16 indexed scId, address token);
    event DeployVault(
        uint64 indexed poolId,
        bytes16 indexed scId,
        address indexed asset,
        uint256 tokenId,
        address factory,
        address vault
    );
    event PriceUpdate(
        uint64 indexed poolId,
        bytes16 indexed scId,
        address indexed asset,
        uint256 tokenId,
        uint256 price,
        uint64 computedAt
    );
    event PriceUpdate(uint64 indexed poolId, bytes16 indexed scId, uint256 price, uint64 computedAt);
    event TransferShares(
        uint64 centrifugeId,
        uint64 indexed poolId,
        bytes16 indexed scId,
        address indexed sender,
        bytes32 destinationAddress,
        uint128 amount
    );
    event UpdateContract(uint64 indexed poolId, bytes16 indexed scId, address target, bytes payload);
    event LinkVault(uint64 indexed poolId, bytes16 indexed scId, address indexed asset, uint256 tokenId, address vault);
    event UnlinkVault(
        uint64 indexed poolId, bytes16 indexed scId, address indexed asset, uint256 tokenId, address vault
    );
    event UpdateShareMaxPriceAge(uint64 indexed poolId, bytes16 indexed scId, uint64 maxPriceAge);
    event UpdateAssetMaxPriceAge(
        uint64 indexed poolId, bytes16 indexed scId, address indexed asset, uint256 tokenId, uint64 maxPriceAge
    );

    /// @notice Returns the asset address and tokenId associated with a given asset id.
    /// @dev Reverts if asset id does not exist
    ///
    /// @param assetId The underlying internal uint128 assetId.
    /// @return asset The address of the asset linked to the given asset id.
    /// @return tokenId The token id corresponding to the asset, i.e. zero if ERC20 or non-zero if ERC6909.
    function idToAsset(uint128 assetId) external view returns (address asset, uint256 tokenId);

    /// @notice Returns assetId given the asset address and tokenId.
    /// @dev Reverts if asset id does not exist
    ///
    /// @param asset The address of the asset linked to the given asset id.
    /// @param tokenId The token id corresponding to the asset, i.e. zero if ERC20 or non-zero if ERC6909.
    /// @return assetId The underlying internal uint128 assetId.
    function assetToId(address asset, uint256 tokenId) external view returns (uint128 assetId);

    /// @notice Updates a contract parameter
    /// @param what Accepts a bytes32 representation of 'gateway', 'investmentManager', 'tokenFactory',
    ///                'vaultFactory', or 'gasService'
    function file(bytes32 what, address data) external;

    /// @notice Updates a contract parameter
    /// @param what Accepts a bytes32 representation of 'vaultFactory'
    function file(bytes32 what, address factory, bool status) external;

    /// @notice transfers share class tokens to a cross-chain recipient address
    /// @dev    To transfer to evm chains, pad a 20 byte evm address with 12 bytes of 0
    /// @param  centrifugeId The destination chain id
    /// @param  poolId The centrifuge pool id
    /// @param  scId The share class id
    /// @param  receiver A bytes32 representation of the receiver address
    /// @param  amount The amount of tokens to transfer
    function transferShares(uint16 centrifugeId, uint64 poolId, bytes16 scId, bytes32 receiver, uint128 amount)
        external;

<<<<<<< HEAD
    /// @notice Registers an ERC-20 or ERC-6909 asset in another chain.
    /// @dev `decimals()` MUST return a `uint8` value between 2 and 18.
    /// @dev `name()` and `symbol()` MAY return no values.
    ///
    /// @param asset The address of the asset to be registered
    /// @param tokenId The token id corresponding to the asset, i.e. zero if ERC20 or non-zero if ERC6909.
    /// @param destinationChain The centrifuge id of the destination chain
    /// @return assetId The underlying internal uint128 assetId.
    function registerAsset(address asset, uint256 tokenId, uint16 destinationChain)
        external
        returns (uint128 assetId);
=======
    /// @notice     Registers an ERC-20 or ERC-6909 asset in another chain.
    /// @dev        `decimals()` MUST return a `uint8` value between 2 and 18.
    ///             `name()` and `symbol()` MAY return no values.
    /// @param  centrifugeId Chain to where transfer the shares
    function registerAsset(uint16 centrifugeId, address asset, uint256 tokenId) external returns (uint128 assetId);
>>>>>>> 95b10b57

    /// @notice Deploys a new vault
    ///
    /// @param poolId The pool id
    /// @param scId The share class id
    /// @param assetId The asset id for which we want to deploy a vault
    /// @param factory The address of the corresponding vault factory
    /// @return address The address of the deployed vault
    function deployVault(uint64 poolId, bytes16 scId, uint128 assetId, address factory) external returns (address);

    /// @notice Links a deployed vault to the given pool, share class and asset.
    ///
    /// @param poolId The pool id
    /// @param scId The share class id
    /// @param assetId The asset id for which we want to deploy a vault
    /// @param vault The address of the deployed vault
    function linkVault(uint64 poolId, bytes16 scId, uint128 assetId, address vault) external;

    /// @notice Removes the link between a vault and the given pool, share class and asset.
    ///
    /// @param poolId The pool id
    /// @param scId The share class id
    /// @param assetId The asset id for which we want to deploy a vault
    /// @param vault The address of the deployed vault
    function unlinkVault(uint64 poolId, bytes16 scId, uint128 assetId, address vault) external;

    /// @notice Returns whether the given pool id is active
    function isPoolActive(uint64 poolId) external view returns (bool);

    /// @notice Returns the share class token for a given pool and share class id.
    /// @dev Reverts if share class does not exists
    ///
    /// @param poolId The pool id
    /// @param scId The share class id
    /// @return address The address of the share token
    function shareToken(uint64 poolId, bytes16 scId) external view returns (address);

    /// @notice Function to get the details of a vault
    /// @dev    Reverts if vault does not exist
    ///
    /// @param vault The address of the vault to be checked for
    /// @return details The details of the vault including the underlying asset address, token id, asset id
    function vaultDetails(address vault) external view returns (VaultDetails memory details);

    /// @notice Checks whether a given asset-vault pair is eligible for investing into a share class of a pool
    ///
    /// @param poolId The pool id
    /// @param scId The share class id
    /// @param asset The address of the asset
    /// @param vault The address of the vault
    /// @return bool Whether vault is to a share class
    function isLinked(uint64 poolId, bytes16 scId, address asset, address vault) external view returns (bool);

    /// @notice Returns the price per share for a given pool, share class, asset, and asset id. The provided price is
    /// defined as ASSET_UNIT/SHARE_UNIT.
    /// @dev Conditionally checks if price is valid.
    ///
    /// @param poolId The pool id
    /// @param scId The share class id
    /// @param assetId The asset id for which we want to know the ASSET_UNIT/SHARE_UNIT price
    /// @param checkValidity Whether to check if the price is valid
    /// @return price The asset price per share
    /// @return computedAt The timestamp at which the price was computed
    function priceAssetPerShare(uint64 poolId, bytes16 scId, uint128 assetId, bool checkValidity)
        external
        view
        returns (D18 price, uint64 computedAt);

    /// @notice Returns the price per share for a given pool and share class. The Provided price is defined as
    /// POOL_UNIT/SHARE_UNIT.
    /// @dev Conditionally checks if price is valid.
    ///
    /// @param poolId The pool id
    /// @param scId The share class id
    /// @param checkValidity Whether to check if the price is valid
    /// @return price The pool price per share
    /// @return computedAt The timestamp at which the price was computed
    function pricePoolPerShare(uint64 poolId, bytes16 scId, bool checkValidity)
        external
        view
        returns (D18 price, uint64 computedAt);

    /// @notice Returns the price per asset for a given pool, share class and the underlying asset id. The Provided
    /// price is defined as POOL_UNIT/ASSET_UNIT.
    /// @dev Conditionally checks if price is valid.
    ///
    /// @param poolId The pool id
    /// @param scId The share class id
    /// @param assetId The asset id for which we want to know the POOL_UNIT/ASSET_UNIT.
    /// @param checkValidity Whether to check if the price is valid
    /// @return price The pool price per asset unit
    /// @return computedAt The timestamp at which the price was computed
    function pricePoolPerAsset(uint64 poolId, bytes16 scId, uint128 assetId, bool checkValidity)
        external
        view
        returns (D18 price, uint64 computedAt);
}<|MERGE_RESOLUTION|>--- conflicted
+++ resolved
@@ -151,25 +151,15 @@
     function transferShares(uint16 centrifugeId, uint64 poolId, bytes16 scId, bytes32 receiver, uint128 amount)
         external;
 
-<<<<<<< HEAD
     /// @notice Registers an ERC-20 or ERC-6909 asset in another chain.
     /// @dev `decimals()` MUST return a `uint8` value between 2 and 18.
     /// @dev `name()` and `symbol()` MAY return no values.
     ///
+    /// @param centrifugeId The centrifuge id of chain to where the shares are transferred
     /// @param asset The address of the asset to be registered
     /// @param tokenId The token id corresponding to the asset, i.e. zero if ERC20 or non-zero if ERC6909.
-    /// @param destinationChain The centrifuge id of the destination chain
     /// @return assetId The underlying internal uint128 assetId.
-    function registerAsset(address asset, uint256 tokenId, uint16 destinationChain)
-        external
-        returns (uint128 assetId);
-=======
-    /// @notice     Registers an ERC-20 or ERC-6909 asset in another chain.
-    /// @dev        `decimals()` MUST return a `uint8` value between 2 and 18.
-    ///             `name()` and `symbol()` MAY return no values.
-    /// @param  centrifugeId Chain to where transfer the shares
     function registerAsset(uint16 centrifugeId, address asset, uint256 tokenId) external returns (uint128 assetId);
->>>>>>> 95b10b57
 
     /// @notice Deploys a new vault
     ///
