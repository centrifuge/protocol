// SPDX-License-Identifier: BUSL-1.1
pragma solidity >=0.5.0;

<<<<<<< HEAD
import {D18, d18} from "src/misc/types/D18.sol";

import {IRecoverable} from "src/common/interfaces/IRoot.sol";

=======
>>>>>>> 95fc4be1
/// @dev Centrifuge pools
struct Pool {
    uint256 createdAt;
    mapping(bytes16 scId => ShareClassDetails) shareClasses;
}

/// @dev Each Centrifuge pool is associated to 1 or more shar classes
struct ShareClassDetails {
    address shareToken;
    /// @dev Each share class has an individual price per share class unit in pool denomination (POOL_UNIT/SHARE_UNIT)
    Price pricePoolPerShare;
    /// @dev Each share class can have multiple vaults deployed,
    ///      multiple vaults can be linked to the same asset.
    ///      A vault in this storage DOES NOT mean the vault can be used
    mapping(address asset => mapping(uint256 tokenId => address[])) vaults;
    /// @dev For each share class, we store the price per pool unit in asset denomination (POOL_UNIT/ASSET_UNIT)
    mapping(address asset => mapping(uint256 tokenId => Price)) pricePoolPerAsset;
}

/// @dev Price struct that contains a price, the timestamp at which it was computed and the max age of the price.
struct Price {
    uint128 price;
    uint64 computedAt;
    uint64 maxAge;
}

/// @dev Checks if a price is valid. Returns false if price is 0 or computedAt is 0. Otherwise checks for block
/// timestamp <= computedAt + maxAge
function isValid(Price memory price) view returns (bool) {
    if (price.computedAt != 0 && price.price != 0) {
        return block.timestamp <= price.computedAt + price.maxAge;
    } else {
        return false;
    }
}

/// @dev Retrieves the price as an D18 from the struct
function asPrice(Price memory price) pure returns (D18) {
    return d18(price.price);
}

using {isValid, asPrice} for Price global;

struct VaultDetails {
    /// @dev AssetId of the asset
    uint128 assetId;
    /// @dev Address of the asset
    address asset;
    /// @dev TokenId of the asset - zero if asset is ERC20, non-zero if asset is ERC6909
    uint256 tokenId;
    /// @dev Whether this wrapper conforms to the IERC20Wrapper interface
    bool isWrapper;
    /// @dev Whether the vault is linked to a share class atm
    bool isLinked;
}

struct AssetIdKey {
    /// @dev The address of the asset
    address asset;
    /// @dev The ERC6909 token id or 0, if the underlying asset is an ERC20
    uint256 tokenId;
}

interface IPoolManager {
    event File(bytes32 indexed what, address data);
    event RegisterAsset(
        uint128 indexed assetId,
        address indexed asset,
        uint256 indexed tokenId,
        string name,
        string symbol,
        uint8 decimals
    );
    event File(bytes32 indexed what, address factory, bool status);
    event AddPool(uint64 indexed poolId);
    event AddShareClass(uint64 indexed poolId, bytes16 indexed scId, address token);
    event DeployVault(
        uint64 indexed poolId,
        bytes16 indexed scId,
        address indexed asset,
        uint256 tokenId,
        address factory,
        address vault
    );
    event PriceUpdate(
        uint64 indexed poolId,
        bytes16 indexed scId,
        address indexed asset,
        uint256 tokenId,
        uint256 price,
        uint64 computedAt
    );
    event PriceUpdate(uint64 indexed poolId, bytes16 indexed scId, uint256 price, uint64 computedAt);
    event TransferShares(
        uint64 centrifugeId,
        uint64 indexed poolId,
        bytes16 indexed scId,
        address indexed sender,
        bytes32 destinationAddress,
        uint128 amount
    );
    event UpdateContract(uint64 indexed poolId, bytes16 indexed scId, address target, bytes payload);
    event LinkVault(uint64 indexed poolId, bytes16 indexed scId, address indexed asset, uint256 tokenId, address vault);
    event UnlinkVault(
        uint64 indexed poolId, bytes16 indexed scId, address indexed asset, uint256 tokenId, address vault
    );
    event UpdateShareMaxPriceAge(uint64 indexed poolId, bytes16 indexed scId, uint64 maxPriceAge);
    event UpdateAssetMaxPriceAge(
        uint64 indexed poolId, bytes16 indexed scId, address indexed asset, uint256 tokenId, uint64 maxPriceAge
    );

    /// @notice Returns the asset address and tokenId associated with a given asset id.
    /// @dev Reverts if asset id does not exist
    ///
    /// @param assetId The underlying internal uint128 assetId.
    /// @return asset The address of the asset linked to the given asset id.
    /// @return tokenId The token id corresponding to the asset, i.e. zero if ERC20 or non-zero if ERC6909.
    function idToAsset(uint128 assetId) external view returns (address asset, uint256 tokenId);

    /// @notice Returns assetId given the asset address and tokenId.
    /// @dev Reverts if asset id does not exist
    ///
    /// @param asset The address of the asset linked to the given asset id.
    /// @param tokenId The token id corresponding to the asset, i.e. zero if ERC20 or non-zero if ERC6909.
    /// @return assetId The underlying internal uint128 assetId.
    function assetToId(address asset, uint256 tokenId) external view returns (uint128 assetId);

    /// @notice Updates a contract parameter
    /// @param what Accepts a bytes32 representation of 'gateway', 'investmentManager', 'tokenFactory',
    ///                'vaultFactory', or 'gasService'
    function file(bytes32 what, address data) external;

    /// @notice Updates a contract parameter
    /// @param what Accepts a bytes32 representation of 'vaultFactory'
    function file(bytes32 what, address factory, bool status) external;

    /// @notice transfers share class tokens to a cross-chain recipient address
    /// @dev    To transfer to evm chains, pad a 20 byte evm address with 12 bytes of 0
    /// @param  centrifugeId The destination chain id
    /// @param  poolId The centrifuge pool id
    /// @param  scId The share class id
    /// @param  receiver A bytes32 representation of the receiver address
    /// @param  amount The amount of tokens to transfer
    function transferShares(uint16 centrifugeId, uint64 poolId, bytes16 scId, bytes32 receiver, uint128 amount)
        external;

    /// @notice Registers an ERC-20 or ERC-6909 asset in another chain.
    /// @dev `decimals()` MUST return a `uint8` value between 2 and 18.
    /// @dev `name()` and `symbol()` MAY return no values.
    ///
    /// @param centrifugeId The centrifuge id of chain to where the shares are transferred
    /// @param asset The address of the asset to be registered
    /// @param tokenId The token id corresponding to the asset, i.e. zero if ERC20 or non-zero if ERC6909.
    /// @return assetId The underlying internal uint128 assetId.
    function registerAsset(uint16 centrifugeId, address asset, uint256 tokenId) external returns (uint128 assetId);

    /// @notice Deploys a new vault
    ///
    /// @param poolId The pool id
    /// @param scId The share class id
    /// @param assetId The asset id for which we want to deploy a vault
    /// @param factory The address of the corresponding vault factory
    /// @return address The address of the deployed vault
    function deployVault(uint64 poolId, bytes16 scId, uint128 assetId, address factory) external returns (address);

    /// @notice Links a deployed vault to the given pool, share class and asset.
    ///
    /// @param poolId The pool id
    /// @param scId The share class id
    /// @param assetId The asset id for which we want to deploy a vault
    /// @param vault The address of the deployed vault
    function linkVault(uint64 poolId, bytes16 scId, uint128 assetId, address vault) external;

    /// @notice Removes the link between a vault and the given pool, share class and asset.
    ///
    /// @param poolId The pool id
    /// @param scId The share class id
    /// @param assetId The asset id for which we want to deploy a vault
    /// @param vault The address of the deployed vault
    function unlinkVault(uint64 poolId, bytes16 scId, uint128 assetId, address vault) external;

    /// @notice Returns whether the given pool id is active
    function isPoolActive(uint64 poolId) external view returns (bool);

    /// @notice Returns the share class token for a given pool and share class id.
    /// @dev Reverts if share class does not exists
    ///
    /// @param poolId The pool id
    /// @param scId The share class id
    /// @return address The address of the share token
    function shareToken(uint64 poolId, bytes16 scId) external view returns (address);

    /// @notice Function to get the details of a vault
    /// @dev    Reverts if vault does not exist
    ///
    /// @param vault The address of the vault to be checked for
    /// @return details The details of the vault including the underlying asset address, token id, asset id
    function vaultDetails(address vault) external view returns (VaultDetails memory details);

    /// @notice Checks whether a given asset-vault pair is eligible for investing into a share class of a pool
    ///
    /// @param poolId The pool id
    /// @param scId The share class id
    /// @param asset The address of the asset
    /// @param vault The address of the vault
    /// @return bool Whether vault is to a share class
    function isLinked(uint64 poolId, bytes16 scId, address asset, address vault) external view returns (bool);

    /// @notice Returns the price per share for a given pool, share class, asset, and asset id. The provided price is
    /// defined as ASSET_UNIT/SHARE_UNIT.
    /// @dev Conditionally checks if price is valid.
    ///
    /// @param poolId The pool id
    /// @param scId The share class id
    /// @param assetId The asset id for which we want to know the ASSET_UNIT/SHARE_UNIT price
    /// @param checkValidity Whether to check if the price is valid
    /// @return price The asset price per share
    /// @return computedAt The timestamp at which the price was computed
    function priceAssetPerShare(uint64 poolId, bytes16 scId, uint128 assetId, bool checkValidity)
        external
        view
        returns (D18 price, uint64 computedAt);

    /// @notice Returns the price per share for a given pool and share class. The Provided price is defined as
    /// POOL_UNIT/SHARE_UNIT.
    /// @dev Conditionally checks if price is valid.
    ///
    /// @param poolId The pool id
    /// @param scId The share class id
    /// @param checkValidity Whether to check if the price is valid
    /// @return price The pool price per share
    /// @return computedAt The timestamp at which the price was computed
    function pricePoolPerShare(uint64 poolId, bytes16 scId, bool checkValidity)
        external
        view
        returns (D18 price, uint64 computedAt);

    /// @notice Returns the price per asset for a given pool, share class and the underlying asset id. The Provided
    /// price is defined as POOL_UNIT/ASSET_UNIT.
    /// @dev Conditionally checks if price is valid.
    ///
    /// @param poolId The pool id
    /// @param scId The share class id
    /// @param assetId The asset id for which we want to know the POOL_UNIT/ASSET_UNIT.
    /// @param checkValidity Whether to check if the price is valid
    /// @return price The pool price per asset unit
    /// @return computedAt The timestamp at which the price was computed
    function pricePoolPerAsset(uint64 poolId, bytes16 scId, uint128 assetId, bool checkValidity)
        external
        view
        returns (D18 price, uint64 computedAt);
}<|MERGE_RESOLUTION|>--- conflicted
+++ resolved
@@ -1,13 +1,8 @@
 // SPDX-License-Identifier: BUSL-1.1
 pragma solidity >=0.5.0;
 
-<<<<<<< HEAD
 import {D18, d18} from "src/misc/types/D18.sol";
 
-import {IRecoverable} from "src/common/interfaces/IRoot.sol";
-
-=======
->>>>>>> 95fc4be1
 /// @dev Centrifuge pools
 struct Pool {
     uint256 createdAt;
