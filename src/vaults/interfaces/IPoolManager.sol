--- conflicted
+++ resolved
@@ -18,7 +18,6 @@
     ///      multiple vaults can be linked to the same asset.
     ///      A vault in this storage DOES NOT mean the vault can be used
     mapping(address asset => mapping(uint256 tokenId => address[])) vaults;
-<<<<<<< HEAD
     /// @dev Each tranche has individual price per pool unit in asset denomination (POOL_UNIT/ASSET_UNIT)
     mapping(address asset => mapping(uint256 tokenId => Price)) prices;
     /// @dev Each tranche has individual price per tranche unit in pool denomination (POOL_UNIT/TRANCHE_UNIT)
@@ -26,13 +25,6 @@
 }
 
 struct Price {
-=======
-    /// @dev Each share class has a price per asset
-    mapping(address asset => mapping(uint256 tokenId => SharePrice)) prices;
-}
-
-struct SharePrice {
->>>>>>> 81d604ac
     uint128 price;
     uint64 computedAt;
     uint64 maxAge;
@@ -46,29 +38,11 @@
     }
 }
 
-<<<<<<< HEAD
 function asPrice(Price memory price) pure returns (D18) {
     return d18(price.price);
 }
 
 using {isValid, asPrice} for Price global;
-
-/// @dev Temporary storage that is only present between addTranche and deployTranche
-struct UndeployedTranche {
-=======
-/// @dev Temporary storage that is only present between addShareClass and deployShare
-struct UndeployedShare {
->>>>>>> 81d604ac
-    /// @dev The decimals of the leading pool asset. Vault shares have
-    ///      to be denomatimated with the same precision.
-    uint8 decimals;
-    /// @dev Metadata of the to be deployed erc20 token
-    string tokenName;
-    string tokenSymbol;
-    bytes32 salt;
-    /// @dev Address of the hook
-    address hook;
-}
 
 struct VaultDetails {
     /// @dev AssetId of the asset
@@ -119,12 +93,8 @@
         uint256 price,
         uint64 computedAt
     );
-<<<<<<< HEAD
-    event PriceUpdate(uint64 indexed poolId, bytes16 indexed trancheId, uint256 price, uint64 computedAt);
-    event TransferTrancheTokens(
-=======
+    event PriceUpdate(uint64 indexed poolId, bytes16 indexed scId, uint256 price, uint64 computedAt);
     event TransferShares(
->>>>>>> 81d604ac
         uint64 indexed poolId,
         bytes16 indexed scId,
         address indexed sender,
@@ -137,9 +107,9 @@
     event UnlinkVault(
         uint64 indexed poolId, bytes16 indexed scId, address indexed asset, uint256 tokenId, address vault
     );
-    event MaxPriceAgeUpdate(uint64 indexed poolId, bytes16 indexed trancheId, uint64 maxPriceAge);
+    event MaxPriceAgeUpdate(uint64 indexed poolId, bytes16 indexed scId, uint64 maxPriceAge);
     event MaxPriceAgeUpdate(
-        uint64 indexed poolId, bytes16 indexed trancheId, address indexed asset, uint256 tokenId, uint64 maxPriceAge
+        uint64 indexed poolId, bytes16 indexed scId, address indexed asset, uint256 tokenId, uint64 maxPriceAge
     );
 
     /// @notice Returns the asset address and tokenId associated with a given asset id.
@@ -211,15 +181,6 @@
     /// @notice Returns the share class token for a given pool and share class id. Ensures share class exists
     function checkedShareToken(uint64 poolId, bytes16 scId) external view returns (address);
 
-<<<<<<< HEAD
-=======
-    /// @notice Retuns the latest share class token price for a given pool, share class id, and asset
-    function sharePrice(uint64 poolId, bytes16 scId, uint128 assetId)
-        external
-        view
-        returns (uint128 price, uint64 computedAt);
-
->>>>>>> 81d604ac
     /// @notice Function to get the details of a vault
     /// @dev    Reverts if vault does not exist
     ///
@@ -227,14 +188,13 @@
     /// @return details The details of the vault including the underlying asset address, token id, asset id
     function vaultDetails(address vault) external view returns (VaultDetails memory details);
 
-<<<<<<< HEAD
     /// @notice Checks whether a given asset-vault pair is eligible for investing into a tranche of a pool
-    function isLinked(uint64 poolId, bytes16 trancheId, address asset, address vault) external view returns (bool);
+    function isLinked(uint64 poolId, bytes16 scId, address asset, address vault) external view returns (bool);
 
     /// @notice Returns the price per share for a given pool, tranche, asset, and token id
     /// @dev   Reverts if the pool or tranche or asset does not exist. Provided price is defined as
     /// SHARE_UNIT/ASSET_UNIT. DOES NOT check if price is valid.
-    function pricePerShare(uint64 poolId, bytes16 trancheId, uint128 assetId)
+    function pricePerShare(uint64 poolId, bytes16 scId, uint128 assetId)
         external
         view
         returns (D18 price, uint64 computedAt);
@@ -242,7 +202,7 @@
     /// @notice Returns the price per share for a given pool, tranche, asset, and token id.
     /// @dev   Reverts if the pool or tranche or asset does not exist. Provided price is defined as
     /// ASSET_UNIT/SHARE_UNIT. Reverts if price is invalid - i.e. expired
-    function checkedPricePerShare(uint64 poolId, bytes16 trancheId, uint128 assetId)
+    function checkedPricePerShare(uint64 poolId, bytes16 scId, uint128 assetId)
         external
         view
         returns (D18 price, uint64 computedAt);
@@ -263,7 +223,7 @@
     /// @notice Returns the price per asset for a given pool, tranche, asset, and token id
     /// @dev   Reverts if the pool or tranche or asset does not exist. Provided price is defined as
     /// POOL_UNIT/ASSET_UNIT. DOES NOT check if price is valid.
-    function pricePerAsset(uint64 poolId, bytes16 trancheId, uint128 assetId)
+    function pricePerAsset(uint64 poolId, bytes16 scId, uint128 assetId)
         external
         view
         returns (D18 price, uint64 computedAt);
@@ -271,12 +231,8 @@
     /// @notice Returns the price per asset for a given pool, tranche, asset, and token id
     /// @dev   Reverts if the pool or tranche or asset does not exist. Provided price is defined as
     /// POOL_UNIT/ASSET_UNIT. Reverts if price is invalid.
-    function checkedPricePerAsset(uint64 poolId, bytes16 trancheId, uint128 assetId)
-        external
-        view
-        returns (D18 price, uint64 computedAt);
-=======
-    /// @notice Checks whether a given asset-vault pair is eligible for investing into a share class of a pool
-    function isLinked(uint64 poolId, bytes16 scId, address asset, address vault) external view returns (bool);
->>>>>>> 81d604ac
+    function checkedPricePerAsset(uint64 poolId, bytes16 scId, uint128 assetId)
+        external
+        view
+        returns (D18 price, uint64 computedAt);
 }