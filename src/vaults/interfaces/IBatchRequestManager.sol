--- conflicted
+++ resolved
@@ -266,27 +266,6 @@
         payable;
 
     //----------------------------------------------------------------------------------------------
-<<<<<<< HEAD
-    // Claiming methods
-    //----------------------------------------------------------------------------------------------
-
-    /// @notice Notify a deposit for an investor address located in the chain where the asset belongs
-    function notifyDeposit(
-        PoolId poolId,
-        ShareClassId scId,
-        AssetId depositAssetId,
-        bytes32 investor,
-        uint32 maxClaims
-    ) external payable;
-
-    /// @notice Notify a redemption for an investor address located in the chain where the asset belongs
-    function notifyRedeem(PoolId poolId, ShareClassId scId, AssetId payoutAssetId, bytes32 investor, uint32 maxClaims)
-        external
-        payable;
-
-    //----------------------------------------------------------------------------------------------
-=======
->>>>>>> f8aa1a52
     // View methods
     //----------------------------------------------------------------------------------------------
 
