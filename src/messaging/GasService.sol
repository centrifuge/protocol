// SPDX-License-Identifier: BUSL-1.1
pragma solidity 0.8.28;

import {IGasService} from "./interfaces/IGasService.sol";
import {MessageLib, MessageType, VaultUpdateKind} from "./libraries/MessageLib.sol";

import {PoolId} from "../core/types/PoolId.sol";
import {IMessageProperties} from "../core/interfaces/IMessageProperties.sol";

/// @title  GasService
/// @notice This contract stores the gas limits (in gas units) for cross-chain message execution.
///         These values are used by adapters to determine how much gas to allocate for
///         message execution on destination chains.
contract GasService is IGasService {
    using MessageLib for *;

    /// @dev Takes into account Adapter + Gateway processing + some mismatch happened regarding the input values
    uint128 public constant BASE_COST = 50_000;

    uint128 public immutable scheduleUpgrade;
    uint128 public immutable cancelUpgrade;
    uint128 public immutable recoverTokens;
    uint128 public immutable registerAsset;
    uint128 public immutable setPoolAdapters;
    uint128 public immutable request;
    uint128 public immutable notifyPool;
    uint128 public immutable notifyShareClass;
    uint128 public immutable notifyPricePoolPerShare;
    uint128 public immutable notifyPricePoolPerAsset;
    uint128 public immutable notifyShareMetadata;
    uint128 public immutable updateShareHook;
    uint128 public immutable initiateTransferShares;
    uint128 public immutable executeTransferShares;
    uint128 public immutable updateRestriction;
    uint128 public immutable updateContract;
    uint128 public immutable requestCallback;
    uint128 public immutable updateVaultDeployAndLink;
    uint128 public immutable updateVaultLink;
    uint128 public immutable updateVaultUnlink;
    uint128 public immutable setRequestManager;
    uint128 public immutable updateBalanceSheetManager;
    uint128 public immutable updateHoldingAmount;
    uint128 public immutable updateShares;
    uint128 public immutable maxAssetPriceAge;
    uint128 public immutable maxSharePriceAge;
    uint128 public immutable updateGatewayManager;

    constructor() {
        // NOTE: Below values should be updated using script/utils/benchmark.sh
<<<<<<< HEAD
        scheduleUpgrade = BASE_COST + 98862;
        cancelUpgrade = BASE_COST + 79269;
        recoverTokens = BASE_COST + 153960;
        registerAsset = BASE_COST + 108952;
        setPoolAdapters = BASE_COST + 486612; // using MAX_ADAPTER_COUNT
        request = BASE_COST + 221667;
        notifyPool = BASE_COST + 1155763; // create escrow case
        notifyShareClass = BASE_COST + 1858010;
        notifyPricePoolPerShare = BASE_COST + 112071;
        notifyPricePoolPerAsset = BASE_COST + 116077;
        notifyShareMetadata = BASE_COST + 126457;
        updateShareHook = BASE_COST + 101386;
        initiateTransferShares = BASE_COST + 288279;
        executeTransferShares = BASE_COST + 182517;
        updateRestriction = BASE_COST + 119496;
        updateContract = BASE_COST + 149615;
        requestCallback = BASE_COST + 263079; // approve deposit case
        updateVaultDeployAndLink = BASE_COST + 2857954;
        updateVaultLink = BASE_COST + 190285;
        updateVaultUnlink = BASE_COST + 139003;
        setRequestManager = BASE_COST + 105563;
        updateBalanceSheetManager = BASE_COST + 109127;
        updateHoldingAmount = BASE_COST + 309013;
        updateShares = BASE_COST + 188780;
        maxAssetPriceAge = BASE_COST + 115168;
        maxSharePriceAge = BASE_COST + 112054;
        updateGatewayManager = BASE_COST + 93061;
=======
        scheduleUpgrade = BASE_COST + 93735;
        cancelUpgrade = BASE_COST + 74142;
        recoverTokens = BASE_COST + 148855;
        registerAsset = BASE_COST + 103825;
        setPoolAdapters = BASE_COST + 481481; // using MAX_ADAPTER_COUNT
        request = BASE_COST + 219471;
        notifyPool = BASE_COST + 1150668; // create escrow case
        notifyShareClass = BASE_COST + 1852879;
        notifyPricePoolPerShare = BASE_COST + 106940;
        notifyPricePoolPerAsset = BASE_COST + 110946;
        notifyShareMetadata = BASE_COST + 121326;
        updateShareHook = BASE_COST + 96255;
        initiateTransferShares = BASE_COST + 283170;
        executeTransferShares = BASE_COST + 177386;
        updateRestriction = BASE_COST + 114365;
        updateContract = BASE_COST + 144484;
        requestCallback = BASE_COST + 257948; // approve deposit case
        updateVaultDeployAndLink = BASE_COST + 2852823;
        updateVaultLink = BASE_COST + 185154;
        updateVaultUnlink = BASE_COST + 133872;
        setRequestManager = BASE_COST + 100432;
        updateBalanceSheetManager = BASE_COST + 103996;
        updateHoldingAmount = BASE_COST + 304247;
        updateShares = BASE_COST + 183926;
        maxAssetPriceAge = BASE_COST + 110037;
        maxSharePriceAge = BASE_COST + 106923;
        updateGatewayManager = BASE_COST + 87952;
    }

    /// @inheritdoc IGasService
    function maxBatchGasLimit(uint16) public view returns (uint128) {
        return _maxBatchGasLimit;
>>>>>>> 1d37a6d5
    }

    /// @inheritdoc IMessageProperties
    function gasLimit(uint16, bytes calldata message) public view returns (uint128) {
        MessageType kind = message.messageType();

        if (kind == MessageType.ScheduleUpgrade) return scheduleUpgrade;
        if (kind == MessageType.CancelUpgrade) return cancelUpgrade;
        if (kind == MessageType.RecoverTokens) return recoverTokens;
        if (kind == MessageType.RegisterAsset) return registerAsset;
        if (kind == MessageType.SetPoolAdapters) return setPoolAdapters;
        if (kind == MessageType.Request) return request;
        if (kind == MessageType.NotifyPool) return notifyPool;
        if (kind == MessageType.NotifyShareClass) return notifyShareClass;
        if (kind == MessageType.NotifyPricePoolPerShare) return notifyPricePoolPerShare;
        if (kind == MessageType.NotifyPricePoolPerAsset) return notifyPricePoolPerAsset;
        if (kind == MessageType.NotifyShareMetadata) return notifyShareMetadata;
        if (kind == MessageType.UpdateShareHook) return updateShareHook;
        if (kind == MessageType.InitiateTransferShares) return initiateTransferShares;
        if (kind == MessageType.ExecuteTransferShares) return executeTransferShares;
        if (kind == MessageType.UpdateRestriction) return updateRestriction;
        if (kind == MessageType.UpdateContract) return updateContract;
        if (kind == MessageType.RequestCallback) return requestCallback;
        if (kind == MessageType.UpdateVault) {
            VaultUpdateKind vaultKind = VaultUpdateKind(message.deserializeUpdateVault().kind);
            if (vaultKind == VaultUpdateKind.DeployAndLink) return updateVaultDeployAndLink;
            if (vaultKind == VaultUpdateKind.Link) return updateVaultLink;
            if (vaultKind == VaultUpdateKind.Unlink) return updateVaultUnlink;
            revert InvalidMessageType(); // Unreachable
        }
        if (kind == MessageType.SetRequestManager) return setRequestManager;
        if (kind == MessageType.UpdateBalanceSheetManager) return updateBalanceSheetManager;
        if (kind == MessageType.UpdateHoldingAmount) return updateHoldingAmount;
        if (kind == MessageType.UpdateShares) return updateShares;
        if (kind == MessageType.MaxAssetPriceAge) return maxAssetPriceAge;
        if (kind == MessageType.MaxSharePriceAge) return maxSharePriceAge;
        if (kind == MessageType.UpdateGatewayManager) return updateGatewayManager;
        revert InvalidMessageType(); // Unreachable
    }

    /// @inheritdoc IMessageProperties
    function length(bytes calldata message) external pure returns (uint16) {
        return message.messageLength();
    }

    /// @inheritdoc IMessageProperties
    function poolId(bytes calldata message) external pure returns (PoolId) {
        return message.messagePoolId();
    }
}<|MERGE_RESOLUTION|>--- conflicted
+++ resolved
@@ -47,7 +47,6 @@
 
     constructor() {
         // NOTE: Below values should be updated using script/utils/benchmark.sh
-<<<<<<< HEAD
         scheduleUpgrade = BASE_COST + 98862;
         cancelUpgrade = BASE_COST + 79269;
         recoverTokens = BASE_COST + 153960;
@@ -60,7 +59,7 @@
         notifyPricePoolPerAsset = BASE_COST + 116077;
         notifyShareMetadata = BASE_COST + 126457;
         updateShareHook = BASE_COST + 101386;
-        initiateTransferShares = BASE_COST + 288279;
+        initiateTransferShares = BASE_COST + 288301;
         executeTransferShares = BASE_COST + 182517;
         updateRestriction = BASE_COST + 119496;
         updateContract = BASE_COST + 149615;
@@ -70,45 +69,11 @@
         updateVaultUnlink = BASE_COST + 139003;
         setRequestManager = BASE_COST + 105563;
         updateBalanceSheetManager = BASE_COST + 109127;
-        updateHoldingAmount = BASE_COST + 309013;
-        updateShares = BASE_COST + 188780;
+        updateHoldingAmount = BASE_COST + 309378;
+        updateShares = BASE_COST + 189057;
         maxAssetPriceAge = BASE_COST + 115168;
         maxSharePriceAge = BASE_COST + 112054;
         updateGatewayManager = BASE_COST + 93061;
-=======
-        scheduleUpgrade = BASE_COST + 93735;
-        cancelUpgrade = BASE_COST + 74142;
-        recoverTokens = BASE_COST + 148855;
-        registerAsset = BASE_COST + 103825;
-        setPoolAdapters = BASE_COST + 481481; // using MAX_ADAPTER_COUNT
-        request = BASE_COST + 219471;
-        notifyPool = BASE_COST + 1150668; // create escrow case
-        notifyShareClass = BASE_COST + 1852879;
-        notifyPricePoolPerShare = BASE_COST + 106940;
-        notifyPricePoolPerAsset = BASE_COST + 110946;
-        notifyShareMetadata = BASE_COST + 121326;
-        updateShareHook = BASE_COST + 96255;
-        initiateTransferShares = BASE_COST + 283170;
-        executeTransferShares = BASE_COST + 177386;
-        updateRestriction = BASE_COST + 114365;
-        updateContract = BASE_COST + 144484;
-        requestCallback = BASE_COST + 257948; // approve deposit case
-        updateVaultDeployAndLink = BASE_COST + 2852823;
-        updateVaultLink = BASE_COST + 185154;
-        updateVaultUnlink = BASE_COST + 133872;
-        setRequestManager = BASE_COST + 100432;
-        updateBalanceSheetManager = BASE_COST + 103996;
-        updateHoldingAmount = BASE_COST + 304247;
-        updateShares = BASE_COST + 183926;
-        maxAssetPriceAge = BASE_COST + 110037;
-        maxSharePriceAge = BASE_COST + 106923;
-        updateGatewayManager = BASE_COST + 87952;
-    }
-
-    /// @inheritdoc IGasService
-    function maxBatchGasLimit(uint16) public view returns (uint128) {
-        return _maxBatchGasLimit;
->>>>>>> 1d37a6d5
     }
 
     /// @inheritdoc IMessageProperties
