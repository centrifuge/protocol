--- conflicted
+++ resolved
@@ -47,36 +47,6 @@
 
     constructor() {
         // NOTE: Below values should be updated using script/utils/benchmark.sh
-<<<<<<< HEAD
-        scheduleUpgrade = BASE_COST + 93735;
-        cancelUpgrade = BASE_COST + 74142;
-        recoverTokens = BASE_COST + 148855;
-        registerAsset = BASE_COST + 103825;
-        setPoolAdapters = BASE_COST + 481481; // using MAX_ADAPTER_COUNT
-        request = BASE_COST + 220101;
-        notifyPool = BASE_COST + 1150668; // create escrow case
-        notifyShareClass = BASE_COST + 1852879;
-        notifyPricePoolPerShare = BASE_COST + 106940;
-        notifyPricePoolPerAsset = BASE_COST + 110946;
-        notifyShareMetadata = BASE_COST + 121326;
-        updateShareHook = BASE_COST + 96255;
-        initiateTransferShares = BASE_COST + 283979;
-        executeTransferShares = BASE_COST + 177386;
-        updateRestriction = BASE_COST + 114365;
-        updateContract = BASE_COST + 144484;
-        requestCallback = BASE_COST + 257970; // approve deposit case
-        updateVaultDeployAndLink = BASE_COST + 2852823;
-        updateVaultLink = BASE_COST + 185154;
-        updateVaultUnlink = BASE_COST + 133872;
-        setRequestManager = BASE_COST + 100432;
-        updateBalanceSheetManager = BASE_COST + 103996;
-        updateHoldingAmount = BASE_COST + 304228;
-        updateShares = BASE_COST + 184290;
-        maxAssetPriceAge = BASE_COST + 110037;
-        maxSharePriceAge = BASE_COST + 106923;
-        updateGatewayManager = BASE_COST + 87952;
-        updateHubContract = BASE_COST + 50000;
-=======
         //       Add an entry to MessageBenchmarker and snapshots.MessageGasLimits to get it updated.
         scheduleUpgrade = BASE_COST + 93789;
         cancelUpgrade = BASE_COST + 74196;
@@ -106,7 +76,6 @@
         maxSharePriceAge = BASE_COST + 107080;
         updateGatewayManager = BASE_COST + 88376;
         updateHubContract = BASE_COST + 83367;
->>>>>>> 584507c4
     }
 
     /// @inheritdoc IMessageLimits
