{
<<<<<<< HEAD
  "deposit": "349809"
=======
  "deposit": "353604"
>>>>>>> 5cd5bf85
}<|MERGE_RESOLUTION|>--- conflicted
+++ resolved
@@ -1,7 +1,3 @@
 {
-<<<<<<< HEAD
-  "deposit": "349809"
-=======
-  "deposit": "353604"
->>>>>>> 5cd5bf85
+  "deposit": "349992"
 }