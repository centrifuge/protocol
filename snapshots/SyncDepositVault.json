--- conflicted
+++ resolved
@@ -1,9 +1,4 @@
 {
-<<<<<<< HEAD
-  "deposit_withQueue": "270664",
-  "deposit_withoutQueue": "327858"
-=======
-  "deposit_withQueue": "269655",
-  "deposit_withoutQueue": "326827"
->>>>>>> 733c06dc
+  "deposit_withQueue": "270708",
+  "deposit_withoutQueue": "327880"
 }