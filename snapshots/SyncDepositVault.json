--- conflicted
+++ resolved
@@ -1,7 +1,3 @@
 {
-<<<<<<< HEAD
-  "deposit": "316498"
-=======
-  "deposit": "310718"
->>>>>>> fcc63498
+  "deposit": "310852"
 }