{
<<<<<<< HEAD
  "deposit": "350359"
=======
  "deposit": "310958"
>>>>>>> 5fcfc447
}<|MERGE_RESOLUTION|>--- conflicted
+++ resolved
@@ -1,7 +1,3 @@
 {
-<<<<<<< HEAD
-  "deposit": "350359"
-=======
   "deposit": "310958"
->>>>>>> 5fcfc447
 }