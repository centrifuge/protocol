--- conflicted
+++ resolved
@@ -1,9 +1,4 @@
 {
-<<<<<<< HEAD
   "fulfillDepositRequest": "982540",
-  "requestDeposit": "539155"
-=======
-  "fulfillDepositRequest": "982470",
-  "requestDeposit": "539166"
->>>>>>> 92ed22eb
+  "requestDeposit": "539134"
 }