--- conflicted
+++ resolved
@@ -1,9 +1,4 @@
 {
-<<<<<<< HEAD
-  "fulfillDepositRequest": "793470",
+  "fulfillDepositRequest": "854637",
   "requestDeposit": "724560"
-=======
-  "fulfillDepositRequest": "854630",
-  "requestDeposit": "725581"
->>>>>>> ca1f2467
 }