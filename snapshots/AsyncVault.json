{
<<<<<<< HEAD
  "fulfillDepositRequest": "1337259",
=======
  "fulfillDepositRequest": "1342144",
>>>>>>> f5056f4e
  "requestDeposit": "519784"
}<|MERGE_RESOLUTION|>--- conflicted
+++ resolved
@@ -1,8 +1,4 @@
 {
-<<<<<<< HEAD
-  "fulfillDepositRequest": "1337259",
-=======
   "fulfillDepositRequest": "1342144",
->>>>>>> f5056f4e
   "requestDeposit": "519784"
 }