{
<<<<<<< HEAD
  "fulfillDepositRequest": "914443",
  "requestDeposit": "471657"
=======
  "fulfillDepositRequest": "942802",
  "requestDeposit": "471874"
>>>>>>> b50a2859
}<|MERGE_RESOLUTION|>--- conflicted
+++ resolved
@@ -1,9 +1,4 @@
 {
-<<<<<<< HEAD
-  "fulfillDepositRequest": "914443",
-  "requestDeposit": "471657"
-=======
-  "fulfillDepositRequest": "942802",
-  "requestDeposit": "471874"
->>>>>>> b50a2859
+  "fulfillDepositRequest": "942928",
+  "requestDeposit": "472020"
 }