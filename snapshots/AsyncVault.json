{
<<<<<<< HEAD
  "fulfillDepositRequest": "859572",
  "requestDeposit": "727974"
=======
  "fulfillDepositRequest": "860448",
  "requestDeposit": "727864"
>>>>>>> 33157a36
}<|MERGE_RESOLUTION|>--- conflicted
+++ resolved
@@ -1,9 +1,4 @@
 {
-<<<<<<< HEAD
-  "fulfillDepositRequest": "859572",
-  "requestDeposit": "727974"
-=======
   "fulfillDepositRequest": "860448",
   "requestDeposit": "727864"
->>>>>>> 33157a36
 }