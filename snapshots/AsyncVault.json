--- conflicted
+++ resolved
@@ -1,9 +1,4 @@
 {
-<<<<<<< HEAD
-  "fulfillDepositRequest": "789254",
-  "requestDeposit": "668238"
-=======
   "fulfillDepositRequest": "789584",
-  "requestDeposit": "668354"
->>>>>>> f9fea3df
+  "requestDeposit": "668348"
 }