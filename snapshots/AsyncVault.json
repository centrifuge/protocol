--- conflicted
+++ resolved
@@ -1,9 +1,4 @@
 {
-<<<<<<< HEAD
-  "fulfillDepositRequest": "866956",
-  "requestDeposit": "726865"
-=======
-  "fulfillDepositRequest": "877976",
-  "requestDeposit": "726773"
->>>>>>> b8b43195
+  "fulfillDepositRequest": "878014",
+  "requestDeposit": "726843"
 }