{
<<<<<<< HEAD
  "fulfillDepositRequest": "929423",
  "requestDeposit": "477759"
=======
  "fulfillDepositRequest": "924085",
  "requestDeposit": "477631"
>>>>>>> b435fa28
}<|MERGE_RESOLUTION|>--- conflicted
+++ resolved
@@ -1,9 +1,4 @@
 {
-<<<<<<< HEAD
-  "fulfillDepositRequest": "929423",
-  "requestDeposit": "477759"
-=======
-  "fulfillDepositRequest": "924085",
-  "requestDeposit": "477631"
->>>>>>> b435fa28
+  "fulfillDepositRequest": "924397",
+  "requestDeposit": "477950"
 }