{
<<<<<<< HEAD
  "fulfillDepositRequest": "876082",
=======
  "fulfillDepositRequest": "880622",
>>>>>>> 5cd5bf85
  "requestDeposit": "726843"
}<|MERGE_RESOLUTION|>--- conflicted
+++ resolved
@@ -1,8 +1,4 @@
 {
-<<<<<<< HEAD
-  "fulfillDepositRequest": "876082",
-=======
-  "fulfillDepositRequest": "880622",
->>>>>>> 5cd5bf85
+  "fulfillDepositRequest": "876204",
   "requestDeposit": "726843"
 }