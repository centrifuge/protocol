--- conflicted
+++ resolved
@@ -1,9 +1,4 @@
 {
-<<<<<<< HEAD
-  "fulfillDepositRequest": "1336781",
-  "requestDeposit": "516167"
-=======
-  "fulfillDepositRequest": "1336235",
-  "requestDeposit": "515892"
->>>>>>> a4fd4de4
+  "fulfillDepositRequest": "1336360",
+  "requestDeposit": "515936"
 }