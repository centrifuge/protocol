{
<<<<<<< HEAD
  "fulfillDepositRequest": "925319",
  "requestDeposit": "530865"
=======
  "fulfillDepositRequest": "991536",
  "requestDeposit": "539187"
>>>>>>> cd6f55f8
}<|MERGE_RESOLUTION|>--- conflicted
+++ resolved
@@ -1,9 +1,4 @@
 {
-<<<<<<< HEAD
-  "fulfillDepositRequest": "925319",
-  "requestDeposit": "530865"
-=======
   "fulfillDepositRequest": "991536",
   "requestDeposit": "539187"
->>>>>>> cd6f55f8
 }