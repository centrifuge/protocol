--- conflicted
+++ resolved
@@ -1,8 +1,4 @@
 {
-<<<<<<< HEAD
-  "requestDeposit": "520038"
-=======
   "fulfillDepositRequest": "992275",
   "requestDeposit": "525283"
->>>>>>> 584d067f
 }