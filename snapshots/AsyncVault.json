{
<<<<<<< HEAD
<<<<<<< HEAD
  "fulfillDepositRequest": "796744",
  "requestDeposit": "729149"
=======
  "fulfillDepositRequest": "854630",
  "requestDeposit": "725581"
>>>>>>> 8117133f4bfa82165cbb4a3852f4d2ebe0e66ee4
=======
  "fulfillDepositRequest": "854543",
  "requestDeposit": "725539"
>>>>>>> 792e9ca2
}<|MERGE_RESOLUTION|>--- conflicted
+++ resolved
@@ -1,14 +1,4 @@
 {
-<<<<<<< HEAD
-<<<<<<< HEAD
   "fulfillDepositRequest": "796744",
   "requestDeposit": "729149"
-=======
-  "fulfillDepositRequest": "854630",
-  "requestDeposit": "725581"
->>>>>>> 8117133f4bfa82165cbb4a3852f4d2ebe0e66ee4
-=======
-  "fulfillDepositRequest": "854543",
-  "requestDeposit": "725539"
->>>>>>> 792e9ca2
 }