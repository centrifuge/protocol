--- conflicted
+++ resolved
@@ -1,9 +1,4 @@
 {
-<<<<<<< HEAD
-  "fulfillDepositRequest": "931008",
-  "requestDeposit": "538422"
-=======
   "fulfillDepositRequest": "924234",
   "requestDeposit": "530577"
->>>>>>> d15868a3
 }