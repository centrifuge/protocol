--- conflicted
+++ resolved
@@ -1,9 +1,4 @@
 {
-<<<<<<< HEAD
-  "fulfillDepositRequest": "988109",
-  "requestDeposit": "543222"
-=======
   "fulfillDepositRequest": "982470",
   "requestDeposit": "539187"
->>>>>>> 168b35fa
 }