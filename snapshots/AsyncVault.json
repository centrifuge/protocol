--- conflicted
+++ resolved
@@ -1,9 +1,4 @@
 {
-<<<<<<< HEAD
-  "fulfillDepositRequest": "477182",
-  "requestDeposit": "418422"
-=======
   "fulfillDepositRequest": "477005",
   "requestDeposit": "427209"
->>>>>>> d861604c
 }