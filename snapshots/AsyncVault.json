{
<<<<<<< HEAD
  "fulfillDepositRequest": "926356",
  "requestDeposit": "473915"
=======
  "fulfillDepositRequest": "926661",
  "requestDeposit": "477259"
>>>>>>> 17d58277
}<|MERGE_RESOLUTION|>--- conflicted
+++ resolved
@@ -1,9 +1,4 @@
 {
-<<<<<<< HEAD
-  "fulfillDepositRequest": "926356",
-  "requestDeposit": "473915"
-=======
-  "fulfillDepositRequest": "926661",
-  "requestDeposit": "477259"
->>>>>>> 17d58277
+  "fulfillDepositRequest": "924291",
+  "requestDeposit": "474186"
 }