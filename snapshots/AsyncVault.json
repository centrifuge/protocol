--- conflicted
+++ resolved
@@ -1,9 +1,4 @@
 {
-<<<<<<< HEAD
-  "fulfillDepositRequest": "1303240",
-  "requestDeposit": "513065"
-=======
-  "fulfillDepositRequest": "1307014",
-  "requestDeposit": "513051"
->>>>>>> fe074139
+  "fulfillDepositRequest": "1307093",
+  "requestDeposit": "513087"
 }