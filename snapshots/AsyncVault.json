--- conflicted
+++ resolved
@@ -1,9 +1,4 @@
 {
-<<<<<<< HEAD
-  "fulfillDepositRequest": "854468",
-  "requestDeposit": "724525"
-=======
-  "fulfillDepositRequest": "857824",
-  "requestDeposit": "729107"
->>>>>>> 2cf8b145
+  "fulfillDepositRequest": "857551",
+  "requestDeposit": "728009"
 }