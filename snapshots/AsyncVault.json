--- conflicted
+++ resolved
@@ -1,9 +1,4 @@
 {
-<<<<<<< HEAD
-  "fulfillDepositRequest": "794164",
-  "requestDeposit": "668281"
-=======
-  "fulfillDepositRequest": "857824",
-  "requestDeposit": "729107"
->>>>>>> 28d3e6d3
+  "fulfillDepositRequest": "857626",
+  "requestDeposit": "728859"
 }