{
<<<<<<< HEAD
<<<<<<< HEAD
  "fulfillDepositRequest": "860392",
=======
  "fulfillDepositRequest": "860620",
>>>>>>> 584507c4
  "requestDeposit": "727921"
=======
  "fulfillDepositRequest": "859238",
  "requestDeposit": "727864"
>>>>>>> 41b0d430564a3410450bcc134d236191092bde4a
}<|MERGE_RESOLUTION|>--- conflicted
+++ resolved
@@ -1,13 +1,4 @@
 {
-<<<<<<< HEAD
-<<<<<<< HEAD
   "fulfillDepositRequest": "860392",
-=======
-  "fulfillDepositRequest": "860620",
->>>>>>> 584507c4
   "requestDeposit": "727921"
-=======
-  "fulfillDepositRequest": "859238",
-  "requestDeposit": "727864"
->>>>>>> 41b0d430564a3410450bcc134d236191092bde4a
 }