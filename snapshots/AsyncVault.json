{
<<<<<<< HEAD
  "fulfillDepositRequest": "857626",
  "requestDeposit": "728859"
=======
  "fulfillDepositRequest": "859216",
  "requestDeposit": "728031"
>>>>>>> ee98966c
}<|MERGE_RESOLUTION|>--- conflicted
+++ resolved
@@ -1,9 +1,4 @@
 {
-<<<<<<< HEAD
-  "fulfillDepositRequest": "857626",
-  "requestDeposit": "728859"
-=======
   "fulfillDepositRequest": "859216",
-  "requestDeposit": "728031"
->>>>>>> ee98966c
+  "requestDeposit": "727899"
 }