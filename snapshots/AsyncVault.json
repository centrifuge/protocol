{
<<<<<<< HEAD
  "fulfillDepositRequest": "980054",
  "requestDeposit": "537761"
=======
  "fulfillDepositRequest": "980039",
  "requestDeposit": "537771"
>>>>>>> ca9f5cb9
}<|MERGE_RESOLUTION|>--- conflicted
+++ resolved
@@ -1,9 +1,4 @@
 {
-<<<<<<< HEAD
-  "fulfillDepositRequest": "980054",
-  "requestDeposit": "537761"
-=======
   "fulfillDepositRequest": "980039",
-  "requestDeposit": "537771"
->>>>>>> ca9f5cb9
+  "requestDeposit": "537749"
 }