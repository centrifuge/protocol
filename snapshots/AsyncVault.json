--- conflicted
+++ resolved
@@ -1,9 +1,4 @@
 {
-<<<<<<< HEAD
-  "fulfillDepositRequest": "859216",
+  "fulfillDepositRequest": "859220",
   "requestDeposit": "727899"
-=======
-  "fulfillDepositRequest": "854547",
-  "requestDeposit": "725539"
->>>>>>> 9cb70eeb
 }