{
<<<<<<< HEAD
  "fulfillDepositRequest": "924495",
  "requestDeposit": "478072"
=======
  "fulfillDepositRequest": "926661",
  "requestDeposit": "477259"
>>>>>>> fde82bbe
}<|MERGE_RESOLUTION|>--- conflicted
+++ resolved
@@ -1,9 +1,4 @@
 {
-<<<<<<< HEAD
-  "fulfillDepositRequest": "924495",
-  "requestDeposit": "478072"
-=======
   "fulfillDepositRequest": "926661",
   "requestDeposit": "477259"
->>>>>>> fde82bbe
 }