--- conflicted
+++ resolved
@@ -1,9 +1,4 @@
 {
-<<<<<<< HEAD
-  "fulfillDepositRequest": "943049",
-  "requestDeposit": "473341"
-=======
-  "fulfillDepositRequest": "914318",
-  "requestDeposit": "471545"
->>>>>>> 7fbcf677
+  "fulfillDepositRequest": "942447",
+  "requestDeposit": "471723"
 }