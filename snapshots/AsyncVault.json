{
<<<<<<< HEAD
  "fulfillDepositRequest": "968374",
  "requestDeposit": "532914"
=======
  "fulfillDepositRequest": "960969",
  "requestDeposit": "532911"
>>>>>>> 1bccf39d
}<|MERGE_RESOLUTION|>--- conflicted
+++ resolved
@@ -1,9 +1,4 @@
 {
-<<<<<<< HEAD
-  "fulfillDepositRequest": "968374",
+  "fulfillDepositRequest": "960975",
   "requestDeposit": "532914"
-=======
-  "fulfillDepositRequest": "960969",
-  "requestDeposit": "532911"
->>>>>>> 1bccf39d
 }