{
<<<<<<< HEAD
  "fulfillDepositRequest": "914413",
  "requestDeposit": "473156"
=======
  "fulfillDepositRequest": "920169",
  "requestDeposit": "472013"
>>>>>>> 581f6f84
}<|MERGE_RESOLUTION|>--- conflicted
+++ resolved
@@ -1,9 +1,4 @@
 {
-<<<<<<< HEAD
-  "fulfillDepositRequest": "914413",
-  "requestDeposit": "473156"
-=======
-  "fulfillDepositRequest": "920169",
-  "requestDeposit": "472013"
->>>>>>> 581f6f84
+  "fulfillDepositRequest": "914380",
+  "requestDeposit": "473163"
 }