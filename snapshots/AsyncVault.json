--- conflicted
+++ resolved
@@ -1,9 +1,4 @@
 {
-<<<<<<< HEAD
-  "fulfillDepositRequest": "914433",
+  "fulfillDepositRequest": "914443",
   "requestDeposit": "471657"
-=======
-  "fulfillDepositRequest": "914328",
-  "requestDeposit": "471545"
->>>>>>> 83741172
 }