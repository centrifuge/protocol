--- conflicted
+++ resolved
@@ -1,9 +1,4 @@
 {
-<<<<<<< HEAD
-  "fulfillDepositRequest": "1336629",
-  "requestDeposit": "516117"
-=======
   "fulfillDepositRequest": "1336333",
   "requestDeposit": "515930"
->>>>>>> e2b51375
 }