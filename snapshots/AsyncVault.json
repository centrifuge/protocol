{
<<<<<<< HEAD
  "fulfillDepositRequest": "979697",
  "requestDeposit": "537815"
=======
  "fulfillDepositRequest": "982557",
  "requestDeposit": "539131"
>>>>>>> a566c253
}<|MERGE_RESOLUTION|>--- conflicted
+++ resolved
@@ -1,9 +1,4 @@
 {
-<<<<<<< HEAD
-  "fulfillDepositRequest": "979697",
-  "requestDeposit": "537815"
-=======
-  "fulfillDepositRequest": "982557",
-  "requestDeposit": "539131"
->>>>>>> a566c253
+  "fulfillDepositRequest": "979766",
+  "requestDeposit": "537783"
 }