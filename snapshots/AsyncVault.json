{
<<<<<<< HEAD
  "fulfillDepositRequest": "920202",
  "requestDeposit": "472006"
=======
  "fulfillDepositRequest": "912770",
  "requestDeposit": "470244"
>>>>>>> dcd59db1
}<|MERGE_RESOLUTION|>--- conflicted
+++ resolved
@@ -1,9 +1,4 @@
 {
-<<<<<<< HEAD
-  "fulfillDepositRequest": "920202",
-  "requestDeposit": "472006"
-=======
   "fulfillDepositRequest": "912770",
   "requestDeposit": "470244"
->>>>>>> dcd59db1
 }