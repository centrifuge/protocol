--- conflicted
+++ resolved
@@ -1,9 +1,4 @@
 {
-<<<<<<< HEAD
   "fulfillDepositRequest": "924787",
-  "requestDeposit": "530684"
-=======
-  "fulfillDepositRequest": "924234",
-  "requestDeposit": "530577"
->>>>>>> d389a50e
+  "requestDeposit": "530713"
 }