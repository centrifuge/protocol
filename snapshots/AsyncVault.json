--- conflicted
+++ resolved
@@ -1,8 +1,4 @@
 {
-<<<<<<< HEAD
-  "fulfillDepositRequest": "867196",
-=======
-  "fulfillDepositRequest": "793031",
->>>>>>> bb2668a9
-  "requestDeposit": "725377"
+  "fulfillDepositRequest": "854630",
+  "requestDeposit": "725581"
 }