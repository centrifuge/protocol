{
<<<<<<< HEAD
  "fulfillDepositRequest": "913947",
  "requestDeposit": "466209"
=======
  "fulfillDepositRequest": "507104",
  "requestDeposit": "432743"
>>>>>>> e08772fb
}<|MERGE_RESOLUTION|>--- conflicted
+++ resolved
@@ -1,9 +1,4 @@
 {
-<<<<<<< HEAD
-  "fulfillDepositRequest": "913947",
-  "requestDeposit": "466209"
-=======
-  "fulfillDepositRequest": "507104",
-  "requestDeposit": "432743"
->>>>>>> e08772fb
+  "fulfillDepositRequest": "913713",
+  "requestDeposit": "466978"
 }