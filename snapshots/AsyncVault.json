--- conflicted
+++ resolved
@@ -1,8 +1,4 @@
 {
-<<<<<<< HEAD
-  "fulfillDepositRequest": "929424",
-=======
-  "fulfillDepositRequest": "929110",
->>>>>>> 41b8341d
+  "fulfillDepositRequest": "929141",
   "requestDeposit": "477440"
 }