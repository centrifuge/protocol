--- conflicted
+++ resolved
@@ -1,15 +1,7 @@
 {
-<<<<<<< HEAD
-  "claimDeposit": "1193705",
-  "enable": "60931",
-  "lockDepositRequest": "95563",
-  "requestDeposit": "578102",
-  "requestRedeem": "2155306"
-=======
   "claimDeposit": "1090815",
   "enable": "60931",
   "lockDepositRequest": "95582",
   "requestDeposit": "569802",
   "requestRedeem": "2116165"
->>>>>>> 5fcfc447
 }