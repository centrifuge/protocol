--- conflicted
+++ resolved
@@ -1,15 +1,7 @@
 {
-<<<<<<< HEAD
-  "claimDeposit": "972680",
+  "claimDeposit": "969192",
   "enable": "60931",
   "lockDepositRequest": "95560",
-  "requestDeposit": "734962",
-  "requestRedeem": "2189583"
-=======
-  "claimDeposit": "968760",
-  "enable": "60931",
-  "lockDepositRequest": "95560",
-  "requestDeposit": "734780",
-  "requestRedeem": "2186313"
->>>>>>> 73040313
+  "requestDeposit": "734984",
+  "requestRedeem": "2187153"
 }