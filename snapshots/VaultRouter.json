--- conflicted
+++ resolved
@@ -1,15 +1,7 @@
 {
-<<<<<<< HEAD
-  "claimDeposit": "1509672",
+  "claimDeposit": "1537293",
   "enable": "60953",
   "lockDepositRequest": "95541",
-  "requestDeposit": "552037",
-  "requestRedeem": "2423803"
-=======
-  "claimDeposit": "1536751",
-  "enable": "60953",
-  "lockDepositRequest": "95541",
-  "requestDeposit": "571485",
-  "requestRedeem": "2489666"
->>>>>>> ebae2024
+  "requestDeposit": "571507",
+  "requestRedeem": "2490252"
 }