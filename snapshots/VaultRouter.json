{
<<<<<<< HEAD
  "claimDeposit": "1007472",
  "enable": "34521",
  "lockDepositRequest": "57855",
  "requestDeposit": "411196",
  "requestRedeem": "1693671"
=======
  "claimDeposit": "1163258",
  "enable": "60953",
  "lockDepositRequest": "95663",
  "requestDeposit": "571804",
  "requestRedeem": "2093453"
>>>>>>> 603d83ee
}<|MERGE_RESOLUTION|>--- conflicted
+++ resolved
@@ -1,15 +1,7 @@
 {
-<<<<<<< HEAD
-  "claimDeposit": "1007472",
-  "enable": "34521",
-  "lockDepositRequest": "57855",
-  "requestDeposit": "411196",
-  "requestRedeem": "1693671"
-=======
   "claimDeposit": "1163258",
   "enable": "60953",
   "lockDepositRequest": "95663",
   "requestDeposit": "571804",
   "requestRedeem": "2093453"
->>>>>>> 603d83ee
 }