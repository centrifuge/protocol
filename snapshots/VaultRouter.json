--- conflicted
+++ resolved
@@ -1,15 +1,7 @@
 {
-<<<<<<< HEAD
-  "claimDeposit": "1119370",
-  "enable": "60931",
-  "lockDepositRequest": "95538",
-  "requestDeposit": "577737",
-  "requestRedeem": "2138377"
-=======
   "claimDeposit": "1104418",
   "enable": "60931",
   "lockDepositRequest": "95516",
   "requestDeposit": "577154",
   "requestRedeem": "2130178"
->>>>>>> 6c555442
 }