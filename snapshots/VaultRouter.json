{
<<<<<<< HEAD
  "claimDeposit": "729418",
  "enable": "60737",
  "lockDepositRequest": "92054",
  "requestDeposit": "539167",
  "requestRedeem": "1651665",
  "transferShares": "482153"
=======
  "claimDeposit": "729842",
  "enable": "60737",
  "lockDepositRequest": "92054",
  "requestDeposit": "537716",
  "requestRedeem": "1648919",
  "transferShares": "480702"
>>>>>>> f818e525
}<|MERGE_RESOLUTION|>--- conflicted
+++ resolved
@@ -1,17 +1,8 @@
 {
-<<<<<<< HEAD
-  "claimDeposit": "729418",
+  "claimDeposit": "729417",
   "enable": "60737",
   "lockDepositRequest": "92054",
   "requestDeposit": "539167",
-  "requestRedeem": "1651665",
+  "requestRedeem": "1651396",
   "transferShares": "482153"
-=======
-  "claimDeposit": "729842",
-  "enable": "60737",
-  "lockDepositRequest": "92054",
-  "requestDeposit": "537716",
-  "requestRedeem": "1648919",
-  "transferShares": "480702"
->>>>>>> f818e525
 }