{
<<<<<<< HEAD
  "claimDeposit": "1161769",
  "enable": "60953",
  "lockDepositRequest": "95607",
  "requestDeposit": "572500",
  "requestRedeem": "2110864"
=======
  "claimDeposit": "1159628",
  "enable": "60953",
  "lockDepositRequest": "95607",
  "requestDeposit": "572494",
  "requestRedeem": "2108726"
>>>>>>> 2e14888d
}<|MERGE_RESOLUTION|>--- conflicted
+++ resolved
@@ -1,15 +1,7 @@
 {
-<<<<<<< HEAD
-  "claimDeposit": "1161769",
+  "claimDeposit": "1159523",
   "enable": "60953",
   "lockDepositRequest": "95607",
   "requestDeposit": "572500",
-  "requestRedeem": "2110864"
-=======
-  "claimDeposit": "1159628",
-  "enable": "60953",
-  "lockDepositRequest": "95607",
-  "requestDeposit": "572494",
-  "requestRedeem": "2108726"
->>>>>>> 2e14888d
+  "requestRedeem": "2108596"
 }