{
<<<<<<< HEAD
  "claimDeposit": "1161716",
  "enable": "60953",
  "lockDepositRequest": "95607",
  "requestDeposit": "572494",
  "requestRedeem": "2110814"
=======
  "claimDeposit": "1161769",
  "enable": "60953",
  "lockDepositRequest": "95607",
  "requestDeposit": "571897",
  "requestRedeem": "2109695"
>>>>>>> 3dbc1446
}<|MERGE_RESOLUTION|>--- conflicted
+++ resolved
@@ -1,15 +1,7 @@
 {
-<<<<<<< HEAD
-  "claimDeposit": "1161716",
+  "claimDeposit": "1161874",
   "enable": "60953",
   "lockDepositRequest": "95607",
   "requestDeposit": "572494",
-  "requestRedeem": "2110814"
-=======
-  "claimDeposit": "1161769",
-  "enable": "60953",
-  "lockDepositRequest": "95607",
-  "requestDeposit": "571897",
-  "requestRedeem": "2109695"
->>>>>>> 3dbc1446
+  "requestRedeem": "2110994"
 }