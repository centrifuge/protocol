{
<<<<<<< HEAD
<<<<<<< HEAD
  "claimDeposit": "956505",
  "enable": "60953",
  "lockDepositRequest": "95521",
  "requestDeposit": "738513",
  "requestRedeem": "2181675"
=======
  "claimDeposit": "1015119",
  "enable": "60953",
  "lockDepositRequest": "95611",
  "requestDeposit": "735035",
  "requestRedeem": "2233175"
>>>>>>> 8117133f4bfa82165cbb4a3852f4d2ebe0e66ee4
=======
  "claimDeposit": "1014906",
  "enable": "60953",
  "lockDepositRequest": "95611",
  "requestDeposit": "734993",
  "requestRedeem": "2232920"
>>>>>>> 792e9ca2
}<|MERGE_RESOLUTION|>--- conflicted
+++ resolved
@@ -1,23 +1,7 @@
 {
-<<<<<<< HEAD
-<<<<<<< HEAD
   "claimDeposit": "956505",
   "enable": "60953",
   "lockDepositRequest": "95521",
   "requestDeposit": "738513",
   "requestRedeem": "2181675"
-=======
-  "claimDeposit": "1015119",
-  "enable": "60953",
-  "lockDepositRequest": "95611",
-  "requestDeposit": "735035",
-  "requestRedeem": "2233175"
->>>>>>> 8117133f4bfa82165cbb4a3852f4d2ebe0e66ee4
-=======
-  "claimDeposit": "1014906",
-  "enable": "60953",
-  "lockDepositRequest": "95611",
-  "requestDeposit": "734993",
-  "requestRedeem": "2232920"
->>>>>>> 792e9ca2
 }