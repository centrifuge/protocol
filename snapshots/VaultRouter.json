{
<<<<<<< HEAD
  "claimDeposit": "953977",
  "enable": "60953",
  "lockDepositRequest": "95611",
  "requestDeposit": "734014",
  "requestRedeem": "2170044"
=======
  "claimDeposit": "1015119",
  "enable": "60953",
  "lockDepositRequest": "95611",
  "requestDeposit": "735035",
  "requestRedeem": "2233175"
>>>>>>> ca1f2467
}<|MERGE_RESOLUTION|>--- conflicted
+++ resolved
@@ -1,15 +1,7 @@
 {
-<<<<<<< HEAD
-  "claimDeposit": "953977",
+  "claimDeposit": "1015144",
   "enable": "60953",
   "lockDepositRequest": "95611",
   "requestDeposit": "734014",
-  "requestRedeem": "2170044"
-=======
-  "claimDeposit": "1015119",
-  "enable": "60953",
-  "lockDepositRequest": "95611",
-  "requestDeposit": "735035",
-  "requestRedeem": "2233175"
->>>>>>> ca1f2467
+  "requestRedeem": "2231211"
 }