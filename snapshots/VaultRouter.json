{
  "claimDeposit": "1162794",
  "enable": "60953",
  "lockDepositRequest": "92343",
<<<<<<< HEAD
  "requestDeposit": "584338",
  "requestRedeem": "2138806",
=======
  "requestDeposit": "584255",
  "requestRedeem": "2138615",
>>>>>>> 07dc57ce
  "transferShares": "489235"
}<|MERGE_RESOLUTION|>--- conflicted
+++ resolved
@@ -2,12 +2,7 @@
   "claimDeposit": "1162794",
   "enable": "60953",
   "lockDepositRequest": "92343",
-<<<<<<< HEAD
-  "requestDeposit": "584338",
-  "requestRedeem": "2138806",
-=======
   "requestDeposit": "584255",
   "requestRedeem": "2138615",
->>>>>>> 07dc57ce
   "transferShares": "489235"
 }