{
<<<<<<< HEAD
  "claimDeposit": "1536619",
  "enable": "60953",
  "lockDepositRequest": "95519",
  "requestDeposit": "571397",
  "requestRedeem": "2489424"
=======
  "claimDeposit": "1537293",
  "enable": "60953",
  "lockDepositRequest": "95541",
  "requestDeposit": "571507",
  "requestRedeem": "2490252"
>>>>>>> fce58cc7
}<|MERGE_RESOLUTION|>--- conflicted
+++ resolved
@@ -1,15 +1,7 @@
 {
-<<<<<<< HEAD
-  "claimDeposit": "1536619",
+  "claimDeposit": "1537161",
   "enable": "60953",
   "lockDepositRequest": "95519",
-  "requestDeposit": "571397",
-  "requestRedeem": "2489424"
-=======
-  "claimDeposit": "1537293",
-  "enable": "60953",
-  "lockDepositRequest": "95541",
-  "requestDeposit": "571507",
-  "requestRedeem": "2490252"
->>>>>>> fce58cc7
+  "requestDeposit": "571419",
+  "requestRedeem": "2490010"
 }