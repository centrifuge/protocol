--- conflicted
+++ resolved
@@ -2,11 +2,6 @@
   "claimDeposit": "1184681",
   "enable": "60931",
   "lockDepositRequest": "95563",
-<<<<<<< HEAD
-  "requestDeposit": "578070",
-  "requestRedeem": "2151191"
-=======
-  "requestDeposit": "578081",
-  "requestRedeem": "2150709"
->>>>>>> 92ed22eb
+  "requestDeposit": "578049",
+  "requestRedeem": "2151149"
 }