{
<<<<<<< HEAD
  "claimDeposit": "1234490",
  "enable": "60975",
  "lockDepositRequest": "92361",
  "requestDeposit": "561052",
  "requestRedeem": "2143007"
=======
  "claimDeposit": "1586552",
  "enable": "60953",
  "lockDepositRequest": "92336",
  "requestDeposit": "556928",
  "requestRedeem": "2527569"
>>>>>>> e9e6f668
}<|MERGE_RESOLUTION|>--- conflicted
+++ resolved
@@ -1,15 +1,7 @@
 {
-<<<<<<< HEAD
-  "claimDeposit": "1234490",
-  "enable": "60975",
-  "lockDepositRequest": "92361",
-  "requestDeposit": "561052",
-  "requestRedeem": "2143007"
-=======
-  "claimDeposit": "1586552",
+  "claimDeposit": "1584509",
   "enable": "60953",
-  "lockDepositRequest": "92336",
-  "requestDeposit": "556928",
-  "requestRedeem": "2527569"
->>>>>>> e9e6f668
+  "lockDepositRequest": "92358",
+  "requestDeposit": "555531",
+  "requestRedeem": "2525372"
 }