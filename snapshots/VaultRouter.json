--- conflicted
+++ resolved
@@ -1,17 +1,7 @@
 {
-<<<<<<< HEAD
-  "claimDeposit": "1159907",
+  "claimDeposit": "1157905",
   "enable": "60953",
-  "lockDepositRequest": "92343",
-  "requestDeposit": "580046",
-  "requestRedeem": "2121106",
-  "transferShares": "485026"
-=======
-  "claimDeposit": "1160351",
-  "enable": "60953",
-  "lockDepositRequest": "92346",
-  "requestDeposit": "584016",
-  "requestRedeem": "2135664",
-  "transferShares": "488823"
->>>>>>> 17d58277
+  "lockDepositRequest": "92339",
+  "requestDeposit": "580252",
+  "requestRedeem": "2119427"
 }