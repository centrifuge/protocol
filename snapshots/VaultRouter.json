--- conflicted
+++ resolved
@@ -1,9 +1,5 @@
 {
-<<<<<<< HEAD
-  "claimDeposit": "1162795",
-=======
-  "claimDeposit": "1162763",
->>>>>>> 41b8341d
+  "claimDeposit": "1162794",
   "enable": "60953",
   "lockDepositRequest": "92343",
   "requestDeposit": "584255",
