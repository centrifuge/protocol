--- conflicted
+++ resolved
@@ -1,12 +1,7 @@
 {
-  "claimDeposit": "1017261",
+  "claimDeposit": "1018781",
   "enable": "60953",
   "lockDepositRequest": "95521",
-<<<<<<< HEAD
-  "requestDeposit": "738355",
-  "requestRedeem": "2242157"
-=======
   "requestDeposit": "737263",
   "requestRedeem": "2241568"
->>>>>>> 4df046e3
 }