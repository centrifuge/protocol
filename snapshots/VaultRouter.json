{
<<<<<<< HEAD
  "claimDeposit": "1158207",
  "enable": "60953",
  "lockDepositRequest": "92339",
  "requestDeposit": "584880",
  "requestRedeem": "2135167"
=======
  "claimDeposit": "1160351",
  "enable": "60953",
  "lockDepositRequest": "92346",
  "requestDeposit": "584016",
  "requestRedeem": "2135664",
  "transferShares": "488823"
>>>>>>> fde82bbe
}<|MERGE_RESOLUTION|>--- conflicted
+++ resolved
@@ -1,16 +1,8 @@
 {
-<<<<<<< HEAD
-  "claimDeposit": "1158207",
-  "enable": "60953",
-  "lockDepositRequest": "92339",
-  "requestDeposit": "584880",
-  "requestRedeem": "2135167"
-=======
   "claimDeposit": "1160351",
   "enable": "60953",
   "lockDepositRequest": "92346",
   "requestDeposit": "584016",
   "requestRedeem": "2135664",
   "transferShares": "488823"
->>>>>>> fde82bbe
 }