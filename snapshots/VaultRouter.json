{
<<<<<<< HEAD
  "claimDeposit": "1147307",
  "enable": "60953",
  "lockDepositRequest": "92339",
  "requestDeposit": "592795",
  "requestRedeem": "2101971"
=======
  "claimDeposit": "1147176",
  "enable": "60953",
  "lockDepositRequest": "92339",
  "requestDeposit": "592683",
  "requestRedeem": "2101728"
>>>>>>> 83741172
}<|MERGE_RESOLUTION|>--- conflicted
+++ resolved
@@ -1,15 +1,7 @@
 {
-<<<<<<< HEAD
-  "claimDeposit": "1147307",
+  "claimDeposit": "1147317",
   "enable": "60953",
   "lockDepositRequest": "92339",
   "requestDeposit": "592795",
-  "requestRedeem": "2101971"
-=======
-  "claimDeposit": "1147176",
-  "enable": "60953",
-  "lockDepositRequest": "92339",
-  "requestDeposit": "592683",
-  "requestRedeem": "2101728"
->>>>>>> 83741172
+  "requestRedeem": "2101981"
 }