{
<<<<<<< HEAD
  "claimDeposit": "1029927",
  "enable": "60931",
  "lockDepositRequest": "95560",
  "requestDeposit": "734780",
  "requestRedeem": "2247480"
=======
  "claimDeposit": "953520",
  "enable": "60953",
  "lockDepositRequest": "95611",
  "requestDeposit": "734831",
  "requestRedeem": "2171168"
>>>>>>> bb2668a9
}<|MERGE_RESOLUTION|>--- conflicted
+++ resolved
@@ -1,15 +1,7 @@
 {
-<<<<<<< HEAD
-  "claimDeposit": "1029927",
-  "enable": "60931",
-  "lockDepositRequest": "95560",
-  "requestDeposit": "734780",
-  "requestRedeem": "2247480"
-=======
-  "claimDeposit": "953520",
+  "claimDeposit": "1015119",
   "enable": "60953",
   "lockDepositRequest": "95611",
-  "requestDeposit": "734831",
-  "requestRedeem": "2171168"
->>>>>>> bb2668a9
+  "requestDeposit": "735035",
+  "requestRedeem": "2233175"
 }