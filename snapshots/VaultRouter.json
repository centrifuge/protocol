{
<<<<<<< HEAD
  "claimDeposit": "1189714",
  "enable": "60953",
  "lockDepositRequest": "92339",
  "requestDeposit": "563529",
  "requestRedeem": "2102266"
=======
  "claimDeposit": "1198588",
  "enable": "60953",
  "lockDepositRequest": "92339",
  "requestDeposit": "603686",
  "requestRedeem": "2150091"
>>>>>>> c63540f1
}<|MERGE_RESOLUTION|>--- conflicted
+++ resolved
@@ -1,15 +1,7 @@
 {
-<<<<<<< HEAD
-  "claimDeposit": "1189714",
-  "enable": "60953",
-  "lockDepositRequest": "92339",
-  "requestDeposit": "563529",
-  "requestRedeem": "2102266"
-=======
   "claimDeposit": "1198588",
   "enable": "60953",
   "lockDepositRequest": "92339",
   "requestDeposit": "603686",
   "requestRedeem": "2150091"
->>>>>>> c63540f1
 }