{
<<<<<<< HEAD
  "claimDeposit": "686472",
  "enable": "60737",
  "lockDepositRequest": "91988",
  "requestDeposit": "532885",
  "requestRedeem": "1615257",
  "transferShares": "480601"
=======
  "claimDeposit": "686577",
  "enable": "60737",
  "lockDepositRequest": "92058",
  "requestDeposit": "524124",
  "requestRedeem": "1597610",
  "transferShares": "471770"
>>>>>>> 8103ca13
}<|MERGE_RESOLUTION|>--- conflicted
+++ resolved
@@ -1,17 +1,8 @@
 {
-<<<<<<< HEAD
-  "claimDeposit": "686472",
-  "enable": "60737",
-  "lockDepositRequest": "91988",
-  "requestDeposit": "532885",
-  "requestRedeem": "1615257",
-  "transferShares": "480601"
-=======
-  "claimDeposit": "686577",
+  "claimDeposit": "686450",
   "enable": "60737",
   "lockDepositRequest": "92058",
-  "requestDeposit": "524124",
-  "requestRedeem": "1597610",
-  "transferShares": "471770"
->>>>>>> 8103ca13
+  "requestDeposit": "532955",
+  "requestRedeem": "1615261",
+  "transferShares": "480601"
 }