--- conflicted
+++ resolved
@@ -1,15 +1,7 @@
 {
-<<<<<<< HEAD
-  "claimDeposit": "1505277",
-  "enable": "60931",
-  "lockDepositRequest": "95519",
-  "requestDeposit": "551971",
-  "requestRedeem": "2419276"
-=======
-  "claimDeposit": "1509051",
+  "claimDeposit": "1509130",
   "enable": "60953",
   "lockDepositRequest": "95541",
-  "requestDeposit": "551979",
-  "requestRedeem": "2423066"
->>>>>>> fe074139
+  "requestDeposit": "552015",
+  "requestRedeem": "2423217"
 }