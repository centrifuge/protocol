--- conflicted
+++ resolved
@@ -1,15 +1,7 @@
 {
-<<<<<<< HEAD
-  "claimDeposit": "1196672",
+  "claimDeposit": "1191420",
   "enable": "60953",
   "lockDepositRequest": "92339",
-  "requestDeposit": "602592",
-  "requestRedeem": "2148287"
-=======
-  "claimDeposit": "1174111",
-  "enable": "60953",
-  "lockDepositRequest": "92339",
-  "requestDeposit": "602150",
-  "requestRedeem": "2124172"
->>>>>>> a94ce2db
+  "requestDeposit": "603592",
+  "requestRedeem": "2142923"
 }