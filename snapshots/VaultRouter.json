{
<<<<<<< HEAD
  "claimDeposit": "686627",
  "enable": "60737",
  "lockDepositRequest": "92058",
  "requestDeposit": "524124",
  "requestRedeem": "1597660",
  "transferShares": "471770"
=======
  "claimDeposit": "686450",
  "enable": "60737",
  "lockDepositRequest": "92058",
  "requestDeposit": "532955",
  "requestRedeem": "1615261",
  "transferShares": "480601"
>>>>>>> d861604c
}<|MERGE_RESOLUTION|>--- conflicted
+++ resolved
@@ -1,17 +1,8 @@
 {
-<<<<<<< HEAD
-  "claimDeposit": "686627",
-  "enable": "60737",
-  "lockDepositRequest": "92058",
-  "requestDeposit": "524124",
-  "requestRedeem": "1597660",
-  "transferShares": "471770"
-=======
   "claimDeposit": "686450",
   "enable": "60737",
   "lockDepositRequest": "92058",
   "requestDeposit": "532955",
   "requestRedeem": "1615261",
   "transferShares": "480601"
->>>>>>> d861604c
 }