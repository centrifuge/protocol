--- conflicted
+++ resolved
@@ -1,15 +1,7 @@
 {
-<<<<<<< HEAD
-  "claimDeposit": "1532951",
-  "enable": "60931",
-  "lockDepositRequest": "95519",
-  "requestDeposit": "571491",
-  "requestRedeem": "2485880"
-=======
-  "claimDeposit": "1509130",
+  "claimDeposit": "1536855",
   "enable": "60953",
   "lockDepositRequest": "95541",
-  "requestDeposit": "552015",
-  "requestRedeem": "2423217"
->>>>>>> a7316fe5
+  "requestDeposit": "571553",
+  "requestRedeem": "2489908"
 }