--- conflicted
+++ resolved
@@ -2,11 +2,6 @@
   "claimDeposit": "1091142",
   "enable": "60931",
   "lockDepositRequest": "95582",
-<<<<<<< HEAD
-  "requestDeposit": "572082",
-  "requestRedeem": "2121052"
-=======
-  "requestDeposit": "569897",
-  "requestRedeem": "2116355"
->>>>>>> e13bbe1e
+  "requestDeposit": "572111",
+  "requestRedeem": "2121110"
 }