--- conflicted
+++ resolved
@@ -1,15 +1,7 @@
 {
-<<<<<<< HEAD
-  "claimDeposit": "1577178",
+  "claimDeposit": "1577232",
   "enable": "60953",
   "lockDepositRequest": "95797",
   "requestDeposit": "553206",
-  "requestRedeem": "2510464"
-=======
-  "claimDeposit": "1576858",
-  "enable": "60953",
-  "lockDepositRequest": "95797",
-  "requestDeposit": "553096",
-  "requestRedeem": "2510078"
->>>>>>> 33d7ba7a
+  "requestRedeem": "2510518"
 }