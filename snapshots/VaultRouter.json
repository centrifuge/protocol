{
<<<<<<< HEAD
  "claimDeposit": "1191705",
  "enable": "60975",
  "lockDepositRequest": "92339",
  "requestDeposit": "563446",
  "requestRedeem": "2101101"
=======
  "claimDeposit": "1241005",
  "enable": "60975",
  "lockDepositRequest": "92339",
  "requestDeposit": "562427",
  "requestRedeem": "2149647"
>>>>>>> ffe6bcf4
}<|MERGE_RESOLUTION|>--- conflicted
+++ resolved
@@ -1,15 +1,7 @@
 {
-<<<<<<< HEAD
-  "claimDeposit": "1191705",
-  "enable": "60975",
-  "lockDepositRequest": "92339",
-  "requestDeposit": "563446",
-  "requestRedeem": "2101101"
-=======
   "claimDeposit": "1241005",
   "enable": "60975",
   "lockDepositRequest": "92339",
   "requestDeposit": "562427",
   "requestRedeem": "2149647"
->>>>>>> ffe6bcf4
 }