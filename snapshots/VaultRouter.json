--- conflicted
+++ resolved
@@ -2,11 +2,6 @@
   "claimDeposit": "954991",
   "enable": "60931",
   "lockDepositRequest": "95538",
-<<<<<<< HEAD
-  "requestDeposit": "707767",
-  "requestRedeem": "2142692"
-=======
-  "requestDeposit": "707883",
-  "requestRedeem": "2143254"
->>>>>>> f9fea3df
+  "requestDeposit": "707877",
+  "requestRedeem": "2143242"
 }