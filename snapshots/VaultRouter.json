{
<<<<<<< HEAD
  "claimDeposit": "969192",
  "enable": "60931",
  "lockDepositRequest": "95560",
  "requestDeposit": "734984",
  "requestRedeem": "2187153"
=======
  "claimDeposit": "966518",
  "enable": "60953",
  "lockDepositRequest": "95611",
  "requestDeposit": "734831",
  "requestRedeem": "2184166"
>>>>>>> 25f38916
}<|MERGE_RESOLUTION|>--- conflicted
+++ resolved
@@ -1,15 +1,7 @@
 {
-<<<<<<< HEAD
-  "claimDeposit": "969192",
-  "enable": "60931",
-  "lockDepositRequest": "95560",
-  "requestDeposit": "734984",
-  "requestRedeem": "2187153"
-=======
-  "claimDeposit": "966518",
+  "claimDeposit": "966950",
   "enable": "60953",
   "lockDepositRequest": "95611",
-  "requestDeposit": "734831",
-  "requestRedeem": "2184166"
->>>>>>> 25f38916
+  "requestDeposit": "735035",
+  "requestRedeem": "2185006"
 }