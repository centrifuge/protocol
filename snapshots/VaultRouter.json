{
<<<<<<< HEAD
  "claimDeposit": "954859",
  "enable": "60931",
  "lockDepositRequest": "95538",
  "requestDeposit": "707045",
  "requestRedeem": "2141379"
=======
  "claimDeposit": "954661",
  "enable": "60931",
  "lockDepositRequest": "95538",
  "requestDeposit": "707773",
  "requestRedeem": "2142704"
>>>>>>> 0ac7113d
}<|MERGE_RESOLUTION|>--- conflicted
+++ resolved
@@ -1,15 +1,7 @@
 {
-<<<<<<< HEAD
-  "claimDeposit": "954859",
+  "claimDeposit": "954991",
   "enable": "60931",
   "lockDepositRequest": "95538",
-  "requestDeposit": "707045",
-  "requestRedeem": "2141379"
-=======
-  "claimDeposit": "954661",
-  "enable": "60931",
-  "lockDepositRequest": "95538",
-  "requestDeposit": "707773",
-  "requestRedeem": "2142704"
->>>>>>> 0ac7113d
+  "requestDeposit": "707883",
+  "requestRedeem": "2143254"
 }