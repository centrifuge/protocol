{
<<<<<<< HEAD
  "claimDeposit": "1017261",
  "enable": "60953",
  "lockDepositRequest": "95521",
  "requestDeposit": "738223",
  "requestRedeem": "2241893"
=======
  "claimDeposit": "1018781",
  "enable": "60953",
  "lockDepositRequest": "95521",
  "requestDeposit": "737395",
  "requestRedeem": "2241832"
>>>>>>> ee98966c
}<|MERGE_RESOLUTION|>--- conflicted
+++ resolved
@@ -1,15 +1,7 @@
 {
-<<<<<<< HEAD
-  "claimDeposit": "1017261",
-  "enable": "60953",
-  "lockDepositRequest": "95521",
-  "requestDeposit": "738223",
-  "requestRedeem": "2241893"
-=======
   "claimDeposit": "1018781",
   "enable": "60953",
   "lockDepositRequest": "95521",
-  "requestDeposit": "737395",
-  "requestRedeem": "2241832"
->>>>>>> ee98966c
+  "requestDeposit": "737263",
+  "requestRedeem": "2241568"
 }