--- conflicted
+++ resolved
@@ -1,12 +1,7 @@
 {
-<<<<<<< HEAD
-  "enable": "60953",
-  "lockDepositRequest": "95666"
-=======
   "claimDeposit": "1162834",
   "enable": "60953",
   "lockDepositRequest": "95666",
   "requestDeposit": "571963",
   "requestRedeem": "2110804"
->>>>>>> ca04291b
 }