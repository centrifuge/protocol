--- conflicted
+++ resolved
@@ -1,15 +1,7 @@
 {
-<<<<<<< HEAD
-  "claimDeposit": "1163328",
-  "enable": "60953",
-  "lockDepositRequest": "95663",
-  "requestDeposit": "571894",
-  "requestRedeem": "2093613"
-=======
-  "claimDeposit": "1163267",
+  "claimDeposit": "1163337",
   "enable": "60953",
   "lockDepositRequest": "95666",
-  "requestDeposit": "571807",
-  "requestRedeem": "2093465"
->>>>>>> 69a1c51c
+  "requestDeposit": "571897",
+  "requestRedeem": "2093625"
 }