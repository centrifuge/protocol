--- conflicted
+++ resolved
@@ -1,14 +1,7 @@
 {
-<<<<<<< HEAD
-  "enable": "60975",
-  "lockDepositRequest": "92336",
-  "requestDeposit": "557182",
-  "requestRedeem": "2528215"
-=======
   "claimDeposit": "1241244",
   "enable": "60975",
   "lockDepositRequest": "92339",
   "requestDeposit": "562427",
   "requestRedeem": "2149915"
->>>>>>> 584d067f
 }