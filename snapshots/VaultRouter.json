{
<<<<<<< HEAD
  "claimDeposit": "1190277",
  "enable": "60931",
  "lockDepositRequest": "95563",
  "requestDeposit": "582137",
  "requestRedeem": "2161300"
=======
  "claimDeposit": "1184638",
  "enable": "60931",
  "lockDepositRequest": "95563",
  "requestDeposit": "578102",
  "requestRedeem": "2150751"
>>>>>>> 168b35fa
}<|MERGE_RESOLUTION|>--- conflicted
+++ resolved
@@ -1,15 +1,7 @@
 {
-<<<<<<< HEAD
-  "claimDeposit": "1190277",
-  "enable": "60931",
-  "lockDepositRequest": "95563",
-  "requestDeposit": "582137",
-  "requestRedeem": "2161300"
-=======
   "claimDeposit": "1184638",
   "enable": "60931",
   "lockDepositRequest": "95563",
   "requestDeposit": "578102",
   "requestRedeem": "2150751"
->>>>>>> 168b35fa
 }