--- conflicted
+++ resolved
@@ -1,17 +1,8 @@
 {
-<<<<<<< HEAD
-  "claimDeposit": "743663",
-  "enable": "60759",
-  "lockDepositRequest": "91962",
-  "requestDeposit": "529183",
-  "requestRedeem": "1645683",
+  "claimDeposit": "729941",
+  "enable": "60737",
+  "lockDepositRequest": "91984",
+  "requestDeposit": "529338",
+  "requestRedeem": "1631983",
   "transferShares": "472051"
-=======
-  "claimDeposit": "686599",
-  "enable": "60737",
-  "lockDepositRequest": "91988",
-  "requestDeposit": "524054",
-  "requestRedeem": "1597606",
-  "transferShares": "471770"
->>>>>>> 95fc4be1
 }