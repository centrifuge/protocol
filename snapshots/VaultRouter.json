--- conflicted
+++ resolved
@@ -1,14 +1,7 @@
 {
   "claimDeposit": "1184591",
-<<<<<<< HEAD
-  "enable": "60953",
-  "lockDepositRequest": "95585",
-  "requestDeposit": "578124",
-  "requestRedeem": "2150726"
-=======
   "enable": "60931",
   "lockDepositRequest": "95563",
   "requestDeposit": "578102",
   "requestRedeem": "2150704"
->>>>>>> 30ad1eb4
 }