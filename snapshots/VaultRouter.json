--- conflicted
+++ resolved
@@ -2,11 +2,6 @@
   "claimDeposit": "1537808",
   "enable": "60953",
   "lockDepositRequest": "95519",
-<<<<<<< HEAD
-  "requestDeposit": "571799",
-  "requestRedeem": "2490368"
-=======
   "requestDeposit": "571821",
-  "requestRedeem": "2491101"
->>>>>>> 1332e3f5
+  "requestRedeem": "2491079"
 }