{
<<<<<<< HEAD
<<<<<<< HEAD
  "claimDeposit": "1019957",
  "enable": "60953",
  "lockDepositRequest": "95521",
  "requestDeposit": "737285",
  "requestRedeem": "2242788"
=======
  "claimDeposit": "1018803",
  "enable": "60953",
  "lockDepositRequest": "95521",
  "requestDeposit": "737228",
  "requestRedeem": "2241508"
>>>>>>> 41b0d430564a3410450bcc134d236191092bde4a
=======
  "claimDeposit": "1020185",
  "enable": "60953",
  "lockDepositRequest": "95521",
  "requestDeposit": "737285",
  "requestRedeem": "2243038"
>>>>>>> 584507c4
}<|MERGE_RESOLUTION|>--- conflicted
+++ resolved
@@ -1,23 +1,7 @@
 {
-<<<<<<< HEAD
-<<<<<<< HEAD
   "claimDeposit": "1019957",
   "enable": "60953",
   "lockDepositRequest": "95521",
   "requestDeposit": "737285",
   "requestRedeem": "2242788"
-=======
-  "claimDeposit": "1018803",
-  "enable": "60953",
-  "lockDepositRequest": "95521",
-  "requestDeposit": "737228",
-  "requestRedeem": "2241508"
->>>>>>> 41b0d430564a3410450bcc134d236191092bde4a
-=======
-  "claimDeposit": "1020185",
-  "enable": "60953",
-  "lockDepositRequest": "95521",
-  "requestDeposit": "737285",
-  "requestRedeem": "2243038"
->>>>>>> 584507c4
 }