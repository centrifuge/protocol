--- conflicted
+++ resolved
@@ -1,15 +1,7 @@
 {
-<<<<<<< HEAD
-  "claimDeposit": "955861",
-  "enable": "60931",
-  "lockDepositRequest": "95560",
-  "requestDeposit": "734780",
-  "requestRedeem": "2173414"
-=======
-  "claimDeposit": "966518",
+  "claimDeposit": "953619",
   "enable": "60953",
   "lockDepositRequest": "95611",
   "requestDeposit": "734831",
-  "requestRedeem": "2184166"
->>>>>>> 25f38916
+  "requestRedeem": "2171267"
 }