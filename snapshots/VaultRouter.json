--- conflicted
+++ resolved
@@ -1,15 +1,7 @@
 {
-<<<<<<< HEAD
-  "claimDeposit": "1018775",
-  "enable": "60941",
-  "lockDepositRequest": "95509",
-  "requestDeposit": "737251",
-  "requestRedeem": "2241508"
-=======
   "claimDeposit": "1018781",
   "enable": "60953",
   "lockDepositRequest": "95521",
   "requestDeposit": "737228",
   "requestRedeem": "2241498"
->>>>>>> 19252ad7
 }