--- conflicted
+++ resolved
@@ -1,15 +1,7 @@
 {
-<<<<<<< HEAD
-  "claimDeposit": "1089365",
+  "claimDeposit": "1091380",
   "enable": "60931",
   "lockDepositRequest": "95516",
-  "requestDeposit": "569555",
-  "requestRedeem": "2113992"
-=======
-  "claimDeposit": "1089774",
-  "enable": "60931",
-  "lockDepositRequest": "95516",
-  "requestDeposit": "569448",
-  "requestRedeem": "2114595"
->>>>>>> d389a50e
+  "requestDeposit": "569584",
+  "requestRedeem": "2116065"
 }